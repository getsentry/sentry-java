package io.sentry;

import com.jakewharton.nopen.annotation.Open;
import io.sentry.backpressure.IBackpressureMonitor;
import io.sentry.backpressure.NoOpBackpressureMonitor;
import io.sentry.cache.IEnvelopeCache;
import io.sentry.clientreport.ClientReportRecorder;
import io.sentry.clientreport.IClientReportRecorder;
import io.sentry.clientreport.NoOpClientReportRecorder;
import io.sentry.internal.debugmeta.IDebugMetaLoader;
import io.sentry.internal.debugmeta.NoOpDebugMetaLoader;
import io.sentry.internal.gestures.GestureTargetLocator;
import io.sentry.internal.modules.IModulesLoader;
import io.sentry.internal.modules.NoOpModulesLoader;
import io.sentry.internal.viewhierarchy.ViewHierarchyExporter;
import io.sentry.protocol.SdkVersion;
import io.sentry.protocol.SentryTransaction;
import io.sentry.transport.ITransport;
import io.sentry.transport.ITransportGate;
import io.sentry.transport.NoOpEnvelopeCache;
import io.sentry.transport.NoOpTransportGate;
import io.sentry.util.Platform;
import io.sentry.util.SampleRateUtils;
import io.sentry.util.StringUtils;
import io.sentry.util.thread.IMainThreadChecker;
import io.sentry.util.thread.NoOpMainThreadChecker;
import java.io.File;
import java.util.ArrayList;
import java.util.Collections;
import java.util.HashMap;
import java.util.HashSet;
import java.util.List;
import java.util.Map;
import java.util.Set;
import java.util.concurrent.ConcurrentHashMap;
import java.util.concurrent.CopyOnWriteArrayList;
import java.util.concurrent.CopyOnWriteArraySet;
import javax.net.ssl.SSLSocketFactory;
import org.jetbrains.annotations.ApiStatus;
import org.jetbrains.annotations.NotNull;
import org.jetbrains.annotations.Nullable;
import org.jetbrains.annotations.TestOnly;

/** Sentry SDK options */
@Open
public class SentryOptions {

  @ApiStatus.Internal public static final @NotNull String DEFAULT_PROPAGATION_TARGETS = ".*";

  /** Default Log level if not specified Default is DEBUG */
  static final SentryLevel DEFAULT_DIAGNOSTIC_LEVEL = SentryLevel.DEBUG;

  /**
   * Default value for {@link SentryEvent#getEnvironment()} set when {@link SentryOptions} do not
   * have the environment field set.
   */
  private static final String DEFAULT_ENVIRONMENT = "production";

  /**
   * Are callbacks that run for every event. They can either return a new event which in most cases
   * means just adding data OR return null in case the event will be dropped and not sent.
   */
  private final @NotNull List<EventProcessor> eventProcessors = new CopyOnWriteArrayList<>();

  /** Exceptions that once captured will not be sent to Sentry as {@link SentryEvent}. */
  private final @NotNull Set<Class<? extends Throwable>> ignoredExceptionsForType =
      new CopyOnWriteArraySet<>();

  /**
   * Code that provides middlewares, bindings or hooks into certain frameworks or environments,
   * along with code that inserts those bindings and activates them.
   */
  private final @NotNull List<Integration> integrations = new CopyOnWriteArrayList<>();

  /** List of bundle IDs representing source bundles. */
  private final @NotNull Set<String> bundleIds = new CopyOnWriteArraySet<>();

  /**
   * The DSN tells the SDK where to send the events to. If this value is not provided, the SDK will
   * just not send any events.
   */
  private @Nullable String dsn;

  /** dsnHash is used as a subfolder of cacheDirPath to isolate events when rotating DSNs */
  private @Nullable String dsnHash;

  /**
   * Controls how many seconds to wait before shutting down. Sentry SDKs send events from a
   * background queue and this queue is given a certain amount to drain pending events Default is
   * 2000 = 2s
   */
  private long shutdownTimeoutMillis = 2000; // 2s

  /**
   * Controls how many seconds to wait before flushing down. Sentry SDKs cache events from a
   * background queue and this queue is given a certain amount to drain pending events Default is
   * 15000 = 15s
   */
  private long flushTimeoutMillis = 15000; // 15s

  /**
   * Controls how many seconds to wait before flushing previous session. Sentry SDKs finalizes
   * unfinished sessions from a background queue and this queue is given a certain amount to drain
   * sessions. Default is 15000 = 15s
   */
  private long sessionFlushTimeoutMillis = 15000; // 15s

  /**
   * Turns debug mode on or off. If debug is enabled SDK will attempt to print out useful debugging
   * information if something goes wrong. Default is disabled.
   */
  private boolean debug;

  /** Logger interface to log useful debugging information if debug is enabled */
  private @NotNull ILogger logger = NoOpLogger.getInstance();

  /** minimum LogLevel to be used if debug is enabled */
  private @NotNull SentryLevel diagnosticLevel = DEFAULT_DIAGNOSTIC_LEVEL;

  /** Envelope reader interface */
  private @NotNull IEnvelopeReader envelopeReader = new EnvelopeReader(new JsonSerializer(this));

  /** Serializer interface to serialize/deserialize json events */
  private @NotNull ISerializer serializer = new JsonSerializer(this);

  /** Max depth when serializing object graphs with reflection. * */
  private int maxDepth = 100;

  /**
   * Sentry client name used for the HTTP authHeader and userAgent eg
   * sentry.{language}.{platform}/{version} eg sentry.java.android/2.0.0 would be a valid case
   */
  private @Nullable String sentryClientName;

  /**
   * This function is called with an SDK specific event object and can return a modified event
   * object or nothing to skip reporting the event
   */
  private @Nullable BeforeSendCallback beforeSend;

  /**
   * This function is called with an SDK specific transaction object and can return a modified
   * transaction object or nothing to skip reporting the transaction
   */
  private @Nullable BeforeSendTransactionCallback beforeSendTransaction;

  /**
   * This function is called with an SDK specific breadcrumb object before the breadcrumb is added
   * to the scope. When nothing is returned from the function, the breadcrumb is dropped
   */
  private @Nullable BeforeBreadcrumbCallback beforeBreadcrumb;

  /** The cache dir. path for caching offline events */
  private @Nullable String cacheDirPath;

  private int maxCacheItems = 30;

  /** Max. queue size before flushing events/envelopes to the disk */
  private int maxQueueSize = maxCacheItems;

  /**
   * This variable controls the total amount of breadcrumbs that should be captured Default is 100
   */
  private int maxBreadcrumbs = 100;

  /** Sets the release. SDK will try to automatically configure a release out of the box */
  private @Nullable String release;

  /**
   * Sets the environment. This string is freeform and not set by default. A release can be
   * associated with more than one environment to separate them in the UI Think staging vs prod or
   * similar.
   */
  private @Nullable String environment;

  /**
   * When set, a proxy can be configured that should be used for outbound requests. This is also
   * used for HTTPS requests
   */
  private @Nullable Proxy proxy;

  /**
   * Configures the sample rate as a percentage of events to be sent in the range of 0.0 to 1.0. if
   * 1.0 is set it means that 100% of events are sent. If set to 0.1 only 10% of events will be
   * sent. Events are picked randomly. Default is null (disabled)
   */
  private @Nullable Double sampleRate;

  /** Enables generation of transactions and propagation of trace data. */
  private @Nullable Boolean enableTracing;

  /**
   * Configures the sample rate as a percentage of transactions to be sent in the range of 0.0 to
   * 1.0. if 1.0 is set it means that 100% of transactions are sent. If set to 0.1 only 10% of
   * transactions will be sent. Transactions are picked randomly. Default is null (disabled)
   */
  private @Nullable Double tracesSampleRate;

  /**
   * This function is called by {@link TracesSampler} to determine if transaction is sampled - meant
   * to be sent to Sentry.
   */
  private @Nullable TracesSamplerCallback tracesSampler;

  /**
   * A list of string prefixes of module names that do not belong to the app, but rather third-party
   * packages. Modules considered not to be part of the app will be hidden from stack traces by
   * default.
   */
  private final @NotNull List<String> inAppExcludes = new CopyOnWriteArrayList<>();

  /**
   * A list of string prefixes of module names that belong to the app. This option takes precedence
   * over inAppExcludes.
   */
  private final @NotNull List<String> inAppIncludes = new CopyOnWriteArrayList<>();

  /**
   * The transport factory creates instances of {@link ITransport} - internal construct of the
   * client that abstracts away the event sending.
   */
  private @NotNull ITransportFactory transportFactory = NoOpTransportFactory.getInstance();

  /**
   * Implementations of this interface serve as gatekeepers that allow or disallow sending of the
   * events
   */
  private @NotNull ITransportGate transportGate = NoOpTransportGate.getInstance();

  /** Sets the distribution. Think about it together with release and environment */
  private @Nullable String dist;

  /** When enabled, all the threads are automatically attached to all logged events. */
  private boolean attachThreads;

  /**
   * When enabled, stack traces are automatically attached to all threads logged. Stack traces are
   * always attached to exceptions but when this is set stack traces are also sent with threads. If
   * no threads are logged, we log the current thread automatically.
   */
  private boolean attachStacktrace = true;

  /** Whether to enable or disable automatic session tracking. */
  private boolean enableAutoSessionTracking = true;

  /**
   * The session tracking interval in millis. This is the interval to end a session if the App goes
   * to the background.
   */
  private long sessionTrackingIntervalMillis = 30000; // 30s

  /** The distinct Id (generated Guid) used for session tracking */
  private @Nullable String distinctId;

  /** The server name used in the Sentry messages. */
  private @Nullable String serverName;

  /** Automatically resolve server name. */
  private boolean attachServerName = true;

  /** When enabled, Sentry installs UncaughtExceptionHandlerIntegration. */
  private boolean enableUncaughtExceptionHandler = true;

  /*
   * When enabled, UncaughtExceptionHandler will print exceptions (same as java would normally do),
   * if no other UncaughtExceptionHandler was registered before.
   */
  private boolean printUncaughtStackTrace = false;

  /** Sentry Executor Service that sends cached events and envelopes on App. start. */
  private @NotNull ISentryExecutorService executorService = NoOpSentryExecutorService.getInstance();

  /** connection timeout in milliseconds. */
  private int connectionTimeoutMillis = 5000;

  /** read timeout in milliseconds */
  private int readTimeoutMillis = 5000;

  /** Reads and caches envelope files in the disk */
  private @NotNull IEnvelopeCache envelopeDiskCache = NoOpEnvelopeCache.getInstance();

  /** SdkVersion object that contains the Sentry Client Name and its version */
  private @Nullable SdkVersion sdkVersion;

  /** whether to send personal identifiable information along with events */
  private boolean sendDefaultPii = false;

  /** SSLSocketFactory for self-signed certificate trust * */
  private @Nullable SSLSocketFactory sslSocketFactory;

  /** list of scope observers */
  private final @NotNull List<IScopeObserver> observers = new CopyOnWriteArrayList<>();

  private final @NotNull List<IOptionsObserver> optionsObservers = new CopyOnWriteArrayList<>();

  /**
   * Enables loading additional options from external locations like {@code sentry.properties} file
   * or environment variables, system properties.
   */
  private boolean enableExternalConfiguration;

  /** Tags applied to every event and transaction */
  private final @NotNull Map<String, @NotNull String> tags = new ConcurrentHashMap<>();

  /** max attachment size in bytes. */
  private long maxAttachmentSize = 20 * 1024 * 1024;

  /**
   * Enables event deduplication with {@link DuplicateEventDetectionEventProcessor}. Event
   * deduplication prevents from receiving the same exception multiple times when there is more than
   * one framework active that captures errors, for example Logback and Spring Boot.
   */
  private boolean enableDeduplication = true;

  /** Maximum number of spans that can be atteched to single transaction. */
  private int maxSpans = 1000;

  /** Registers hook that flushes {@link Hub} when main thread shuts down. */
  private boolean enableShutdownHook = true;

  /**
   * Controls the size of the request body to extract if any. No truncation is done by the SDK. If
   * the request body is larger than the accepted size, nothing is sent.
   */
  private @NotNull RequestSize maxRequestBodySize = RequestSize.NONE;

  /**
   * Controls if the `baggage` header is attached to HTTP client integrations and if the `trace`
   * header is attached to envelopes.
   */
  private boolean traceSampling = true;

  /**
   * Configures the profiles sample rate as a percentage of sampled transactions to be sent in the
   * range of 0.0 to 1.0. if 1.0 is set it means that 100% of sampled transactions will send a
   * profile. If set to 0.1 only 10% of sampled transactions will send a profile. Profiles are
   * picked randomly. Default is null (disabled)
   */
  private @Nullable Double profilesSampleRate;

  /**
   * This function is called by {@link TracesSampler} to determine if a profile is sampled - meant
   * to be sent to Sentry.
   */
  private @Nullable ProfilesSamplerCallback profilesSampler;

  /** Max trace file size in bytes. */
  private long maxTraceFileSize = 5 * 1024 * 1024;

  /** Listener interface to perform operations when a transaction is started or ended */
  private @NotNull ITransactionProfiler transactionProfiler = NoOpTransactionProfiler.getInstance();

  /**
   * Contains a list of origins to which `sentry-trace` header should be sent in HTTP integrations.
   */
  private @Nullable List<String> tracePropagationTargets = null;

  private final @NotNull List<String> defaultTracePropagationTargets =
      Collections.singletonList(DEFAULT_PROPAGATION_TARGETS);

  /** Proguard UUID. */
  private @Nullable String proguardUuid;

  /**
   * The idle time, measured in ms, to wait until the transaction will be finished. The transaction
   * will use the end timestamp of the last finished span as the endtime for the transaction.
   *
   * <p>When set to {@code null} the transaction must be finished manually.
   *
   * <p>The default is 3 seconds.
   */
  private @Nullable Long idleTimeout = 3000L;

  /**
   * Contains a list of context tags names (for example from MDC) that are meant to be applied as
   * Sentry tags to events.
   */
  private final @NotNull List<String> contextTags = new CopyOnWriteArrayList<>();

  /** Whether to send client reports containing information about number of dropped events. */
  private boolean sendClientReports = true;

  /** ClientReportRecorder to track count of lost events / transactions / ... * */
  @NotNull IClientReportRecorder clientReportRecorder = new ClientReportRecorder(this);

  /** Modules (dependencies, packages) that will be send along with each event. */
  private @NotNull IModulesLoader modulesLoader = NoOpModulesLoader.getInstance();

  /** Loads sentry-debug-meta.properties containing ProGuard UUID, bundle IDs etc. */
  private @NotNull IDebugMetaLoader debugMetaLoader = NoOpDebugMetaLoader.getInstance();

  /** Enables the Auto instrumentation for user interaction tracing. */
  private boolean enableUserInteractionTracing = false;

  /** Enable or disable automatic breadcrumbs for User interactions */
  private boolean enableUserInteractionBreadcrumbs = true;

  /** Which framework is responsible for instrumenting. */
  private @NotNull Instrumenter instrumenter = Instrumenter.SENTRY;

  /** Contains a list of GestureTargetLocator instances used for user interaction tracking */
  private final @NotNull List<GestureTargetLocator> gestureTargetLocators = new ArrayList<>();

  /**
   * Contains a list of ViewHierarchyExporter instances used for extracting non Android system View
   * Hierarchy elements
   */
  private final @NotNull List<ViewHierarchyExporter> viewHierarchyExporters = new ArrayList<>();

  private @NotNull IMainThreadChecker mainThreadChecker = NoOpMainThreadChecker.getInstance();

  // TODO this should default to false on the next major
  /** Whether OPTIONS requests should be traced. */
  private boolean traceOptionsRequests = true;

  /** Date provider to retrieve the current date from. */
  @ApiStatus.Internal
  private @NotNull SentryDateProvider dateProvider = new SentryAutoDateProvider();

  private final @NotNull List<IPerformanceCollector> performanceCollectors = new ArrayList<>();

  /** Performance collector that collect performance stats while transactions run. */
  private @NotNull TransactionPerformanceCollector transactionPerformanceCollector =
      NoOpTransactionPerformanceCollector.getInstance();

  /** Enables the time-to-full-display spans in navigation transactions. */
  private boolean enableTimeToFullDisplayTracing = false;

  /** Screen fully displayed reporter, used for time-to-full-display spans. */
  private final @NotNull FullyDisplayedReporter fullyDisplayedReporter =
      FullyDisplayedReporter.getInstance();

  private @NotNull IConnectionStatusProvider connectionStatusProvider =
      new NoOpConnectionStatusProvider();

  /** Whether Sentry should be enabled */
  private boolean enabled = true;

  /** Whether to format serialized data, e.g. events logged to console in debug mode */
  private boolean enablePrettySerializationOutput = true;

  /** Whether to send modules containing information about versions. */
  private boolean sendModules = true;

  private @Nullable BeforeEnvelopeCallback beforeEnvelopeCallback;

  private boolean enableSpotlight = false;

  private @Nullable String spotlightConnectionUrl;

  /** Whether to enable scope persistence so the scope values are preserved if the process dies */
  private boolean enableScopePersistence = true;

  /** Contains a list of monitor slugs for which check-ins should not be sent. */
  @ApiStatus.Experimental private @Nullable List<String> ignoredCheckIns = null;

  @ApiStatus.Experimental
  private @NotNull IBackpressureMonitor backpressureMonitor = NoOpBackpressureMonitor.getInstance();

  @ApiStatus.Experimental private boolean enableBackpressureHandling = false;

  /** Whether to profile app launches, depending on profilesSampler or profilesSampleRate. */
  private boolean enableAppStartProfiling = false;

  /**
   * Profiling traces rate. 101 hz means 101 traces in 1 second. Defaults to 101 to avoid possible
   * lockstep sampling. More on
   * https://stackoverflow.com/questions/45470758/what-is-lockstep-sampling
   */
  private int profilingTracesHz = 101;

  @ApiStatus.Experimental private @Nullable Cron cron = null;

  /**
   * Adds an event processor
   *
   * @param eventProcessor the event processor
   */
  public void addEventProcessor(@NotNull EventProcessor eventProcessor) {
    eventProcessors.add(eventProcessor);
  }

  /**
   * Returns the list of event processors
   *
   * @return the event processor list
   */
  public @NotNull List<EventProcessor> getEventProcessors() {
    return eventProcessors;
  }

  /**
   * Adds an integration
   *
   * @param integration the integration
   */
  public void addIntegration(@NotNull Integration integration) {
    integrations.add(integration);
  }

  /**
   * Returns the list of integrations
   *
   * @return the integration list
   */
  public @NotNull List<Integration> getIntegrations() {
    return integrations;
  }

  /**
   * Returns the DSN
   *
   * @return the DSN or null if not set
   */
  public @Nullable String getDsn() {
    return dsn;
  }

  /**
   * Sets the DSN
   *
   * @param dsn the DSN
   */
  public void setDsn(final @Nullable String dsn) {
    this.dsn = dsn;

    dsnHash = StringUtils.calculateStringHash(this.dsn, logger);
  }

  /**
   * Check if debug mode is ON Default is OFF
   *
   * @return true if ON or false otherwise
   */
  public boolean isDebug() {
    return debug;
  }

  /**
   * Sets the debug mode to ON or OFF Default is OFF
   *
   * @param debug true if ON or false otherwise
   */
  public void setDebug(final boolean debug) {
    this.debug = debug;
  }

  /**
   * Returns the Logger interface
   *
   * @return the logger
   */
  public @NotNull ILogger getLogger() {
    return logger;
  }

  /**
   * Sets the Logger interface if null, logger will be NoOp
   *
   * @param logger the logger interface
   */
  public void setLogger(final @Nullable ILogger logger) {
    this.logger = (logger == null) ? NoOpLogger.getInstance() : new DiagnosticLogger(this, logger);
  }

  /**
   * Returns the minimum LogLevel
   *
   * @return the log level
   */
  public @NotNull SentryLevel getDiagnosticLevel() {
    return diagnosticLevel;
  }

  /**
   * Sets the minimum LogLevel if null, it uses the default min. LogLevel Default is DEBUG
   *
   * @param diagnosticLevel the log level
   */
  public void setDiagnosticLevel(@Nullable final SentryLevel diagnosticLevel) {
    this.diagnosticLevel = (diagnosticLevel != null) ? diagnosticLevel : DEFAULT_DIAGNOSTIC_LEVEL;
  }

  /**
   * Returns the Serializer interface
   *
   * @return the serializer
   */
  public @NotNull ISerializer getSerializer() {
    return serializer;
  }

  /**
   * Sets the Serializer interface if null, Serializer will be NoOp
   *
   * @param serializer the serializer
   */
  public void setSerializer(@Nullable ISerializer serializer) {
    this.serializer = serializer != null ? serializer : NoOpSerializer.getInstance();
  }

  /**
   * Returns the max depth for when serializing object graphs using reflection.
   *
   * @return the max depth
   */
  public int getMaxDepth() {
    return maxDepth;
  }

  /**
   * Set the max depth for when serializing object graphs using reflection.
   *
   * @param maxDepth the max depth
   */
  public void setMaxDepth(int maxDepth) {
    this.maxDepth = maxDepth;
  }

  public @NotNull IEnvelopeReader getEnvelopeReader() {
    return envelopeReader;
  }

  public void setEnvelopeReader(final @Nullable IEnvelopeReader envelopeReader) {
    this.envelopeReader =
        envelopeReader != null ? envelopeReader : NoOpEnvelopeReader.getInstance();
  }

  /**
   * Returns the shutdown timeout in Millis
   *
   * @deprecated use {{@link SentryOptions#getShutdownTimeoutMillis()} }
   * @return the timeout in Millis
   */
  @ApiStatus.ScheduledForRemoval
  @Deprecated
  public long getShutdownTimeout() {
    return shutdownTimeoutMillis;
  }

  /**
   * Returns the shutdown timeout in Millis
   *
   * @return the timeout in Millis
   */
  public long getShutdownTimeoutMillis() {
    return shutdownTimeoutMillis;
  }

  /**
   * Sets the shutdown timeout in Millis Default is 2000 = 2s
   *
   * @deprecated use {{@link SentryOptions#setShutdownTimeoutMillis(long)} }
   * @param shutdownTimeoutMillis the shutdown timeout in millis
   */
  @ApiStatus.ScheduledForRemoval
  @Deprecated
  public void setShutdownTimeout(long shutdownTimeoutMillis) {
    this.shutdownTimeoutMillis = shutdownTimeoutMillis;
  }

  /**
   * Sets the shutdown timeout in Millis Default is 2000 = 2s
   *
   * @param shutdownTimeoutMillis the shutdown timeout in millis
   */
  public void setShutdownTimeoutMillis(long shutdownTimeoutMillis) {
    this.shutdownTimeoutMillis = shutdownTimeoutMillis;
  }

  /**
   * Returns the Sentry client name
   *
   * @return the Sentry client name or null if not set
   */
  public @Nullable String getSentryClientName() {
    return sentryClientName;
  }

  /**
   * Sets the Sentry client name
   *
   * @param sentryClientName the Sentry client name
   */
  public void setSentryClientName(@Nullable String sentryClientName) {
    this.sentryClientName = sentryClientName;
  }

  /**
   * Returns the BeforeSend callback
   *
   * @return the beforeSend callback or null if not set
   */
  public @Nullable BeforeSendCallback getBeforeSend() {
    return beforeSend;
  }

  /**
   * Sets the beforeSend callback
   *
   * @param beforeSend the beforeSend callback
   */
  public void setBeforeSend(@Nullable BeforeSendCallback beforeSend) {
    this.beforeSend = beforeSend;
  }

  /**
   * Returns the BeforeSendTransaction callback
   *
   * @return the beforeSendTransaction callback or null if not set
   */
  public @Nullable BeforeSendTransactionCallback getBeforeSendTransaction() {
    return beforeSendTransaction;
  }

  /**
   * Sets the beforeSendTransaction callback
   *
   * @param beforeSendTransaction the beforeSendTransaction callback
   */
  public void setBeforeSendTransaction(
      @Nullable BeforeSendTransactionCallback beforeSendTransaction) {
    this.beforeSendTransaction = beforeSendTransaction;
  }

  /**
   * Returns the beforeBreadcrumb callback
   *
   * @return the beforeBreadcrumb callback or null if not set
   */
  public @Nullable BeforeBreadcrumbCallback getBeforeBreadcrumb() {
    return beforeBreadcrumb;
  }

  /**
   * Sets the beforeBreadcrumb callback
   *
   * @param beforeBreadcrumb the beforeBreadcrumb callback
   */
  public void setBeforeBreadcrumb(@Nullable BeforeBreadcrumbCallback beforeBreadcrumb) {
    this.beforeBreadcrumb = beforeBreadcrumb;
  }

  /**
   * Returns the cache dir. path if set
   *
   * @return the cache dir. path or null if not set
   */
  public @Nullable String getCacheDirPath() {
    if (cacheDirPath == null || cacheDirPath.isEmpty()) {
      return null;
    }

    return dsnHash != null ? new File(cacheDirPath, dsnHash).getAbsolutePath() : cacheDirPath;
  }

  /**
   * Returns the cache dir path if set, without the appended dsn hash.
   *
   * @return the cache dir path, without the appended dsn hash, or null if not set.
   */
  @Nullable
  String getCacheDirPathWithoutDsn() {
    if (cacheDirPath == null || cacheDirPath.isEmpty()) {
      return null;
    }

    return cacheDirPath;
  }

  /**
   * Returns the outbox path if cacheDirPath is set
   *
   * @return the outbox path or null if not set
   */
  public @Nullable String getOutboxPath() {
    final String cacheDirPath = getCacheDirPath();
    if (cacheDirPath == null) {
      return null;
    }
    return new File(cacheDirPath, "outbox").getAbsolutePath();
  }

  /**
   * Sets the cache dir. path
   *
   * @param cacheDirPath the cache dir. path
   */
  public void setCacheDirPath(final @Nullable String cacheDirPath) {
    this.cacheDirPath = cacheDirPath;
  }

  /**
   * Returns the max Breadcrumbs Default is 100
   *
   * @return the max breadcrumbs
   */
  public int getMaxBreadcrumbs() {
    return maxBreadcrumbs;
  }

  /**
   * Sets the max breadcrumbs Default is 100
   *
   * @param maxBreadcrumbs the max breadcrumbs
   */
  public void setMaxBreadcrumbs(int maxBreadcrumbs) {
    this.maxBreadcrumbs = maxBreadcrumbs;
  }

  /**
   * Returns the release
   *
   * @return the release or null if not set
   */
  public @Nullable String getRelease() {
    return release;
  }

  /**
   * Sets the release
   *
   * @param release the release
   */
  public void setRelease(@Nullable String release) {
    this.release = release;
  }

  /**
   * Returns the environment
   *
   * @return the environment or 'production' if not set
   */
  public @Nullable String getEnvironment() {
    return environment != null ? environment : DEFAULT_ENVIRONMENT;
  }

  /**
   * Sets the environment
   *
   * @param environment the environment
   */
  public void setEnvironment(@Nullable String environment) {
    this.environment = environment;
  }

  /**
   * Returns the proxy if set
   *
   * @return the proxy or null if not set
   */
  public @Nullable Proxy getProxy() {
    return proxy;
  }

  /**
   * Sets the proxy
   *
   * @param proxy the proxy
   */
  public void setProxy(@Nullable Proxy proxy) {
    this.proxy = proxy;
  }

  /**
   * Returns the sample rate Default is null (disabled)
   *
   * @return the sample rate
   */
  public @Nullable Double getSampleRate() {
    return sampleRate;
  }

  /**
   * Sets the sampleRate Can be anything between 0.0 and 1.0 or null (default), to disable it.
   *
   * @param sampleRate the sample rate
   */
  public void setSampleRate(Double sampleRate) {
    if (!SampleRateUtils.isValidSampleRate(sampleRate)) {
      throw new IllegalArgumentException(
          "The value "
              + sampleRate
              + " is not valid. Use null to disable or values >= 0.0 and <= 1.0.");
    }
    this.sampleRate = sampleRate;
  }

  /**
   * Whether generation of transactions and propagation of trace data is enabled.
   *
   * <p>NOTE: There is also {@link SentryOptions#isTracingEnabled()} which checks other options as
   * well.
   *
   * @return true if enabled, false if disabled, null can mean enabled if {@link
   *     SentryOptions#getTracesSampleRate()} or {@link SentryOptions#getTracesSampler()} are set.
   */
  public @Nullable Boolean getEnableTracing() {
    return enableTracing;
  }

  /** Enables generation of transactions and propagation of trace data. */
  public void setEnableTracing(@Nullable Boolean enableTracing) {
    this.enableTracing = enableTracing;
  }

  /**
   * Returns the traces sample rate Default is null (disabled)
   *
   * @return the sample rate
   */
  public @Nullable Double getTracesSampleRate() {
    return tracesSampleRate;
  }

  /**
   * Sets the tracesSampleRate Can be anything between 0.0 and 1.0 or null (default), to disable it.
   *
   * @param tracesSampleRate the sample rate
   */
  public void setTracesSampleRate(final @Nullable Double tracesSampleRate) {
    if (!SampleRateUtils.isValidTracesSampleRate(tracesSampleRate)) {
      throw new IllegalArgumentException(
          "The value "
              + tracesSampleRate
              + " is not valid. Use null to disable or values between 0.0 and 1.0.");
    }
    this.tracesSampleRate = tracesSampleRate;
  }

  /**
   * Returns the callback used to determine if transaction is sampled.
   *
   * @return the callback
   */
  public @Nullable TracesSamplerCallback getTracesSampler() {
    return tracesSampler;
  }

  /**
   * Sets the callback used to determine if transaction is sampled.
   *
   * @param tracesSampler the callback
   */
  public void setTracesSampler(final @Nullable TracesSamplerCallback tracesSampler) {
    this.tracesSampler = tracesSampler;
  }

  /**
   * the list of inApp excludes
   *
   * @return the inApp excludes list
   */
  public @NotNull List<String> getInAppExcludes() {
    return inAppExcludes;
  }

  /**
   * Adds an inApp exclude
   *
   * @param exclude the inApp exclude module/package
   */
  public void addInAppExclude(@NotNull String exclude) {
    inAppExcludes.add(exclude);
  }

  /**
   * Returns the inApp includes list
   *
   * @return the inApp includes list
   */
  public @NotNull List<String> getInAppIncludes() {
    return inAppIncludes;
  }

  /**
   * Adds an inApp include
   *
   * @param include the inApp include module/package
   */
  public void addInAppInclude(@NotNull String include) {
    inAppIncludes.add(include);
  }

  /**
   * Returns the TransportFactory interface
   *
   * @return the transport factory
   */
  public @NotNull ITransportFactory getTransportFactory() {
    return transportFactory;
  }

  /**
   * Sets the TransportFactory interface
   *
   * @param transportFactory the transport factory
   */
  public void setTransportFactory(@Nullable ITransportFactory transportFactory) {
    this.transportFactory =
        transportFactory != null ? transportFactory : NoOpTransportFactory.getInstance();
  }

  /**
   * Sets the distribution
   *
   * @return the distribution or null if not set
   */
  public @Nullable String getDist() {
    return dist;
  }

  /**
   * Sets the distribution
   *
   * @param dist the distribution
   */
  public void setDist(@Nullable String dist) {
    this.dist = dist;
  }

  /**
   * Returns the TransportGate interface
   *
   * @return the transport gate
   */
  public @NotNull ITransportGate getTransportGate() {
    return transportGate;
  }

  /**
   * Sets the TransportGate interface
   *
   * @param transportGate the transport gate
   */
  public void setTransportGate(@Nullable ITransportGate transportGate) {
    this.transportGate = (transportGate != null) ? transportGate : NoOpTransportGate.getInstance();
  }

  /**
   * Checks if the AttachStacktrace is enabled or not
   *
   * @return true if enabled or false otherwise
   */
  public boolean isAttachStacktrace() {
    return attachStacktrace;
  }

  /**
   * Sets the attachStacktrace to enabled or disabled
   *
   * @param attachStacktrace true if enabled or false otherwise
   */
  public void setAttachStacktrace(boolean attachStacktrace) {
    this.attachStacktrace = attachStacktrace;
  }

  /**
   * Checks if the AttachThreads is enabled or not
   *
   * @return true if enabled or false otherwise
   */
  public boolean isAttachThreads() {
    return attachThreads;
  }

  /**
   * Sets the attachThreads to enabled or disabled
   *
   * @param attachThreads true if enabled or false otherwise
   */
  public void setAttachThreads(boolean attachThreads) {
    this.attachThreads = attachThreads;
  }

  /**
   * Returns if the automatic session tracking is enabled or not
   *
   * @return true if enabled or false otherwise
   */
  public boolean isEnableAutoSessionTracking() {
    return enableAutoSessionTracking;
  }

  /**
   * Enable or disable the automatic session tracking
   *
   * @param enableAutoSessionTracking true if enabled or false otherwise
   */
  public void setEnableAutoSessionTracking(final boolean enableAutoSessionTracking) {
    this.enableAutoSessionTracking = enableAutoSessionTracking;
  }

  /**
   * Gets the default server name to be used in Sentry events.
   *
   * @return the default server name or null if none set
   */
  public @Nullable String getServerName() {
    return serverName;
  }

  /**
   * Sets the default server name to be used in Sentry events.
   *
   * @param serverName the default server name or null if none should be used
   */
  public void setServerName(@Nullable String serverName) {
    this.serverName = serverName;
  }

  /**
   * Returns if SDK automatically resolves and attaches server name to events.
   *
   * @return true if enabled false if otherwise
   */
  public boolean isAttachServerName() {
    return attachServerName;
  }

  /**
   * Sets if SDK should automatically resolve and attache server name to events.
   *
   * @param attachServerName true if enabled false if otherwise
   */
  public void setAttachServerName(boolean attachServerName) {
    this.attachServerName = attachServerName;
  }

  /**
   * Returns the session tracking interval in millis
   *
   * @return the interval in millis
   */
  public long getSessionTrackingIntervalMillis() {
    return sessionTrackingIntervalMillis;
  }

  /**
   * Sets the session tracking interval in millis
   *
   * @param sessionTrackingIntervalMillis the interval in millis
   */
  public void setSessionTrackingIntervalMillis(long sessionTrackingIntervalMillis) {
    this.sessionTrackingIntervalMillis = sessionTrackingIntervalMillis;
  }

  /**
   * Returns the distinct Id
   *
   * @return the distinct Id
   */
  @ApiStatus.Internal
  public @Nullable String getDistinctId() {
    return distinctId;
  }

  /**
   * Sets the distinct Id
   *
   * @param distinctId the distinct Id
   */
  @ApiStatus.Internal
  public void setDistinctId(final @Nullable String distinctId) {
    this.distinctId = distinctId;
  }

  /**
   * Returns the flush timeout in millis
   *
   * @return the timeout in millis
   */
  public long getFlushTimeoutMillis() {
    return flushTimeoutMillis;
  }

  /**
   * Sets the flush timeout in millis
   *
   * @param flushTimeoutMillis the timeout in millis
   */
  public void setFlushTimeoutMillis(long flushTimeoutMillis) {
    this.flushTimeoutMillis = flushTimeoutMillis;
  }

  /**
   * Checks if the default UncaughtExceptionHandlerIntegration is enabled or not.
   *
   * @return true if enabled or false otherwise.
   */
  public boolean isEnableUncaughtExceptionHandler() {
    return enableUncaughtExceptionHandler;
  }

  /**
   * Enable or disable the default UncaughtExceptionHandlerIntegration.
   *
   * @param enableUncaughtExceptionHandler true if enabled or false otherwise.
   */
  public void setEnableUncaughtExceptionHandler(final boolean enableUncaughtExceptionHandler) {
    this.enableUncaughtExceptionHandler = enableUncaughtExceptionHandler;
  }

  /**
   * Checks if printing exceptions by UncaughtExceptionHandler is enabled or disabled.
   *
   * @return true if enabled or false otherwise.
   */
  public boolean isPrintUncaughtStackTrace() {
    return printUncaughtStackTrace;
  }

  /**
   * Enable or disable printing exceptions in UncaughtExceptionHandler
   *
   * @param printUncaughtStackTrace true if enabled or false otherwise.
   */
  public void setPrintUncaughtStackTrace(final boolean printUncaughtStackTrace) {
    this.printUncaughtStackTrace = printUncaughtStackTrace;
  }

  /**
   * Returns the SentryExecutorService
   *
   * @return the SentryExecutorService
   */
  @ApiStatus.Internal
  @NotNull
  public ISentryExecutorService getExecutorService() {
    return executorService;
  }

  /**
   * Sets the SentryExecutorService
   *
   * @param executorService the SentryExecutorService
   */
  @ApiStatus.Internal
  @TestOnly
  public void setExecutorService(final @NotNull ISentryExecutorService executorService) {
    if (executorService != null) {
      this.executorService = executorService;
    }
  }

  /**
   * Returns the connection timeout in milliseconds.
   *
   * @return the connectionTimeoutMillis
   */
  public int getConnectionTimeoutMillis() {
    return connectionTimeoutMillis;
  }

  /**
   * Sets the connection timeout in milliseconds.
   *
   * @param connectionTimeoutMillis the connectionTimeoutMillis
   */
  public void setConnectionTimeoutMillis(int connectionTimeoutMillis) {
    this.connectionTimeoutMillis = connectionTimeoutMillis;
  }

  /**
   * Returns the read timeout in milliseconds
   *
   * @return the readTimeoutMillis
   */
  public int getReadTimeoutMillis() {
    return readTimeoutMillis;
  }

  /**
   * Sets the read timeout in milliseconds
   *
   * @param readTimeoutMillis the readTimeoutMillis
   */
  public void setReadTimeoutMillis(int readTimeoutMillis) {
    this.readTimeoutMillis = readTimeoutMillis;
  }

  /**
   * Returns the EnvelopeCache interface
   *
   * @return the EnvelopeCache object
   */
  public @NotNull IEnvelopeCache getEnvelopeDiskCache() {
    return envelopeDiskCache;
  }

  /**
   * Sets the EnvelopeCache interface
   *
   * @param envelopeDiskCache the EnvelopeCache object
   */
  public void setEnvelopeDiskCache(final @Nullable IEnvelopeCache envelopeDiskCache) {
    this.envelopeDiskCache =
        envelopeDiskCache != null ? envelopeDiskCache : NoOpEnvelopeCache.getInstance();
  }

  /**
   * Returns the Max queue size
   *
   * @return the max queue size
   */
  public int getMaxQueueSize() {
    return maxQueueSize;
  }

  /**
   * Sets the max queue size if maxQueueSize is bigger than 0
   *
   * @param maxQueueSize max queue size
   */
  public void setMaxQueueSize(int maxQueueSize) {
    if (maxQueueSize > 0) {
      this.maxQueueSize = maxQueueSize;
    }
  }

  /**
   * Returns the SdkVersion object
   *
   * @return the SdkVersion object or null
   */
  public @Nullable SdkVersion getSdkVersion() {
    return sdkVersion;
  }

  /**
   * Returns SSLSocketFactory
   *
   * @return SSLSocketFactory object or null
   */
  public @Nullable SSLSocketFactory getSslSocketFactory() {
    return sslSocketFactory;
  }

  /**
   * Set custom SSLSocketFactory that is trusted to self-signed certificates
   *
   * @param sslSocketFactory SSLSocketFactory object
   */
  public void setSslSocketFactory(final @Nullable SSLSocketFactory sslSocketFactory) {
    this.sslSocketFactory = sslSocketFactory;
  }

  /**
   * Sets the SdkVersion object
   *
   * @param sdkVersion the SdkVersion object or null
   */
  @ApiStatus.Internal
  public void setSdkVersion(final @Nullable SdkVersion sdkVersion) {
    this.sdkVersion = sdkVersion;
  }

  public boolean isSendDefaultPii() {
    return sendDefaultPii;
  }

  public void setSendDefaultPii(boolean sendDefaultPii) {
    this.sendDefaultPii = sendDefaultPii;
  }

  /**
   * Adds a Scope observer
   *
   * @param observer the Observer
   */
  public void addScopeObserver(final @NotNull IScopeObserver observer) {
    observers.add(observer);
  }

  /**
   * Returns the list of Scope observers
   *
   * @return the Scope observer list
   */
  @NotNull
  public List<IScopeObserver> getScopeObservers() {
    return observers;
  }

  /**
   * Adds a SentryOptions observer
   *
   * @param observer the Observer
   */
  public void addOptionsObserver(final @NotNull IOptionsObserver observer) {
    optionsObservers.add(observer);
  }

  /**
   * Returns the list of SentryOptions observers
   *
   * @return the SentryOptions observer list
   */
  @NotNull
  public List<IOptionsObserver> getOptionsObservers() {
    return optionsObservers;
  }

  /**
   * Returns if loading properties from external sources is enabled.
   *
   * @return true if enabled or false otherwise
   */
  public boolean isEnableExternalConfiguration() {
    return enableExternalConfiguration;
  }

  /**
   * Enables loading options from external sources like sentry.properties file or environment
   * variables, system properties.
   *
   * @param enableExternalConfiguration true if enabled or false otherwise
   */
  public void setEnableExternalConfiguration(boolean enableExternalConfiguration) {
    this.enableExternalConfiguration = enableExternalConfiguration;
  }

  /**
   * Returns tags applied to all events and transactions.
   *
   * @return the tags map
   */
  public @NotNull Map<String, String> getTags() {
    return tags;
  }

  /**
   * Sets a tag that is applied to all events and transactions.
   *
   * @param key the key
   * @param value the value
   */
  public void setTag(final @NotNull String key, final @NotNull String value) {
    this.tags.put(key, value);
  }

  /**
   * Returns the maximum attachment size for each attachment in MiB.
   *
   * @return the maximum attachment size in MiB.
   */
  public long getMaxAttachmentSize() {
    return maxAttachmentSize;
  }

  /**
   * Sets the max attachment size for each attachment in bytes. Default is 20 MiB. Please also check
   * the maximum attachment size of Relay to make sure your attachments don't get discarded there:
   * https://docs.sentry.io/product/relay/options/
   *
   * @param maxAttachmentSize the max attachment size in bytes.
   */
  public void setMaxAttachmentSize(long maxAttachmentSize) {
    this.maxAttachmentSize = maxAttachmentSize;
  }

  /**
   * Returns if event deduplication is turned on.
   *
   * @return if event deduplication is turned on.
   */
  public boolean isEnableDeduplication() {
    return enableDeduplication;
  }

  /**
   * Enables or disables event deduplication.
   *
   * @param enableDeduplication true if enabled false otherwise
   */
  public void setEnableDeduplication(final boolean enableDeduplication) {
    this.enableDeduplication = enableDeduplication;
  }

  /**
   * Returns if tracing should be enabled. If tracing is disabled, starting transactions returns
   * {@link NoOpTransaction}.
   *
   * @return if tracing is enabled.
   */
  public boolean isTracingEnabled() {
    if (enableTracing != null) {
      return enableTracing;
    }

    return getTracesSampleRate() != null || getTracesSampler() != null;
  }

  /**
   * Returns the list of exception classes that once captured will not be sent to Sentry as {@link
   * SentryEvent}.
   *
   * @return the list of exception classes that once captured will not be sent to Sentry as {@link
   *     SentryEvent}.
   */
  public @NotNull Set<Class<? extends Throwable>> getIgnoredExceptionsForType() {
    return ignoredExceptionsForType;
  }

  /**
   * Adds exception type to the list of ignored exceptions.
   *
   * @param exceptionType - the exception type
   */
  public void addIgnoredExceptionForType(final @NotNull Class<? extends Throwable> exceptionType) {
    this.ignoredExceptionsForType.add(exceptionType);
  }

  /**
   * Checks if the type of exception given by parameter is ignored.
   *
   * @param throwable the throwable
   * @return if the type of exception is ignored
   */
  boolean containsIgnoredExceptionForType(final @NotNull Throwable throwable) {
    return this.ignoredExceptionsForType.contains(throwable.getClass());
  }

  /**
   * Returns the maximum number of spans that can be attached to single transaction.
   *
   * @return the maximum number of spans that can be attached to single transaction.
   */
  @ApiStatus.Experimental
  public int getMaxSpans() {
    return maxSpans;
  }

  /**
   * Sets the maximum number of spans that can be attached to single transaction.
   *
   * @param maxSpans maximum number of spans that can be attached to single transaction.
   */
  @ApiStatus.Experimental
  public void setMaxSpans(int maxSpans) {
    this.maxSpans = maxSpans;
  }

  /**
   * True if ShutdownHookIntegration is enabled, false otherwise.
   *
   * @return true if enabled or false otherwise.
   */
  public boolean isEnableShutdownHook() {
    return enableShutdownHook;
  }

  /**
   * Enables or disable ShutdownHookIntegration.
   *
   * @param enableShutdownHook true if enabled or false otherwise.
   */
  public void setEnableShutdownHook(boolean enableShutdownHook) {
    this.enableShutdownHook = enableShutdownHook;
  }

  /**
   * The max cache items for capping the number of events Default is 30
   *
   * @return the maxCacheItems
   */
  public int getMaxCacheItems() {
    return maxCacheItems;
  }

  /**
   * Sets the max cache items for capping the number of events
   *
   * @param maxCacheItems the maxCacheItems
   */
  public void setMaxCacheItems(int maxCacheItems) {
    this.maxCacheItems = maxCacheItems;
  }

  public @NotNull RequestSize getMaxRequestBodySize() {
    return maxRequestBodySize;
  }

  public void setMaxRequestBodySize(final @NotNull RequestSize maxRequestBodySize) {
    this.maxRequestBodySize = maxRequestBodySize;
  }

  /**
   * Returns whether the `baggage` header is attached to HTTP client integrations and the `trace`
   * header is attached to envelopes.
   *
   * <p>Note: this is an experimental API and will be removed without notice.
   *
   * @return true if enabled
   */
  @ApiStatus.Experimental
  public boolean isTraceSampling() {
    return traceSampling;
  }

  /**
   * Controls if the `baggage` header is attached HTTP client integrations and if the `trace` header
   * is attached to envelopes. Defaults to false.
   *
   * <p>Note: this is an experimental API and will be removed without notice.
   *
   * @deprecated please use {{@link SentryOptions#setTracePropagationTargets(List)}} instead
   * @param traceSampling - if trace sampling should be enabled
   */
  @Deprecated
  public void setTraceSampling(boolean traceSampling) {
    this.traceSampling = traceSampling;
  }

  /**
   * Returns the maximum trace file size for each envelope item in bytes.
   *
   * @return the maximum attachment size in bytes.
   */
  public long getMaxTraceFileSize() {
    return maxTraceFileSize;
  }

  /**
   * Sets the max trace file size for each envelope item in bytes. Default is 5 Mb.
   *
   * @param maxTraceFileSize the max trace file size in bytes.
   */
  public void setMaxTraceFileSize(long maxTraceFileSize) {
    this.maxTraceFileSize = maxTraceFileSize;
  }

  /**
   * Returns the listener interface to perform operations when a transaction is started or ended.
   *
   * @return the listener interface to perform operations when a transaction is started or ended.
   */
  public @NotNull ITransactionProfiler getTransactionProfiler() {
    return transactionProfiler;
  }

  /**
   * Sets the listener interface to perform operations when a transaction is started or ended. It
   * only has effect if no profiler was already set.
   *
   * @param transactionProfiler - the listener for operations when a transaction is started or ended
   */
  public void setTransactionProfiler(final @Nullable ITransactionProfiler transactionProfiler) {
    // We allow to set the profiler only if it was not set before, and we don't allow to unset it.
    if (this.transactionProfiler == NoOpTransactionProfiler.getInstance()
        && transactionProfiler != null) {
      this.transactionProfiler = transactionProfiler;
    }
  }

  /**
   * Returns if profiling is enabled for transactions.
   *
   * @return if profiling is enabled for transactions.
   */
  public boolean isProfilingEnabled() {
    return (getProfilesSampleRate() != null && getProfilesSampleRate() > 0)
        || getProfilesSampler() != null;
  }

  /**
   * Sets whether profiling is enabled for transactions.
   *
   * @deprecated use {{@link SentryOptions#setProfilesSampleRate(Double)} }
   * @param profilingEnabled - whether profiling is enabled for transactions
   */
  @Deprecated
  public void setProfilingEnabled(boolean profilingEnabled) {
    if (getProfilesSampleRate() == null) {
      setProfilesSampleRate(profilingEnabled ? 1.0 : null);
    }
  }

  /**
   * Returns the callback used to determine if a profile is sampled.
   *
   * @return the callback
   */
  public @Nullable ProfilesSamplerCallback getProfilesSampler() {
    return profilesSampler;
  }

  /**
   * Sets the callback used to determine if a profile is sampled.
   *
   * @param profilesSampler the callback
   */
  public void setProfilesSampler(final @Nullable ProfilesSamplerCallback profilesSampler) {
    this.profilesSampler = profilesSampler;
  }

  /**
   * Returns the profiles sample rate. Default is null (disabled).
   *
   * @return the sample rate
   */
  public @Nullable Double getProfilesSampleRate() {
    return profilesSampleRate;
  }

  /**
   * Sets the profilesSampleRate. Can be anything between 0.0 and 1.0 or null (default), to disable
   * it. It's dependent on the {{@link SentryOptions#setTracesSampleRate(Double)} } If a transaction
   * is sampled, then a profile could be sampled with a probability given by profilesSampleRate.
   *
   * @param profilesSampleRate the sample rate
   */
  public void setProfilesSampleRate(final @Nullable Double profilesSampleRate) {
    if (!SampleRateUtils.isValidProfilesSampleRate(profilesSampleRate)) {
      throw new IllegalArgumentException(
          "The value "
              + profilesSampleRate
              + " is not valid. Use null to disable or values between 0.0 and 1.0.");
    }
    this.profilesSampleRate = profilesSampleRate;
  }

  /**
   * Returns the profiling traces dir. path if set
   *
   * @return the profiling traces dir. path or null if not set
   */
  public @Nullable String getProfilingTracesDirPath() {
    final String cacheDirPath = getCacheDirPath();
    if (cacheDirPath == null) {
      return null;
    }
    return new File(cacheDirPath, "profiling_traces").getAbsolutePath();
  }

  /**
   * Returns a list of origins to which `sentry-trace` header should be sent in HTTP integrations.
   *
   * @deprecated use {{@link SentryOptions#getTracePropagationTargets()} }
   * @return the list of origins
   */
  @Deprecated
  @SuppressWarnings("InlineMeSuggester")
  public @NotNull List<String> getTracingOrigins() {
    return getTracePropagationTargets();
  }

  /**
   * Adds an origin to which `sentry-trace` header should be sent in HTTP integrations.
   *
   * @deprecated use {{@link SentryOptions#setTracePropagationTargets(List)}}
   * @param tracingOrigin - the tracing origin
   */
  @Deprecated
  @SuppressWarnings("InlineMeSuggester")
  public void addTracingOrigin(final @NotNull String tracingOrigin) {
    if (tracePropagationTargets == null) {
      tracePropagationTargets = new CopyOnWriteArrayList<>();
    }
    if (!tracingOrigin.isEmpty()) {
      tracePropagationTargets.add(tracingOrigin);
    }
  }

  @Deprecated
  @SuppressWarnings("InlineMeSuggester")
  @ApiStatus.Internal
  public void setTracingOrigins(final @Nullable List<String> tracingOrigins) {
    setTracePropagationTargets(tracingOrigins);
  }

  /**
   * Returns a list of origins to which `sentry-trace` header should be sent in HTTP integrations.
   *
   * @return the list of targets
   */
  public @NotNull List<String> getTracePropagationTargets() {
    if (tracePropagationTargets == null) {
      return defaultTracePropagationTargets;
    }
    return tracePropagationTargets;
  }

  @ApiStatus.Internal
  public void setTracePropagationTargets(final @Nullable List<String> tracePropagationTargets) {
    if (tracePropagationTargets == null) {
      this.tracePropagationTargets = null;
    } else {
      @NotNull final List<String> filteredTracePropagationTargets = new ArrayList<>();
      for (String target : tracePropagationTargets) {
        if (!target.isEmpty()) {
          filteredTracePropagationTargets.add(target);
        }
      }

      this.tracePropagationTargets = filteredTracePropagationTargets;
    }
  }

  /**
   * Returns a Proguard UUID.
   *
   * @return the Proguard UUIDs.
   */
  public @Nullable String getProguardUuid() {
    return proguardUuid;
  }

  /**
   * Sets a Proguard UUID.
   *
   * @param proguardUuid - the Proguard UUID
   */
  public void setProguardUuid(final @Nullable String proguardUuid) {
    this.proguardUuid = proguardUuid;
  }

  /**
   * Adds a bundle ID (also known as debugId) representing a source bundle that contains sources for
   * this application. These sources will be used to source code for frames of an exceptions stack
   * trace.
   *
   * @param bundleId Bundle ID generated by sentry-cli or the sentry-android-gradle-plugin
   */
  public void addBundleId(final @Nullable String bundleId) {
    if (bundleId != null) {
      final @NotNull String trimmedBundleId = bundleId.trim();
      if (!trimmedBundleId.isEmpty()) {
        this.bundleIds.add(trimmedBundleId);
      }
    }
  }

  /**
   * Returns all configured bundle IDs referencing source code bundles.
   *
   * @return list of bundle IDs
   */
  public @NotNull Set<String> getBundleIds() {
    return bundleIds;
  }

  /**
   * Returns Context tags names applied to Sentry events as Sentry tags.
   *
   * @return context tags
   */
  public @NotNull List<String> getContextTags() {
    return contextTags;
  }

  /**
   * Adds context tag name that is applied to Sentry events as Sentry tag.
   *
   * @param contextTag - the context tag
   */
  public void addContextTag(final @NotNull String contextTag) {
    this.contextTags.add(contextTag);
  }

  /**
   * Returns the idle timeout.
   *
   * @return the idle timeout in millis or null.
   */
  public @Nullable Long getIdleTimeout() {
    return idleTimeout;
  }

  /**
   * Sets the idle timeout.
   *
   * @param idleTimeout the idle timeout in millis or null.
   */
  public void setIdleTimeout(final @Nullable Long idleTimeout) {
    this.idleTimeout = idleTimeout;
  }

  /**
   * Returns whether sending of client reports has been enabled.
   *
   * @return true if enabled; false if disabled
   */
  public boolean isSendClientReports() {
    return sendClientReports;
  }

  /**
   * Enables / disables sending of client reports.
   *
   * @param sendClientReports true enables client reports; false disables them
   */
  public void setSendClientReports(boolean sendClientReports) {
    this.sendClientReports = sendClientReports;

    if (sendClientReports) {
      clientReportRecorder = new ClientReportRecorder(this);
    } else {
      clientReportRecorder = new NoOpClientReportRecorder();
    }
  }

  public boolean isEnableUserInteractionTracing() {
    return enableUserInteractionTracing;
  }

  public void setEnableUserInteractionTracing(boolean enableUserInteractionTracing) {
    this.enableUserInteractionTracing = enableUserInteractionTracing;
  }

  public boolean isEnableUserInteractionBreadcrumbs() {
    return enableUserInteractionBreadcrumbs;
  }

  public void setEnableUserInteractionBreadcrumbs(boolean enableUserInteractionBreadcrumbs) {
    this.enableUserInteractionBreadcrumbs = enableUserInteractionBreadcrumbs;
  }

  /**
   * Sets the instrumenter used for performance instrumentation.
   *
   * <p>If you set this to something other than {@link Instrumenter#SENTRY} Sentry will not create
   * any transactions automatically nor will it create transactions if you call
   * startTransaction(...), nor will it create child spans if you call startChild(...)
   *
   * @param instrumenter - the instrumenter to use
   */
  public void setInstrumenter(final @NotNull Instrumenter instrumenter) {
    this.instrumenter = instrumenter;
  }

  /**
   * Returns the instrumenter used for performance instrumentation
   *
   * @return the configured instrumenter
   */
  public @NotNull Instrumenter getInstrumenter() {
    return instrumenter;
  }

  /**
   * Returns a ClientReportRecorder or a NoOp if sending of client reports has been disabled.
   *
   * @return a client report recorder or NoOp
   */
  @ApiStatus.Internal
  public @NotNull IClientReportRecorder getClientReportRecorder() {
    return clientReportRecorder;
  }

  /**
   * Returns a ModulesLoader to load external modules (dependencies/packages) of the program.
   *
   * @return a modules loader or no-op
   */
  @ApiStatus.Internal
  public @NotNull IModulesLoader getModulesLoader() {
    return modulesLoader;
  }

  @ApiStatus.Internal
  public void setModulesLoader(final @Nullable IModulesLoader modulesLoader) {
    this.modulesLoader = modulesLoader != null ? modulesLoader : NoOpModulesLoader.getInstance();
  }

  /**
   * Returns a DebugMetaLoader to load sentry-debug-meta.properties containing ProGuard UUID, source
   * bundle IDs etc.
   *
   * @return a loader or no-op
   */
  @ApiStatus.Internal
  public @NotNull IDebugMetaLoader getDebugMetaLoader() {
    return debugMetaLoader;
  }

  @ApiStatus.Internal
  public void setDebugMetaLoader(final @Nullable IDebugMetaLoader debugMetaLoader) {
    this.debugMetaLoader =
        debugMetaLoader != null ? debugMetaLoader : NoOpDebugMetaLoader.getInstance();
  }

  /**
   * Returns a list of all {@link GestureTargetLocator} instances used to determine which {@link
   * io.sentry.internal.gestures.UiElement} was part of an user interaction.
   *
   * @return a list of {@link GestureTargetLocator}
   */
  public List<GestureTargetLocator> getGestureTargetLocators() {
    return gestureTargetLocators;
  }

  /**
   * Sets the list of {@link GestureTargetLocator} being used to determine relevant {@link
   * io.sentry.internal.gestures.UiElement} for user interactions.
   *
   * @param locators a list of {@link GestureTargetLocator}
   */
  public void setGestureTargetLocators(@NotNull final List<GestureTargetLocator> locators) {
    gestureTargetLocators.clear();
    gestureTargetLocators.addAll(locators);
  }

  /**
   * Returns a list of all {@link ViewHierarchyExporter} instances used to export view hierarchy
   * information.
   *
   * @return a list of {@link ViewHierarchyExporter}
   */
  @NotNull
  public final List<ViewHierarchyExporter> getViewHierarchyExporters() {
    return viewHierarchyExporters;
  }

  /**
   * Sets the list of {@link ViewHierarchyExporter} being used to export the view hierarchy.
   *
   * @param exporters a list of {@link ViewHierarchyExporter}
   */
  public void setViewHierarchyExporters(@NotNull final List<ViewHierarchyExporter> exporters) {
    viewHierarchyExporters.clear();
    viewHierarchyExporters.addAll(exporters);
  }

  public @NotNull IMainThreadChecker getMainThreadChecker() {
    return mainThreadChecker;
  }

  public void setMainThreadChecker(final @NotNull IMainThreadChecker mainThreadChecker) {
    this.mainThreadChecker = mainThreadChecker;
  }

  /**
   * Gets the performance collector used to collect performance stats while transactions run.
   *
   * @return the performance collector.
   */
  @ApiStatus.Internal
  public @NotNull TransactionPerformanceCollector getTransactionPerformanceCollector() {
    return transactionPerformanceCollector;
  }

  /**
   * Sets the performance collector used to collect performance stats while transactions run.
   *
   * @param transactionPerformanceCollector the performance collector.
   */
  @ApiStatus.Internal
  public void setTransactionPerformanceCollector(
      final @NotNull TransactionPerformanceCollector transactionPerformanceCollector) {
    this.transactionPerformanceCollector = transactionPerformanceCollector;
  }

  /**
   * Gets if the time-to-full-display spans is tracked in navigation transactions.
   *
   * @return if the time-to-full-display is tracked.
   */
  public boolean isEnableTimeToFullDisplayTracing() {
    return enableTimeToFullDisplayTracing;
  }

  /**
   * Sets if the time-to-full-display spans should be tracked in navigation transactions.
   *
   * @param enableTimeToFullDisplayTracing if the time-to-full-display spans should be tracked.
   */
  public void setEnableTimeToFullDisplayTracing(final boolean enableTimeToFullDisplayTracing) {
    this.enableTimeToFullDisplayTracing = enableTimeToFullDisplayTracing;
  }

  /**
   * Gets the reporter to call when a screen is fully loaded, used for time-to-full-display spans.
   *
   * @return The reporter to call when a screen is fully loaded.
   */
  @ApiStatus.Internal
  public @NotNull FullyDisplayedReporter getFullyDisplayedReporter() {
    return fullyDisplayedReporter;
  }

  /**
   * Whether OPTIONS requests should be traced.
   *
   * @return true if OPTIONS requests should be traced
   */
  public boolean isTraceOptionsRequests() {
    return traceOptionsRequests;
  }

  /**
   * Whether OPTIONS requests should be traced.
   *
   * @param traceOptionsRequests true if OPTIONS requests should be traced
   */
  public void setTraceOptionsRequests(boolean traceOptionsRequests) {
    this.traceOptionsRequests = traceOptionsRequests;
  }

  /**
   * Whether Sentry is enabled.
   *
   * @return true if Sentry should be enabled
   */
  public boolean isEnabled() {
    return enabled;
  }

  /**
   * Whether Sentry should be enabled.
   *
   * @param enabled true if Sentry should be enabled
   */
  public void setEnabled(boolean enabled) {
    this.enabled = enabled;
  }

  /**
   * Whether to format serialized data, e.g. events logged to console in debug mode
   *
   * @return true if data should be pretty printed
   */
  public boolean isEnablePrettySerializationOutput() {
    return enablePrettySerializationOutput;
  }

  /**
   * Whether to send modules containing information about versions.
   *
   * @return true if modules should be sent.
   */
  public boolean isSendModules() {
    return sendModules;
  }

  /**
   * Whether to format serialized data, e.g. events logged to console in debug mode
   *
   * @param enablePrettySerializationOutput true if output should be pretty printed
   */
  public void setEnablePrettySerializationOutput(boolean enablePrettySerializationOutput) {
    this.enablePrettySerializationOutput = enablePrettySerializationOutput;
  }

  /**
   * Whether to profile app launches, depending on profilesSampler or profilesSampleRate. Depends on
   * {@link SentryOptions#isProfilingEnabled()}
   *
   * @return true if app launches should be profiled.
   */
  public boolean isEnableAppStartProfiling() {
    return isProfilingEnabled() && enableAppStartProfiling;
  }

  /**
   * Whether to profile app launches, depending on profilesSampler or profilesSampleRate.
   *
   * @param enableAppStartProfiling true if app launches should be profiled.
   */
  public void setEnableAppStartProfiling(boolean enableAppStartProfiling) {
    this.enableAppStartProfiling = enableAppStartProfiling;
  }

  /**
   * Whether to send modules containing information about versions.
   *
   * @param sendModules true if modules should be sent.
   */
  public void setSendModules(boolean sendModules) {
    this.sendModules = sendModules;
  }

  @ApiStatus.Experimental
  public void setIgnoredCheckIns(final @Nullable List<String> ignoredCheckIns) {
    if (ignoredCheckIns == null) {
      this.ignoredCheckIns = null;
    } else {
      @NotNull final List<String> filteredIgnoredCheckIns = new ArrayList<>();
      for (String slug : ignoredCheckIns) {
        if (!slug.isEmpty()) {
          filteredIgnoredCheckIns.add(slug);
        }
      }

      this.ignoredCheckIns = filteredIgnoredCheckIns;
    }
  }

  @ApiStatus.Experimental
  public @Nullable List<String> getIgnoredCheckIns() {
    return ignoredCheckIns;
  }

  /** Returns the current {@link SentryDateProvider} that is used to retrieve the current date. */
  @ApiStatus.Internal
  public @NotNull SentryDateProvider getDateProvider() {
    return dateProvider;
  }

  /**
   * Sets the {@link SentryDateProvider} which is used to retrieve the current date.
   *
   * <p>Different providers offer different precision. By default Sentry tries to offer the highest
   * precision available for the system.
   */
  @ApiStatus.Internal
  public void setDateProvider(final @NotNull SentryDateProvider dateProvider) {
    this.dateProvider = dateProvider;
  }

  /**
   * Adds a ICollector.
   *
   * @param collector the ICollector.
   */
  @ApiStatus.Internal
  public void addPerformanceCollector(final @NotNull IPerformanceCollector collector) {
    performanceCollectors.add(collector);
  }

  /**
   * Returns the list of ICollectors.
   *
   * @return the IPerformanceCollector list.
   */
  @ApiStatus.Internal
  public @NotNull List<IPerformanceCollector> getPerformanceCollectors() {
    return performanceCollectors;
  }

  @NotNull
  public IConnectionStatusProvider getConnectionStatusProvider() {
    return connectionStatusProvider;
  }

  public void setConnectionStatusProvider(
      final @NotNull IConnectionStatusProvider connectionStatusProvider) {
    this.connectionStatusProvider = connectionStatusProvider;
  }

  @ApiStatus.Internal
  @NotNull
  public IBackpressureMonitor getBackpressureMonitor() {
    return backpressureMonitor;
  }

  @ApiStatus.Internal
  public void setBackpressureMonitor(final @NotNull IBackpressureMonitor backpressureMonitor) {
    this.backpressureMonitor = backpressureMonitor;
  }

  @ApiStatus.Experimental
  public void setEnableBackpressureHandling(final boolean enableBackpressureHandling) {
    this.enableBackpressureHandling = enableBackpressureHandling;
  }

  /**
   * Returns the rate the profiler will sample rates at. 100 hz means 100 traces in 1 second.
   *
   * @return Rate the profiler will sample rates at.
   */
  @ApiStatus.Internal
  public int getProfilingTracesHz() {
    return profilingTracesHz;
  }

  /** Sets the rate the profiler will sample rates at. 100 hz means 100 traces in 1 second. */
  @ApiStatus.Internal
  public void setProfilingTracesHz(final int profilingTracesHz) {
    this.profilingTracesHz = profilingTracesHz;
  }

  @ApiStatus.Experimental
  public boolean isEnableBackpressureHandling() {
    return enableBackpressureHandling;
  }

  @ApiStatus.Internal
  public long getSessionFlushTimeoutMillis() {
    return sessionFlushTimeoutMillis;
  }

  @ApiStatus.Internal
  public void setSessionFlushTimeoutMillis(final long sessionFlushTimeoutMillis) {
    this.sessionFlushTimeoutMillis = sessionFlushTimeoutMillis;
  }

<<<<<<< HEAD
  @ApiStatus.Experimental
  public @Nullable Cron getCron() {
    return cron;
  }

  @ApiStatus.Experimental
  public void setCron(@Nullable Cron cron) {
    this.cron = cron;
=======
  @ApiStatus.Internal
  @Nullable
  public BeforeEnvelopeCallback getBeforeEnvelopeCallback() {
    return beforeEnvelopeCallback;
  }

  @ApiStatus.Internal
  public void setBeforeEnvelopeCallback(
      @Nullable final BeforeEnvelopeCallback beforeEnvelopeCallback) {
    this.beforeEnvelopeCallback = beforeEnvelopeCallback;
  }

  @ApiStatus.Experimental
  @Nullable
  public String getSpotlightConnectionUrl() {
    return spotlightConnectionUrl;
  }

  @ApiStatus.Experimental
  public void setSpotlightConnectionUrl(final @Nullable String spotlightConnectionUrl) {
    this.spotlightConnectionUrl = spotlightConnectionUrl;
  }

  @ApiStatus.Experimental
  public boolean isEnableSpotlight() {
    return enableSpotlight;
  }

  @ApiStatus.Experimental
  public void setEnableSpotlight(final boolean enableSpotlight) {
    this.enableSpotlight = enableSpotlight;
  }

  public boolean isEnableScopePersistence() {
    return enableScopePersistence;
  }

  public void setEnableScopePersistence(final boolean enableScopePersistence) {
    this.enableScopePersistence = enableScopePersistence;
>>>>>>> bf82eb30
  }

  /** The BeforeSend callback */
  public interface BeforeSendCallback {

    /**
     * Mutates or drop an event before being sent
     *
     * @param event the event
     * @param hint the hints
     * @return the original event or the mutated event or null if event was dropped
     */
    @Nullable
    SentryEvent execute(@NotNull SentryEvent event, @NotNull Hint hint);
  }

  /** The BeforeSendTransaction callback */
  public interface BeforeSendTransactionCallback {

    /**
     * Mutates or drop a transaction before being sent
     *
     * @param transaction the transaction
     * @param hint the hints
     * @return the original transaction or the mutated transaction or null if transaction was
     *     dropped
     */
    @Nullable
    SentryTransaction execute(@NotNull SentryTransaction transaction, @NotNull Hint hint);
  }

  /** The BeforeBreadcrumb callback */
  public interface BeforeBreadcrumbCallback {

    /**
     * Mutates or drop a callback before being added
     *
     * @param breadcrumb the breadcrumb
     * @param hint the hints, usually the source of the breadcrumb
     * @return the original breadcrumb or the mutated breadcrumb of null if breadcrumb was dropped
     */
    @Nullable
    Breadcrumb execute(@NotNull Breadcrumb breadcrumb, @NotNull Hint hint);
  }

  /** The traces sampler callback. */
  public interface TracesSamplerCallback {

    /**
     * Calculates the sampling value used to determine if transaction is going to be sent to Sentry
     * backend.
     *
     * @param samplingContext the sampling context
     * @return sampling value or {@code null} if decision has not been taken
     */
    @Nullable
    Double sample(@NotNull SamplingContext samplingContext);
  }

  /** The profiles sampler callback. */
  public interface ProfilesSamplerCallback {

    /**
     * Calculates the sampling value used to determine if a profile is going to be sent to Sentry
     * backend.
     *
     * @param samplingContext the sampling context
     * @return sampling value or {@code null} if decision has not been taken
     */
    @Nullable
    Double sample(@NotNull SamplingContext samplingContext);
  }

  /** The BeforeEnvelope callback */
  @ApiStatus.Internal
  public interface BeforeEnvelopeCallback {

    /**
     * A callback which gets called right before an envelope is about to be sent
     *
     * @param envelope the envelope
     * @param hint the hints
     */
    void execute(@NotNull SentryEnvelope envelope, @Nullable Hint hint);
  }

  /**
   * Creates SentryOptions instance without initializing any of the internal parts.
   *
   * <p>Used by {@link NoOpHub}.
   *
   * @return SentryOptions
   */
  @ApiStatus.Internal
  public static @NotNull SentryOptions empty() {
    return new SentryOptions(true);
  }

  /** SentryOptions ctor It adds and set default things */
  public SentryOptions() {
    this(false);
  }

  /**
   * Creates SentryOptions instance without initializing any of the internal parts.
   *
   * @param empty if options should be empty.
   */
  private SentryOptions(final boolean empty) {
    if (!empty) {
      // SentryExecutorService should be initialized before any
      // SendCachedEventFireAndForgetIntegration
      executorService = new SentryExecutorService();

      // UncaughtExceptionHandlerIntegration should be inited before any other Integration.
      // if there's an error on the setup, we are able to capture it
      integrations.add(new UncaughtExceptionHandlerIntegration());

      integrations.add(new ShutdownHookIntegration());
      integrations.add(new SpotlightIntegration());

      eventProcessors.add(new MainEventProcessor(this));
      eventProcessors.add(new DuplicateEventDetectionEventProcessor(this));

      if (Platform.isJvm()) {
        eventProcessors.add(new SentryRuntimeEventProcessor());
      }

      setSentryClientName(BuildConfig.SENTRY_JAVA_SDK_NAME + "/" + BuildConfig.VERSION_NAME);
      setSdkVersion(createSdkVersion());
      addPackageInfo();
    }
  }

  /**
   * Merges with another {@link SentryOptions} object. Used when loading additional options from
   * external locations.
   *
   * @param options options loaded from external locations
   */
  public void merge(final @NotNull ExternalOptions options) {
    if (options.getDsn() != null) {
      setDsn(options.getDsn());
    }
    if (options.getEnvironment() != null) {
      setEnvironment(options.getEnvironment());
    }
    if (options.getRelease() != null) {
      setRelease(options.getRelease());
    }
    if (options.getDist() != null) {
      setDist(options.getDist());
    }
    if (options.getServerName() != null) {
      setServerName(options.getServerName());
    }
    if (options.getProxy() != null) {
      setProxy(options.getProxy());
    }
    if (options.getEnableUncaughtExceptionHandler() != null) {
      setEnableUncaughtExceptionHandler(options.getEnableUncaughtExceptionHandler());
    }
    if (options.getPrintUncaughtStackTrace() != null) {
      setPrintUncaughtStackTrace(options.getPrintUncaughtStackTrace());
    }
    if (options.getEnableTracing() != null) {
      setEnableTracing(options.getEnableTracing());
    }
    if (options.getTracesSampleRate() != null) {
      setTracesSampleRate(options.getTracesSampleRate());
    }
    if (options.getProfilesSampleRate() != null) {
      setProfilesSampleRate(options.getProfilesSampleRate());
    }
    if (options.getDebug() != null) {
      setDebug(options.getDebug());
    }
    if (options.getEnableDeduplication() != null) {
      setEnableDeduplication(options.getEnableDeduplication());
    }
    if (options.getSendClientReports() != null) {
      setSendClientReports(options.getSendClientReports());
    }
    final Map<String, String> tags = new HashMap<>(options.getTags());
    for (final Map.Entry<String, String> tag : tags.entrySet()) {
      this.tags.put(tag.getKey(), tag.getValue());
    }
    final List<String> inAppIncludes = new ArrayList<>(options.getInAppIncludes());
    for (final String inAppInclude : inAppIncludes) {
      addInAppInclude(inAppInclude);
    }
    final List<String> inAppExcludes = new ArrayList<>(options.getInAppExcludes());
    for (final String inAppExclude : inAppExcludes) {
      addInAppExclude(inAppExclude);
    }
    for (final Class<? extends Throwable> exceptionType :
        new HashSet<>(options.getIgnoredExceptionsForType())) {
      addIgnoredExceptionForType(exceptionType);
    }
    if (options.getTracePropagationTargets() != null) {
      final List<String> tracePropagationTargets =
          new ArrayList<>(options.getTracePropagationTargets());
      setTracePropagationTargets(tracePropagationTargets);
    }
    final List<String> contextTags = new ArrayList<>(options.getContextTags());
    for (final String contextTag : contextTags) {
      addContextTag(contextTag);
    }
    if (options.getProguardUuid() != null) {
      setProguardUuid(options.getProguardUuid());
    }
    if (options.getIdleTimeout() != null) {
      setIdleTimeout(options.getIdleTimeout());
    }
    for (String bundleId : options.getBundleIds()) {
      addBundleId(bundleId);
    }

    if (options.isEnabled() != null) {
      setEnabled(options.isEnabled());
    }
    if (options.isEnablePrettySerializationOutput() != null) {
      setEnablePrettySerializationOutput(options.isEnablePrettySerializationOutput());
    }

    if (options.isSendModules() != null) {
      setSendModules(options.isSendModules());
    }
    if (options.getIgnoredCheckIns() != null) {
      final List<String> ignoredCheckIns = new ArrayList<>(options.getIgnoredCheckIns());
      setIgnoredCheckIns(ignoredCheckIns);
    }
    if (options.isEnableBackpressureHandling() != null) {
      setEnableBackpressureHandling(options.isEnableBackpressureHandling());
    }

    if (options.getCron() != null) {
      if (getCron() == null) {
        setCron(options.getCron());
      } else {
        if (options.getCron().getDefaultCheckinMargin() != null) {
          getCron().setDefaultCheckinMargin(options.getCron().getDefaultCheckinMargin());
        }
        if (options.getCron().getDefaultMaxRuntime() != null) {
          getCron().setDefaultMaxRuntime(options.getCron().getDefaultMaxRuntime());
        }
        if (options.getCron().getDefaultTimezone() != null) {
          getCron().setDefaultTimezone(options.getCron().getDefaultTimezone());
        }
        if (options.getCron().getDefaultFailureIssueThreshold() != null) {
          getCron()
              .setDefaultFailureIssueThreshold(options.getCron().getDefaultFailureIssueThreshold());
        }
        if (options.getCron().getDefaultRecoveryThreshold() != null) {
          getCron().setDefaultRecoveryThreshold(options.getCron().getDefaultRecoveryThreshold());
        }
      }
    }
  }

  private @NotNull SdkVersion createSdkVersion() {
    final String version = BuildConfig.VERSION_NAME;
    final SdkVersion sdkVersion = new SdkVersion(BuildConfig.SENTRY_JAVA_SDK_NAME, version);

    sdkVersion.setVersion(version);

    return sdkVersion;
  }

  private void addPackageInfo() {
    SentryIntegrationPackageStorage.getInstance()
        .addPackage("maven:io.sentry:sentry", BuildConfig.VERSION_NAME);
  }

  public static final class Proxy {
    private @Nullable String host;
    private @Nullable String port;
    private @Nullable String user;
    private @Nullable String pass;

    public Proxy(
        final @Nullable String host,
        final @Nullable String port,
        final @Nullable String user,
        final @Nullable String pass) {
      this.host = host;
      this.port = port;
      this.user = user;
      this.pass = pass;
    }

    public Proxy() {
      this(null, null, null, null);
    }

    public Proxy(@Nullable String host, @Nullable String port) {
      this(host, port, null, null);
    }

    public @Nullable String getHost() {
      return host;
    }

    public void setHost(final @Nullable String host) {
      this.host = host;
    }

    public @Nullable String getPort() {
      return port;
    }

    public void setPort(final @Nullable String port) {
      this.port = port;
    }

    public @Nullable String getUser() {
      return user;
    }

    public void setUser(final @Nullable String user) {
      this.user = user;
    }

    public @Nullable String getPass() {
      return pass;
    }

    public void setPass(final @Nullable String pass) {
      this.pass = pass;
    }
  }

  public static final class Cron {
    private @Nullable Long defaultCheckinMargin;
    private @Nullable Long defaultMaxRuntime;
    private @Nullable String defaultTimezone;
    private @Nullable Long defaultFailureIssueThreshold;
    private @Nullable Long defaultRecoveryThreshold;

    public Cron(
        final @Nullable Long checkinMargin,
        final @Nullable Long maxRuntime,
        final @Nullable String timezone,
        final @Nullable Long failureIssueThreshold,
        final @Nullable Long recoveryThreshold) {
      this.defaultCheckinMargin = checkinMargin;
      this.defaultMaxRuntime = maxRuntime;
      this.defaultTimezone = timezone;
      this.defaultFailureIssueThreshold = failureIssueThreshold;
      this.defaultRecoveryThreshold = recoveryThreshold;
    }

    public Cron() {
      this(null, null, null, null, null);
    }

    public @Nullable Long getDefaultCheckinMargin() {
      return defaultCheckinMargin;
    }

    public void setDefaultCheckinMargin(@Nullable Long defaultCheckinMargin) {
      this.defaultCheckinMargin = defaultCheckinMargin;
    }

    public @Nullable Long getDefaultMaxRuntime() {
      return defaultMaxRuntime;
    }

    public void setDefaultMaxRuntime(@Nullable Long defaultMaxRuntime) {
      this.defaultMaxRuntime = defaultMaxRuntime;
    }

    public @Nullable String getDefaultTimezone() {
      return defaultTimezone;
    }

    public void setDefaultTimezone(@Nullable String defaultTimezone) {
      this.defaultTimezone = defaultTimezone;
    }

    public @Nullable Long getDefaultFailureIssueThreshold() {
      return defaultFailureIssueThreshold;
    }

    public void setDefaultFailureIssueThreshold(@Nullable Long defaultFailureIssueThreshold) {
      this.defaultFailureIssueThreshold = defaultFailureIssueThreshold;
    }

    public @Nullable Long getDefaultRecoveryThreshold() {
      return defaultRecoveryThreshold;
    }

    public void setDefaultRecoveryThreshold(@Nullable Long defaultRecoveryThreshold) {
      this.defaultRecoveryThreshold = defaultRecoveryThreshold;
    }
  }

  public enum RequestSize {
    NONE,
    SMALL,
    MEDIUM,
    ALWAYS,
  }
}<|MERGE_RESOLUTION|>--- conflicted
+++ resolved
@@ -2285,16 +2285,6 @@
     this.sessionFlushTimeoutMillis = sessionFlushTimeoutMillis;
   }
 
-<<<<<<< HEAD
-  @ApiStatus.Experimental
-  public @Nullable Cron getCron() {
-    return cron;
-  }
-
-  @ApiStatus.Experimental
-  public void setCron(@Nullable Cron cron) {
-    this.cron = cron;
-=======
   @ApiStatus.Internal
   @Nullable
   public BeforeEnvelopeCallback getBeforeEnvelopeCallback() {
@@ -2334,7 +2324,16 @@
 
   public void setEnableScopePersistence(final boolean enableScopePersistence) {
     this.enableScopePersistence = enableScopePersistence;
->>>>>>> bf82eb30
+  }
+
+  @ApiStatus.Experimental
+  public @Nullable Cron getCron() {
+    return cron;
+  }
+
+  @ApiStatus.Experimental
+  public void setCron(@Nullable Cron cron) {
+    this.cron = cron;
   }
 
   /** The BeforeSend callback */
