--- conflicted
+++ resolved
@@ -1216,14 +1216,15 @@
     return sdkVersion;
   }
 
-<<<<<<< HEAD
   private void validateRate(@Nullable Double rate) {
     if (rate != null && (rate > 1.0 || rate <= 0.0)) {
       throw new IllegalArgumentException(
           "The value "
               + rate
               + " is not valid. Use null to disable or values between 0.01 (inclusive) and 1.0 (exclusive).");
-=======
+    }
+  }
+
   public static final class Proxy {
     private @Nullable String host;
     private @Nullable String port;
@@ -1279,7 +1280,6 @@
 
     public void setPass(final @Nullable String pass) {
       this.pass = pass;
->>>>>>> f98e258d
     }
   }
 }