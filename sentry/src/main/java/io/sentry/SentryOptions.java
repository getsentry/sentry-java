--- conflicted
+++ resolved
@@ -1742,10 +1742,7 @@
   public boolean isContinuousProfilingEnabled() {
     return profilesSampleRate == null
         && profilesSampler == null
-<<<<<<< HEAD
-=======
         && experimental.getProfileSessionSampleRate() != null
->>>>>>> 1440de90
         && experimental.getProfileSessionSampleRate() > 0;
   }
 
@@ -1794,21 +1791,14 @@
   }
 
   /**
-<<<<<<< HEAD
-   * Returns the session sample rate. Default is 0 (disabled). ProfilesSampleRate takes precedence
-   * over this. To enable continuous profiling, don't set profilesSampleRate or profilesSampler, or
-   * set them to null.
-=======
    * Returns the session sample rate. Default is null (disabled). ProfilesSampleRate takes
    * precedence over this. To enable continuous profiling, don't set profilesSampleRate or
    * profilesSampler, or set them to null.
->>>>>>> 1440de90
    *
    * @return the sample rate
    */
   @ApiStatus.Experimental
-<<<<<<< HEAD
-  public double getProfileSessionSampleRate() {
+  public @Nullable Double getProfileSessionSampleRate() {
     return experimental.getProfileSessionSampleRate();
   }
 
@@ -1819,12 +1809,8 @@
    * @return the profile lifecycle
    */
   @ApiStatus.Experimental
-  public ProfileLifecycle getProfileLifecycle() {
+  public @NotNull ProfileLifecycle getProfileLifecycle() {
     return experimental.getProfileLifecycle();
-=======
-  public @Nullable Double getProfileSessionSampleRate() {
-    return experimental.getProfileSessionSampleRate();
->>>>>>> 1440de90
   }
 
   /**
