package io.sentry;

import com.jakewharton.nopen.annotation.Open;
import io.sentry.backpressure.IBackpressureMonitor;
import io.sentry.backpressure.NoOpBackpressureMonitor;
import io.sentry.cache.IEnvelopeCache;
import io.sentry.clientreport.ClientReportRecorder;
import io.sentry.clientreport.IClientReportRecorder;
import io.sentry.clientreport.NoOpClientReportRecorder;
import io.sentry.internal.debugmeta.IDebugMetaLoader;
import io.sentry.internal.debugmeta.NoOpDebugMetaLoader;
import io.sentry.internal.gestures.GestureTargetLocator;
import io.sentry.internal.modules.IModulesLoader;
import io.sentry.internal.modules.NoOpModulesLoader;
import io.sentry.internal.viewhierarchy.ViewHierarchyExporter;
import io.sentry.protocol.SdkVersion;
import io.sentry.protocol.SentryTransaction;
import io.sentry.transport.ITransport;
import io.sentry.transport.ITransportGate;
import io.sentry.transport.NoOpEnvelopeCache;
import io.sentry.transport.NoOpTransportGate;
import io.sentry.util.Platform;
import io.sentry.util.SampleRateUtils;
import io.sentry.util.StringUtils;
import io.sentry.util.thread.IMainThreadChecker;
import io.sentry.util.thread.NoOpMainThreadChecker;
import java.io.File;
import java.util.ArrayList;
import java.util.Collections;
import java.util.HashMap;
import java.util.HashSet;
import java.util.List;
import java.util.Map;
import java.util.Set;
import java.util.concurrent.ConcurrentHashMap;
import java.util.concurrent.CopyOnWriteArrayList;
import java.util.concurrent.CopyOnWriteArraySet;
import javax.net.ssl.HostnameVerifier;
import javax.net.ssl.SSLSocketFactory;
import org.jetbrains.annotations.ApiStatus;
import org.jetbrains.annotations.NotNull;
import org.jetbrains.annotations.Nullable;
import org.jetbrains.annotations.TestOnly;

/** Sentry SDK options */
@Open
public class SentryOptions {

  @ApiStatus.Internal public static final @NotNull String DEFAULT_PROPAGATION_TARGETS = ".*";

  /** Default Log level if not specified Default is DEBUG */
  static final SentryLevel DEFAULT_DIAGNOSTIC_LEVEL = SentryLevel.DEBUG;

  /**
   * Default value for {@link SentryEvent#getEnvironment()} set when {@link SentryOptions} do not
   * have the environment field set.
   */
  private static final String DEFAULT_ENVIRONMENT = "production";

  /**
   * Are callbacks that run for every event. They can either return a new event which in most cases
   * means just adding data OR return null in case the event will be dropped and not sent.
   */
  private final @NotNull List<EventProcessor> eventProcessors = new CopyOnWriteArrayList<>();

  /** Exceptions that once captured will not be sent to Sentry as {@link SentryEvent}. */
  private final @NotNull Set<Class<? extends Throwable>> ignoredExceptionsForType =
      new CopyOnWriteArraySet<>();

  /**
   * Code that provides middlewares, bindings or hooks into certain frameworks or environments,
   * along with code that inserts those bindings and activates them.
   */
  private final @NotNull List<Integration> integrations = new CopyOnWriteArrayList<>();

  /** List of bundle IDs representing source bundles. */
  private final @NotNull Set<String> bundleIds = new CopyOnWriteArraySet<>();

  /**
   * The DSN tells the SDK where to send the events to. If this value is not provided, the SDK will
   * just not send any events.
   */
  private @Nullable String dsn;

  /** dsnHash is used as a subfolder of cacheDirPath to isolate events when rotating DSNs */
  private @Nullable String dsnHash;

  /**
   * Controls how many seconds to wait before shutting down. Sentry SDKs send events from a
   * background queue and this queue is given a certain amount to drain pending events Default is
   * 2000 = 2s
   */
  private long shutdownTimeoutMillis = 2000; // 2s

  /**
   * Controls how many seconds to wait before flushing down. Sentry SDKs cache events from a
   * background queue and this queue is given a certain amount to drain pending events Default is
   * 15000 = 15s
   */
  private long flushTimeoutMillis = 15000; // 15s

  /**
   * Turns debug mode on or off. If debug is enabled SDK will attempt to print out useful debugging
   * information if something goes wrong. Default is disabled.
   */
  private boolean debug;

  /** Logger interface to log useful debugging information if debug is enabled */
  private @NotNull ILogger logger = NoOpLogger.getInstance();

  /** minimum LogLevel to be used if debug is enabled */
  private @NotNull SentryLevel diagnosticLevel = DEFAULT_DIAGNOSTIC_LEVEL;

  /** Envelope reader interface */
  private @NotNull IEnvelopeReader envelopeReader = new EnvelopeReader(new JsonSerializer(this));

  /** Serializer interface to serialize/deserialize json events */
  private @NotNull ISerializer serializer = new JsonSerializer(this);

  /** Max depth when serializing object graphs with reflection. * */
  private int maxDepth = 100;

  /**
   * Sentry client name used for the HTTP authHeader and userAgent eg
   * sentry.{language}.{platform}/{version} eg sentry.java.android/2.0.0 would be a valid case
   */
  private @Nullable String sentryClientName;

  /**
   * This function is called with an SDK specific event object and can return a modified event
   * object or nothing to skip reporting the event
   */
  private @Nullable BeforeSendCallback beforeSend;

  /**
   * This function is called with an SDK specific transaction object and can return a modified
   * transaction object or nothing to skip reporting the transaction
   */
  private @Nullable BeforeSendTransactionCallback beforeSendTransaction;

  /**
   * This function is called with an SDK specific breadcrumb object before the breadcrumb is added
   * to the scope. When nothing is returned from the function, the breadcrumb is dropped
   */
  private @Nullable BeforeBreadcrumbCallback beforeBreadcrumb;

  /** The cache dir. path for caching offline events */
  private @Nullable String cacheDirPath;

  private int maxCacheItems = 30;

  /** Max. queue size before flushing events/envelopes to the disk */
  private int maxQueueSize = maxCacheItems;

  /**
   * This variable controls the total amount of breadcrumbs that should be captured Default is 100
   */
  private int maxBreadcrumbs = 100;

  /** Sets the release. SDK will try to automatically configure a release out of the box */
  private @Nullable String release;

  /**
   * Sets the environment. This string is freeform and not set by default. A release can be
   * associated with more than one environment to separate them in the UI Think staging vs prod or
   * similar.
   */
  private @Nullable String environment;

  /**
   * When set, a proxy can be configured that should be used for outbound requests. This is also
   * used for HTTPS requests
   */
  private @Nullable Proxy proxy;

  /**
   * Configures the sample rate as a percentage of events to be sent in the range of 0.0 to 1.0. if
   * 1.0 is set it means that 100% of events are sent. If set to 0.1 only 10% of events will be
   * sent. Events are picked randomly. Default is null (disabled)
   */
  private @Nullable Double sampleRate;

  /** Enables generation of transactions and propagation of trace data. */
  private @Nullable Boolean enableTracing;

  /**
   * Configures the sample rate as a percentage of transactions to be sent in the range of 0.0 to
   * 1.0. if 1.0 is set it means that 100% of transactions are sent. If set to 0.1 only 10% of
   * transactions will be sent. Transactions are picked randomly. Default is null (disabled)
   */
  private @Nullable Double tracesSampleRate;

  /**
   * This function is called by {@link TracesSampler} to determine if transaction is sampled - meant
   * to be sent to Sentry.
   */
  private @Nullable TracesSamplerCallback tracesSampler;

  /**
   * A list of string prefixes of module names that do not belong to the app, but rather third-party
   * packages. Modules considered not to be part of the app will be hidden from stack traces by
   * default.
   */
  private final @NotNull List<String> inAppExcludes = new CopyOnWriteArrayList<>();

  /**
   * A list of string prefixes of module names that belong to the app. This option takes precedence
   * over inAppExcludes.
   */
  private final @NotNull List<String> inAppIncludes = new CopyOnWriteArrayList<>();

  /**
   * The transport factory creates instances of {@link ITransport} - internal construct of the
   * client that abstracts away the event sending.
   */
  private @NotNull ITransportFactory transportFactory = NoOpTransportFactory.getInstance();

  /**
   * Implementations of this interface serve as gatekeepers that allow or disallow sending of the
   * events
   */
  private @NotNull ITransportGate transportGate = NoOpTransportGate.getInstance();

  /** Sets the distribution. Think about it together with release and environment */
  private @Nullable String dist;

  /** When enabled, all the threads are automatically attached to all logged events. */
  private boolean attachThreads;

  /**
   * When enabled, stack traces are automatically attached to all threads logged. Stack traces are
   * always attached to exceptions but when this is set stack traces are also sent with threads. If
   * no threads are logged, we log the current thread automatically.
   */
  private boolean attachStacktrace = true;

  /** Whether to enable or disable automatic session tracking. */
  private boolean enableAutoSessionTracking = true;

  /**
   * The session tracking interval in millis. This is the interval to end a session if the App goes
   * to the background.
   */
  private long sessionTrackingIntervalMillis = 30000; // 30s

  /** The distinct Id (generated Guid) used for session tracking */
  private @Nullable String distinctId;

  /** The server name used in the Sentry messages. */
  private @Nullable String serverName;

  /** Automatically resolve server name. */
  private boolean attachServerName = true;

  /** When enabled, Sentry installs UncaughtExceptionHandlerIntegration. */
  private boolean enableUncaughtExceptionHandler = true;

  /*
   * When enabled, UncaughtExceptionHandler will print exceptions (same as java would normally do),
   * if no other UncaughtExceptionHandler was registered before.
   */
  private boolean printUncaughtStackTrace = false;

  /** Sentry Executor Service that sends cached events and envelopes on App. start. */
  private @NotNull ISentryExecutorService executorService = NoOpSentryExecutorService.getInstance();

  /** connection timeout in milliseconds. */
  private int connectionTimeoutMillis = 5000;

  /** read timeout in milliseconds */
  private int readTimeoutMillis = 5000;

  /** Reads and caches envelope files in the disk */
  private @NotNull IEnvelopeCache envelopeDiskCache = NoOpEnvelopeCache.getInstance();

  /** SdkVersion object that contains the Sentry Client Name and its version */
  private @Nullable SdkVersion sdkVersion;

  /** whether to send personal identifiable information along with events */
  private boolean sendDefaultPii = false;

  /** HostnameVerifier for self-signed certificate trust* */
  private @Nullable HostnameVerifier hostnameVerifier;

  /** SSLSocketFactory for self-signed certificate trust * */
  private @Nullable SSLSocketFactory sslSocketFactory;

  /** list of scope observers */
  private final @NotNull List<IScopeObserver> observers = new CopyOnWriteArrayList<>();

  private final @NotNull List<IOptionsObserver> optionsObservers = new CopyOnWriteArrayList<>();

  /**
   * Enables loading additional options from external locations like {@code sentry.properties} file
   * or environment variables, system properties.
   */
  private boolean enableExternalConfiguration;

  /** Tags applied to every event and transaction */
  private final @NotNull Map<String, @NotNull String> tags = new ConcurrentHashMap<>();

  /** max attachment size in bytes. */
  private long maxAttachmentSize = 20 * 1024 * 1024;

  /**
   * Enables event deduplication with {@link DuplicateEventDetectionEventProcessor}. Event
   * deduplication prevents from receiving the same exception multiple times when there is more than
   * one framework active that captures errors, for example Logback and Spring Boot.
   */
  private boolean enableDeduplication = true;

  /** Maximum number of spans that can be atteched to single transaction. */
  private int maxSpans = 1000;

  /** Registers hook that flushes {@link Hub} when main thread shuts down. */
  private boolean enableShutdownHook = true;

  /**
   * Controls the size of the request body to extract if any. No truncation is done by the SDK. If
   * the request body is larger than the accepted size, nothing is sent.
   */
  private @NotNull RequestSize maxRequestBodySize = RequestSize.NONE;

  /**
   * Controls if the `baggage` header is attached to HTTP client integrations and if the `trace`
   * header is attached to envelopes.
   */
  private boolean traceSampling = true;

  /**
   * Configures the profiles sample rate as a percentage of sampled transactions to be sent in the
   * range of 0.0 to 1.0. if 1.0 is set it means that 100% of sampled transactions will send a
   * profile. If set to 0.1 only 10% of sampled transactions will send a profile. Profiles are
   * picked randomly. Default is null (disabled)
   */
  private @Nullable Double profilesSampleRate;

  /**
   * This function is called by {@link TracesSampler} to determine if a profile is sampled - meant
   * to be sent to Sentry.
   */
  private @Nullable ProfilesSamplerCallback profilesSampler;

  /** Max trace file size in bytes. */
  private long maxTraceFileSize = 5 * 1024 * 1024;

  /** Listener interface to perform operations when a transaction is started or ended */
  private @NotNull ITransactionProfiler transactionProfiler = NoOpTransactionProfiler.getInstance();

  /**
   * Contains a list of origins to which `sentry-trace` header should be sent in HTTP integrations.
   */
  private @Nullable List<String> tracePropagationTargets = null;

  private final @NotNull List<String> defaultTracePropagationTargets =
      Collections.singletonList(DEFAULT_PROPAGATION_TARGETS);

  /** Proguard UUID. */
  private @Nullable String proguardUuid;

  /**
   * The idle time, measured in ms, to wait until the transaction will be finished. The transaction
   * will use the end timestamp of the last finished span as the endtime for the transaction.
   *
   * <p>When set to {@code null} the transaction must be finished manually.
   *
   * <p>The default is 3 seconds.
   */
  private @Nullable Long idleTimeout = 3000L;

  /**
   * Contains a list of context tags names (for example from MDC) that are meant to be applied as
   * Sentry tags to events.
   */
  private final @NotNull List<String> contextTags = new CopyOnWriteArrayList<>();

  /** Whether to send client reports containing information about number of dropped events. */
  private boolean sendClientReports = true;

  /** ClientReportRecorder to track count of lost events / transactions / ... * */
  @NotNull IClientReportRecorder clientReportRecorder = new ClientReportRecorder(this);

  /** Modules (dependencies, packages) that will be send along with each event. */
  private @NotNull IModulesLoader modulesLoader = NoOpModulesLoader.getInstance();

  /** Loads sentry-debug-meta.properties containing ProGuard UUID, bundle IDs etc. */
  private @NotNull IDebugMetaLoader debugMetaLoader = NoOpDebugMetaLoader.getInstance();

  /** Enables the Auto instrumentation for user interaction tracing. */
  private boolean enableUserInteractionTracing = false;

  /** Enable or disable automatic breadcrumbs for User interactions */
  private boolean enableUserInteractionBreadcrumbs = true;

  /** Which framework is responsible for instrumenting. */
  private @NotNull Instrumenter instrumenter = Instrumenter.SENTRY;

  /** Contains a list of GestureTargetLocator instances used for user interaction tracking */
  private final @NotNull List<GestureTargetLocator> gestureTargetLocators = new ArrayList<>();

  /**
   * Contains a list of ViewHierarchyExporter instances used for extracting non Android system View
   * Hierarchy elements
   */
  private final @NotNull List<ViewHierarchyExporter> viewHierarchyExporters = new ArrayList<>();

  private @NotNull IMainThreadChecker mainThreadChecker = NoOpMainThreadChecker.getInstance();

  // TODO this should default to false on the next major
  /** Whether OPTIONS requests should be traced. */
  private boolean traceOptionsRequests = true;

  /** Date provider to retrieve the current date from. */
  @ApiStatus.Internal
  private @NotNull SentryDateProvider dateProvider = new SentryAutoDateProvider();

  private final @NotNull List<ICollector> collectors = new ArrayList<>();

  /** Performance collector that collect performance stats while transactions run. */
  private @NotNull TransactionPerformanceCollector transactionPerformanceCollector =
      NoOpTransactionPerformanceCollector.getInstance();

  /** Enables the time-to-full-display spans in navigation transactions. */
  private boolean enableTimeToFullDisplayTracing = false;

  /** Screen fully displayed reporter, used for time-to-full-display spans. */
  private final @NotNull FullyDisplayedReporter fullyDisplayedReporter =
      FullyDisplayedReporter.getInstance();

  private @NotNull IConnectionStatusProvider connectionStatusProvider =
      new NoOpConnectionStatusProvider();

  /** Whether Sentry should be enabled */
  private boolean enabled = true;

  /** Whether to format serialized data, e.g. events logged to console in debug mode */
  private boolean enablePrettySerializationOutput = true;

  /** Whether to send modules containing information about versions. */
  private boolean sendModules = true;

  /** Contains a list of monitor slugs for which check-ins should not be sent. */
  @ApiStatus.Experimental private @Nullable List<String> ignoredCheckIns = null;

<<<<<<< HEAD
  /** Whether to enable startup profiling, depending on profilesSampler or profilesSampleRate. */
  private boolean enableStartupProfiling = false;
=======
  @ApiStatus.Experimental
  private @NotNull IBackpressureMonitor backpressureMonitor = NoOpBackpressureMonitor.getInstance();

  @ApiStatus.Experimental private boolean enableBackpressureHandling = false;
>>>>>>> 41635886

  /**
   * Adds an event processor
   *
   * @param eventProcessor the event processor
   */
  public void addEventProcessor(@NotNull EventProcessor eventProcessor) {
    eventProcessors.add(eventProcessor);
  }

  /**
   * Returns the list of event processors
   *
   * @return the event processor list
   */
  public @NotNull List<EventProcessor> getEventProcessors() {
    return eventProcessors;
  }

  /**
   * Adds an integration
   *
   * @param integration the integration
   */
  public void addIntegration(@NotNull Integration integration) {
    integrations.add(integration);
  }

  /**
   * Returns the list of integrations
   *
   * @return the integration list
   */
  public @NotNull List<Integration> getIntegrations() {
    return integrations;
  }

  /**
   * Returns the DSN
   *
   * @return the DSN or null if not set
   */
  public @Nullable String getDsn() {
    return dsn;
  }

  /**
   * Sets the DSN
   *
   * @param dsn the DSN
   */
  public void setDsn(final @Nullable String dsn) {
    this.dsn = dsn;

    dsnHash = StringUtils.calculateStringHash(this.dsn, logger);
  }

  /**
   * Check if debug mode is ON Default is OFF
   *
   * @return true if ON or false otherwise
   */
  public boolean isDebug() {
    return debug;
  }

  /**
   * Sets the debug mode to ON or OFF Default is OFF
   *
   * @param debug true if ON or false otherwise
   */
  public void setDebug(final boolean debug) {
    this.debug = debug;
  }

  /**
   * Returns the Logger interface
   *
   * @return the logger
   */
  public @NotNull ILogger getLogger() {
    return logger;
  }

  /**
   * Sets the Logger interface if null, logger will be NoOp
   *
   * @param logger the logger interface
   */
  public void setLogger(final @Nullable ILogger logger) {
    this.logger = (logger == null) ? NoOpLogger.getInstance() : new DiagnosticLogger(this, logger);
  }

  /**
   * Returns the minimum LogLevel
   *
   * @return the log level
   */
  public @NotNull SentryLevel getDiagnosticLevel() {
    return diagnosticLevel;
  }

  /**
   * Sets the minimum LogLevel if null, it uses the default min. LogLevel Default is DEBUG
   *
   * @param diagnosticLevel the log level
   */
  public void setDiagnosticLevel(@Nullable final SentryLevel diagnosticLevel) {
    this.diagnosticLevel = (diagnosticLevel != null) ? diagnosticLevel : DEFAULT_DIAGNOSTIC_LEVEL;
  }

  /**
   * Returns the Serializer interface
   *
   * @return the serializer
   */
  public @NotNull ISerializer getSerializer() {
    return serializer;
  }

  /**
   * Sets the Serializer interface if null, Serializer will be NoOp
   *
   * @param serializer the serializer
   */
  public void setSerializer(@Nullable ISerializer serializer) {
    this.serializer = serializer != null ? serializer : NoOpSerializer.getInstance();
  }

  /**
   * Returns the max depth for when serializing object graphs using reflection.
   *
   * @return the max depth
   */
  public int getMaxDepth() {
    return maxDepth;
  }

  /**
   * Set the max depth for when serializing object graphs using reflection.
   *
   * @param maxDepth the max depth
   */
  public void setMaxDepth(int maxDepth) {
    this.maxDepth = maxDepth;
  }

  public @NotNull IEnvelopeReader getEnvelopeReader() {
    return envelopeReader;
  }

  public void setEnvelopeReader(final @Nullable IEnvelopeReader envelopeReader) {
    this.envelopeReader =
        envelopeReader != null ? envelopeReader : NoOpEnvelopeReader.getInstance();
  }

  /**
   * Returns the shutdown timeout in Millis
   *
   * @deprecated use {{@link SentryOptions#getShutdownTimeoutMillis()} }
   * @return the timeout in Millis
   */
  @ApiStatus.ScheduledForRemoval
  @Deprecated
  public long getShutdownTimeout() {
    return shutdownTimeoutMillis;
  }

  /**
   * Returns the shutdown timeout in Millis
   *
   * @return the timeout in Millis
   */
  public long getShutdownTimeoutMillis() {
    return shutdownTimeoutMillis;
  }

  /**
   * Sets the shutdown timeout in Millis Default is 2000 = 2s
   *
   * @deprecated use {{@link SentryOptions#setShutdownTimeoutMillis(long)} }
   * @param shutdownTimeoutMillis the shutdown timeout in millis
   */
  @ApiStatus.ScheduledForRemoval
  @Deprecated
  public void setShutdownTimeout(long shutdownTimeoutMillis) {
    this.shutdownTimeoutMillis = shutdownTimeoutMillis;
  }

  /**
   * Sets the shutdown timeout in Millis Default is 2000 = 2s
   *
   * @param shutdownTimeoutMillis the shutdown timeout in millis
   */
  public void setShutdownTimeoutMillis(long shutdownTimeoutMillis) {
    this.shutdownTimeoutMillis = shutdownTimeoutMillis;
  }

  /**
   * Returns the Sentry client name
   *
   * @return the Sentry client name or null if not set
   */
  public @Nullable String getSentryClientName() {
    return sentryClientName;
  }

  /**
   * Sets the Sentry client name
   *
   * @param sentryClientName the Sentry client name
   */
  public void setSentryClientName(@Nullable String sentryClientName) {
    this.sentryClientName = sentryClientName;
  }

  /**
   * Returns the BeforeSend callback
   *
   * @return the beforeSend callback or null if not set
   */
  public @Nullable BeforeSendCallback getBeforeSend() {
    return beforeSend;
  }

  /**
   * Sets the beforeSend callback
   *
   * @param beforeSend the beforeSend callback
   */
  public void setBeforeSend(@Nullable BeforeSendCallback beforeSend) {
    this.beforeSend = beforeSend;
  }

  /**
   * Returns the BeforeSendTransaction callback
   *
   * @return the beforeSendTransaction callback or null if not set
   */
  public @Nullable BeforeSendTransactionCallback getBeforeSendTransaction() {
    return beforeSendTransaction;
  }

  /**
   * Sets the beforeSendTransaction callback
   *
   * @param beforeSendTransaction the beforeSendTransaction callback
   */
  public void setBeforeSendTransaction(
      @Nullable BeforeSendTransactionCallback beforeSendTransaction) {
    this.beforeSendTransaction = beforeSendTransaction;
  }

  /**
   * Returns the beforeBreadcrumb callback
   *
   * @return the beforeBreadcrumb callback or null if not set
   */
  public @Nullable BeforeBreadcrumbCallback getBeforeBreadcrumb() {
    return beforeBreadcrumb;
  }

  /**
   * Sets the beforeBreadcrumb callback
   *
   * @param beforeBreadcrumb the beforeBreadcrumb callback
   */
  public void setBeforeBreadcrumb(@Nullable BeforeBreadcrumbCallback beforeBreadcrumb) {
    this.beforeBreadcrumb = beforeBreadcrumb;
  }

  /**
   * Returns the cache dir. path if set
   *
   * @return the cache dir. path or null if not set
   */
  public @Nullable String getCacheDirPath() {
    if (cacheDirPath == null || cacheDirPath.isEmpty()) {
      return null;
    }

    return dsnHash != null ? new File(cacheDirPath, dsnHash).getAbsolutePath() : cacheDirPath;
  }

  /**
   * Returns the cache dir path if set, without the appended dsn hash.
   *
   * @return the cache dir path, without the appended dsn hash, or null if not set.
   */
  @Nullable
  String getCacheDirPathWithoutDsn() {
    if (cacheDirPath == null || cacheDirPath.isEmpty()) {
      return null;
    }

    return cacheDirPath;
  }

  /**
   * Returns the outbox path if cacheDirPath is set
   *
   * @return the outbox path or null if not set
   */
  public @Nullable String getOutboxPath() {
    final String cacheDirPath = getCacheDirPath();
    if (cacheDirPath == null) {
      return null;
    }
    return new File(cacheDirPath, "outbox").getAbsolutePath();
  }

  /**
   * Sets the cache dir. path
   *
   * @param cacheDirPath the cache dir. path
   */
  public void setCacheDirPath(final @Nullable String cacheDirPath) {
    this.cacheDirPath = cacheDirPath;
  }

  /**
   * Returns the max Breadcrumbs Default is 100
   *
   * @return the max breadcrumbs
   */
  public int getMaxBreadcrumbs() {
    return maxBreadcrumbs;
  }

  /**
   * Sets the max breadcrumbs Default is 100
   *
   * @param maxBreadcrumbs the max breadcrumbs
   */
  public void setMaxBreadcrumbs(int maxBreadcrumbs) {
    this.maxBreadcrumbs = maxBreadcrumbs;
  }

  /**
   * Returns the release
   *
   * @return the release or null if not set
   */
  public @Nullable String getRelease() {
    return release;
  }

  /**
   * Sets the release
   *
   * @param release the release
   */
  public void setRelease(@Nullable String release) {
    this.release = release;
  }

  /**
   * Returns the environment
   *
   * @return the environment or 'production' if not set
   */
  public @Nullable String getEnvironment() {
    return environment != null ? environment : DEFAULT_ENVIRONMENT;
  }

  /**
   * Sets the environment
   *
   * @param environment the environment
   */
  public void setEnvironment(@Nullable String environment) {
    this.environment = environment;
  }

  /**
   * Returns the proxy if set
   *
   * @return the proxy or null if not set
   */
  public @Nullable Proxy getProxy() {
    return proxy;
  }

  /**
   * Sets the proxy
   *
   * @param proxy the proxy
   */
  public void setProxy(@Nullable Proxy proxy) {
    this.proxy = proxy;
  }

  /**
   * Returns the sample rate Default is null (disabled)
   *
   * @return the sample rate
   */
  public @Nullable Double getSampleRate() {
    return sampleRate;
  }

  /**
   * Sets the sampleRate Can be anything between 0.0 and 1.0 or null (default), to disable it.
   *
   * @param sampleRate the sample rate
   */
  public void setSampleRate(Double sampleRate) {
    if (!SampleRateUtils.isValidSampleRate(sampleRate)) {
      throw new IllegalArgumentException(
          "The value "
              + sampleRate
              + " is not valid. Use null to disable or values >= 0.0 and <= 1.0.");
    }
    this.sampleRate = sampleRate;
  }

  /**
   * Whether generation of transactions and propagation of trace data is enabled.
   *
   * <p>NOTE: There is also {@link SentryOptions#isTracingEnabled()} which checks other options as
   * well.
   *
   * @return true if enabled, false if disabled, null can mean enabled if {@link
   *     SentryOptions#getTracesSampleRate()} or {@link SentryOptions#getTracesSampler()} are set.
   */
  public @Nullable Boolean getEnableTracing() {
    return enableTracing;
  }

  /** Enables generation of transactions and propagation of trace data. */
  public void setEnableTracing(@Nullable Boolean enableTracing) {
    this.enableTracing = enableTracing;
  }

  /**
   * Returns the traces sample rate Default is null (disabled)
   *
   * @return the sample rate
   */
  public @Nullable Double getTracesSampleRate() {
    return tracesSampleRate;
  }

  /**
   * Sets the tracesSampleRate Can be anything between 0.0 and 1.0 or null (default), to disable it.
   *
   * @param tracesSampleRate the sample rate
   */
  public void setTracesSampleRate(final @Nullable Double tracesSampleRate) {
    if (!SampleRateUtils.isValidTracesSampleRate(tracesSampleRate)) {
      throw new IllegalArgumentException(
          "The value "
              + tracesSampleRate
              + " is not valid. Use null to disable or values between 0.0 and 1.0.");
    }
    this.tracesSampleRate = tracesSampleRate;
  }

  /**
   * Returns the callback used to determine if transaction is sampled.
   *
   * @return the callback
   */
  public @Nullable TracesSamplerCallback getTracesSampler() {
    return tracesSampler;
  }

  /**
   * Sets the callback used to determine if transaction is sampled.
   *
   * @param tracesSampler the callback
   */
  public void setTracesSampler(final @Nullable TracesSamplerCallback tracesSampler) {
    this.tracesSampler = tracesSampler;
  }

  /**
   * the list of inApp excludes
   *
   * @return the inApp excludes list
   */
  public @NotNull List<String> getInAppExcludes() {
    return inAppExcludes;
  }

  /**
   * Adds an inApp exclude
   *
   * @param exclude the inApp exclude module/package
   */
  public void addInAppExclude(@NotNull String exclude) {
    inAppExcludes.add(exclude);
  }

  /**
   * Returns the inApp includes list
   *
   * @return the inApp includes list
   */
  public @NotNull List<String> getInAppIncludes() {
    return inAppIncludes;
  }

  /**
   * Adds an inApp include
   *
   * @param include the inApp include module/package
   */
  public void addInAppInclude(@NotNull String include) {
    inAppIncludes.add(include);
  }

  /**
   * Returns the TransportFactory interface
   *
   * @return the transport factory
   */
  public @NotNull ITransportFactory getTransportFactory() {
    return transportFactory;
  }

  /**
   * Sets the TransportFactory interface
   *
   * @param transportFactory the transport factory
   */
  public void setTransportFactory(@Nullable ITransportFactory transportFactory) {
    this.transportFactory =
        transportFactory != null ? transportFactory : NoOpTransportFactory.getInstance();
  }

  /**
   * Sets the distribution
   *
   * @return the distribution or null if not set
   */
  public @Nullable String getDist() {
    return dist;
  }

  /**
   * Sets the distribution
   *
   * @param dist the distribution
   */
  public void setDist(@Nullable String dist) {
    this.dist = dist;
  }

  /**
   * Returns the TransportGate interface
   *
   * @return the transport gate
   */
  public @NotNull ITransportGate getTransportGate() {
    return transportGate;
  }

  /**
   * Sets the TransportGate interface
   *
   * @param transportGate the transport gate
   */
  public void setTransportGate(@Nullable ITransportGate transportGate) {
    this.transportGate = (transportGate != null) ? transportGate : NoOpTransportGate.getInstance();
  }

  /**
   * Checks if the AttachStacktrace is enabled or not
   *
   * @return true if enabled or false otherwise
   */
  public boolean isAttachStacktrace() {
    return attachStacktrace;
  }

  /**
   * Sets the attachStacktrace to enabled or disabled
   *
   * @param attachStacktrace true if enabled or false otherwise
   */
  public void setAttachStacktrace(boolean attachStacktrace) {
    this.attachStacktrace = attachStacktrace;
  }

  /**
   * Checks if the AttachThreads is enabled or not
   *
   * @return true if enabled or false otherwise
   */
  public boolean isAttachThreads() {
    return attachThreads;
  }

  /**
   * Sets the attachThreads to enabled or disabled
   *
   * @param attachThreads true if enabled or false otherwise
   */
  public void setAttachThreads(boolean attachThreads) {
    this.attachThreads = attachThreads;
  }

  /**
   * Returns if the automatic session tracking is enabled or not
   *
   * @return true if enabled or false otherwise
   */
  public boolean isEnableAutoSessionTracking() {
    return enableAutoSessionTracking;
  }

  /**
   * Enable or disable the automatic session tracking
   *
   * @param enableAutoSessionTracking true if enabled or false otherwise
   */
  public void setEnableAutoSessionTracking(final boolean enableAutoSessionTracking) {
    this.enableAutoSessionTracking = enableAutoSessionTracking;
  }

  /**
   * Gets the default server name to be used in Sentry events.
   *
   * @return the default server name or null if none set
   */
  public @Nullable String getServerName() {
    return serverName;
  }

  /**
   * Sets the default server name to be used in Sentry events.
   *
   * @param serverName the default server name or null if none should be used
   */
  public void setServerName(@Nullable String serverName) {
    this.serverName = serverName;
  }

  /**
   * Returns if SDK automatically resolves and attaches server name to events.
   *
   * @return true if enabled false if otherwise
   */
  public boolean isAttachServerName() {
    return attachServerName;
  }

  /**
   * Sets if SDK should automatically resolve and attache server name to events.
   *
   * @param attachServerName true if enabled false if otherwise
   */
  public void setAttachServerName(boolean attachServerName) {
    this.attachServerName = attachServerName;
  }

  /**
   * Returns the session tracking interval in millis
   *
   * @return the interval in millis
   */
  public long getSessionTrackingIntervalMillis() {
    return sessionTrackingIntervalMillis;
  }

  /**
   * Sets the session tracking interval in millis
   *
   * @param sessionTrackingIntervalMillis the interval in millis
   */
  public void setSessionTrackingIntervalMillis(long sessionTrackingIntervalMillis) {
    this.sessionTrackingIntervalMillis = sessionTrackingIntervalMillis;
  }

  /**
   * Returns the distinct Id
   *
   * @return the distinct Id
   */
  @ApiStatus.Internal
  public @Nullable String getDistinctId() {
    return distinctId;
  }

  /**
   * Sets the distinct Id
   *
   * @param distinctId the distinct Id
   */
  @ApiStatus.Internal
  public void setDistinctId(final @Nullable String distinctId) {
    this.distinctId = distinctId;
  }

  /**
   * Returns the flush timeout in millis
   *
   * @return the timeout in millis
   */
  public long getFlushTimeoutMillis() {
    return flushTimeoutMillis;
  }

  /**
   * Sets the flush timeout in millis
   *
   * @param flushTimeoutMillis the timeout in millis
   */
  public void setFlushTimeoutMillis(long flushTimeoutMillis) {
    this.flushTimeoutMillis = flushTimeoutMillis;
  }

  /**
   * Checks if the default UncaughtExceptionHandlerIntegration is enabled or not.
   *
   * @return true if enabled or false otherwise.
   */
  public boolean isEnableUncaughtExceptionHandler() {
    return enableUncaughtExceptionHandler;
  }

  /**
   * Enable or disable the default UncaughtExceptionHandlerIntegration.
   *
   * @param enableUncaughtExceptionHandler true if enabled or false otherwise.
   */
  public void setEnableUncaughtExceptionHandler(final boolean enableUncaughtExceptionHandler) {
    this.enableUncaughtExceptionHandler = enableUncaughtExceptionHandler;
  }

  /**
   * Checks if printing exceptions by UncaughtExceptionHandler is enabled or disabled.
   *
   * @return true if enabled or false otherwise.
   */
  public boolean isPrintUncaughtStackTrace() {
    return printUncaughtStackTrace;
  }

  /**
   * Enable or disable printing exceptions in UncaughtExceptionHandler
   *
   * @param printUncaughtStackTrace true if enabled or false otherwise.
   */
  public void setPrintUncaughtStackTrace(final boolean printUncaughtStackTrace) {
    this.printUncaughtStackTrace = printUncaughtStackTrace;
  }

  /**
   * Returns the SentryExecutorService
   *
   * @return the SentryExecutorService
   */
  @ApiStatus.Internal
  @NotNull
  public ISentryExecutorService getExecutorService() {
    return executorService;
  }

  /**
   * Sets the SentryExecutorService
   *
   * @param executorService the SentryExecutorService
   */
  @ApiStatus.Internal
  @TestOnly
  public void setExecutorService(final @NotNull ISentryExecutorService executorService) {
    if (executorService != null) {
      this.executorService = executorService;
    }
  }

  /**
   * Returns the connection timeout in milliseconds.
   *
   * @return the connectionTimeoutMillis
   */
  public int getConnectionTimeoutMillis() {
    return connectionTimeoutMillis;
  }

  /**
   * Sets the connection timeout in milliseconds.
   *
   * @param connectionTimeoutMillis the connectionTimeoutMillis
   */
  public void setConnectionTimeoutMillis(int connectionTimeoutMillis) {
    this.connectionTimeoutMillis = connectionTimeoutMillis;
  }

  /**
   * Returns the read timeout in milliseconds
   *
   * @return the readTimeoutMillis
   */
  public int getReadTimeoutMillis() {
    return readTimeoutMillis;
  }

  /**
   * Sets the read timeout in milliseconds
   *
   * @param readTimeoutMillis the readTimeoutMillis
   */
  public void setReadTimeoutMillis(int readTimeoutMillis) {
    this.readTimeoutMillis = readTimeoutMillis;
  }

  /**
   * Returns the EnvelopeCache interface
   *
   * @return the EnvelopeCache object
   */
  public @NotNull IEnvelopeCache getEnvelopeDiskCache() {
    return envelopeDiskCache;
  }

  /**
   * Sets the EnvelopeCache interface
   *
   * @param envelopeDiskCache the EnvelopeCache object
   */
  public void setEnvelopeDiskCache(final @Nullable IEnvelopeCache envelopeDiskCache) {
    this.envelopeDiskCache =
        envelopeDiskCache != null ? envelopeDiskCache : NoOpEnvelopeCache.getInstance();
  }

  /**
   * Returns the Max queue size
   *
   * @return the max queue size
   */
  public int getMaxQueueSize() {
    return maxQueueSize;
  }

  /**
   * Sets the max queue size if maxQueueSize is bigger than 0
   *
   * @param maxQueueSize max queue size
   */
  public void setMaxQueueSize(int maxQueueSize) {
    if (maxQueueSize > 0) {
      this.maxQueueSize = maxQueueSize;
    }
  }

  /**
   * Returns the SdkVersion object
   *
   * @return the SdkVersion object or null
   */
  public @Nullable SdkVersion getSdkVersion() {
    return sdkVersion;
  }

  /**
   * Returns SSLSocketFactory
   *
   * @return SSLSocketFactory object or null
   */
  public @Nullable SSLSocketFactory getSslSocketFactory() {
    return sslSocketFactory;
  }

  /**
   * Set custom SSLSocketFactory that is trusted to self-signed certificates
   *
   * @param sslSocketFactory SSLSocketFactory object
   */
  public void setSslSocketFactory(final @Nullable SSLSocketFactory sslSocketFactory) {
    this.sslSocketFactory = sslSocketFactory;
  }

  /**
   * Returns HostnameVerifier
   *
   * @return HostnameVerifier objecr or null
   */
  public @Nullable HostnameVerifier getHostnameVerifier() {
    return hostnameVerifier;
  }

  /**
   * Set custom HostnameVerifier
   *
   * @param hostnameVerifier the HostnameVerifier
   */
  public void setHostnameVerifier(final @Nullable HostnameVerifier hostnameVerifier) {
    this.hostnameVerifier = hostnameVerifier;
  }

  /**
   * Sets the SdkVersion object
   *
   * @param sdkVersion the SdkVersion object or null
   */
  @ApiStatus.Internal
  public void setSdkVersion(final @Nullable SdkVersion sdkVersion) {
    this.sdkVersion = sdkVersion;
  }

  public boolean isSendDefaultPii() {
    return sendDefaultPii;
  }

  public void setSendDefaultPii(boolean sendDefaultPii) {
    this.sendDefaultPii = sendDefaultPii;
  }

  /**
   * Adds a Scope observer
   *
   * @param observer the Observer
   */
  public void addScopeObserver(final @NotNull IScopeObserver observer) {
    observers.add(observer);
  }

  /**
   * Returns the list of Scope observers
   *
   * @return the Scope observer list
   */
  @NotNull
  public List<IScopeObserver> getScopeObservers() {
    return observers;
  }

  /**
   * Adds a SentryOptions observer
   *
   * @param observer the Observer
   */
  public void addOptionsObserver(final @NotNull IOptionsObserver observer) {
    optionsObservers.add(observer);
  }

  /**
   * Returns the list of SentryOptions observers
   *
   * @return the SentryOptions observer list
   */
  @NotNull
  public List<IOptionsObserver> getOptionsObservers() {
    return optionsObservers;
  }

  /**
   * Returns if loading properties from external sources is enabled.
   *
   * @return true if enabled or false otherwise
   */
  public boolean isEnableExternalConfiguration() {
    return enableExternalConfiguration;
  }

  /**
   * Enables loading options from external sources like sentry.properties file or environment
   * variables, system properties.
   *
   * @param enableExternalConfiguration true if enabled or false otherwise
   */
  public void setEnableExternalConfiguration(boolean enableExternalConfiguration) {
    this.enableExternalConfiguration = enableExternalConfiguration;
  }

  /**
   * Returns tags applied to all events and transactions.
   *
   * @return the tags map
   */
  public @NotNull Map<String, String> getTags() {
    return tags;
  }

  /**
   * Sets a tag that is applied to all events and transactions.
   *
   * @param key the key
   * @param value the value
   */
  public void setTag(final @NotNull String key, final @NotNull String value) {
    this.tags.put(key, value);
  }

  /**
   * Returns the maximum attachment size for each attachment in MiB.
   *
   * @return the maximum attachment size in MiB.
   */
  public long getMaxAttachmentSize() {
    return maxAttachmentSize;
  }

  /**
   * Sets the max attachment size for each attachment in bytes. Default is 20 MiB. Please also check
   * the maximum attachment size of Relay to make sure your attachments don't get discarded there:
   * https://docs.sentry.io/product/relay/options/
   *
   * @param maxAttachmentSize the max attachment size in bytes.
   */
  public void setMaxAttachmentSize(long maxAttachmentSize) {
    this.maxAttachmentSize = maxAttachmentSize;
  }

  /**
   * Returns if event deduplication is turned on.
   *
   * @return if event deduplication is turned on.
   */
  public boolean isEnableDeduplication() {
    return enableDeduplication;
  }

  /**
   * Enables or disables event deduplication.
   *
   * @param enableDeduplication true if enabled false otherwise
   */
  public void setEnableDeduplication(final boolean enableDeduplication) {
    this.enableDeduplication = enableDeduplication;
  }

  /**
   * Returns if tracing should be enabled. If tracing is disabled, starting transactions returns
   * {@link NoOpTransaction}.
   *
   * @return if tracing is enabled.
   */
  public boolean isTracingEnabled() {
    if (enableTracing != null) {
      return enableTracing;
    }

    return getTracesSampleRate() != null || getTracesSampler() != null;
  }

  /**
   * Returns the list of exception classes that once captured will not be sent to Sentry as {@link
   * SentryEvent}.
   *
   * @return the list of exception classes that once captured will not be sent to Sentry as {@link
   *     SentryEvent}.
   */
  public @NotNull Set<Class<? extends Throwable>> getIgnoredExceptionsForType() {
    return ignoredExceptionsForType;
  }

  /**
   * Adds exception type to the list of ignored exceptions.
   *
   * @param exceptionType - the exception type
   */
  public void addIgnoredExceptionForType(final @NotNull Class<? extends Throwable> exceptionType) {
    this.ignoredExceptionsForType.add(exceptionType);
  }

  /**
   * Checks if the type of exception given by parameter is ignored.
   *
   * @param throwable the throwable
   * @return if the type of exception is ignored
   */
  boolean containsIgnoredExceptionForType(final @NotNull Throwable throwable) {
    return this.ignoredExceptionsForType.contains(throwable.getClass());
  }

  /**
   * Returns the maximum number of spans that can be attached to single transaction.
   *
   * @return the maximum number of spans that can be attached to single transaction.
   */
  @ApiStatus.Experimental
  public int getMaxSpans() {
    return maxSpans;
  }

  /**
   * Sets the maximum number of spans that can be attached to single transaction.
   *
   * @param maxSpans maximum number of spans that can be attached to single transaction.
   */
  @ApiStatus.Experimental
  public void setMaxSpans(int maxSpans) {
    this.maxSpans = maxSpans;
  }

  /**
   * True if ShutdownHookIntegration is enabled, false otherwise.
   *
   * @return true if enabled or false otherwise.
   */
  public boolean isEnableShutdownHook() {
    return enableShutdownHook;
  }

  /**
   * Enables or disable ShutdownHookIntegration.
   *
   * @param enableShutdownHook true if enabled or false otherwise.
   */
  public void setEnableShutdownHook(boolean enableShutdownHook) {
    this.enableShutdownHook = enableShutdownHook;
  }

  /**
   * The max cache items for capping the number of events Default is 30
   *
   * @return the maxCacheItems
   */
  public int getMaxCacheItems() {
    return maxCacheItems;
  }

  /**
   * Sets the max cache items for capping the number of events
   *
   * @param maxCacheItems the maxCacheItems
   */
  public void setMaxCacheItems(int maxCacheItems) {
    this.maxCacheItems = maxCacheItems;
  }

  public @NotNull RequestSize getMaxRequestBodySize() {
    return maxRequestBodySize;
  }

  public void setMaxRequestBodySize(final @NotNull RequestSize maxRequestBodySize) {
    this.maxRequestBodySize = maxRequestBodySize;
  }

  /**
   * Returns whether the `baggage` header is attached to HTTP client integrations and the `trace`
   * header is attached to envelopes.
   *
   * <p>Note: this is an experimental API and will be removed without notice.
   *
   * @return true if enabled
   */
  @ApiStatus.Experimental
  public boolean isTraceSampling() {
    return traceSampling;
  }

  /**
   * Controls if the `baggage` header is attached HTTP client integrations and if the `trace` header
   * is attached to envelopes. Defaults to false.
   *
   * <p>Note: this is an experimental API and will be removed without notice.
   *
   * @deprecated please use {{@link SentryOptions#setTracePropagationTargets(List)}} instead
   * @param traceSampling - if trace sampling should be enabled
   */
  @Deprecated
  public void setTraceSampling(boolean traceSampling) {
    this.traceSampling = traceSampling;
  }

  /**
   * Returns the maximum trace file size for each envelope item in bytes.
   *
   * @return the maximum attachment size in bytes.
   */
  public long getMaxTraceFileSize() {
    return maxTraceFileSize;
  }

  /**
   * Sets the max trace file size for each envelope item in bytes. Default is 5 Mb.
   *
   * @param maxTraceFileSize the max trace file size in bytes.
   */
  public void setMaxTraceFileSize(long maxTraceFileSize) {
    this.maxTraceFileSize = maxTraceFileSize;
  }

  /**
   * Returns the listener interface to perform operations when a transaction is started or ended.
   *
   * @return the listener interface to perform operations when a transaction is started or ended.
   */
  public @NotNull ITransactionProfiler getTransactionProfiler() {
    return transactionProfiler;
  }

  /**
   * Sets the listener interface to perform operations when a transaction is started or ended. It
   * only has effect if no profiler was already set.
   *
   * @param transactionProfiler - the listener for operations when a transaction is started or ended
   */
  public void setTransactionProfiler(final @Nullable ITransactionProfiler transactionProfiler) {
    // We allow to set the profiler only if it was not set before, and we don't allow to unset it.
    if (this.transactionProfiler == NoOpTransactionProfiler.getInstance()
        && transactionProfiler != null) {
      this.transactionProfiler = transactionProfiler;
    }
  }

  /**
   * Returns if profiling is enabled for transactions.
   *
   * @return if profiling is enabled for transactions.
   */
  public boolean isProfilingEnabled() {
    return (getProfilesSampleRate() != null && getProfilesSampleRate() > 0)
        || getProfilesSampler() != null;
  }

  /**
   * Sets whether profiling is enabled for transactions.
   *
   * @deprecated use {{@link SentryOptions#setProfilesSampleRate(Double)} }
   * @param profilingEnabled - whether profiling is enabled for transactions
   */
  @Deprecated
  public void setProfilingEnabled(boolean profilingEnabled) {
    if (getProfilesSampleRate() == null) {
      setProfilesSampleRate(profilingEnabled ? 1.0 : null);
    }
  }

  /**
   * Returns the callback used to determine if a profile is sampled.
   *
   * @return the callback
   */
  public @Nullable ProfilesSamplerCallback getProfilesSampler() {
    return profilesSampler;
  }

  /**
   * Sets the callback used to determine if a profile is sampled.
   *
   * @param profilesSampler the callback
   */
  public void setProfilesSampler(final @Nullable ProfilesSamplerCallback profilesSampler) {
    this.profilesSampler = profilesSampler;
  }

  /**
   * Returns the profiles sample rate. Default is null (disabled).
   *
   * @return the sample rate
   */
  public @Nullable Double getProfilesSampleRate() {
    return profilesSampleRate;
  }

  /**
   * Sets the profilesSampleRate. Can be anything between 0.0 and 1.0 or null (default), to disable
   * it. It's dependent on the {{@link SentryOptions#setTracesSampleRate(Double)} } If a transaction
   * is sampled, then a profile could be sampled with a probability given by profilesSampleRate.
   *
   * @param profilesSampleRate the sample rate
   */
  public void setProfilesSampleRate(final @Nullable Double profilesSampleRate) {
    if (!SampleRateUtils.isValidProfilesSampleRate(profilesSampleRate)) {
      throw new IllegalArgumentException(
          "The value "
              + profilesSampleRate
              + " is not valid. Use null to disable or values between 0.0 and 1.0.");
    }
    this.profilesSampleRate = profilesSampleRate;
  }

  /**
   * Returns the profiling traces dir. path if set
   *
   * @return the profiling traces dir. path or null if not set
   */
  public @Nullable String getProfilingTracesDirPath() {
    final String cacheDirPath = getCacheDirPath();
    if (cacheDirPath == null) {
      return null;
    }
    return new File(cacheDirPath, "profiling_traces").getAbsolutePath();
  }

  /**
   * Returns a list of origins to which `sentry-trace` header should be sent in HTTP integrations.
   *
   * @deprecated use {{@link SentryOptions#getTracePropagationTargets()} }
   * @return the list of origins
   */
  @Deprecated
  @SuppressWarnings("InlineMeSuggester")
  public @NotNull List<String> getTracingOrigins() {
    return getTracePropagationTargets();
  }

  /**
   * Adds an origin to which `sentry-trace` header should be sent in HTTP integrations.
   *
   * @deprecated use {{@link SentryOptions#setTracePropagationTargets(List)}}
   * @param tracingOrigin - the tracing origin
   */
  @Deprecated
  @SuppressWarnings("InlineMeSuggester")
  public void addTracingOrigin(final @NotNull String tracingOrigin) {
    if (tracePropagationTargets == null) {
      tracePropagationTargets = new CopyOnWriteArrayList<>();
    }
    if (!tracingOrigin.isEmpty()) {
      tracePropagationTargets.add(tracingOrigin);
    }
  }

  @Deprecated
  @SuppressWarnings("InlineMeSuggester")
  @ApiStatus.Internal
  public void setTracingOrigins(final @Nullable List<String> tracingOrigins) {
    setTracePropagationTargets(tracingOrigins);
  }

  /**
   * Returns a list of origins to which `sentry-trace` header should be sent in HTTP integrations.
   *
   * @return the list of targets
   */
  public @NotNull List<String> getTracePropagationTargets() {
    if (tracePropagationTargets == null) {
      return defaultTracePropagationTargets;
    }
    return tracePropagationTargets;
  }

  @ApiStatus.Internal
  public void setTracePropagationTargets(final @Nullable List<String> tracePropagationTargets) {
    if (tracePropagationTargets == null) {
      this.tracePropagationTargets = null;
    } else {
      @NotNull final List<String> filteredTracePropagationTargets = new ArrayList<>();
      for (String target : tracePropagationTargets) {
        if (!target.isEmpty()) {
          filteredTracePropagationTargets.add(target);
        }
      }

      this.tracePropagationTargets = filteredTracePropagationTargets;
    }
  }

  /**
   * Returns a Proguard UUID.
   *
   * @return the Proguard UUIDs.
   */
  public @Nullable String getProguardUuid() {
    return proguardUuid;
  }

  /**
   * Sets a Proguard UUID.
   *
   * @param proguardUuid - the Proguard UUID
   */
  public void setProguardUuid(final @Nullable String proguardUuid) {
    this.proguardUuid = proguardUuid;
  }

  /**
   * Adds a bundle ID (also known as debugId) representing a source bundle that contains sources for
   * this application. These sources will be used to source code for frames of an exceptions stack
   * trace.
   *
   * @param bundleId Bundle ID generated by sentry-cli or the sentry-android-gradle-plugin
   */
  public void addBundleId(final @Nullable String bundleId) {
    if (bundleId != null) {
      final @NotNull String trimmedBundleId = bundleId.trim();
      if (!trimmedBundleId.isEmpty()) {
        this.bundleIds.add(trimmedBundleId);
      }
    }
  }

  /**
   * Returns all configured bundle IDs referencing source code bundles.
   *
   * @return list of bundle IDs
   */
  public @NotNull Set<String> getBundleIds() {
    return bundleIds;
  }

  /**
   * Returns Context tags names applied to Sentry events as Sentry tags.
   *
   * @return context tags
   */
  public @NotNull List<String> getContextTags() {
    return contextTags;
  }

  /**
   * Adds context tag name that is applied to Sentry events as Sentry tag.
   *
   * @param contextTag - the context tag
   */
  public void addContextTag(final @NotNull String contextTag) {
    this.contextTags.add(contextTag);
  }

  /**
   * Returns the idle timeout.
   *
   * @return the idle timeout in millis or null.
   */
  public @Nullable Long getIdleTimeout() {
    return idleTimeout;
  }

  /**
   * Sets the idle timeout.
   *
   * @param idleTimeout the idle timeout in millis or null.
   */
  public void setIdleTimeout(final @Nullable Long idleTimeout) {
    this.idleTimeout = idleTimeout;
  }

  /**
   * Returns whether sending of client reports has been enabled.
   *
   * @return true if enabled; false if disabled
   */
  public boolean isSendClientReports() {
    return sendClientReports;
  }

  /**
   * Enables / disables sending of client reports.
   *
   * @param sendClientReports true enables client reports; false disables them
   */
  public void setSendClientReports(boolean sendClientReports) {
    this.sendClientReports = sendClientReports;

    if (sendClientReports) {
      clientReportRecorder = new ClientReportRecorder(this);
    } else {
      clientReportRecorder = new NoOpClientReportRecorder();
    }
  }

  public boolean isEnableUserInteractionTracing() {
    return enableUserInteractionTracing;
  }

  public void setEnableUserInteractionTracing(boolean enableUserInteractionTracing) {
    this.enableUserInteractionTracing = enableUserInteractionTracing;
  }

  public boolean isEnableUserInteractionBreadcrumbs() {
    return enableUserInteractionBreadcrumbs;
  }

  public void setEnableUserInteractionBreadcrumbs(boolean enableUserInteractionBreadcrumbs) {
    this.enableUserInteractionBreadcrumbs = enableUserInteractionBreadcrumbs;
  }

  /**
   * Sets the instrumenter used for performance instrumentation.
   *
   * <p>If you set this to something other than {@link Instrumenter#SENTRY} Sentry will not create
   * any transactions automatically nor will it create transactions if you call
   * startTransaction(...), nor will it create child spans if you call startChild(...)
   *
   * @param instrumenter - the instrumenter to use
   */
  public void setInstrumenter(final @NotNull Instrumenter instrumenter) {
    this.instrumenter = instrumenter;
  }

  /**
   * Returns the instrumenter used for performance instrumentation
   *
   * @return the configured instrumenter
   */
  public @NotNull Instrumenter getInstrumenter() {
    return instrumenter;
  }

  /**
   * Returns a ClientReportRecorder or a NoOp if sending of client reports has been disabled.
   *
   * @return a client report recorder or NoOp
   */
  @ApiStatus.Internal
  public @NotNull IClientReportRecorder getClientReportRecorder() {
    return clientReportRecorder;
  }

  /**
   * Returns a ModulesLoader to load external modules (dependencies/packages) of the program.
   *
   * @return a modules loader or no-op
   */
  @ApiStatus.Internal
  public @NotNull IModulesLoader getModulesLoader() {
    return modulesLoader;
  }

  @ApiStatus.Internal
  public void setModulesLoader(final @Nullable IModulesLoader modulesLoader) {
    this.modulesLoader = modulesLoader != null ? modulesLoader : NoOpModulesLoader.getInstance();
  }

  /**
   * Returns a DebugMetaLoader to load sentry-debug-meta.properties containing ProGuard UUID, source
   * bundle IDs etc.
   *
   * @return a loader or no-op
   */
  @ApiStatus.Internal
  public @NotNull IDebugMetaLoader getDebugMetaLoader() {
    return debugMetaLoader;
  }

  @ApiStatus.Internal
  public void setDebugMetaLoader(final @Nullable IDebugMetaLoader debugMetaLoader) {
    this.debugMetaLoader =
        debugMetaLoader != null ? debugMetaLoader : NoOpDebugMetaLoader.getInstance();
  }

  /**
   * Returns a list of all {@link GestureTargetLocator} instances used to determine which {@link
   * io.sentry.internal.gestures.UiElement} was part of an user interaction.
   *
   * @return a list of {@link GestureTargetLocator}
   */
  public List<GestureTargetLocator> getGestureTargetLocators() {
    return gestureTargetLocators;
  }

  /**
   * Sets the list of {@link GestureTargetLocator} being used to determine relevant {@link
   * io.sentry.internal.gestures.UiElement} for user interactions.
   *
   * @param locators a list of {@link GestureTargetLocator}
   */
  public void setGestureTargetLocators(@NotNull final List<GestureTargetLocator> locators) {
    gestureTargetLocators.clear();
    gestureTargetLocators.addAll(locators);
  }

  /**
   * Returns a list of all {@link ViewHierarchyExporter} instances used to export view hierarchy
   * information.
   *
   * @return a list of {@link ViewHierarchyExporter}
   */
  @NotNull
  public final List<ViewHierarchyExporter> getViewHierarchyExporters() {
    return viewHierarchyExporters;
  }

  /**
   * Sets the list of {@link ViewHierarchyExporter} being used to export the view hierarchy.
   *
   * @param exporters a list of {@link ViewHierarchyExporter}
   */
  public void setViewHierarchyExporters(@NotNull final List<ViewHierarchyExporter> exporters) {
    viewHierarchyExporters.clear();
    viewHierarchyExporters.addAll(exporters);
  }

  public @NotNull IMainThreadChecker getMainThreadChecker() {
    return mainThreadChecker;
  }

  public void setMainThreadChecker(final @NotNull IMainThreadChecker mainThreadChecker) {
    this.mainThreadChecker = mainThreadChecker;
  }

  /**
   * Gets the performance collector used to collect performance stats while transactions run.
   *
   * @return the performance collector.
   */
  @ApiStatus.Internal
  public @NotNull TransactionPerformanceCollector getTransactionPerformanceCollector() {
    return transactionPerformanceCollector;
  }

  /**
   * Sets the performance collector used to collect performance stats while transactions run.
   *
   * @param transactionPerformanceCollector the performance collector.
   */
  @ApiStatus.Internal
  public void setTransactionPerformanceCollector(
      final @NotNull TransactionPerformanceCollector transactionPerformanceCollector) {
    this.transactionPerformanceCollector = transactionPerformanceCollector;
  }

  /**
   * Gets if the time-to-full-display spans is tracked in navigation transactions.
   *
   * @return if the time-to-full-display is tracked.
   */
  public boolean isEnableTimeToFullDisplayTracing() {
    return enableTimeToFullDisplayTracing;
  }

  /**
   * Sets if the time-to-full-display spans should be tracked in navigation transactions.
   *
   * @param enableTimeToFullDisplayTracing if the time-to-full-display spans should be tracked.
   */
  public void setEnableTimeToFullDisplayTracing(final boolean enableTimeToFullDisplayTracing) {
    this.enableTimeToFullDisplayTracing = enableTimeToFullDisplayTracing;
  }

  /**
   * Gets the reporter to call when a screen is fully loaded, used for time-to-full-display spans.
   *
   * @return The reporter to call when a screen is fully loaded.
   */
  @ApiStatus.Internal
  public @NotNull FullyDisplayedReporter getFullyDisplayedReporter() {
    return fullyDisplayedReporter;
  }

  /**
   * Whether OPTIONS requests should be traced.
   *
   * @return true if OPTIONS requests should be traced
   */
  public boolean isTraceOptionsRequests() {
    return traceOptionsRequests;
  }

  /**
   * Whether OPTIONS requests should be traced.
   *
   * @param traceOptionsRequests true if OPTIONS requests should be traced
   */
  public void setTraceOptionsRequests(boolean traceOptionsRequests) {
    this.traceOptionsRequests = traceOptionsRequests;
  }

  /**
   * Whether Sentry is enabled.
   *
   * @return true if Sentry should be enabled
   */
  public boolean isEnabled() {
    return enabled;
  }

  /**
   * Whether Sentry should be enabled.
   *
   * @param enabled true if Sentry should be enabled
   */
  public void setEnabled(boolean enabled) {
    this.enabled = enabled;
  }

  /**
   * Whether to format serialized data, e.g. events logged to console in debug mode
   *
   * @return true if data should be pretty printed
   */
  public boolean isEnablePrettySerializationOutput() {
    return enablePrettySerializationOutput;
  }

  /**
   * Whether to send modules containing information about versions.
   *
   * @return true if modules should be sent.
   */
  public boolean isSendModules() {
    return sendModules;
  }

  /**
   * Whether to format serialized data, e.g. events logged to console in debug mode
   *
   * @param enablePrettySerializationOutput true if output should be pretty printed
   */
  public void setEnablePrettySerializationOutput(boolean enablePrettySerializationOutput) {
    this.enablePrettySerializationOutput = enablePrettySerializationOutput;
  }

  /**
   * Whether to enable startup profiling, depending on profilesSampler or profilesSampleRate.
   * Depends on {@link SentryOptions#isProfilingEnabled()}
   *
   * @return true if startup profiling should be started.
   */
  public boolean isEnableStartupProfiling() {
    return isProfilingEnabled() && enableStartupProfiling;
  }

  /**
   * Whether to enable startup profiling, depending on profilesSampler or profilesSampleRate.
   *
   * @param enableStartupProfiling true if startup profiling should be started.
   */
  public void setEnableStartupProfiling(boolean enableStartupProfiling) {
    this.enableStartupProfiling = enableStartupProfiling;
  }

  /**
   * Whether to send modules containing information about versions.
   *
   * @param sendModules true if modules should be sent.
   */
  public void setSendModules(boolean sendModules) {
    this.sendModules = sendModules;
  }

  @ApiStatus.Experimental
  public void setIgnoredCheckIns(final @Nullable List<String> ignoredCheckIns) {
    if (ignoredCheckIns == null) {
      this.ignoredCheckIns = null;
    } else {
      @NotNull final List<String> filteredIgnoredCheckIns = new ArrayList<>();
      for (String slug : ignoredCheckIns) {
        if (!slug.isEmpty()) {
          filteredIgnoredCheckIns.add(slug);
        }
      }

      this.ignoredCheckIns = filteredIgnoredCheckIns;
    }
  }

  @ApiStatus.Experimental
  public @Nullable List<String> getIgnoredCheckIns() {
    return ignoredCheckIns;
  }

  /** Returns the current {@link SentryDateProvider} that is used to retrieve the current date. */
  @ApiStatus.Internal
  public @NotNull SentryDateProvider getDateProvider() {
    return dateProvider;
  }

  /**
   * Sets the {@link SentryDateProvider} which is used to retrieve the current date.
   *
   * <p>Different providers offer different precision. By default Sentry tries to offer the highest
   * precision available for the system.
   */
  @ApiStatus.Internal
  public void setDateProvider(final @NotNull SentryDateProvider dateProvider) {
    this.dateProvider = dateProvider;
  }

  /**
   * Adds a ICollector.
   *
   * @param collector the ICollector.
   */
  @ApiStatus.Internal
  public void addCollector(final @NotNull ICollector collector) {
    collectors.add(collector);
  }

  /**
   * Returns the list of ICollectors.
   *
   * @return the ICollector list.
   */
  @ApiStatus.Internal
  public @NotNull List<ICollector> getCollectors() {
    return collectors;
  }

  @NotNull
  public IConnectionStatusProvider getConnectionStatusProvider() {
    return connectionStatusProvider;
  }

  public void setConnectionStatusProvider(
      final @NotNull IConnectionStatusProvider connectionStatusProvider) {
    this.connectionStatusProvider = connectionStatusProvider;
  }

  @ApiStatus.Internal
  @NotNull
  public IBackpressureMonitor getBackpressureMonitor() {
    return backpressureMonitor;
  }

  @ApiStatus.Internal
  public void setBackpressureMonitor(final @NotNull IBackpressureMonitor backpressureMonitor) {
    this.backpressureMonitor = backpressureMonitor;
  }

  @ApiStatus.Experimental
  public void setEnableBackpressureHandling(final boolean enableBackpressureHandling) {
    this.enableBackpressureHandling = enableBackpressureHandling;
  }

  @ApiStatus.Experimental
  public boolean isEnableBackpressureHandling() {
    return enableBackpressureHandling;
  }

  /** The BeforeSend callback */
  public interface BeforeSendCallback {

    /**
     * Mutates or drop an event before being sent
     *
     * @param event the event
     * @param hint the hints
     * @return the original event or the mutated event or null if event was dropped
     */
    @Nullable
    SentryEvent execute(@NotNull SentryEvent event, @NotNull Hint hint);
  }

  /** The BeforeSendTransaction callback */
  public interface BeforeSendTransactionCallback {

    /**
     * Mutates or drop a transaction before being sent
     *
     * @param transaction the transaction
     * @param hint the hints
     * @return the original transaction or the mutated transaction or null if transaction was
     *     dropped
     */
    @Nullable
    SentryTransaction execute(@NotNull SentryTransaction transaction, @NotNull Hint hint);
  }

  /** The BeforeBreadcrumb callback */
  public interface BeforeBreadcrumbCallback {

    /**
     * Mutates or drop a callback before being added
     *
     * @param breadcrumb the breadcrumb
     * @param hint the hints, usually the source of the breadcrumb
     * @return the original breadcrumb or the mutated breadcrumb of null if breadcrumb was dropped
     */
    @Nullable
    Breadcrumb execute(@NotNull Breadcrumb breadcrumb, @NotNull Hint hint);
  }

  /** The traces sampler callback. */
  public interface TracesSamplerCallback {

    /**
     * Calculates the sampling value used to determine if transaction is going to be sent to Sentry
     * backend.
     *
     * @param samplingContext the sampling context
     * @return sampling value or {@code null} if decision has not been taken
     */
    @Nullable
    Double sample(@NotNull SamplingContext samplingContext);
  }

  /** The profiles sampler callback. */
  public interface ProfilesSamplerCallback {

    /**
     * Calculates the sampling value used to determine if a profile is going to be sent to Sentry
     * backend.
     *
     * @param samplingContext the sampling context
     * @return sampling value or {@code null} if decision has not been taken
     */
    @Nullable
    Double sample(@NotNull SamplingContext samplingContext);
  }

  /**
   * Creates SentryOptions instance without initializing any of the internal parts.
   *
   * <p>Used by {@link NoOpHub}.
   *
   * @return SentryOptions
   */
  static @NotNull SentryOptions empty() {
    return new SentryOptions(true);
  }

  /** SentryOptions ctor It adds and set default things */
  public SentryOptions() {
    this(false);
  }

  /**
   * Creates SentryOptions instance without initializing any of the internal parts.
   *
   * @param empty if options should be empty.
   */
  private SentryOptions(final boolean empty) {
    if (!empty) {
      // SentryExecutorService should be initialized before any
      // SendCachedEventFireAndForgetIntegration
      executorService = new SentryExecutorService();

      // UncaughtExceptionHandlerIntegration should be inited before any other Integration.
      // if there's an error on the setup, we are able to capture it
      integrations.add(new UncaughtExceptionHandlerIntegration());

      integrations.add(new ShutdownHookIntegration());

      eventProcessors.add(new MainEventProcessor(this));
      eventProcessors.add(new DuplicateEventDetectionEventProcessor(this));

      if (Platform.isJvm()) {
        eventProcessors.add(new SentryRuntimeEventProcessor());
      }

      setSentryClientName(BuildConfig.SENTRY_JAVA_SDK_NAME + "/" + BuildConfig.VERSION_NAME);
      setSdkVersion(createSdkVersion());
      addPackageInfo();
    }
  }

  /**
   * Merges with another {@link SentryOptions} object. Used when loading additional options from
   * external locations.
   *
   * @param options options loaded from external locations
   */
  public void merge(final @NotNull ExternalOptions options) {
    if (options.getDsn() != null) {
      setDsn(options.getDsn());
    }
    if (options.getEnvironment() != null) {
      setEnvironment(options.getEnvironment());
    }
    if (options.getRelease() != null) {
      setRelease(options.getRelease());
    }
    if (options.getDist() != null) {
      setDist(options.getDist());
    }
    if (options.getServerName() != null) {
      setServerName(options.getServerName());
    }
    if (options.getProxy() != null) {
      setProxy(options.getProxy());
    }
    if (options.getEnableUncaughtExceptionHandler() != null) {
      setEnableUncaughtExceptionHandler(options.getEnableUncaughtExceptionHandler());
    }
    if (options.getPrintUncaughtStackTrace() != null) {
      setPrintUncaughtStackTrace(options.getPrintUncaughtStackTrace());
    }
    if (options.getEnableTracing() != null) {
      setEnableTracing(options.getEnableTracing());
    }
    if (options.getTracesSampleRate() != null) {
      setTracesSampleRate(options.getTracesSampleRate());
    }
    if (options.getProfilesSampleRate() != null) {
      setProfilesSampleRate(options.getProfilesSampleRate());
    }
    if (options.getDebug() != null) {
      setDebug(options.getDebug());
    }
    if (options.getEnableDeduplication() != null) {
      setEnableDeduplication(options.getEnableDeduplication());
    }
    if (options.getSendClientReports() != null) {
      setSendClientReports(options.getSendClientReports());
    }
    final Map<String, String> tags = new HashMap<>(options.getTags());
    for (final Map.Entry<String, String> tag : tags.entrySet()) {
      this.tags.put(tag.getKey(), tag.getValue());
    }
    final List<String> inAppIncludes = new ArrayList<>(options.getInAppIncludes());
    for (final String inAppInclude : inAppIncludes) {
      addInAppInclude(inAppInclude);
    }
    final List<String> inAppExcludes = new ArrayList<>(options.getInAppExcludes());
    for (final String inAppExclude : inAppExcludes) {
      addInAppExclude(inAppExclude);
    }
    for (final Class<? extends Throwable> exceptionType :
        new HashSet<>(options.getIgnoredExceptionsForType())) {
      addIgnoredExceptionForType(exceptionType);
    }
    if (options.getTracePropagationTargets() != null) {
      final List<String> tracePropagationTargets =
          new ArrayList<>(options.getTracePropagationTargets());
      setTracePropagationTargets(tracePropagationTargets);
    }
    final List<String> contextTags = new ArrayList<>(options.getContextTags());
    for (final String contextTag : contextTags) {
      addContextTag(contextTag);
    }
    if (options.getProguardUuid() != null) {
      setProguardUuid(options.getProguardUuid());
    }
    if (options.getIdleTimeout() != null) {
      setIdleTimeout(options.getIdleTimeout());
    }
    for (String bundleId : options.getBundleIds()) {
      addBundleId(bundleId);
    }

    if (options.isEnabled() != null) {
      setEnabled(options.isEnabled());
    }
    if (options.isEnablePrettySerializationOutput() != null) {
      setEnablePrettySerializationOutput(options.isEnablePrettySerializationOutput());
    }

    if (options.isSendModules() != null) {
      setSendModules(options.isSendModules());
    }
    if (options.getIgnoredCheckIns() != null) {
      final List<String> ignoredCheckIns = new ArrayList<>(options.getIgnoredCheckIns());
      setIgnoredCheckIns(ignoredCheckIns);
    }
    if (options.isEnableBackpressureHandling() != null) {
      setEnableBackpressureHandling(options.isEnableBackpressureHandling());
    }
  }

  private @NotNull SdkVersion createSdkVersion() {
    final String version = BuildConfig.VERSION_NAME;
    final SdkVersion sdkVersion = new SdkVersion(BuildConfig.SENTRY_JAVA_SDK_NAME, version);

    sdkVersion.setVersion(version);

    return sdkVersion;
  }

  private void addPackageInfo() {
    SentryIntegrationPackageStorage.getInstance()
        .addPackage("maven:io.sentry:sentry", BuildConfig.VERSION_NAME);
  }

  public static final class Proxy {
    private @Nullable String host;
    private @Nullable String port;
    private @Nullable String user;
    private @Nullable String pass;

    public Proxy(
        final @Nullable String host,
        final @Nullable String port,
        final @Nullable String user,
        final @Nullable String pass) {
      this.host = host;
      this.port = port;
      this.user = user;
      this.pass = pass;
    }

    public Proxy() {
      this(null, null, null, null);
    }

    public Proxy(@Nullable String host, @Nullable String port) {
      this(host, port, null, null);
    }

    public @Nullable String getHost() {
      return host;
    }

    public void setHost(final @Nullable String host) {
      this.host = host;
    }

    public @Nullable String getPort() {
      return port;
    }

    public void setPort(final @Nullable String port) {
      this.port = port;
    }

    public @Nullable String getUser() {
      return user;
    }

    public void setUser(final @Nullable String user) {
      this.user = user;
    }

    public @Nullable String getPass() {
      return pass;
    }

    public void setPass(final @Nullable String pass) {
      this.pass = pass;
    }
  }

  public enum RequestSize {
    NONE,
    SMALL,
    MEDIUM,
    ALWAYS,
  }
}<|MERGE_RESOLUTION|>--- conflicted
+++ resolved
@@ -442,15 +442,13 @@
   /** Contains a list of monitor slugs for which check-ins should not be sent. */
   @ApiStatus.Experimental private @Nullable List<String> ignoredCheckIns = null;
 
-<<<<<<< HEAD
+  @ApiStatus.Experimental
+  private @NotNull IBackpressureMonitor backpressureMonitor = NoOpBackpressureMonitor.getInstance();
+
+  @ApiStatus.Experimental private boolean enableBackpressureHandling = false;
+
   /** Whether to enable startup profiling, depending on profilesSampler or profilesSampleRate. */
   private boolean enableStartupProfiling = false;
-=======
-  @ApiStatus.Experimental
-  private @NotNull IBackpressureMonitor backpressureMonitor = NoOpBackpressureMonitor.getInstance();
-
-  @ApiStatus.Experimental private boolean enableBackpressureHandling = false;
->>>>>>> 41635886
 
   /**
    * Adds an event processor
