package io.sentry;

import com.jakewharton.nopen.annotation.Open;
import io.sentry.backpressure.IBackpressureMonitor;
import io.sentry.backpressure.NoOpBackpressureMonitor;
import io.sentry.cache.IEnvelopeCache;
import io.sentry.clientreport.ClientReportRecorder;
import io.sentry.clientreport.IClientReportRecorder;
import io.sentry.clientreport.NoOpClientReportRecorder;
import io.sentry.internal.debugmeta.IDebugMetaLoader;
import io.sentry.internal.debugmeta.NoOpDebugMetaLoader;
import io.sentry.internal.gestures.GestureTargetLocator;
import io.sentry.internal.modules.IModulesLoader;
import io.sentry.internal.modules.NoOpModulesLoader;
import io.sentry.internal.viewhierarchy.ViewHierarchyExporter;
import io.sentry.protocol.SdkVersion;
import io.sentry.protocol.SentryTransaction;
import io.sentry.transport.ITransport;
import io.sentry.transport.ITransportGate;
import io.sentry.transport.NoOpEnvelopeCache;
import io.sentry.transport.NoOpTransportGate;
import io.sentry.util.AutoClosableReentrantLock;
import io.sentry.util.LazyEvaluator;
import io.sentry.util.Platform;
import io.sentry.util.SampleRateUtils;
import io.sentry.util.StringUtils;
import io.sentry.util.thread.IThreadChecker;
import io.sentry.util.thread.NoOpThreadChecker;
import java.io.File;
import java.util.ArrayList;
import java.util.Collections;
import java.util.HashMap;
import java.util.HashSet;
import java.util.List;
import java.util.Map;
import java.util.Set;
import java.util.concurrent.ConcurrentHashMap;
import java.util.concurrent.CopyOnWriteArrayList;
import java.util.concurrent.CopyOnWriteArraySet;
import javax.net.ssl.SSLSocketFactory;
import org.jetbrains.annotations.ApiStatus;
import org.jetbrains.annotations.NotNull;
import org.jetbrains.annotations.Nullable;
import org.jetbrains.annotations.TestOnly;

/** Sentry SDK options */
@Open
public class SentryOptions {

  @ApiStatus.Internal public static final @NotNull String DEFAULT_PROPAGATION_TARGETS = ".*";

  /** Default Log level if not specified Default is DEBUG */
  static final SentryLevel DEFAULT_DIAGNOSTIC_LEVEL = SentryLevel.DEBUG;

  /**
   * Default value for {@link SentryEvent#getEnvironment()} set when {@link SentryOptions} do not
   * have the environment field set.
   */
  private static final String DEFAULT_ENVIRONMENT = "production";

  /**
   * Are callbacks that run for every event. They can either return a new event which in most cases
   * means just adding data OR return null in case the event will be dropped and not sent.
   */
  private final @NotNull List<EventProcessor> eventProcessors = new CopyOnWriteArrayList<>();

  /** Exceptions that once captured will not be sent to Sentry as {@link SentryEvent}. */
  private final @NotNull Set<Class<? extends Throwable>> ignoredExceptionsForType =
      new CopyOnWriteArraySet<>();

  /**
   * Code that provides middlewares, bindings or hooks into certain frameworks or environments,
   * along with code that inserts those bindings and activates them.
   */
  private final @NotNull List<Integration> integrations = new CopyOnWriteArrayList<>();

  /** List of bundle IDs representing source bundles. */
  private final @NotNull Set<String> bundleIds = new CopyOnWriteArraySet<>();

  /**
   * The DSN tells the SDK where to send the events to. If this value is not provided, the SDK will
   * just not send any events.
   */
  private @Nullable String dsn;

  /** Parsed DSN to avoid parsing it every time. */
  private final @NotNull LazyEvaluator<Dsn> parsedDsn = new LazyEvaluator<>(() -> new Dsn(dsn));

  /** dsnHash is used as a subfolder of cacheDirPath to isolate events when rotating DSNs */
  private @Nullable String dsnHash;

  /**
   * Controls how many seconds to wait before shutting down. Sentry SDKs send events from a
   * background queue and this queue is given a certain amount to drain pending events Default is
   * 2000 = 2s
   */
  private long shutdownTimeoutMillis = 2000; // 2s

  /**
   * Controls how many seconds to wait before flushing down. Sentry SDKs cache events from a
   * background queue and this queue is given a certain amount to drain pending events Default is
   * 15000 = 15s
   */
  private long flushTimeoutMillis = 15000; // 15s

  /**
   * Controls how many seconds to wait before flushing previous session. Sentry SDKs finalizes
   * unfinished sessions from a background queue and this queue is given a certain amount to drain
   * sessions. Default is 15000 = 15s
   */
  private long sessionFlushTimeoutMillis = 15000; // 15s

  /**
   * Turns debug mode on or off. If debug is enabled SDK will attempt to print out useful debugging
   * information if something goes wrong. Default is disabled.
   */
  private boolean debug;

  /** Logger interface to log useful debugging information if debug is enabled */
  private @NotNull ILogger logger = NoOpLogger.getInstance();

  /** minimum LogLevel to be used if debug is enabled */
  private @NotNull SentryLevel diagnosticLevel = DEFAULT_DIAGNOSTIC_LEVEL;

  /** Serializer interface to serialize/deserialize json events */
  private final @NotNull LazyEvaluator<ISerializer> serializer =
      new LazyEvaluator<>(() -> new JsonSerializer(this));

  /** Envelope reader interface */
  private final @NotNull LazyEvaluator<IEnvelopeReader> envelopeReader =
      new LazyEvaluator<>(() -> new EnvelopeReader(serializer.getValue()));

  /** Max depth when serializing object graphs with reflection. * */
  private int maxDepth = 100;

  /**
   * Sentry client name used for the HTTP authHeader and userAgent eg
   * sentry.{language}.{platform}/{version} eg sentry.java.android/2.0.0 would be a valid case
   */
  private @Nullable String sentryClientName;

  /**
   * This function is called with an SDK specific event object and can return a modified event
   * object or nothing to skip reporting the event
   */
  private @Nullable BeforeSendCallback beforeSend;

  /**
   * This function is called with an SDK specific transaction object and can return a modified
   * transaction object or nothing to skip reporting the transaction
   */
  private @Nullable BeforeSendTransactionCallback beforeSendTransaction;

  /**
   * This function is called with an SDK specific breadcrumb object before the breadcrumb is added
   * to the scope. When nothing is returned from the function, the breadcrumb is dropped
   */
  private @Nullable BeforeBreadcrumbCallback beforeBreadcrumb;

  /** The cache dir. path for caching offline events */
  private @Nullable String cacheDirPath;

  private int maxCacheItems = 30;

  /** Max. queue size before flushing events/envelopes to the disk */
  private int maxQueueSize = maxCacheItems;

  /**
   * This variable controls the total amount of breadcrumbs that should be captured Default is 100
   */
  private int maxBreadcrumbs = 100;

  /** Sets the release. SDK will try to automatically configure a release out of the box */
  private @Nullable String release;

  /**
   * Sets the environment. This string is freeform and not set by default. A release can be
   * associated with more than one environment to separate them in the UI Think staging vs prod or
   * similar.
   */
  private @Nullable String environment;

  /**
   * When set, a proxy can be configured that should be used for outbound requests. This is also
   * used for HTTPS requests
   */
  private @Nullable Proxy proxy;

  /**
   * Configures the sample rate as a percentage of events to be sent in the range of 0.0 to 1.0. if
   * 1.0 is set it means that 100% of events are sent. If set to 0.1 only 10% of events will be
   * sent. Events are picked randomly. Default is null (disabled)
   */
  private @Nullable Double sampleRate;

  /**
   * Configures the sample rate as a percentage of transactions to be sent in the range of 0.0 to
   * 1.0. if 1.0 is set it means that 100% of transactions are sent. If set to 0.1 only 10% of
   * transactions will be sent. Transactions are picked randomly. Default is null (disabled)
   */
  private @Nullable Double tracesSampleRate;

  /**
   * This function is called by {@link TracesSampler} to determine if transaction is sampled - meant
   * to be sent to Sentry.
   */
  private @Nullable TracesSamplerCallback tracesSampler;

  private volatile @Nullable TracesSampler internalTracesSampler;

  /**
   * A list of string prefixes of module names that do not belong to the app, but rather third-party
   * packages. Modules considered not to be part of the app will be hidden from stack traces by
   * default.
   */
  private final @NotNull List<String> inAppExcludes = new CopyOnWriteArrayList<>();

  /**
   * A list of string prefixes of module names that belong to the app. This option takes precedence
   * over inAppExcludes.
   */
  private final @NotNull List<String> inAppIncludes = new CopyOnWriteArrayList<>();

  /**
   * The transport factory creates instances of {@link ITransport} - internal construct of the
   * client that abstracts away the event sending.
   */
  private @NotNull ITransportFactory transportFactory = NoOpTransportFactory.getInstance();

  /**
   * Implementations of this interface serve as gatekeepers that allow or disallow sending of the
   * events
   */
  private @NotNull ITransportGate transportGate = NoOpTransportGate.getInstance();

  /** Sets the distribution. Think about it together with release and environment */
  private @Nullable String dist;

  /** When enabled, all the threads are automatically attached to all logged events. */
  private boolean attachThreads;

  /**
   * When enabled, stack traces are automatically attached to all threads logged. Stack traces are
   * always attached to exceptions but when this is set stack traces are also sent with threads. If
   * no threads are logged, we log the current thread automatically.
   */
  private boolean attachStacktrace = true;

  /** Whether to enable or disable automatic session tracking. */
  private boolean enableAutoSessionTracking = true;

  /**
   * The session tracking interval in millis. This is the interval to end a session if the App goes
   * to the background.
   */
  private long sessionTrackingIntervalMillis = 30000; // 30s

  /** The distinct Id (generated Guid) used for session tracking */
  private @Nullable String distinctId;

  /** The server name used in the Sentry messages. */
  private @Nullable String serverName;

  /** Automatically resolve server name. */
  private boolean attachServerName = true;

  /** When enabled, Sentry installs UncaughtExceptionHandlerIntegration. */
  private boolean enableUncaughtExceptionHandler = true;

  /*
   * When enabled, UncaughtExceptionHandler will print exceptions (same as java would normally do),
   * if no other UncaughtExceptionHandler was registered before.
   */
  private boolean printUncaughtStackTrace = false;

  /** Sentry Executor Service that sends cached events and envelopes on App. start. */
  private @NotNull ISentryExecutorService executorService = NoOpSentryExecutorService.getInstance();

  /** connection timeout in milliseconds. */
  private int connectionTimeoutMillis = 5000;

  /** read timeout in milliseconds */
  private int readTimeoutMillis = 5000;

  /** Reads and caches envelope files in the disk */
  private @NotNull IEnvelopeCache envelopeDiskCache = NoOpEnvelopeCache.getInstance();

  /** SdkVersion object that contains the Sentry Client Name and its version */
  private @Nullable SdkVersion sdkVersion;

  /** whether to send personal identifiable information along with events */
  private boolean sendDefaultPii = false;

  /** SSLSocketFactory for self-signed certificate trust * */
  private @Nullable SSLSocketFactory sslSocketFactory;

  /** list of scope observers */
  private final @NotNull List<IScopeObserver> observers = new CopyOnWriteArrayList<>();

  private final @NotNull List<IOptionsObserver> optionsObservers = new CopyOnWriteArrayList<>();

  /**
   * Enables loading additional options from external locations like {@code sentry.properties} file
   * or environment variables, system properties.
   */
  private boolean enableExternalConfiguration;

  /** Tags applied to every event and transaction */
  private final @NotNull Map<String, @NotNull String> tags = new ConcurrentHashMap<>();

  /** max attachment size in bytes. */
  private long maxAttachmentSize = 20 * 1024 * 1024;

  /**
   * Enables event deduplication with {@link DuplicateEventDetectionEventProcessor}. Event
   * deduplication prevents from receiving the same exception multiple times when there is more than
   * one framework active that captures errors, for example Logback and Spring Boot.
   */
  private boolean enableDeduplication = true;

  /** Maximum number of spans that can be atteched to single transaction. */
  private int maxSpans = 1000;

  /** Registers hook that flushes {@link Scopes} when main thread shuts down. */
  private boolean enableShutdownHook = true;

  /**
   * Controls the size of the request body to extract if any. No truncation is done by the SDK. If
   * the request body is larger than the accepted size, nothing is sent.
   */
  private @NotNull RequestSize maxRequestBodySize = RequestSize.NONE;

  /**
   * Controls if the `baggage` header is attached to HTTP client integrations and if the `trace`
   * header is attached to envelopes.
   */
  private boolean traceSampling = true;

  /**
   * Configures the profiles sample rate as a percentage of sampled transactions to be sent in the
   * range of 0.0 to 1.0. if 1.0 is set it means that 100% of sampled transactions will send a
   * profile. If set to 0.1 only 10% of sampled transactions will send a profile. Profiles are
   * picked randomly. Default is null (disabled)
   */
  private @Nullable Double profilesSampleRate;

  /**
   * This function is called by {@link TracesSampler} to determine if a profile is sampled - meant
   * to be sent to Sentry.
   */
  private @Nullable ProfilesSamplerCallback profilesSampler;

  /** Max trace file size in bytes. */
  private long maxTraceFileSize = 5 * 1024 * 1024;

  /** Profiler that runs when a transaction is started until it's finished. */
  private @NotNull ITransactionProfiler transactionProfiler = NoOpTransactionProfiler.getInstance();

  /** Profiler that runs continuously until stopped. */
  private @NotNull IContinuousProfiler continuousProfiler = NoOpContinuousProfiler.getInstance();

  /**
   * Contains a list of origins to which `sentry-trace` header should be sent in HTTP integrations.
   */
  private @Nullable List<String> tracePropagationTargets = null;

  private final @NotNull List<String> defaultTracePropagationTargets =
      Collections.singletonList(DEFAULT_PROPAGATION_TARGETS);

  /** Proguard UUID. */
  private @Nullable String proguardUuid;

  /**
   * The idle time, measured in ms, to wait until the transaction will be finished. The transaction
   * will use the end timestamp of the last finished span as the endtime for the transaction.
   *
   * <p>When set to {@code null} the transaction must be finished manually.
   *
   * <p>The default is 3 seconds.
   */
  private @Nullable Long idleTimeout = 3000L;

  /**
   * Contains a list of context tags names (for example from MDC) that are meant to be applied as
   * Sentry tags to events.
   */
  private final @NotNull List<String> contextTags = new CopyOnWriteArrayList<>();

  /** Whether to send client reports containing information about number of dropped events. */
  private boolean sendClientReports = true;

  /** ClientReportRecorder to track count of lost events / transactions / ... * */
  @NotNull IClientReportRecorder clientReportRecorder = new ClientReportRecorder(this);

  /** Modules (dependencies, packages) that will be send along with each event. */
  private @NotNull IModulesLoader modulesLoader = NoOpModulesLoader.getInstance();

  /** Loads sentry-debug-meta.properties containing ProGuard UUID, bundle IDs etc. */
  private @NotNull IDebugMetaLoader debugMetaLoader = NoOpDebugMetaLoader.getInstance();

  /** Enables the Auto instrumentation for user interaction tracing. */
  private boolean enableUserInteractionTracing = false;

  /** Enable or disable automatic breadcrumbs for User interactions */
  private boolean enableUserInteractionBreadcrumbs = true;

  /** Which framework is responsible for instrumenting. */
  private @NotNull Instrumenter instrumenter = Instrumenter.SENTRY;

  /** Contains a list of GestureTargetLocator instances used for user interaction tracking */
  private final @NotNull List<GestureTargetLocator> gestureTargetLocators = new ArrayList<>();

  /**
   * Contains a list of ViewHierarchyExporter instances used for extracting non Android system View
   * Hierarchy elements
   */
  private final @NotNull List<ViewHierarchyExporter> viewHierarchyExporters = new ArrayList<>();

  private @NotNull IThreadChecker threadChecker = NoOpThreadChecker.getInstance();

  // TODO [MAJOR] this should default to false on the next major
  /** Whether OPTIONS requests should be traced. */
  private boolean traceOptionsRequests = true;

  /** Date provider to retrieve the current date from. */
  @ApiStatus.Internal
  private final @NotNull LazyEvaluator<SentryDateProvider> dateProvider =
      new LazyEvaluator<>(() -> new SentryAutoDateProvider());

  private final @NotNull List<IPerformanceCollector> performanceCollectors = new ArrayList<>();

  /** Performance collector that collect performance stats while transactions run. */
  private @NotNull CompositePerformanceCollector compositePerformanceCollector =
      NoOpCompositePerformanceCollector.getInstance();

  /** Enables the time-to-full-display spans in navigation transactions. */
  private boolean enableTimeToFullDisplayTracing = false;

  /** Screen fully displayed reporter, used for time-to-full-display spans. */
  private @NotNull FullyDisplayedReporter fullyDisplayedReporter =
      FullyDisplayedReporter.getInstance();

  private @NotNull IConnectionStatusProvider connectionStatusProvider =
      new NoOpConnectionStatusProvider();

  /** Whether Sentry should be enabled */
  private boolean enabled = true;

  /** Whether to format serialized data, e.g. events logged to console in debug mode */
  private boolean enablePrettySerializationOutput = true;

  /** Whether to send modules containing information about versions. */
  private boolean sendModules = true;

  private @Nullable BeforeEnvelopeCallback beforeEnvelopeCallback;

  private boolean enableSpotlight = false;

  private @Nullable String spotlightConnectionUrl;

  /** Whether to enable scope persistence so the scope values are preserved if the process dies */
  private boolean enableScopePersistence = true;

  /** Contains a list of monitor slugs for which check-ins should not be sent. */
  @ApiStatus.Experimental private @Nullable List<String> ignoredCheckIns = null;

  /** Contains a list of span origins for which spans / transactions should not be created. */
  @ApiStatus.Experimental private @Nullable List<String> ignoredSpanOrigins = null;

  @ApiStatus.Experimental
  private @NotNull IBackpressureMonitor backpressureMonitor = NoOpBackpressureMonitor.getInstance();

  private boolean enableBackpressureHandling = true;

  /** Whether to profile app launches, depending on profilesSampler or profilesSampleRate. */
  private boolean enableAppStartProfiling = false;

  private @NotNull ISpanFactory spanFactory = NoOpSpanFactory.getInstance();

  /**
   * Profiling traces rate. 101 hz means 101 traces in 1 second. Defaults to 101 to avoid possible
   * lockstep sampling. More on
   * https://stackoverflow.com/questions/45470758/what-is-lockstep-sampling
   */
  private int profilingTracesHz = 101;

  @ApiStatus.Experimental private @Nullable Cron cron = null;

  private final @NotNull ExperimentalOptions experimental;

  private @NotNull ReplayController replayController = NoOpReplayController.getInstance();

  /**
   * Controls whether to enable screen tracking. When enabled, the SDK will automatically capture
   * screen transitions as context for events.
   */
  @ApiStatus.Experimental private boolean enableScreenTracking = true;

  private @NotNull ScopeType defaultScopeType = ScopeType.ISOLATION;

  private @NotNull InitPriority initPriority = InitPriority.MEDIUM;

  private boolean forceInit = false;

  // TODO replace hub in name
  private @Nullable Boolean globalHubMode = null;

  protected final @NotNull AutoClosableReentrantLock lock = new AutoClosableReentrantLock();

  /**
   * Adds an event processor
   *
   * @param eventProcessor the event processor
   */
  public void addEventProcessor(@NotNull EventProcessor eventProcessor) {
    eventProcessors.add(eventProcessor);
  }

  /**
   * Returns the list of event processors
   *
   * @return the event processor list
   */
  public @NotNull List<EventProcessor> getEventProcessors() {
    return eventProcessors;
  }

  /**
   * Adds an integration
   *
   * @param integration the integration
   */
  public void addIntegration(@NotNull Integration integration) {
    integrations.add(integration);
  }

  /**
   * Returns the list of integrations
   *
   * @return the integration list
   */
  public @NotNull List<Integration> getIntegrations() {
    return integrations;
  }

  /**
   * Returns the DSN.
   *
   * @return the DSN or null if not set
   */
  public @Nullable String getDsn() {
    return dsn;
  }

  /**
   * Evaluates and parses the DSN. May throw an exception if the DSN is invalid.
   *
   * @return the parsed DSN or throws if dsn is invalid
   */
  @ApiStatus.Internal
  @NotNull
  Dsn getParsedDsn() throws IllegalArgumentException {
    return parsedDsn.getValue();
  }

  /**
   * Sets the DSN
   *
   * @param dsn the DSN
   */
  public void setDsn(final @Nullable String dsn) {
    this.dsn = dsn;
    this.parsedDsn.resetValue();

    dsnHash = StringUtils.calculateStringHash(this.dsn, logger);
  }

  /**
   * Check if debug mode is ON Default is OFF
   *
   * @return true if ON or false otherwise
   */
  public boolean isDebug() {
    return debug;
  }

  /**
   * Sets the debug mode to ON or OFF Default is OFF
   *
   * @param debug true if ON or false otherwise
   */
  public void setDebug(final boolean debug) {
    this.debug = debug;
  }

  /**
   * Returns the Logger interface
   *
   * @return the logger
   */
  public @NotNull ILogger getLogger() {
    return logger;
  }

  /**
   * Sets the Logger interface if null, logger will be NoOp
   *
   * @param logger the logger interface
   */
  public void setLogger(final @Nullable ILogger logger) {
    this.logger = (logger == null) ? NoOpLogger.getInstance() : new DiagnosticLogger(this, logger);
  }

  /**
   * Returns the minimum LogLevel
   *
   * @return the log level
   */
  public @NotNull SentryLevel getDiagnosticLevel() {
    return diagnosticLevel;
  }

  /**
   * Sets the minimum LogLevel if null, it uses the default min. LogLevel Default is DEBUG
   *
   * @param diagnosticLevel the log level
   */
  public void setDiagnosticLevel(@Nullable final SentryLevel diagnosticLevel) {
    this.diagnosticLevel = (diagnosticLevel != null) ? diagnosticLevel : DEFAULT_DIAGNOSTIC_LEVEL;
  }

  /**
   * Returns the Serializer interface
   *
   * @return the serializer
   */
  public @NotNull ISerializer getSerializer() {
    return serializer.getValue();
  }

  /**
   * Sets the Serializer interface if null, Serializer will be NoOp
   *
   * @param serializer the serializer
   */
  public void setSerializer(@Nullable ISerializer serializer) {
    this.serializer.setValue(serializer != null ? serializer : NoOpSerializer.getInstance());
  }

  /**
   * Returns the max depth for when serializing object graphs using reflection.
   *
   * @return the max depth
   */
  public int getMaxDepth() {
    return maxDepth;
  }

  /**
   * Set the max depth for when serializing object graphs using reflection.
   *
   * @param maxDepth the max depth
   */
  public void setMaxDepth(int maxDepth) {
    this.maxDepth = maxDepth;
  }

  public @NotNull IEnvelopeReader getEnvelopeReader() {
    return envelopeReader.getValue();
  }

  public void setEnvelopeReader(final @Nullable IEnvelopeReader envelopeReader) {
    this.envelopeReader.setValue(
        envelopeReader != null ? envelopeReader : NoOpEnvelopeReader.getInstance());
  }

  /**
   * Returns the shutdown timeout in Millis
   *
   * @return the timeout in Millis
   */
  public long getShutdownTimeoutMillis() {
    return shutdownTimeoutMillis;
  }

  /**
   * Sets the shutdown timeout in Millis Default is 2000 = 2s
   *
   * @param shutdownTimeoutMillis the shutdown timeout in millis
   */
  public void setShutdownTimeoutMillis(long shutdownTimeoutMillis) {
    this.shutdownTimeoutMillis = shutdownTimeoutMillis;
  }

  /**
   * Returns the Sentry client name
   *
   * @return the Sentry client name or null if not set
   */
  public @Nullable String getSentryClientName() {
    return sentryClientName;
  }

  /**
   * Sets the Sentry client name
   *
   * @param sentryClientName the Sentry client name
   */
  public void setSentryClientName(@Nullable String sentryClientName) {
    this.sentryClientName = sentryClientName;
  }

  /**
   * Returns the BeforeSend callback
   *
   * @return the beforeSend callback or null if not set
   */
  public @Nullable BeforeSendCallback getBeforeSend() {
    return beforeSend;
  }

  /**
   * Sets the beforeSend callback
   *
   * @param beforeSend the beforeSend callback
   */
  public void setBeforeSend(@Nullable BeforeSendCallback beforeSend) {
    this.beforeSend = beforeSend;
  }

  /**
   * Returns the BeforeSendTransaction callback
   *
   * @return the beforeSendTransaction callback or null if not set
   */
  public @Nullable BeforeSendTransactionCallback getBeforeSendTransaction() {
    return beforeSendTransaction;
  }

  /**
   * Sets the beforeSendTransaction callback
   *
   * @param beforeSendTransaction the beforeSendTransaction callback
   */
  public void setBeforeSendTransaction(
      @Nullable BeforeSendTransactionCallback beforeSendTransaction) {
    this.beforeSendTransaction = beforeSendTransaction;
  }

  /**
   * Returns the beforeBreadcrumb callback
   *
   * @return the beforeBreadcrumb callback or null if not set
   */
  public @Nullable BeforeBreadcrumbCallback getBeforeBreadcrumb() {
    return beforeBreadcrumb;
  }

  /**
   * Sets the beforeBreadcrumb callback
   *
   * @param beforeBreadcrumb the beforeBreadcrumb callback
   */
  public void setBeforeBreadcrumb(@Nullable BeforeBreadcrumbCallback beforeBreadcrumb) {
    this.beforeBreadcrumb = beforeBreadcrumb;
  }

  /**
   * Returns the cache dir. path if set
   *
   * @return the cache dir. path or null if not set
   */
  public @Nullable String getCacheDirPath() {
    if (cacheDirPath == null || cacheDirPath.isEmpty()) {
      return null;
    }

    return dsnHash != null ? new File(cacheDirPath, dsnHash).getAbsolutePath() : cacheDirPath;
  }

  /**
   * Returns the cache dir path if set, without the appended dsn hash.
   *
   * @return the cache dir path, without the appended dsn hash, or null if not set.
   */
  @Nullable
  String getCacheDirPathWithoutDsn() {
    if (cacheDirPath == null || cacheDirPath.isEmpty()) {
      return null;
    }

    return cacheDirPath;
  }

  /**
   * Returns the outbox path if cacheDirPath is set
   *
   * @return the outbox path or null if not set
   */
  public @Nullable String getOutboxPath() {
    final String cacheDirPath = getCacheDirPath();
    if (cacheDirPath == null) {
      return null;
    }
    return new File(cacheDirPath, "outbox").getAbsolutePath();
  }

  /**
   * Sets the cache dir. path
   *
   * @param cacheDirPath the cache dir. path
   */
  public void setCacheDirPath(final @Nullable String cacheDirPath) {
    this.cacheDirPath = cacheDirPath;
  }

  /**
   * Returns the max Breadcrumbs Default is 100
   *
   * @return the max breadcrumbs
   */
  public int getMaxBreadcrumbs() {
    return maxBreadcrumbs;
  }

  /**
   * Sets the max breadcrumbs Default is 100
   *
   * @param maxBreadcrumbs the max breadcrumbs
   */
  public void setMaxBreadcrumbs(int maxBreadcrumbs) {
    this.maxBreadcrumbs = maxBreadcrumbs;
  }

  /**
   * Returns the release
   *
   * @return the release or null if not set
   */
  public @Nullable String getRelease() {
    return release;
  }

  /**
   * Sets the release
   *
   * @param release the release
   */
  public void setRelease(@Nullable String release) {
    this.release = release;
  }

  /**
   * Returns the environment
   *
   * @return the environment or 'production' if not set
   */
  public @Nullable String getEnvironment() {
    return environment != null ? environment : DEFAULT_ENVIRONMENT;
  }

  /**
   * Sets the environment
   *
   * @param environment the environment
   */
  public void setEnvironment(@Nullable String environment) {
    this.environment = environment;
  }

  /**
   * Returns the proxy if set
   *
   * @return the proxy or null if not set
   */
  public @Nullable Proxy getProxy() {
    return proxy;
  }

  /**
   * Sets the proxy
   *
   * @param proxy the proxy
   */
  public void setProxy(@Nullable Proxy proxy) {
    this.proxy = proxy;
  }

  /**
   * Returns the sample rate Default is null (disabled)
   *
   * @return the sample rate
   */
  public @Nullable Double getSampleRate() {
    return sampleRate;
  }

  /**
   * Sets the sampleRate Can be anything between 0.0 and 1.0 or null (default), to disable it.
   *
   * @param sampleRate the sample rate
   */
  public void setSampleRate(Double sampleRate) {
    if (!SampleRateUtils.isValidSampleRate(sampleRate)) {
      throw new IllegalArgumentException(
          "The value "
              + sampleRate
              + " is not valid. Use null to disable or values >= 0.0 and <= 1.0.");
    }
    this.sampleRate = sampleRate;
  }

  /**
   * Returns the traces sample rate Default is null (disabled)
   *
   * @return the sample rate
   */
  public @Nullable Double getTracesSampleRate() {
    return tracesSampleRate;
  }

  /**
   * Sets the tracesSampleRate Can be anything between 0.0 and 1.0 or null (default), to disable it.
   *
   * @param tracesSampleRate the sample rate
   */
  public void setTracesSampleRate(final @Nullable Double tracesSampleRate) {
    if (!SampleRateUtils.isValidTracesSampleRate(tracesSampleRate)) {
      throw new IllegalArgumentException(
          "The value "
              + tracesSampleRate
              + " is not valid. Use null to disable or values between 0.0 and 1.0.");
    }
    this.tracesSampleRate = tracesSampleRate;
  }

  /**
   * Returns the callback used to determine if transaction is sampled.
   *
   * @return the callback
   */
  public @Nullable TracesSamplerCallback getTracesSampler() {
    return tracesSampler;
  }

  /**
   * Sets the callback used to determine if transaction is sampled.
   *
   * @param tracesSampler the callback
   */
  public void setTracesSampler(final @Nullable TracesSamplerCallback tracesSampler) {
    this.tracesSampler = tracesSampler;
  }

  @ApiStatus.Internal
  public @NotNull TracesSampler getInternalTracesSampler() {
    if (internalTracesSampler == null) {
      try (final @NotNull ISentryLifecycleToken ignored = lock.acquire()) {
        if (internalTracesSampler == null) {
          internalTracesSampler = new TracesSampler(this);
        }
      }
    }
    return internalTracesSampler;
  }

  /**
   * the list of inApp excludes
   *
   * @return the inApp excludes list
   */
  public @NotNull List<String> getInAppExcludes() {
    return inAppExcludes;
  }

  /**
   * Adds an inApp exclude
   *
   * @param exclude the inApp exclude module/package
   */
  public void addInAppExclude(@NotNull String exclude) {
    inAppExcludes.add(exclude);
  }

  /**
   * Returns the inApp includes list
   *
   * @return the inApp includes list
   */
  public @NotNull List<String> getInAppIncludes() {
    return inAppIncludes;
  }

  /**
   * Adds an inApp include
   *
   * @param include the inApp include module/package
   */
  public void addInAppInclude(@NotNull String include) {
    inAppIncludes.add(include);
  }

  /**
   * Returns the TransportFactory interface
   *
   * @return the transport factory
   */
  public @NotNull ITransportFactory getTransportFactory() {
    return transportFactory;
  }

  /**
   * Sets the TransportFactory interface
   *
   * @param transportFactory the transport factory
   */
  public void setTransportFactory(@Nullable ITransportFactory transportFactory) {
    this.transportFactory =
        transportFactory != null ? transportFactory : NoOpTransportFactory.getInstance();
  }

  /**
   * Sets the distribution
   *
   * @return the distribution or null if not set
   */
  public @Nullable String getDist() {
    return dist;
  }

  /**
   * Sets the distribution
   *
   * @param dist the distribution
   */
  public void setDist(@Nullable String dist) {
    this.dist = dist;
  }

  /**
   * Returns the TransportGate interface
   *
   * @return the transport gate
   */
  public @NotNull ITransportGate getTransportGate() {
    return transportGate;
  }

  /**
   * Sets the TransportGate interface
   *
   * @param transportGate the transport gate
   */
  public void setTransportGate(@Nullable ITransportGate transportGate) {
    this.transportGate = (transportGate != null) ? transportGate : NoOpTransportGate.getInstance();
  }

  /**
   * Checks if the AttachStacktrace is enabled or not
   *
   * @return true if enabled or false otherwise
   */
  public boolean isAttachStacktrace() {
    return attachStacktrace;
  }

  /**
   * Sets the attachStacktrace to enabled or disabled
   *
   * @param attachStacktrace true if enabled or false otherwise
   */
  public void setAttachStacktrace(boolean attachStacktrace) {
    this.attachStacktrace = attachStacktrace;
  }

  /**
   * Checks if the AttachThreads is enabled or not
   *
   * @return true if enabled or false otherwise
   */
  public boolean isAttachThreads() {
    return attachThreads;
  }

  /**
   * Sets the attachThreads to enabled or disabled
   *
   * @param attachThreads true if enabled or false otherwise
   */
  public void setAttachThreads(boolean attachThreads) {
    this.attachThreads = attachThreads;
  }

  /**
   * Returns if the automatic session tracking is enabled or not
   *
   * @return true if enabled or false otherwise
   */
  public boolean isEnableAutoSessionTracking() {
    return enableAutoSessionTracking;
  }

  /**
   * Enable or disable the automatic session tracking
   *
   * @param enableAutoSessionTracking true if enabled or false otherwise
   */
  public void setEnableAutoSessionTracking(final boolean enableAutoSessionTracking) {
    this.enableAutoSessionTracking = enableAutoSessionTracking;
  }

  /**
   * Gets the default server name to be used in Sentry events.
   *
   * @return the default server name or null if none set
   */
  public @Nullable String getServerName() {
    return serverName;
  }

  /**
   * Sets the default server name to be used in Sentry events.
   *
   * @param serverName the default server name or null if none should be used
   */
  public void setServerName(@Nullable String serverName) {
    this.serverName = serverName;
  }

  /**
   * Returns if SDK automatically resolves and attaches server name to events.
   *
   * @return true if enabled false if otherwise
   */
  public boolean isAttachServerName() {
    return attachServerName;
  }

  /**
   * Sets if SDK should automatically resolve and attache server name to events.
   *
   * @param attachServerName true if enabled false if otherwise
   */
  public void setAttachServerName(boolean attachServerName) {
    this.attachServerName = attachServerName;
  }

  /**
   * Returns the session tracking interval in millis
   *
   * @return the interval in millis
   */
  public long getSessionTrackingIntervalMillis() {
    return sessionTrackingIntervalMillis;
  }

  /**
   * Sets the session tracking interval in millis
   *
   * @param sessionTrackingIntervalMillis the interval in millis
   */
  public void setSessionTrackingIntervalMillis(long sessionTrackingIntervalMillis) {
    this.sessionTrackingIntervalMillis = sessionTrackingIntervalMillis;
  }

  /**
   * Returns the distinct Id
   *
   * @return the distinct Id
   */
  @ApiStatus.Internal
  public @Nullable String getDistinctId() {
    return distinctId;
  }

  /**
   * Sets the distinct Id
   *
   * @param distinctId the distinct Id
   */
  @ApiStatus.Internal
  public void setDistinctId(final @Nullable String distinctId) {
    this.distinctId = distinctId;
  }

  /**
   * Returns the flush timeout in millis
   *
   * @return the timeout in millis
   */
  public long getFlushTimeoutMillis() {
    return flushTimeoutMillis;
  }

  /**
   * Sets the flush timeout in millis
   *
   * @param flushTimeoutMillis the timeout in millis
   */
  public void setFlushTimeoutMillis(long flushTimeoutMillis) {
    this.flushTimeoutMillis = flushTimeoutMillis;
  }

  /**
   * Checks if the default UncaughtExceptionHandlerIntegration is enabled or not.
   *
   * @return true if enabled or false otherwise.
   */
  public boolean isEnableUncaughtExceptionHandler() {
    return enableUncaughtExceptionHandler;
  }

  /**
   * Enable or disable the default UncaughtExceptionHandlerIntegration.
   *
   * @param enableUncaughtExceptionHandler true if enabled or false otherwise.
   */
  public void setEnableUncaughtExceptionHandler(final boolean enableUncaughtExceptionHandler) {
    this.enableUncaughtExceptionHandler = enableUncaughtExceptionHandler;
  }

  /**
   * Checks if printing exceptions by UncaughtExceptionHandler is enabled or disabled.
   *
   * @return true if enabled or false otherwise.
   */
  public boolean isPrintUncaughtStackTrace() {
    return printUncaughtStackTrace;
  }

  /**
   * Enable or disable printing exceptions in UncaughtExceptionHandler
   *
   * @param printUncaughtStackTrace true if enabled or false otherwise.
   */
  public void setPrintUncaughtStackTrace(final boolean printUncaughtStackTrace) {
    this.printUncaughtStackTrace = printUncaughtStackTrace;
  }

  /**
   * Returns the SentryExecutorService
   *
   * @return the SentryExecutorService
   */
  @ApiStatus.Internal
  @NotNull
  public ISentryExecutorService getExecutorService() {
    return executorService;
  }

  /**
   * Sets the SentryExecutorService
   *
   * @param executorService the SentryExecutorService
   */
  @ApiStatus.Internal
  @TestOnly
  public void setExecutorService(final @NotNull ISentryExecutorService executorService) {
    if (executorService != null) {
      this.executorService = executorService;
    }
  }

  /**
   * Returns the connection timeout in milliseconds.
   *
   * @return the connectionTimeoutMillis
   */
  public int getConnectionTimeoutMillis() {
    return connectionTimeoutMillis;
  }

  /**
   * Sets the connection timeout in milliseconds.
   *
   * @param connectionTimeoutMillis the connectionTimeoutMillis
   */
  public void setConnectionTimeoutMillis(int connectionTimeoutMillis) {
    this.connectionTimeoutMillis = connectionTimeoutMillis;
  }

  /**
   * Returns the read timeout in milliseconds
   *
   * @return the readTimeoutMillis
   */
  public int getReadTimeoutMillis() {
    return readTimeoutMillis;
  }

  /**
   * Sets the read timeout in milliseconds
   *
   * @param readTimeoutMillis the readTimeoutMillis
   */
  public void setReadTimeoutMillis(int readTimeoutMillis) {
    this.readTimeoutMillis = readTimeoutMillis;
  }

  /**
   * Returns the EnvelopeCache interface
   *
   * @return the EnvelopeCache object
   */
  public @NotNull IEnvelopeCache getEnvelopeDiskCache() {
    return envelopeDiskCache;
  }

  /**
   * Sets the EnvelopeCache interface
   *
   * @param envelopeDiskCache the EnvelopeCache object
   */
  public void setEnvelopeDiskCache(final @Nullable IEnvelopeCache envelopeDiskCache) {
    this.envelopeDiskCache =
        envelopeDiskCache != null ? envelopeDiskCache : NoOpEnvelopeCache.getInstance();
  }

  /**
   * Returns the Max queue size
   *
   * @return the max queue size
   */
  public int getMaxQueueSize() {
    return maxQueueSize;
  }

  /**
   * Sets the max queue size if maxQueueSize is bigger than 0
   *
   * @param maxQueueSize max queue size
   */
  public void setMaxQueueSize(int maxQueueSize) {
    if (maxQueueSize > 0) {
      this.maxQueueSize = maxQueueSize;
    }
  }

  /**
   * Returns the SdkVersion object
   *
   * @return the SdkVersion object or null
   */
  public @Nullable SdkVersion getSdkVersion() {
    return sdkVersion;
  }

  /**
   * Returns SSLSocketFactory
   *
   * @return SSLSocketFactory object or null
   */
  public @Nullable SSLSocketFactory getSslSocketFactory() {
    return sslSocketFactory;
  }

  /**
   * Set custom SSLSocketFactory that is trusted to self-signed certificates
   *
   * @param sslSocketFactory SSLSocketFactory object
   */
  public void setSslSocketFactory(final @Nullable SSLSocketFactory sslSocketFactory) {
    this.sslSocketFactory = sslSocketFactory;
  }

  /**
   * Sets the SdkVersion object
   *
   * @param sdkVersion the SdkVersion object or null
   */
  @ApiStatus.Internal
  public void setSdkVersion(final @Nullable SdkVersion sdkVersion) {
    this.sdkVersion = sdkVersion;
  }

  public boolean isSendDefaultPii() {
    return sendDefaultPii;
  }

  public void setSendDefaultPii(boolean sendDefaultPii) {
    this.sendDefaultPii = sendDefaultPii;
  }

  /**
   * Adds a Scope observer
   *
   * @param observer the Observer
   */
  public void addScopeObserver(final @NotNull IScopeObserver observer) {
    observers.add(observer);
  }

  /**
   * Returns the list of Scope observers
   *
   * @return the Scope observer list
   */
  @NotNull
  public List<IScopeObserver> getScopeObservers() {
    return observers;
  }

  /**
   * Adds a SentryOptions observer
   *
   * @param observer the Observer
   */
  public void addOptionsObserver(final @NotNull IOptionsObserver observer) {
    optionsObservers.add(observer);
  }

  /**
   * Returns the list of SentryOptions observers
   *
   * @return the SentryOptions observer list
   */
  @NotNull
  public List<IOptionsObserver> getOptionsObservers() {
    return optionsObservers;
  }

  /**
   * Returns if loading properties from external sources is enabled.
   *
   * @return true if enabled or false otherwise
   */
  public boolean isEnableExternalConfiguration() {
    return enableExternalConfiguration;
  }

  /**
   * Enables loading options from external sources like sentry.properties file or environment
   * variables, system properties.
   *
   * @param enableExternalConfiguration true if enabled or false otherwise
   */
  public void setEnableExternalConfiguration(boolean enableExternalConfiguration) {
    this.enableExternalConfiguration = enableExternalConfiguration;
  }

  /**
   * Returns tags applied to all events and transactions.
   *
   * @return the tags map
   */
  public @NotNull Map<String, String> getTags() {
    return tags;
  }

  /**
   * Sets a tag that is applied to all events and transactions.
   *
   * @param key the key
   * @param value the value
   */
  public void setTag(final @NotNull String key, final @NotNull String value) {
    this.tags.put(key, value);
  }

  /**
   * Returns the maximum attachment size for each attachment in MiB.
   *
   * @return the maximum attachment size in MiB.
   */
  public long getMaxAttachmentSize() {
    return maxAttachmentSize;
  }

  /**
   * Sets the max attachment size for each attachment in bytes. Default is 20 MiB. Please also check
   * the maximum attachment size of Relay to make sure your attachments don't get discarded there:
   * https://docs.sentry.io/product/relay/options/
   *
   * @param maxAttachmentSize the max attachment size in bytes.
   */
  public void setMaxAttachmentSize(long maxAttachmentSize) {
    this.maxAttachmentSize = maxAttachmentSize;
  }

  /**
   * Returns if event deduplication is turned on.
   *
   * @return if event deduplication is turned on.
   */
  public boolean isEnableDeduplication() {
    return enableDeduplication;
  }

  /**
   * Enables or disables event deduplication.
   *
   * @param enableDeduplication true if enabled false otherwise
   */
  public void setEnableDeduplication(final boolean enableDeduplication) {
    this.enableDeduplication = enableDeduplication;
  }

  /**
   * Returns if tracing should be enabled. If tracing is disabled, starting transactions returns
   * {@link NoOpTransaction}.
   *
   * @return if tracing is enabled.
   */
  public boolean isTracingEnabled() {
    return getTracesSampleRate() != null || getTracesSampler() != null;
  }

  /**
   * Returns the list of exception classes that once captured will not be sent to Sentry as {@link
   * SentryEvent}.
   *
   * @return the list of exception classes that once captured will not be sent to Sentry as {@link
   *     SentryEvent}.
   */
  public @NotNull Set<Class<? extends Throwable>> getIgnoredExceptionsForType() {
    return ignoredExceptionsForType;
  }

  /**
   * Adds exception type to the list of ignored exceptions.
   *
   * @param exceptionType - the exception type
   */
  public void addIgnoredExceptionForType(final @NotNull Class<? extends Throwable> exceptionType) {
    this.ignoredExceptionsForType.add(exceptionType);
  }

  /**
   * Checks if the type of exception given by parameter is ignored.
   *
   * @param throwable the throwable
   * @return if the type of exception is ignored
   */
  boolean containsIgnoredExceptionForType(final @NotNull Throwable throwable) {
    return this.ignoredExceptionsForType.contains(throwable.getClass());
  }

  /**
   * Returns the maximum number of spans that can be attached to single transaction.
   *
   * @return the maximum number of spans that can be attached to single transaction.
   */
  @ApiStatus.Experimental
  public int getMaxSpans() {
    return maxSpans;
  }

  /**
   * Sets the maximum number of spans that can be attached to single transaction.
   *
   * @param maxSpans maximum number of spans that can be attached to single transaction.
   */
  @ApiStatus.Experimental
  public void setMaxSpans(int maxSpans) {
    this.maxSpans = maxSpans;
  }

  /**
   * True if ShutdownHookIntegration is enabled, false otherwise.
   *
   * @return true if enabled or false otherwise.
   */
  public boolean isEnableShutdownHook() {
    return enableShutdownHook;
  }

  /**
   * Enables or disable ShutdownHookIntegration.
   *
   * @param enableShutdownHook true if enabled or false otherwise.
   */
  public void setEnableShutdownHook(boolean enableShutdownHook) {
    this.enableShutdownHook = enableShutdownHook;
  }

  /**
   * The max cache items for capping the number of events Default is 30
   *
   * @return the maxCacheItems
   */
  public int getMaxCacheItems() {
    return maxCacheItems;
  }

  /**
   * Sets the max cache items for capping the number of events
   *
   * @param maxCacheItems the maxCacheItems
   */
  public void setMaxCacheItems(int maxCacheItems) {
    this.maxCacheItems = maxCacheItems;
  }

  public @NotNull RequestSize getMaxRequestBodySize() {
    return maxRequestBodySize;
  }

  public void setMaxRequestBodySize(final @NotNull RequestSize maxRequestBodySize) {
    this.maxRequestBodySize = maxRequestBodySize;
  }

  /**
   * Returns whether the `baggage` header is attached to HTTP client integrations and the `trace`
   * header is attached to envelopes.
   *
   * <p>Note: this is an experimental API and will be removed without notice.
   *
   * @return true if enabled
   */
  @ApiStatus.Experimental
  public boolean isTraceSampling() {
    return traceSampling;
  }

  /**
   * Controls if the `baggage` header is attached HTTP client integrations and if the `trace` header
   * is attached to envelopes. Defaults to false.
   *
   * <p>Note: this is an experimental API and will be removed without notice.
   *
   * @deprecated please use {{@link SentryOptions#setTracePropagationTargets(List)}} instead
   * @param traceSampling - if trace sampling should be enabled
   */
  @Deprecated
  public void setTraceSampling(boolean traceSampling) {
    this.traceSampling = traceSampling;
  }

  /**
   * Returns the maximum trace file size for each envelope item in bytes.
   *
   * @return the maximum attachment size in bytes.
   */
  public long getMaxTraceFileSize() {
    return maxTraceFileSize;
  }

  /**
   * Sets the max trace file size for each envelope item in bytes. Default is 5 Mb.
   *
   * @param maxTraceFileSize the max trace file size in bytes.
   */
  public void setMaxTraceFileSize(long maxTraceFileSize) {
    this.maxTraceFileSize = maxTraceFileSize;
  }

  /**
   * Returns the listener interface to perform operations when a transaction is started or ended.
   *
   * @return the listener interface to perform operations when a transaction is started or ended.
   */
  public @NotNull ITransactionProfiler getTransactionProfiler() {
    return transactionProfiler;
  }

  /**
   * Sets the listener interface to perform operations when a transaction is started or ended. It
   * only has effect if no profiler was already set.
   *
   * @param transactionProfiler - the listener for operations when a transaction is started or ended
   */
  public void setTransactionProfiler(final @Nullable ITransactionProfiler transactionProfiler) {
    // We allow to set the profiler only if it was not set before, and we don't allow to unset it.
    if (this.transactionProfiler == NoOpTransactionProfiler.getInstance()
        && transactionProfiler != null) {
      this.transactionProfiler = transactionProfiler;
    }
  }

  /**
   * Returns the continuous profiler.
   *
   * @return the continuous profiler.
   */
  public @NotNull IContinuousProfiler getContinuousProfiler() {
    return continuousProfiler;
  }

  /**
   * Sets the continuous profiler. It only has effect if no profiler was already set.
   *
   * @param continuousProfiler - the continuous profiler
   */
  public void setContinuousProfiler(final @Nullable IContinuousProfiler continuousProfiler) {
    // We allow to set the profiler only if it was not set before, and we don't allow to unset it.
    if (this.continuousProfiler == NoOpContinuousProfiler.getInstance()
        && continuousProfiler != null) {
      this.continuousProfiler = continuousProfiler;
    }
  }

  /**
   * Returns if profiling is enabled for transactions.
   *
   * @return if profiling is enabled for transactions.
   */
  public boolean isProfilingEnabled() {
    return (getProfilesSampleRate() != null && getProfilesSampleRate() > 0)
        || getProfilesSampler() != null;
  }

  /**
<<<<<<< HEAD
   * Returns if continuous profiling is enabled. This means that no profile sample rate has been
   * set.
   *
   * @return if continuous profiling is enabled.
   */
  @ApiStatus.Internal
  public boolean isContinuousProfilingEnabled() {
    return getProfilesSampleRate() == null && getProfilesSampler() == null;
  }

  /**
   * Sets whether profiling is enabled for transactions.
   *
   * @deprecated use {{@link SentryOptions#setProfilesSampleRate(Double)} }
   * @param profilingEnabled - whether profiling is enabled for transactions
   */
  @Deprecated
  public void setProfilingEnabled(boolean profilingEnabled) {
    if (getProfilesSampleRate() == null) {
      setProfilesSampleRate(profilingEnabled ? 1.0 : null);
    }
  }

  /**
=======
>>>>>>> 9233f8a6
   * Returns the callback used to determine if a profile is sampled.
   *
   * @return the callback
   */
  public @Nullable ProfilesSamplerCallback getProfilesSampler() {
    return profilesSampler;
  }

  /**
   * Sets the callback used to determine if a profile is sampled.
   *
   * @param profilesSampler the callback
   */
  public void setProfilesSampler(final @Nullable ProfilesSamplerCallback profilesSampler) {
    this.profilesSampler = profilesSampler;
  }

  /**
   * Returns the profiles sample rate. Default is null (disabled).
   *
   * @return the sample rate
   */
  public @Nullable Double getProfilesSampleRate() {
    return profilesSampleRate;
  }

  /**
   * Sets the profilesSampleRate. Can be anything between 0.0 and 1.0 or null (default), to disable
   * it. It's dependent on the {{@link SentryOptions#setTracesSampleRate(Double)} } If a transaction
   * is sampled, then a profile could be sampled with a probability given by profilesSampleRate.
   *
   * @param profilesSampleRate the sample rate
   */
  public void setProfilesSampleRate(final @Nullable Double profilesSampleRate) {
    if (!SampleRateUtils.isValidProfilesSampleRate(profilesSampleRate)) {
      throw new IllegalArgumentException(
          "The value "
              + profilesSampleRate
              + " is not valid. Use null to disable or values between 0.0 and 1.0.");
    }
    this.profilesSampleRate = profilesSampleRate;
  }

  /**
   * Returns the profiling traces dir. path if set
   *
   * @return the profiling traces dir. path or null if not set
   */
  public @Nullable String getProfilingTracesDirPath() {
    final String cacheDirPath = getCacheDirPath();
    if (cacheDirPath == null) {
      return null;
    }
    return new File(cacheDirPath, "profiling_traces").getAbsolutePath();
  }

  /**
   * Returns a list of origins to which `sentry-trace` header should be sent in HTTP integrations.
   *
   * @return the list of targets
   */
  public @NotNull List<String> getTracePropagationTargets() {
    if (tracePropagationTargets == null) {
      return defaultTracePropagationTargets;
    }
    return tracePropagationTargets;
  }

  @ApiStatus.Internal
  public void setTracePropagationTargets(final @Nullable List<String> tracePropagationTargets) {
    if (tracePropagationTargets == null) {
      this.tracePropagationTargets = null;
    } else {
      @NotNull final List<String> filteredTracePropagationTargets = new ArrayList<>();
      for (String target : tracePropagationTargets) {
        if (!target.isEmpty()) {
          filteredTracePropagationTargets.add(target);
        }
      }

      this.tracePropagationTargets = filteredTracePropagationTargets;
    }
  }

  /**
   * Returns a Proguard UUID.
   *
   * @return the Proguard UUIDs.
   */
  public @Nullable String getProguardUuid() {
    return proguardUuid;
  }

  /**
   * Sets a Proguard UUID.
   *
   * @param proguardUuid - the Proguard UUID
   */
  public void setProguardUuid(final @Nullable String proguardUuid) {
    this.proguardUuid = proguardUuid;
  }

  /**
   * Adds a bundle ID (also known as debugId) representing a source bundle that contains sources for
   * this application. These sources will be used to source code for frames of an exceptions stack
   * trace.
   *
   * @param bundleId Bundle ID generated by sentry-cli or the sentry-android-gradle-plugin
   */
  public void addBundleId(final @Nullable String bundleId) {
    if (bundleId != null) {
      final @NotNull String trimmedBundleId = bundleId.trim();
      if (!trimmedBundleId.isEmpty()) {
        this.bundleIds.add(trimmedBundleId);
      }
    }
  }

  /**
   * Returns all configured bundle IDs referencing source code bundles.
   *
   * @return list of bundle IDs
   */
  public @NotNull Set<String> getBundleIds() {
    return bundleIds;
  }

  /**
   * Returns Context tags names applied to Sentry events as Sentry tags.
   *
   * @return context tags
   */
  public @NotNull List<String> getContextTags() {
    return contextTags;
  }

  /**
   * Adds context tag name that is applied to Sentry events as Sentry tag.
   *
   * @param contextTag - the context tag
   */
  public void addContextTag(final @NotNull String contextTag) {
    this.contextTags.add(contextTag);
  }

  /**
   * Returns the idle timeout.
   *
   * @return the idle timeout in millis or null.
   */
  public @Nullable Long getIdleTimeout() {
    return idleTimeout;
  }

  /**
   * Sets the idle timeout.
   *
   * @param idleTimeout the idle timeout in millis or null.
   */
  public void setIdleTimeout(final @Nullable Long idleTimeout) {
    this.idleTimeout = idleTimeout;
  }

  /**
   * Returns whether sending of client reports has been enabled.
   *
   * @return true if enabled; false if disabled
   */
  public boolean isSendClientReports() {
    return sendClientReports;
  }

  /**
   * Enables / disables sending of client reports.
   *
   * @param sendClientReports true enables client reports; false disables them
   */
  public void setSendClientReports(boolean sendClientReports) {
    this.sendClientReports = sendClientReports;

    if (sendClientReports) {
      clientReportRecorder = new ClientReportRecorder(this);
    } else {
      clientReportRecorder = new NoOpClientReportRecorder();
    }
  }

  public boolean isEnableUserInteractionTracing() {
    return enableUserInteractionTracing;
  }

  public void setEnableUserInteractionTracing(boolean enableUserInteractionTracing) {
    this.enableUserInteractionTracing = enableUserInteractionTracing;
  }

  public boolean isEnableUserInteractionBreadcrumbs() {
    return enableUserInteractionBreadcrumbs;
  }

  public void setEnableUserInteractionBreadcrumbs(boolean enableUserInteractionBreadcrumbs) {
    this.enableUserInteractionBreadcrumbs = enableUserInteractionBreadcrumbs;
  }

  /**
   * Sets the instrumenter used for performance instrumentation.
   *
   * <p>If you set this to something other than {@link Instrumenter#SENTRY} Sentry will not create
   * any transactions automatically nor will it create transactions if you call
   * startTransaction(...), nor will it create child spans if you call startChild(...)
   *
   * @param instrumenter - the instrumenter to use
   * @deprecated this should no longer be needed with our current OpenTelmetry integration. Use
   *     {@link SentryOptions#setIgnoredSpanOrigins(List)} instead if you need fine grained control
   *     over what integrations can create spans.
   */
  @Deprecated
  public void setInstrumenter(final @NotNull Instrumenter instrumenter) {
    this.instrumenter = instrumenter;
  }

  /**
   * Returns the instrumenter used for performance instrumentation
   *
   * @return the configured instrumenter
   */
  public @NotNull Instrumenter getInstrumenter() {
    return instrumenter;
  }

  /**
   * Returns a ClientReportRecorder or a NoOp if sending of client reports has been disabled.
   *
   * @return a client report recorder or NoOp
   */
  @ApiStatus.Internal
  public @NotNull IClientReportRecorder getClientReportRecorder() {
    return clientReportRecorder;
  }

  /**
   * Returns a ModulesLoader to load external modules (dependencies/packages) of the program.
   *
   * @return a modules loader or no-op
   */
  @ApiStatus.Internal
  public @NotNull IModulesLoader getModulesLoader() {
    return modulesLoader;
  }

  @ApiStatus.Internal
  public void setModulesLoader(final @Nullable IModulesLoader modulesLoader) {
    this.modulesLoader = modulesLoader != null ? modulesLoader : NoOpModulesLoader.getInstance();
  }

  /**
   * Returns a DebugMetaLoader to load sentry-debug-meta.properties containing ProGuard UUID, source
   * bundle IDs etc.
   *
   * @return a loader or no-op
   */
  @ApiStatus.Internal
  public @NotNull IDebugMetaLoader getDebugMetaLoader() {
    return debugMetaLoader;
  }

  @ApiStatus.Internal
  public void setDebugMetaLoader(final @Nullable IDebugMetaLoader debugMetaLoader) {
    this.debugMetaLoader =
        debugMetaLoader != null ? debugMetaLoader : NoOpDebugMetaLoader.getInstance();
  }

  /**
   * Returns a list of all {@link GestureTargetLocator} instances used to determine which {@link
   * io.sentry.internal.gestures.UiElement} was part of an user interaction.
   *
   * @return a list of {@link GestureTargetLocator}
   */
  public List<GestureTargetLocator> getGestureTargetLocators() {
    return gestureTargetLocators;
  }

  /**
   * Sets the list of {@link GestureTargetLocator} being used to determine relevant {@link
   * io.sentry.internal.gestures.UiElement} for user interactions.
   *
   * @param locators a list of {@link GestureTargetLocator}
   */
  public void setGestureTargetLocators(@NotNull final List<GestureTargetLocator> locators) {
    gestureTargetLocators.clear();
    gestureTargetLocators.addAll(locators);
  }

  /**
   * Returns a list of all {@link ViewHierarchyExporter} instances used to export view hierarchy
   * information.
   *
   * @return a list of {@link ViewHierarchyExporter}
   */
  @NotNull
  public final List<ViewHierarchyExporter> getViewHierarchyExporters() {
    return viewHierarchyExporters;
  }

  /**
   * Sets the list of {@link ViewHierarchyExporter} being used to export the view hierarchy.
   *
   * @param exporters a list of {@link ViewHierarchyExporter}
   */
  public void setViewHierarchyExporters(@NotNull final List<ViewHierarchyExporter> exporters) {
    viewHierarchyExporters.clear();
    viewHierarchyExporters.addAll(exporters);
  }

  public @NotNull IThreadChecker getThreadChecker() {
    return threadChecker;
  }

  public void setThreadChecker(final @NotNull IThreadChecker threadChecker) {
    this.threadChecker = threadChecker;
  }

  /**
   * Gets the performance collector used to collect performance stats in a time period.
   *
   * @return the performance collector.
   */
  @ApiStatus.Internal
  public @NotNull CompositePerformanceCollector getCompositePerformanceCollector() {
    return compositePerformanceCollector;
  }

  /**
   * Sets the performance collector used to collect performance stats in a time period.
   *
   * @param compositePerformanceCollector the performance collector.
   */
  @ApiStatus.Internal
  public void setCompositePerformanceCollector(
      final @NotNull CompositePerformanceCollector compositePerformanceCollector) {
    this.compositePerformanceCollector = compositePerformanceCollector;
  }

  /**
   * Gets if the time-to-full-display spans is tracked in navigation transactions.
   *
   * @return if the time-to-full-display is tracked.
   */
  public boolean isEnableTimeToFullDisplayTracing() {
    return enableTimeToFullDisplayTracing;
  }

  /**
   * Sets if the time-to-full-display spans should be tracked in navigation transactions.
   *
   * @param enableTimeToFullDisplayTracing if the time-to-full-display spans should be tracked.
   */
  public void setEnableTimeToFullDisplayTracing(final boolean enableTimeToFullDisplayTracing) {
    this.enableTimeToFullDisplayTracing = enableTimeToFullDisplayTracing;
  }

  /**
   * Gets the reporter to call when a screen is fully loaded, used for time-to-full-display spans.
   *
   * @return The reporter to call when a screen is fully loaded.
   */
  @ApiStatus.Internal
  public @NotNull FullyDisplayedReporter getFullyDisplayedReporter() {
    return fullyDisplayedReporter;
  }

  @ApiStatus.Internal
  @TestOnly
  public void setFullyDisplayedReporter(
      final @NotNull FullyDisplayedReporter fullyDisplayedReporter) {
    this.fullyDisplayedReporter = fullyDisplayedReporter;
  }

  /**
   * Whether OPTIONS requests should be traced.
   *
   * @return true if OPTIONS requests should be traced
   */
  public boolean isTraceOptionsRequests() {
    return traceOptionsRequests;
  }

  /**
   * Whether OPTIONS requests should be traced.
   *
   * @param traceOptionsRequests true if OPTIONS requests should be traced
   */
  public void setTraceOptionsRequests(boolean traceOptionsRequests) {
    this.traceOptionsRequests = traceOptionsRequests;
  }

  /**
   * Whether Sentry is enabled.
   *
   * @return true if Sentry should be enabled
   */
  public boolean isEnabled() {
    return enabled;
  }

  /**
   * Whether Sentry should be enabled.
   *
   * @param enabled true if Sentry should be enabled
   */
  public void setEnabled(boolean enabled) {
    this.enabled = enabled;
  }

  /**
   * Whether to format serialized data, e.g. events logged to console in debug mode
   *
   * @return true if data should be pretty printed
   */
  public boolean isEnablePrettySerializationOutput() {
    return enablePrettySerializationOutput;
  }

  /**
   * Whether to send modules containing information about versions.
   *
   * @return true if modules should be sent.
   */
  public boolean isSendModules() {
    return sendModules;
  }

  /**
   * Whether to format serialized data, e.g. events logged to console in debug mode
   *
   * @param enablePrettySerializationOutput true if output should be pretty printed
   */
  public void setEnablePrettySerializationOutput(boolean enablePrettySerializationOutput) {
    this.enablePrettySerializationOutput = enablePrettySerializationOutput;
  }

  /**
   * Whether to profile app launches, depending on profilesSampler or profilesSampleRate. Depends on
   * {@link SentryOptions#isProfilingEnabled()}
   *
   * @return true if app launches should be profiled.
   */
  public boolean isEnableAppStartProfiling() {
    return isProfilingEnabled() && enableAppStartProfiling;
  }

  /**
   * Whether to profile app launches, depending on profilesSampler or profilesSampleRate.
   *
   * @param enableAppStartProfiling true if app launches should be profiled.
   */
  public void setEnableAppStartProfiling(boolean enableAppStartProfiling) {
    this.enableAppStartProfiling = enableAppStartProfiling;
  }

  /**
   * Whether to send modules containing information about versions.
   *
   * @param sendModules true if modules should be sent.
   */
  public void setSendModules(boolean sendModules) {
    this.sendModules = sendModules;
  }

  @ApiStatus.Experimental
  public void setIgnoredCheckIns(final @Nullable List<String> ignoredCheckIns) {
    if (ignoredCheckIns == null) {
      this.ignoredCheckIns = null;
    } else {
      @NotNull final List<String> filteredIgnoredCheckIns = new ArrayList<>();
      for (String slug : ignoredCheckIns) {
        if (!slug.isEmpty()) {
          filteredIgnoredCheckIns.add(slug);
        }
      }

      this.ignoredCheckIns = filteredIgnoredCheckIns;
    }
  }

  @ApiStatus.Experimental
  public @Nullable List<String> getIgnoredSpanOrigins() {
    return ignoredSpanOrigins;
  }

  @ApiStatus.Experimental
  public void setIgnoredSpanOrigins(final @Nullable List<String> ignoredSpanOrigins) {
    if (ignoredSpanOrigins == null) {
      this.ignoredSpanOrigins = null;
    } else {
      @NotNull final List<String> filtered = new ArrayList<>();
      for (String origin : ignoredSpanOrigins) {
        if (origin != null && !origin.isEmpty()) {
          filtered.add(origin);
        }
      }

      this.ignoredSpanOrigins = filtered;
    }
  }

  @ApiStatus.Experimental
  public @Nullable List<String> getIgnoredCheckIns() {
    return ignoredCheckIns;
  }

  /** Returns the current {@link SentryDateProvider} that is used to retrieve the current date. */
  @ApiStatus.Internal
  public @NotNull SentryDateProvider getDateProvider() {
    return dateProvider.getValue();
  }

  /**
   * Sets the {@link SentryDateProvider} which is used to retrieve the current date.
   *
   * <p>Different providers offer different precision. By default Sentry tries to offer the highest
   * precision available for the system.
   */
  @ApiStatus.Internal
  public void setDateProvider(final @NotNull SentryDateProvider dateProvider) {
    this.dateProvider.setValue(dateProvider);
  }

  /**
   * Adds a ICollector.
   *
   * @param collector the ICollector.
   */
  @ApiStatus.Internal
  public void addPerformanceCollector(final @NotNull IPerformanceCollector collector) {
    performanceCollectors.add(collector);
  }

  /**
   * Returns the list of ICollectors.
   *
   * @return the IPerformanceCollector list.
   */
  @ApiStatus.Internal
  public @NotNull List<IPerformanceCollector> getPerformanceCollectors() {
    return performanceCollectors;
  }

  @NotNull
  public IConnectionStatusProvider getConnectionStatusProvider() {
    return connectionStatusProvider;
  }

  public void setConnectionStatusProvider(
      final @NotNull IConnectionStatusProvider connectionStatusProvider) {
    this.connectionStatusProvider = connectionStatusProvider;
  }

  @ApiStatus.Internal
  @NotNull
  public IBackpressureMonitor getBackpressureMonitor() {
    return backpressureMonitor;
  }

  @ApiStatus.Internal
  public void setBackpressureMonitor(final @NotNull IBackpressureMonitor backpressureMonitor) {
    this.backpressureMonitor = backpressureMonitor;
  }

  @ApiStatus.Experimental
  public void setEnableBackpressureHandling(final boolean enableBackpressureHandling) {
    this.enableBackpressureHandling = enableBackpressureHandling;
  }

  /**
   * Returns the rate the profiler will sample rates at. 100 hz means 100 traces in 1 second.
   *
   * @return Rate the profiler will sample rates at.
   */
  @ApiStatus.Internal
  public int getProfilingTracesHz() {
    return profilingTracesHz;
  }

  /** Sets the rate the profiler will sample rates at. 100 hz means 100 traces in 1 second. */
  @ApiStatus.Internal
  public void setProfilingTracesHz(final int profilingTracesHz) {
    this.profilingTracesHz = profilingTracesHz;
  }

  @ApiStatus.Experimental
  public boolean isEnableBackpressureHandling() {
    return enableBackpressureHandling;
  }

  @ApiStatus.Internal
  public long getSessionFlushTimeoutMillis() {
    return sessionFlushTimeoutMillis;
  }

  @ApiStatus.Internal
  public void setSessionFlushTimeoutMillis(final long sessionFlushTimeoutMillis) {
    this.sessionFlushTimeoutMillis = sessionFlushTimeoutMillis;
  }

  @ApiStatus.Internal
  @Nullable
  public BeforeEnvelopeCallback getBeforeEnvelopeCallback() {
    return beforeEnvelopeCallback;
  }

  @ApiStatus.Internal
  public void setBeforeEnvelopeCallback(
      @Nullable final BeforeEnvelopeCallback beforeEnvelopeCallback) {
    this.beforeEnvelopeCallback = beforeEnvelopeCallback;
  }

  @ApiStatus.Experimental
  @Nullable
  public String getSpotlightConnectionUrl() {
    return spotlightConnectionUrl;
  }

  @ApiStatus.Experimental
  public void setSpotlightConnectionUrl(final @Nullable String spotlightConnectionUrl) {
    this.spotlightConnectionUrl = spotlightConnectionUrl;
  }

  @ApiStatus.Experimental
  public boolean isEnableSpotlight() {
    return enableSpotlight;
  }

  @ApiStatus.Experimental
  public void setEnableSpotlight(final boolean enableSpotlight) {
    this.enableSpotlight = enableSpotlight;
  }

  public boolean isEnableScopePersistence() {
    return enableScopePersistence;
  }

  public void setEnableScopePersistence(final boolean enableScopePersistence) {
    this.enableScopePersistence = enableScopePersistence;
  }

  public @Nullable Cron getCron() {
    return cron;
  }

  @ApiStatus.Experimental
  public void setCron(@Nullable Cron cron) {
    this.cron = cron;
  }

  @NotNull
  public ExperimentalOptions getExperimental() {
    return experimental;
  }

  public @NotNull ReplayController getReplayController() {
    return replayController;
  }

  public void setReplayController(final @Nullable ReplayController replayController) {
    this.replayController =
        replayController != null ? replayController : NoOpReplayController.getInstance();
  }

  @ApiStatus.Experimental
  public boolean isEnableScreenTracking() {
    return enableScreenTracking;
  }

  @ApiStatus.Experimental
  public void setEnableScreenTracking(final boolean enableScreenTracking) {
    this.enableScreenTracking = enableScreenTracking;
  }

  public void setDefaultScopeType(final @NotNull ScopeType scopeType) {
    this.defaultScopeType = scopeType;
  }

  public @NotNull ScopeType getDefaultScopeType() {
    return defaultScopeType;
  }

  @ApiStatus.Internal
  public void setInitPriority(final @NotNull InitPriority initPriority) {
    this.initPriority = initPriority;
  }

  @ApiStatus.Internal
  public @NotNull InitPriority getInitPriority() {
    return initPriority;
  }

  /**
   * If set to true a call to Sentry.init (or SentryAndroid.init) will go through and replace
   * previous options if there are any.
   *
   * <p>By default the SDK will check whether a previous call to Sentry.init has higher priority
   * than the current one and decide whether to actually perform the init and replace options.
   *
   * @param forceInit true = replace previous init and options
   */
  public void setForceInit(final boolean forceInit) {
    this.forceInit = forceInit;
  }

  public boolean isForceInit() {
    return forceInit;
  }

  /**
   * If set to true, automatic scope forking will be disabled. If set to false, scopes will be
   * forked automatically, e.g. when scopes are accessed on a thread for the first time, pushScope
   * is invoked, in some cases when we explicitly want to fork the root scopes, etc.
   *
   * <p>If this is set to something other than `null`, it will take precedence over what is passed
   * to Sentry.init.
   *
   * <p>Enabling this is intended for mobile and desktop apps, not backends. For Android the default
   * value passed to Sentry.init is true (globalHubMode enabled), for backends it defaults to false.
   *
   * @param globalHubMode true = automatic scope forking is disabled
   */
  public void setGlobalHubMode(final @Nullable Boolean globalHubMode) {
    this.globalHubMode = globalHubMode;
  }

  public @Nullable Boolean isGlobalHubMode() {
    return globalHubMode;
  }

  /**
   * Load the lazy fields. Useful to load in the background, so that results are already cached. DO
   * NOT CALL THIS METHOD ON THE MAIN THREAD.
   */
  void loadLazyFields() {
    getSerializer();
    getParsedDsn();
    getEnvelopeReader();
    getDateProvider();
  }

  /** The BeforeSend callback */
  public interface BeforeSendCallback {

    /**
     * Mutates or drop an event before being sent
     *
     * @param event the event
     * @param hint the hints
     * @return the original event or the mutated event or null if event was dropped
     */
    @Nullable
    SentryEvent execute(@NotNull SentryEvent event, @NotNull Hint hint);
  }

  /** The BeforeSendTransaction callback */
  public interface BeforeSendTransactionCallback {

    /**
     * Mutates or drop a transaction before being sent
     *
     * @param transaction the transaction
     * @param hint the hints
     * @return the original transaction or the mutated transaction or null if transaction was
     *     dropped
     */
    @Nullable
    SentryTransaction execute(@NotNull SentryTransaction transaction, @NotNull Hint hint);
  }

  /** The BeforeBreadcrumb callback */
  public interface BeforeBreadcrumbCallback {

    /**
     * Mutates or drop a callback before being added
     *
     * @param breadcrumb the breadcrumb
     * @param hint the hints, usually the source of the breadcrumb
     * @return the original breadcrumb or the mutated breadcrumb of null if breadcrumb was dropped
     */
    @Nullable
    Breadcrumb execute(@NotNull Breadcrumb breadcrumb, @NotNull Hint hint);
  }

  /** The traces sampler callback. */
  public interface TracesSamplerCallback {

    /**
     * Calculates the sampling value used to determine if transaction is going to be sent to Sentry
     * backend.
     *
     * @param samplingContext the sampling context
     * @return sampling value or {@code null} if decision has not been taken
     */
    @Nullable
    Double sample(@NotNull SamplingContext samplingContext);
  }

  /** The profiles sampler callback. */
  public interface ProfilesSamplerCallback {

    /**
     * Calculates the sampling value used to determine if a profile is going to be sent to Sentry
     * backend.
     *
     * @param samplingContext the sampling context
     * @return sampling value or {@code null} if decision has not been taken
     */
    @Nullable
    Double sample(@NotNull SamplingContext samplingContext);
  }

  /** The BeforeEnvelope callback */
  @ApiStatus.Internal
  public interface BeforeEnvelopeCallback {

    /**
     * A callback which gets called right before an envelope is about to be sent
     *
     * @param envelope the envelope
     * @param hint the hints
     */
    void execute(@NotNull SentryEnvelope envelope, @Nullable Hint hint);
  }

  /** The BeforeEmitMetric callback */
  @ApiStatus.Experimental
  public interface BeforeEmitMetricCallback {

    /**
     * A callback which gets called right before a metric is about to be emitted.
     *
     * @param key the metric key
     * @param tags the metric tags
     * @return true if the metric should be emitted, false otherwise
     */
    boolean execute(@NotNull String key, @Nullable Map<String, String> tags);
  }

  /**
   * Creates SentryOptions instance without initializing any of the internal parts.
   *
   * <p>Used by {@link NoOpScopes}.
   *
   * @return SentryOptions
   */
  @ApiStatus.Internal
  public static @NotNull SentryOptions empty() {
    return new SentryOptions(true);
  }

  /** SentryOptions ctor It adds and set default things */
  public SentryOptions() {
    this(false);
  }

  /**
   * Creates SentryOptions instance without initializing any of the internal parts.
   *
   * @param empty if options should be empty.
   */
  private SentryOptions(final boolean empty) {
    experimental = new ExperimentalOptions(empty);
    if (!empty) {
      setSpanFactory(new DefaultSpanFactory());
      // SentryExecutorService should be initialized before any
      // SendCachedEventFireAndForgetIntegration
      executorService = new SentryExecutorService();

      // UncaughtExceptionHandlerIntegration should be inited before any other Integration.
      // if there's an error on the setup, we are able to capture it
      integrations.add(new UncaughtExceptionHandlerIntegration());

      integrations.add(new ShutdownHookIntegration());
      integrations.add(new SpotlightIntegration());

      eventProcessors.add(new MainEventProcessor(this));
      eventProcessors.add(new DuplicateEventDetectionEventProcessor(this));

      if (Platform.isJvm()) {
        eventProcessors.add(new SentryRuntimeEventProcessor());
      }

      setSentryClientName(BuildConfig.SENTRY_JAVA_SDK_NAME + "/" + BuildConfig.VERSION_NAME);
      setSdkVersion(createSdkVersion());
      addPackageInfo();
    }
  }

  /**
   * Merges with another {@link SentryOptions} object. Used when loading additional options from
   * external locations.
   *
   * @param options options loaded from external locations
   */
  public void merge(final @NotNull ExternalOptions options) {
    if (options.getDsn() != null) {
      setDsn(options.getDsn());
    }
    if (options.getEnvironment() != null) {
      setEnvironment(options.getEnvironment());
    }
    if (options.getRelease() != null) {
      setRelease(options.getRelease());
    }
    if (options.getDist() != null) {
      setDist(options.getDist());
    }
    if (options.getServerName() != null) {
      setServerName(options.getServerName());
    }
    if (options.getProxy() != null) {
      setProxy(options.getProxy());
    }
    if (options.getEnableUncaughtExceptionHandler() != null) {
      setEnableUncaughtExceptionHandler(options.getEnableUncaughtExceptionHandler());
    }
    if (options.getPrintUncaughtStackTrace() != null) {
      setPrintUncaughtStackTrace(options.getPrintUncaughtStackTrace());
    }
    if (options.getTracesSampleRate() != null) {
      setTracesSampleRate(options.getTracesSampleRate());
    }
    if (options.getProfilesSampleRate() != null) {
      setProfilesSampleRate(options.getProfilesSampleRate());
    }
    if (options.getDebug() != null) {
      setDebug(options.getDebug());
    }
    if (options.getEnableDeduplication() != null) {
      setEnableDeduplication(options.getEnableDeduplication());
    }
    if (options.getSendClientReports() != null) {
      setSendClientReports(options.getSendClientReports());
    }
    if (options.isForceInit() != null) {
      setForceInit(options.isForceInit());
    }
    final Map<String, String> tags = new HashMap<>(options.getTags());
    for (final Map.Entry<String, String> tag : tags.entrySet()) {
      this.tags.put(tag.getKey(), tag.getValue());
    }
    final List<String> inAppIncludes = new ArrayList<>(options.getInAppIncludes());
    for (final String inAppInclude : inAppIncludes) {
      addInAppInclude(inAppInclude);
    }
    final List<String> inAppExcludes = new ArrayList<>(options.getInAppExcludes());
    for (final String inAppExclude : inAppExcludes) {
      addInAppExclude(inAppExclude);
    }
    for (final Class<? extends Throwable> exceptionType :
        new HashSet<>(options.getIgnoredExceptionsForType())) {
      addIgnoredExceptionForType(exceptionType);
    }
    if (options.getTracePropagationTargets() != null) {
      final List<String> tracePropagationTargets =
          new ArrayList<>(options.getTracePropagationTargets());
      setTracePropagationTargets(tracePropagationTargets);
    }
    final List<String> contextTags = new ArrayList<>(options.getContextTags());
    for (final String contextTag : contextTags) {
      addContextTag(contextTag);
    }
    if (options.getProguardUuid() != null) {
      setProguardUuid(options.getProguardUuid());
    }
    if (options.getIdleTimeout() != null) {
      setIdleTimeout(options.getIdleTimeout());
    }
    for (String bundleId : options.getBundleIds()) {
      addBundleId(bundleId);
    }

    if (options.isEnabled() != null) {
      setEnabled(options.isEnabled());
    }
    if (options.isEnablePrettySerializationOutput() != null) {
      setEnablePrettySerializationOutput(options.isEnablePrettySerializationOutput());
    }

    if (options.isSendModules() != null) {
      setSendModules(options.isSendModules());
    }
    if (options.getIgnoredCheckIns() != null) {
      final List<String> ignoredCheckIns = new ArrayList<>(options.getIgnoredCheckIns());
      setIgnoredCheckIns(ignoredCheckIns);
    }
    if (options.isEnableBackpressureHandling() != null) {
      setEnableBackpressureHandling(options.isEnableBackpressureHandling());
    }
    if (options.getMaxRequestBodySize() != null) {
      setMaxRequestBodySize(options.getMaxRequestBodySize());
    }
    if (options.isSendDefaultPii() != null) {
      setSendDefaultPii(options.isSendDefaultPii());
    }

    if (options.isEnableSpotlight() != null) {
      setEnableSpotlight(options.isEnableSpotlight());
    }

    if (options.getSpotlightConnectionUrl() != null) {
      setSpotlightConnectionUrl(options.getSpotlightConnectionUrl());
    }

    if (options.isGlobalHubMode() != null) {
      setGlobalHubMode(options.isGlobalHubMode());
    }

    if (options.getCron() != null) {
      if (getCron() == null) {
        setCron(options.getCron());
      } else {
        if (options.getCron().getDefaultCheckinMargin() != null) {
          getCron().setDefaultCheckinMargin(options.getCron().getDefaultCheckinMargin());
        }
        if (options.getCron().getDefaultMaxRuntime() != null) {
          getCron().setDefaultMaxRuntime(options.getCron().getDefaultMaxRuntime());
        }
        if (options.getCron().getDefaultTimezone() != null) {
          getCron().setDefaultTimezone(options.getCron().getDefaultTimezone());
        }
        if (options.getCron().getDefaultFailureIssueThreshold() != null) {
          getCron()
              .setDefaultFailureIssueThreshold(options.getCron().getDefaultFailureIssueThreshold());
        }
        if (options.getCron().getDefaultRecoveryThreshold() != null) {
          getCron().setDefaultRecoveryThreshold(options.getCron().getDefaultRecoveryThreshold());
        }
      }
    }
  }

  private @NotNull SdkVersion createSdkVersion() {
    final String version = BuildConfig.VERSION_NAME;
    final SdkVersion sdkVersion = new SdkVersion(BuildConfig.SENTRY_JAVA_SDK_NAME, version);

    sdkVersion.setVersion(version);

    return sdkVersion;
  }

  private void addPackageInfo() {
    SentryIntegrationPackageStorage.getInstance()
        .addPackage("maven:io.sentry:sentry", BuildConfig.VERSION_NAME);
  }

  @ApiStatus.Internal
  public @NotNull ISpanFactory getSpanFactory() {
    return spanFactory;
  }

  @ApiStatus.Internal
  public void setSpanFactory(final @NotNull ISpanFactory spanFactory) {
    this.spanFactory = spanFactory;
  }

  public static final class Proxy {
    private @Nullable String host;
    private @Nullable String port;
    private @Nullable String user;
    private @Nullable String pass;
    private @Nullable java.net.Proxy.Type type;

    public Proxy() {
      this(null, null, null, null, null);
    }

    public Proxy(@Nullable String host, @Nullable String port) {
      this(host, port, null, null, null);
    }

    public Proxy(@Nullable String host, @Nullable String port, @Nullable java.net.Proxy.Type type) {
      this(host, port, type, null, null);
    }

    public Proxy(
        final @Nullable String host,
        final @Nullable String port,
        final @Nullable String user,
        final @Nullable String pass) {
      this(host, port, null, user, pass);
    }

    public Proxy(
        final @Nullable String host,
        final @Nullable String port,
        final @Nullable java.net.Proxy.Type type,
        final @Nullable String user,
        final @Nullable String pass) {
      this.host = host;
      this.port = port;
      this.type = type;
      this.user = user;
      this.pass = pass;
    }

    public @Nullable String getHost() {
      return host;
    }

    public void setHost(final @Nullable String host) {
      this.host = host;
    }

    public @Nullable String getPort() {
      return port;
    }

    public void setPort(final @Nullable String port) {
      this.port = port;
    }

    public @Nullable String getUser() {
      return user;
    }

    public void setUser(final @Nullable String user) {
      this.user = user;
    }

    public @Nullable String getPass() {
      return pass;
    }

    public void setPass(final @Nullable String pass) {
      this.pass = pass;
    }

    public @Nullable java.net.Proxy.Type getType() {
      return type;
    }

    public void setType(final @Nullable java.net.Proxy.Type type) {
      this.type = type;
    }
  }

  public static final class Cron {
    private @Nullable Long defaultCheckinMargin;
    private @Nullable Long defaultMaxRuntime;
    private @Nullable String defaultTimezone;
    private @Nullable Long defaultFailureIssueThreshold;
    private @Nullable Long defaultRecoveryThreshold;

    public @Nullable Long getDefaultCheckinMargin() {
      return defaultCheckinMargin;
    }

    public void setDefaultCheckinMargin(@Nullable Long defaultCheckinMargin) {
      this.defaultCheckinMargin = defaultCheckinMargin;
    }

    public @Nullable Long getDefaultMaxRuntime() {
      return defaultMaxRuntime;
    }

    public void setDefaultMaxRuntime(@Nullable Long defaultMaxRuntime) {
      this.defaultMaxRuntime = defaultMaxRuntime;
    }

    public @Nullable String getDefaultTimezone() {
      return defaultTimezone;
    }

    public void setDefaultTimezone(@Nullable String defaultTimezone) {
      this.defaultTimezone = defaultTimezone;
    }

    public @Nullable Long getDefaultFailureIssueThreshold() {
      return defaultFailureIssueThreshold;
    }

    public void setDefaultFailureIssueThreshold(@Nullable Long defaultFailureIssueThreshold) {
      this.defaultFailureIssueThreshold = defaultFailureIssueThreshold;
    }

    public @Nullable Long getDefaultRecoveryThreshold() {
      return defaultRecoveryThreshold;
    }

    public void setDefaultRecoveryThreshold(@Nullable Long defaultRecoveryThreshold) {
      this.defaultRecoveryThreshold = defaultRecoveryThreshold;
    }
  }

  public enum RequestSize {
    NONE,
    SMALL,
    MEDIUM,
    ALWAYS,
  }
}<|MERGE_RESOLUTION|>--- conflicted
+++ resolved
@@ -1700,7 +1700,6 @@
   }
 
   /**
-<<<<<<< HEAD
    * Returns if continuous profiling is enabled. This means that no profile sample rate has been
    * set.
    *
@@ -1712,21 +1711,6 @@
   }
 
   /**
-   * Sets whether profiling is enabled for transactions.
-   *
-   * @deprecated use {{@link SentryOptions#setProfilesSampleRate(Double)} }
-   * @param profilingEnabled - whether profiling is enabled for transactions
-   */
-  @Deprecated
-  public void setProfilingEnabled(boolean profilingEnabled) {
-    if (getProfilesSampleRate() == null) {
-      setProfilesSampleRate(profilingEnabled ? 1.0 : null);
-    }
-  }
-
-  /**
-=======
->>>>>>> 9233f8a6
    * Returns the callback used to determine if a profile is sampled.
    *
    * @return the callback
