--- conflicted
+++ resolved
@@ -2318,7 +2318,14 @@
     this.enableSpotlight = enableSpotlight;
   }
 
-<<<<<<< HEAD
+  public boolean isEnableScopePersistence() {
+    return enableScopePersistence;
+  }
+
+  public void setEnableScopePersistence(final boolean enableScopePersistence) {
+    this.enableScopePersistence = enableScopePersistence;
+  }
+
   @ApiStatus.Experimental
   public boolean isEnableMetrics() {
     return enableMetrics;
@@ -2327,14 +2334,6 @@
   @ApiStatus.Experimental
   public void setEnableMetrics(boolean enableMetrics) {
     this.enableMetrics = enableMetrics;
-=======
-  public boolean isEnableScopePersistence() {
-    return enableScopePersistence;
-  }
-
-  public void setEnableScopePersistence(final boolean enableScopePersistence) {
-    this.enableScopePersistence = enableScopePersistence;
->>>>>>> bf82eb30
   }
 
   /** The BeforeSend callback */
