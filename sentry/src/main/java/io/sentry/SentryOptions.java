package io.sentry;

import com.jakewharton.nopen.annotation.Open;
import io.sentry.cache.IEnvelopeCache;
import io.sentry.clientreport.ClientReportRecorder;
import io.sentry.clientreport.IClientReportRecorder;
import io.sentry.clientreport.NoOpClientReportRecorder;
import io.sentry.internal.gestures.GestureTargetLocator;
import io.sentry.internal.modules.IModulesLoader;
import io.sentry.internal.modules.NoOpModulesLoader;
import io.sentry.protocol.SdkVersion;
import io.sentry.protocol.SentryTransaction;
import io.sentry.transport.ITransport;
import io.sentry.transport.ITransportGate;
import io.sentry.transport.NoOpEnvelopeCache;
import io.sentry.transport.NoOpTransportGate;
import io.sentry.util.Platform;
import io.sentry.util.SampleRateUtils;
import io.sentry.util.StringUtils;
import io.sentry.util.thread.IMainThreadChecker;
import io.sentry.util.thread.NoOpMainThreadChecker;
import java.io.File;
import java.util.ArrayList;
import java.util.Collections;
import java.util.HashMap;
import java.util.HashSet;
import java.util.List;
import java.util.Map;
import java.util.Set;
import java.util.concurrent.ConcurrentHashMap;
import java.util.concurrent.CopyOnWriteArrayList;
import java.util.concurrent.CopyOnWriteArraySet;
import javax.net.ssl.HostnameVerifier;
import javax.net.ssl.SSLSocketFactory;
import org.jetbrains.annotations.ApiStatus;
import org.jetbrains.annotations.NotNull;
import org.jetbrains.annotations.Nullable;
import org.jetbrains.annotations.TestOnly;

/** Sentry SDK options */
@Open
public class SentryOptions {

  /** Default Log level if not specified Default is DEBUG */
  static final SentryLevel DEFAULT_DIAGNOSTIC_LEVEL = SentryLevel.DEBUG;

  /**
   * Are callbacks that run for every event. They can either return a new event which in most cases
   * means just adding data OR return null in case the event will be dropped and not sent.
   */
  private final @NotNull List<EventProcessor> eventProcessors = new CopyOnWriteArrayList<>();

  /** Exceptions that once captured will not be sent to Sentry as {@link SentryEvent}. */
  private final @NotNull Set<Class<? extends Throwable>> ignoredExceptionsForType =
      new CopyOnWriteArraySet<>();

  /**
   * Code that provides middlewares, bindings or hooks into certain frameworks or environments,
   * along with code that inserts those bindings and activates them.
   */
  private final @NotNull List<Integration> integrations = new CopyOnWriteArrayList<>();

  /**
   * The DSN tells the SDK where to send the events to. If this value is not provided, the SDK will
   * just not send any events.
   */
  private @Nullable String dsn;

  /** dsnHash is used as a subfolder of cacheDirPath to isolate events when rotating DSNs */
  private @Nullable String dsnHash;

  /**
   * Controls how many seconds to wait before shutting down. Sentry SDKs send events from a
   * background queue and this queue is given a certain amount to drain pending events Default is
   * 2000 = 2s
   */
  private long shutdownTimeoutMillis = 2000; // 2s

  /**
   * Controls how many seconds to wait before flushing down. Sentry SDKs cache events from a
   * background queue and this queue is given a certain amount to drain pending events Default is
   * 15000 = 15s
   */
  private long flushTimeoutMillis = 15000; // 15s

  /**
   * Turns debug mode on or off. If debug is enabled SDK will attempt to print out useful debugging
   * information if something goes wrong. Default is disabled.
   */
  private boolean debug;

  /** Turns NDK on or off. Default is enabled. */
  private boolean enableNdk = true;

  /** Logger interface to log useful debugging information if debug is enabled */
  private @NotNull ILogger logger = NoOpLogger.getInstance();

  /** minimum LogLevel to be used if debug is enabled */
  private @NotNull SentryLevel diagnosticLevel = DEFAULT_DIAGNOSTIC_LEVEL;

  /** Envelope reader interface */
  private @NotNull IEnvelopeReader envelopeReader = new EnvelopeReader(new JsonSerializer(this));

  /** Serializer interface to serialize/deserialize json events */
  private @NotNull ISerializer serializer = new JsonSerializer(this);

  /** Max depth when serializing object graphs with reflection. * */
  private int maxDepth = 100;

  /**
   * Sentry client name used for the HTTP authHeader and userAgent eg
   * sentry.{language}.{platform}/{version} eg sentry.java.android/2.0.0 would be a valid case
   */
  private @Nullable String sentryClientName;

  /**
   * This function is called with an SDK specific event object and can return a modified event
   * object or nothing to skip reporting the event
   */
  private @Nullable BeforeSendCallback beforeSend;

  /**
   * This function is called with an SDK specific transaction object and can return a modified
   * transaction object or nothing to skip reporting the transaction
   */
  private @Nullable BeforeSendTransactionCallback beforeSendTransaction;

  /**
   * This function is called with an SDK specific breadcrumb object before the breadcrumb is added
   * to the scope. When nothing is returned from the function, the breadcrumb is dropped
   */
  private @Nullable BeforeBreadcrumbCallback beforeBreadcrumb;

  /** The cache dir. path for caching offline events */
  private @Nullable String cacheDirPath;

  private int maxCacheItems = 30;

  /** Max. queue size before flushing events/envelopes to the disk */
  private int maxQueueSize = maxCacheItems;

  /**
   * This variable controls the total amount of breadcrumbs that should be captured Default is 100
   */
  private int maxBreadcrumbs = 100;

  /** Sets the release. SDK will try to automatically configure a release out of the box */
  private @Nullable String release;

  /**
   * Sets the environment. This string is freeform and not set by default. A release can be
   * associated with more than one environment to separate them in the UI Think staging vs prod or
   * similar.
   */
  private @Nullable String environment;

  /**
   * When set, a proxy can be configured that should be used for outbound requests. This is also
   * used for HTTPS requests
   */
  private @Nullable Proxy proxy;

  /**
   * Configures the sample rate as a percentage of events to be sent in the range of 0.0 to 1.0. if
   * 1.0 is set it means that 100% of events are sent. If set to 0.1 only 10% of events will be
   * sent. Events are picked randomly. Default is null (disabled)
   */
  private @Nullable Double sampleRate;

  /**
   * Configures the sample rate as a percentage of transactions to be sent in the range of 0.0 to
   * 1.0. if 1.0 is set it means that 100% of transactions are sent. If set to 0.1 only 10% of
   * transactions will be sent. Transactions are picked randomly. Default is null (disabled)
   */
  private @Nullable Double tracesSampleRate;

  /**
   * This function is called by {@link TracesSampler} to determine if transaction is sampled - meant
   * to be sent to Sentry.
   */
  private @Nullable TracesSamplerCallback tracesSampler;

  /**
   * A list of string prefixes of module names that do not belong to the app, but rather third-party
   * packages. Modules considered not to be part of the app will be hidden from stack traces by
   * default.
   */
  private final @NotNull List<String> inAppExcludes = new CopyOnWriteArrayList<>();

  /**
   * A list of string prefixes of module names that belong to the app. This option takes precedence
   * over inAppExcludes.
   */
  private final @NotNull List<String> inAppIncludes = new CopyOnWriteArrayList<>();

  /**
   * The transport factory creates instances of {@link ITransport} - internal construct of the
   * client that abstracts away the event sending.
   */
  private @NotNull ITransportFactory transportFactory = NoOpTransportFactory.getInstance();

  /**
   * Implementations of this interface serve as gatekeepers that allow or disallow sending of the
   * events
   */
  private @NotNull ITransportGate transportGate = NoOpTransportGate.getInstance();

  /** Sets the distribution. Think about it together with release and environment */
  private @Nullable String dist;

  /** When enabled, all the threads are automatically attached to all logged events. */
  private boolean attachThreads;

  /**
   * When enabled, stack traces are automatically attached to all threads logged. Stack traces are
   * always attached to exceptions but when this is set stack traces are also sent with threads. If
   * no threads are logged, we log the current thread automatically.
   */
  private boolean attachStacktrace = true;

  /** Whether to enable or disable automatic session tracking. */
  private boolean enableAutoSessionTracking = true;

  /**
   * The session tracking interval in millis. This is the interval to end a session if the App goes
   * to the background.
   */
  private long sessionTrackingIntervalMillis = 30000; // 30s

  /** The distinct Id (generated Guid) used for session tracking */
  private @Nullable String distinctId;

  /** The server name used in the Sentry messages. */
  private @Nullable String serverName;

  /** Automatically resolve server name. */
  private boolean attachServerName = true;

  /** When enabled, Sentry installs UncaughtExceptionHandlerIntegration. */
  private boolean enableUncaughtExceptionHandler = true;

  /*
   * When enabled, UncaughtExceptionHandler will print exceptions (same as java would normally do),
   * if no other UncaughtExceptionHandler was registered before.
   */
  private boolean printUncaughtStackTrace = false;

  /** Sentry Executor Service that sends cached events and envelopes on App. start. */
  private @NotNull ISentryExecutorService executorService = NoOpSentryExecutorService.getInstance();

  /** connection timeout in milliseconds. */
  private int connectionTimeoutMillis = 5000;

  /** read timeout in milliseconds */
  private int readTimeoutMillis = 5000;

  /** Reads and caches envelope files in the disk */
  private @NotNull IEnvelopeCache envelopeDiskCache = NoOpEnvelopeCache.getInstance();

  /** SdkVersion object that contains the Sentry Client Name and its version */
  private @Nullable SdkVersion sdkVersion;

  /** whether to send personal identifiable information along with events */
  private boolean sendDefaultPii = false;

  /** HostnameVerifier for self-signed certificate trust* */
  private @Nullable HostnameVerifier hostnameVerifier;

  /** SSLSocketFactory for self-signed certificate trust * */
  private @Nullable SSLSocketFactory sslSocketFactory;

  /** list of scope observers */
  private final @NotNull List<IScopeObserver> observers = new ArrayList<>();

  /**
   * Enable the Java to NDK Scope sync. The default value for sentry-java is disabled and enabled
   * for sentry-android.
   */
  private boolean enableScopeSync;

  /**
   * Enables loading additional options from external locations like {@code sentry.properties} file
   * or environment variables, system properties.
   */
  private boolean enableExternalConfiguration;

  /** Tags applied to every event and transaction */
  private final @NotNull Map<String, @NotNull String> tags = new ConcurrentHashMap<>();

  /** max attachment size in bytes. */
  private long maxAttachmentSize = 20 * 1024 * 1024;

  /**
   * Enables event deduplication with {@link DuplicateEventDetectionEventProcessor}. Event
   * deduplication prevents from receiving the same exception multiple times when there is more than
   * one framework active that captures errors, for example Logback and Spring Boot.
   */
  private boolean enableDeduplication = true;

  /** Maximum number of spans that can be atteched to single transaction. */
  private int maxSpans = 1000;

  /** Registers hook that flushes {@link Hub} when main thread shuts down. */
  private boolean enableShutdownHook = true;

  /**
   * Controls the size of the request body to extract if any. No truncation is done by the SDK. If
   * the request body is larger than the accepted size, nothing is sent.
   */
  private @NotNull RequestSize maxRequestBodySize = RequestSize.NONE;

  /**
   * Controls if the `baggage` header is attached to HTTP client integrations and if the `trace`
   * header is attached to envelopes.
   */
  private boolean traceSampling = true;

  /**
   * Configures the profiles sample rate as a percentage of sampled transactions to be sent in the
   * range of 0.0 to 1.0. if 1.0 is set it means that 100% of sampled transactions will send a
   * profile. If set to 0.1 only 10% of sampled transactions will send a profile. Profiles are
   * picked randomly. Default is null (disabled)
   */
  private @Nullable Double profilesSampleRate;

  /**
   * This function is called by {@link TracesSampler} to determine if a profile is sampled - meant
   * to be sent to Sentry.
   */
  private @Nullable ProfilesSamplerCallback profilesSampler;

  /** Max trace file size in bytes. */
  private long maxTraceFileSize = 5 * 1024 * 1024;

  /** Listener interface to perform operations when a transaction is started or ended */
  private @NotNull ITransactionProfiler transactionProfiler = NoOpTransactionProfiler.getInstance();

  /**
   * Contains a list of origins to which `sentry-trace` header should be sent in HTTP integrations.
   */
  private @Nullable List<String> tracePropagationTargets = null;

  private final @NotNull List<String> defaultTracePropagationTargets =
      Collections.singletonList(".*");

  /** Proguard UUID. */
  private @Nullable String proguardUuid;

  /**
   * The idle time, measured in ms, to wait until the transaction will be finished. The transaction
   * will use the end timestamp of the last finished span as the endtime for the transaction.
   *
   * <p>When set to {@code null} the transaction must be finished manually.
   *
   * <p>The default is 3 seconds.
   */
  private @Nullable Long idleTimeout = 3000L;

  /**
   * Contains a list of context tags names (for example from MDC) that are meant to be applied as
   * Sentry tags to events.
   */
  private final @NotNull List<String> contextTags = new CopyOnWriteArrayList<>();

  /** Whether to send client reports containing information about number of dropped events. */
  private boolean sendClientReports = true;

  /** ClientReportRecorder to track count of lost events / transactions / ... * */
  @NotNull IClientReportRecorder clientReportRecorder = new ClientReportRecorder(this);

  /** Modules (dependencies, packages) that will be send along with each event. */
  private @NotNull IModulesLoader modulesLoader = NoOpModulesLoader.getInstance();

<<<<<<< HEAD
  private @NotNull IMainThreadChecker mainThreadChecker = NoOpMainThreadChecker.getInstance();
=======
  /** Enables the Auto instrumentation for user interaction tracing. */
  private boolean enableUserInteractionTracing = false;

  /** Enable or disable automatic breadcrumbs for User interactions */
  private boolean enableUserInteractionBreadcrumbs = true;

  /** Which framework is responsible for instrumenting. */
  private @NotNull Instrumenter instrumenter = Instrumenter.SENTRY;

  /** Contains a list of GestureTargetLocator instances used for user interaction tracking * */
  private final @NotNull List<GestureTargetLocator> gestureTargetLocators = new ArrayList<>();
>>>>>>> 87598a5b

  /**
   * Adds an event processor
   *
   * @param eventProcessor the event processor
   */
  public void addEventProcessor(@NotNull EventProcessor eventProcessor) {
    eventProcessors.add(eventProcessor);
  }

  /**
   * Returns the list of event processors
   *
   * @return the event processor list
   */
  public @NotNull List<EventProcessor> getEventProcessors() {
    return eventProcessors;
  }

  /**
   * Adds an integration
   *
   * @param integration the integration
   */
  public void addIntegration(@NotNull Integration integration) {
    integrations.add(integration);
  }

  /**
   * Returns the list of integrations
   *
   * @return the integration list
   */
  public @NotNull List<Integration> getIntegrations() {
    return integrations;
  }

  /**
   * Returns the DSN
   *
   * @return the DSN or null if not set
   */
  public @Nullable String getDsn() {
    return dsn;
  }

  /**
   * Sets the DSN
   *
   * @param dsn the DSN
   */
  public void setDsn(final @Nullable String dsn) {
    this.dsn = dsn;

    dsnHash = StringUtils.calculateStringHash(this.dsn, logger);
  }

  /**
   * Check if debug mode is ON Default is OFF
   *
   * @return true if ON or false otherwise
   */
  public boolean isDebug() {
    return debug;
  }

  /**
   * Sets the debug mode to ON or OFF Default is OFF
   *
   * @param debug true if ON or false otherwise
   */
  public void setDebug(final boolean debug) {
    this.debug = debug;
  }

  /**
   * Returns the Logger interface
   *
   * @return the logger
   */
  public @NotNull ILogger getLogger() {
    return logger;
  }

  /**
   * Sets the Logger interface if null, logger will be NoOp
   *
   * @param logger the logger interface
   */
  public void setLogger(final @Nullable ILogger logger) {
    this.logger = (logger == null) ? NoOpLogger.getInstance() : new DiagnosticLogger(this, logger);
  }

  /**
   * Returns the minimum LogLevel
   *
   * @return the log level
   */
  public @NotNull SentryLevel getDiagnosticLevel() {
    return diagnosticLevel;
  }

  /**
   * Sets the minimum LogLevel if null, it uses the default min. LogLevel Default is DEBUG
   *
   * @param diagnosticLevel the log level
   */
  public void setDiagnosticLevel(@Nullable final SentryLevel diagnosticLevel) {
    this.diagnosticLevel = (diagnosticLevel != null) ? diagnosticLevel : DEFAULT_DIAGNOSTIC_LEVEL;
  }

  /**
   * Returns the Serializer interface
   *
   * @return the serializer
   */
  public @NotNull ISerializer getSerializer() {
    return serializer;
  }

  /**
   * Sets the Serializer interface if null, Serializer will be NoOp
   *
   * @param serializer the serializer
   */
  public void setSerializer(@Nullable ISerializer serializer) {
    this.serializer = serializer != null ? serializer : NoOpSerializer.getInstance();
  }

  /**
   * Returns the max depth for when serializing object graphs using reflection.
   *
   * @return the max depth
   */
  public int getMaxDepth() {
    return maxDepth;
  }

  /**
   * Set the max depth for when serializing object graphs using reflection.
   *
   * @param maxDepth the max depth
   */
  public void setMaxDepth(int maxDepth) {
    this.maxDepth = maxDepth;
  }

  public @NotNull IEnvelopeReader getEnvelopeReader() {
    return envelopeReader;
  }

  public void setEnvelopeReader(final @Nullable IEnvelopeReader envelopeReader) {
    this.envelopeReader =
        envelopeReader != null ? envelopeReader : NoOpEnvelopeReader.getInstance();
  }

  /**
   * Check if NDK is ON or OFF Default is ON
   *
   * @return true if ON or false otherwise
   */
  public boolean isEnableNdk() {
    return enableNdk;
  }

  /**
   * Sets NDK to ON or OFF
   *
   * @param enableNdk true if ON or false otherwise
   */
  public void setEnableNdk(boolean enableNdk) {
    this.enableNdk = enableNdk;
  }

  /**
   * Returns the shutdown timeout in Millis
   *
   * @deprecated use {{@link SentryOptions#getShutdownTimeoutMillis()} }
   * @return the timeout in Millis
   */
  @ApiStatus.ScheduledForRemoval
  @Deprecated
  public long getShutdownTimeout() {
    return shutdownTimeoutMillis;
  }

  /**
   * Returns the shutdown timeout in Millis
   *
   * @return the timeout in Millis
   */
  public long getShutdownTimeoutMillis() {
    return shutdownTimeoutMillis;
  }

  /**
   * Sets the shutdown timeout in Millis Default is 2000 = 2s
   *
   * @deprecated use {{@link SentryOptions#setShutdownTimeoutMillis(long)} }
   * @param shutdownTimeoutMillis the shutdown timeout in millis
   */
  @ApiStatus.ScheduledForRemoval
  @Deprecated
  public void setShutdownTimeout(long shutdownTimeoutMillis) {
    this.shutdownTimeoutMillis = shutdownTimeoutMillis;
  }

  /**
   * Sets the shutdown timeout in Millis Default is 2000 = 2s
   *
   * @param shutdownTimeoutMillis the shutdown timeout in millis
   */
  public void setShutdownTimeoutMillis(long shutdownTimeoutMillis) {
    this.shutdownTimeoutMillis = shutdownTimeoutMillis;
  }

  /**
   * Returns the Sentry client name
   *
   * @return the Sentry client name or null if not set
   */
  public @Nullable String getSentryClientName() {
    return sentryClientName;
  }

  /**
   * Sets the Sentry client name
   *
   * @param sentryClientName the Sentry client name
   */
  public void setSentryClientName(@Nullable String sentryClientName) {
    this.sentryClientName = sentryClientName;
  }

  /**
   * Returns the BeforeSend callback
   *
   * @return the beforeSend callback or null if not set
   */
  public @Nullable BeforeSendCallback getBeforeSend() {
    return beforeSend;
  }

  /**
   * Sets the beforeSend callback
   *
   * @param beforeSend the beforeSend callback
   */
  public void setBeforeSend(@Nullable BeforeSendCallback beforeSend) {
    this.beforeSend = beforeSend;
  }

  /**
   * Returns the BeforeSendTransaction callback
   *
   * @return the beforeSendTransaction callback or null if not set
   */
  public @Nullable BeforeSendTransactionCallback getBeforeSendTransaction() {
    return beforeSendTransaction;
  }

  /**
   * Sets the beforeSendTransaction callback
   *
   * @param beforeSendTransaction the beforeSendTransaction callback
   */
  public void setBeforeSendTransaction(
      @Nullable BeforeSendTransactionCallback beforeSendTransaction) {
    this.beforeSendTransaction = beforeSendTransaction;
  }

  /**
   * Returns the beforeBreadcrumb callback
   *
   * @return the beforeBreadcrumb callback or null if not set
   */
  public @Nullable BeforeBreadcrumbCallback getBeforeBreadcrumb() {
    return beforeBreadcrumb;
  }

  /**
   * Sets the beforeBreadcrumb callback
   *
   * @param beforeBreadcrumb the beforeBreadcrumb callback
   */
  public void setBeforeBreadcrumb(@Nullable BeforeBreadcrumbCallback beforeBreadcrumb) {
    this.beforeBreadcrumb = beforeBreadcrumb;
  }

  /**
   * Returns the cache dir. path if set
   *
   * @return the cache dir. path or null if not set
   */
  public @Nullable String getCacheDirPath() {
    if (cacheDirPath == null || cacheDirPath.isEmpty()) {
      return null;
    }

    return dsnHash != null ? new File(cacheDirPath, dsnHash).getAbsolutePath() : cacheDirPath;
  }

  /**
   * Returns the outbox path if cacheDirPath is set
   *
   * @return the outbox path or null if not set
   */
  public @Nullable String getOutboxPath() {
    final String cacheDirPath = getCacheDirPath();
    if (cacheDirPath == null) {
      return null;
    }
    return new File(cacheDirPath, "outbox").getAbsolutePath();
  }

  /**
   * Sets the cache dir. path
   *
   * @param cacheDirPath the cache dir. path
   */
  public void setCacheDirPath(final @Nullable String cacheDirPath) {
    this.cacheDirPath = cacheDirPath;
  }

  /**
   * Returns the max Breadcrumbs Default is 100
   *
   * @return the max breadcrumbs
   */
  public int getMaxBreadcrumbs() {
    return maxBreadcrumbs;
  }

  /**
   * Sets the max breadcrumbs Default is 100
   *
   * @param maxBreadcrumbs the max breadcrumbs
   */
  public void setMaxBreadcrumbs(int maxBreadcrumbs) {
    this.maxBreadcrumbs = maxBreadcrumbs;
  }

  /**
   * Returns the release
   *
   * @return the release or null if not set
   */
  public @Nullable String getRelease() {
    return release;
  }

  /**
   * Sets the release
   *
   * @param release the release
   */
  public void setRelease(@Nullable String release) {
    this.release = release;
  }

  /**
   * Returns the environment
   *
   * @return the environment or null if not set
   */
  public @Nullable String getEnvironment() {
    return environment;
  }

  /**
   * Sets the environment
   *
   * @param environment the environment
   */
  public void setEnvironment(@Nullable String environment) {
    this.environment = environment;
  }

  /**
   * Returns the proxy if set
   *
   * @return the proxy or null if not set
   */
  public @Nullable Proxy getProxy() {
    return proxy;
  }

  /**
   * Sets the proxy
   *
   * @param proxy the proxy
   */
  public void setProxy(@Nullable Proxy proxy) {
    this.proxy = proxy;
  }

  /**
   * Returns the sample rate Default is null (disabled)
   *
   * @return the sample rate
   */
  public @Nullable Double getSampleRate() {
    return sampleRate;
  }

  /**
   * Sets the sampleRate Can be anything between 0.01 and 1.0 or null (default), to disable it.
   *
   * @param sampleRate the sample rate
   */
  public void setSampleRate(Double sampleRate) {
    if (!SampleRateUtils.isValidSampleRate(sampleRate)) {
      throw new IllegalArgumentException(
          "The value "
              + sampleRate
              + " is not valid. Use null to disable or values > 0.0 and <= 1.0.");
    }
    this.sampleRate = sampleRate;
  }

  /**
   * Returns the traces sample rate Default is null (disabled)
   *
   * @return the sample rate
   */
  public @Nullable Double getTracesSampleRate() {
    return tracesSampleRate;
  }

  /**
   * Sets the tracesSampleRate Can be anything between 0.0 and 1.0 or null (default), to disable it.
   *
   * @param tracesSampleRate the sample rate
   */
  public void setTracesSampleRate(final @Nullable Double tracesSampleRate) {
    if (!SampleRateUtils.isValidTracesSampleRate(tracesSampleRate)) {
      throw new IllegalArgumentException(
          "The value "
              + tracesSampleRate
              + " is not valid. Use null to disable or values between 0.0 and 1.0.");
    }
    this.tracesSampleRate = tracesSampleRate;
  }

  /**
   * Returns the callback used to determine if transaction is sampled.
   *
   * @return the callback
   */
  public @Nullable TracesSamplerCallback getTracesSampler() {
    return tracesSampler;
  }

  /**
   * Sets the callback used to determine if transaction is sampled.
   *
   * @param tracesSampler the callback
   */
  public void setTracesSampler(final @Nullable TracesSamplerCallback tracesSampler) {
    this.tracesSampler = tracesSampler;
  }

  /**
   * the list of inApp excludes
   *
   * @return the inApp excludes list
   */
  public @NotNull List<String> getInAppExcludes() {
    return inAppExcludes;
  }

  /**
   * Adds an inApp exclude
   *
   * @param exclude the inApp exclude module/package
   */
  public void addInAppExclude(@NotNull String exclude) {
    inAppExcludes.add(exclude);
  }

  /**
   * Returns the inApp includes list
   *
   * @return the inApp includes list
   */
  public @NotNull List<String> getInAppIncludes() {
    return inAppIncludes;
  }

  /**
   * Adds an inApp include
   *
   * @param include the inApp include module/package
   */
  public void addInAppInclude(@NotNull String include) {
    inAppIncludes.add(include);
  }

  /**
   * Returns the TransportFactory interface
   *
   * @return the transport factory
   */
  public @NotNull ITransportFactory getTransportFactory() {
    return transportFactory;
  }

  /**
   * Sets the TransportFactory interface
   *
   * @param transportFactory the transport factory
   */
  public void setTransportFactory(@Nullable ITransportFactory transportFactory) {
    this.transportFactory =
        transportFactory != null ? transportFactory : NoOpTransportFactory.getInstance();
  }

  /**
   * Sets the distribution
   *
   * @return the distribution or null if not set
   */
  public @Nullable String getDist() {
    return dist;
  }

  /**
   * Sets the distribution
   *
   * @param dist the distribution
   */
  public void setDist(@Nullable String dist) {
    this.dist = dist;
  }

  /**
   * Returns the TransportGate interface
   *
   * @return the transport gate
   */
  public @NotNull ITransportGate getTransportGate() {
    return transportGate;
  }

  /**
   * Sets the TransportGate interface
   *
   * @param transportGate the transport gate
   */
  public void setTransportGate(@Nullable ITransportGate transportGate) {
    this.transportGate = (transportGate != null) ? transportGate : NoOpTransportGate.getInstance();
  }

  /**
   * Checks if the AttachStacktrace is enabled or not
   *
   * @return true if enabled or false otherwise
   */
  public boolean isAttachStacktrace() {
    return attachStacktrace;
  }

  /**
   * Sets the attachStacktrace to enabled or disabled
   *
   * @param attachStacktrace true if enabled or false otherwise
   */
  public void setAttachStacktrace(boolean attachStacktrace) {
    this.attachStacktrace = attachStacktrace;
  }

  /**
   * Checks if the AttachThreads is enabled or not
   *
   * @return true if enabled or false otherwise
   */
  public boolean isAttachThreads() {
    return attachThreads;
  }

  /**
   * Sets the attachThreads to enabled or disabled
   *
   * @param attachThreads true if enabled or false otherwise
   */
  public void setAttachThreads(boolean attachThreads) {
    this.attachThreads = attachThreads;
  }

  /**
   * Returns if the automatic session tracking is enabled or not
   *
   * @return true if enabled or false otherwise
   */
  public boolean isEnableAutoSessionTracking() {
    return enableAutoSessionTracking;
  }

  /**
   * Enable or disable the automatic session tracking
   *
   * @param enableAutoSessionTracking true if enabled or false otherwise
   */
  public void setEnableAutoSessionTracking(final boolean enableAutoSessionTracking) {
    this.enableAutoSessionTracking = enableAutoSessionTracking;
  }

  /**
   * Gets the default server name to be used in Sentry events.
   *
   * @return the default server name or null if none set
   */
  public @Nullable String getServerName() {
    return serverName;
  }

  /**
   * Sets the default server name to be used in Sentry events.
   *
   * @param serverName the default server name or null if none should be used
   */
  public void setServerName(@Nullable String serverName) {
    this.serverName = serverName;
  }

  /**
   * Returns if SDK automatically resolves and attaches server name to events.
   *
   * @return true if enabled false if otherwise
   */
  public boolean isAttachServerName() {
    return attachServerName;
  }

  /**
   * Sets if SDK should automatically resolve and attache server name to events.
   *
   * @param attachServerName true if enabled false if otherwise
   */
  public void setAttachServerName(boolean attachServerName) {
    this.attachServerName = attachServerName;
  }

  /**
   * Returns the session tracking interval in millis
   *
   * @return the interval in millis
   */
  public long getSessionTrackingIntervalMillis() {
    return sessionTrackingIntervalMillis;
  }

  /**
   * Sets the session tracking interval in millis
   *
   * @param sessionTrackingIntervalMillis the interval in millis
   */
  public void setSessionTrackingIntervalMillis(long sessionTrackingIntervalMillis) {
    this.sessionTrackingIntervalMillis = sessionTrackingIntervalMillis;
  }

  /**
   * Returns the distinct Id
   *
   * @return the distinct Id
   */
  @ApiStatus.Internal
  public @Nullable String getDistinctId() {
    return distinctId;
  }

  /**
   * Sets the distinct Id
   *
   * @param distinctId the distinct Id
   */
  @ApiStatus.Internal
  public void setDistinctId(final @Nullable String distinctId) {
    this.distinctId = distinctId;
  }

  /**
   * Returns the flush timeout in millis
   *
   * @return the timeout in millis
   */
  public long getFlushTimeoutMillis() {
    return flushTimeoutMillis;
  }

  /**
   * Sets the flush timeout in millis
   *
   * @param flushTimeoutMillis the timeout in millis
   */
  public void setFlushTimeoutMillis(long flushTimeoutMillis) {
    this.flushTimeoutMillis = flushTimeoutMillis;
  }

  /**
   * Checks if the default UncaughtExceptionHandlerIntegration is enabled or not.
   *
   * @return true if enabled or false otherwise.
   */
  public boolean isEnableUncaughtExceptionHandler() {
    return enableUncaughtExceptionHandler;
  }

  /**
   * Enable or disable the default UncaughtExceptionHandlerIntegration.
   *
   * @param enableUncaughtExceptionHandler true if enabled or false otherwise.
   */
  public void setEnableUncaughtExceptionHandler(final boolean enableUncaughtExceptionHandler) {
    this.enableUncaughtExceptionHandler = enableUncaughtExceptionHandler;
  }

  /**
   * Checks if printing exceptions by UncaughtExceptionHandler is enabled or disabled.
   *
   * @return true if enabled or false otherwise.
   */
  public boolean isPrintUncaughtStackTrace() {
    return printUncaughtStackTrace;
  }

  /**
   * Enable or disable printing exceptions in UncaughtExceptionHandler
   *
   * @param printUncaughtStackTrace true if enabled or false otherwise.
   */
  public void setPrintUncaughtStackTrace(final boolean printUncaughtStackTrace) {
    this.printUncaughtStackTrace = printUncaughtStackTrace;
  }

  /**
   * Returns the SentryExecutorService
   *
   * @return the SentryExecutorService
   */
  @ApiStatus.Internal
  @NotNull
  public ISentryExecutorService getExecutorService() {
    return executorService;
  }

  /**
   * Sets the SentryExecutorService
   *
   * @param executorService the SentryExecutorService
   */
  @ApiStatus.Internal
  @TestOnly
  public void setExecutorService(final @NotNull ISentryExecutorService executorService) {
    if (executorService != null) {
      this.executorService = executorService;
    }
  }

  /**
   * Returns the connection timeout in milliseconds.
   *
   * @return the connectionTimeoutMillis
   */
  public int getConnectionTimeoutMillis() {
    return connectionTimeoutMillis;
  }

  /**
   * Sets the connection timeout in milliseconds.
   *
   * @param connectionTimeoutMillis the connectionTimeoutMillis
   */
  public void setConnectionTimeoutMillis(int connectionTimeoutMillis) {
    this.connectionTimeoutMillis = connectionTimeoutMillis;
  }

  /**
   * Returns the read timeout in milliseconds
   *
   * @return the readTimeoutMillis
   */
  public int getReadTimeoutMillis() {
    return readTimeoutMillis;
  }

  /**
   * Sets the read timeout in milliseconds
   *
   * @param readTimeoutMillis the readTimeoutMillis
   */
  public void setReadTimeoutMillis(int readTimeoutMillis) {
    this.readTimeoutMillis = readTimeoutMillis;
  }

  /**
   * Returns the EnvelopeCache interface
   *
   * @return the EnvelopeCache object
   */
  public @NotNull IEnvelopeCache getEnvelopeDiskCache() {
    return envelopeDiskCache;
  }

  /**
   * Sets the EnvelopeCache interface
   *
   * @param envelopeDiskCache the EnvelopeCache object
   */
  public void setEnvelopeDiskCache(final @Nullable IEnvelopeCache envelopeDiskCache) {
    this.envelopeDiskCache =
        envelopeDiskCache != null ? envelopeDiskCache : NoOpEnvelopeCache.getInstance();
  }

  /**
   * Returns the Max queue size
   *
   * @return the max queue size
   */
  public int getMaxQueueSize() {
    return maxQueueSize;
  }

  /**
   * Sets the max queue size if maxQueueSize is bigger than 0
   *
   * @param maxQueueSize max queue size
   */
  public void setMaxQueueSize(int maxQueueSize) {
    if (maxQueueSize > 0) {
      this.maxQueueSize = maxQueueSize;
    }
  }

  /**
   * Returns the SdkVersion object
   *
   * @return the SdkVersion object or null
   */
  public @Nullable SdkVersion getSdkVersion() {
    return sdkVersion;
  }

  /**
   * Returns SSLSocketFactory
   *
   * @return SSLSocketFactory object or null
   */
  public @Nullable SSLSocketFactory getSslSocketFactory() {
    return sslSocketFactory;
  }

  /**
   * Set custom SSLSocketFactory that is trusted to self-signed certificates
   *
   * @param sslSocketFactory SSLSocketFactory object
   */
  public void setSslSocketFactory(final @Nullable SSLSocketFactory sslSocketFactory) {
    this.sslSocketFactory = sslSocketFactory;
  }

  /**
   * Returns HostnameVerifier
   *
   * @return HostnameVerifier objecr or null
   */
  public @Nullable HostnameVerifier getHostnameVerifier() {
    return hostnameVerifier;
  }

  /**
   * Set custom HostnameVerifier
   *
   * @param hostnameVerifier the HostnameVerifier
   */
  public void setHostnameVerifier(final @Nullable HostnameVerifier hostnameVerifier) {
    this.hostnameVerifier = hostnameVerifier;
  }

  /**
   * Sets the SdkVersion object
   *
   * @param sdkVersion the SdkVersion object or null
   */
  @ApiStatus.Internal
  public void setSdkVersion(final @Nullable SdkVersion sdkVersion) {
    this.sdkVersion = sdkVersion;
  }

  public boolean isSendDefaultPii() {
    return sendDefaultPii;
  }

  public void setSendDefaultPii(boolean sendDefaultPii) {
    this.sendDefaultPii = sendDefaultPii;
  }

  /**
   * Adds a Scope observer
   *
   * @param observer the Observer
   */
  public void addScopeObserver(final @NotNull IScopeObserver observer) {
    observers.add(observer);
  }

  /**
   * Returns the list of Scope observers
   *
   * @return the Scope observer list
   */
  @NotNull
  List<IScopeObserver> getScopeObservers() {
    return observers;
  }

  /**
   * Returns if the Java to NDK Scope sync is enabled
   *
   * @return true if enabled or false otherwise
   */
  public boolean isEnableScopeSync() {
    return enableScopeSync;
  }

  /**
   * Enables or not the Java to NDK Scope sync
   *
   * @param enableScopeSync true if enabled or false otherwise
   */
  public void setEnableScopeSync(boolean enableScopeSync) {
    this.enableScopeSync = enableScopeSync;
  }

  /**
   * Returns if loading properties from external sources is enabled.
   *
   * @return true if enabled or false otherwise
   */
  public boolean isEnableExternalConfiguration() {
    return enableExternalConfiguration;
  }

  /**
   * Enables loading options from external sources like sentry.properties file or environment
   * variables, system properties.
   *
   * @param enableExternalConfiguration true if enabled or false otherwise
   */
  public void setEnableExternalConfiguration(boolean enableExternalConfiguration) {
    this.enableExternalConfiguration = enableExternalConfiguration;
  }

  /**
   * Returns tags applied to all events and transactions.
   *
   * @return the tags map
   */
  public @NotNull Map<String, String> getTags() {
    return tags;
  }

  /**
   * Sets a tag that is applied to all events and transactions.
   *
   * @param key the key
   * @param value the value
   */
  public void setTag(final @NotNull String key, final @NotNull String value) {
    this.tags.put(key, value);
  }

  /**
   * Returns the maximum attachment size for each attachment in MiB.
   *
   * @return the maximum attachment size in MiB.
   */
  public long getMaxAttachmentSize() {
    return maxAttachmentSize;
  }

  /**
   * Sets the max attachment size for each attachment in bytes. Default is 20 MiB. Please also check
   * the maximum attachment size of Relay to make sure your attachments don't get discarded there:
   * https://docs.sentry.io/product/relay/options/
   *
   * @param maxAttachmentSize the max attachment size in bytes.
   */
  public void setMaxAttachmentSize(long maxAttachmentSize) {
    this.maxAttachmentSize = maxAttachmentSize;
  }

  /**
   * Returns if event deduplication is turned on.
   *
   * @return if event deduplication is turned on.
   */
  public boolean isEnableDeduplication() {
    return enableDeduplication;
  }

  /**
   * Enables or disables event deduplication.
   *
   * @param enableDeduplication true if enabled false otherwise
   */
  public void setEnableDeduplication(final boolean enableDeduplication) {
    this.enableDeduplication = enableDeduplication;
  }

  /**
   * Returns if tracing should be enabled. If tracing is disabled, starting transactions returns
   * {@link NoOpTransaction}.
   *
   * @return if tracing is enabled.
   */
  public boolean isTracingEnabled() {
    return getTracesSampleRate() != null || getTracesSampler() != null;
  }

  /**
   * Returns the list of exception classes that once captured will not be sent to Sentry as {@link
   * SentryEvent}.
   *
   * @return the list of exception classes that once captured will not be sent to Sentry as {@link
   *     SentryEvent}.
   */
  public @NotNull Set<Class<? extends Throwable>> getIgnoredExceptionsForType() {
    return ignoredExceptionsForType;
  }

  /**
   * Adds exception type to the list of ignored exceptions.
   *
   * @param exceptionType - the exception type
   */
  public void addIgnoredExceptionForType(final @NotNull Class<? extends Throwable> exceptionType) {
    this.ignoredExceptionsForType.add(exceptionType);
  }

  /**
   * Checks if the type of exception given by parameter is ignored.
   *
   * @param throwable the throwable
   * @return if the type of exception is ignored
   */
  boolean containsIgnoredExceptionForType(final @NotNull Throwable throwable) {
    return this.ignoredExceptionsForType.contains(throwable.getClass());
  }

  /**
   * Returns the maximum number of spans that can be attached to single transaction.
   *
   * @return the maximum number of spans that can be attached to single transaction.
   */
  @ApiStatus.Experimental
  public int getMaxSpans() {
    return maxSpans;
  }

  /**
   * Sets the maximum number of spans that can be attached to single transaction.
   *
   * @param maxSpans maximum number of spans that can be attached to single transaction.
   */
  @ApiStatus.Experimental
  public void setMaxSpans(int maxSpans) {
    this.maxSpans = maxSpans;
  }

  /**
   * True if ShutdownHookIntegration is enabled, false otherwise.
   *
   * @return true if enabled or false otherwise.
   */
  public boolean isEnableShutdownHook() {
    return enableShutdownHook;
  }

  /**
   * Enables or disable ShutdownHookIntegration.
   *
   * @param enableShutdownHook true if enabled or false otherwise.
   */
  public void setEnableShutdownHook(boolean enableShutdownHook) {
    this.enableShutdownHook = enableShutdownHook;
  }

  /**
   * The max cache items for capping the number of events Default is 30
   *
   * @return the maxCacheItems
   */
  public int getMaxCacheItems() {
    return maxCacheItems;
  }

  /**
   * Sets the max cache items for capping the number of events
   *
   * @param maxCacheItems the maxCacheItems
   */
  public void setMaxCacheItems(int maxCacheItems) {
    this.maxCacheItems = maxCacheItems;
  }

  public @NotNull RequestSize getMaxRequestBodySize() {
    return maxRequestBodySize;
  }

  public void setMaxRequestBodySize(final @NotNull RequestSize maxRequestBodySize) {
    this.maxRequestBodySize = maxRequestBodySize;
  }

  /**
   * Returns whether the `baggage` header is attached to HTTP client integrations and the `trace`
   * header is attached to envelopes.
   *
   * <p>Note: this is an experimental API and will be removed without notice.
   *
   * @return true if enabled
   */
  @ApiStatus.Experimental
  public boolean isTraceSampling() {
    return traceSampling;
  }

  /**
   * Controls if the `baggage` header is attached HTTP client integrations and if the `trace` header
   * is attached to envelopes. Defaults to false.
   *
   * <p>Note: this is an experimental API and will be removed without notice.
   *
   * @deprecated please use {{@link SentryOptions#setTracePropagationTargets(List)}} instead
   * @param traceSampling - if trace sampling should be enabled
   */
  @Deprecated
  public void setTraceSampling(boolean traceSampling) {
    this.traceSampling = traceSampling;
  }

  /**
   * Returns the maximum trace file size for each envelope item in bytes.
   *
   * @return the maximum attachment size in bytes.
   */
  public long getMaxTraceFileSize() {
    return maxTraceFileSize;
  }

  /**
   * Sets the max trace file size for each envelope item in bytes. Default is 5 Mb.
   *
   * @param maxTraceFileSize the max trace file size in bytes.
   */
  public void setMaxTraceFileSize(long maxTraceFileSize) {
    this.maxTraceFileSize = maxTraceFileSize;
  }

  /**
   * Returns the listener interface to perform operations when a transaction is started or ended.
   *
   * @return the listener interface to perform operations when a transaction is started or ended.
   */
  public @NotNull ITransactionProfiler getTransactionProfiler() {
    return transactionProfiler;
  }

  /**
   * Sets the listener interface to perform operations when a transaction is started or ended.
   *
   * @param transactionProfiler - the listener for operations when a transaction is started or ended
   */
  public void setTransactionProfiler(final @Nullable ITransactionProfiler transactionProfiler) {
    this.transactionProfiler =
        transactionProfiler != null ? transactionProfiler : NoOpTransactionProfiler.getInstance();
  }

  /**
   * Returns if profiling is enabled for transactions.
   *
   * @return if profiling is enabled for transactions.
   */
  public boolean isProfilingEnabled() {
    return (getProfilesSampleRate() != null && getProfilesSampleRate() > 0)
        || getProfilesSampler() != null;
  }

  /**
   * Sets whether profiling is enabled for transactions.
   *
   * @deprecated use {{@link SentryOptions#setProfilesSampleRate(Double)} }
   * @param profilingEnabled - whether profiling is enabled for transactions
   */
  @Deprecated
  public void setProfilingEnabled(boolean profilingEnabled) {
    if (getProfilesSampleRate() == null) {
      setProfilesSampleRate(profilingEnabled ? 1.0 : null);
    }
  }

  /**
   * Returns the callback used to determine if a profile is sampled.
   *
   * @return the callback
   */
  public @Nullable ProfilesSamplerCallback getProfilesSampler() {
    return profilesSampler;
  }

  /**
   * Sets the callback used to determine if a profile is sampled.
   *
   * @param profilesSampler the callback
   */
  public void setProfilesSampler(final @Nullable ProfilesSamplerCallback profilesSampler) {
    this.profilesSampler = profilesSampler;
  }

  /**
   * Returns the profiles sample rate. Default is null (disabled).
   *
   * @return the sample rate
   */
  public @Nullable Double getProfilesSampleRate() {
    return profilesSampleRate;
  }

  /**
   * Sets the profilesSampleRate. Can be anything between 0.0 and 1.0 or null (default), to disable
   * it. It’s dependent on the {{@link SentryOptions#setTracesSampleRate(Double)} } If a transaction
   * is sampled, then a profile could be sampled with a probability given by profilesSampleRate.
   *
   * @param profilesSampleRate the sample rate
   */
  public void setProfilesSampleRate(final @Nullable Double profilesSampleRate) {
    if (!SampleRateUtils.isValidProfilesSampleRate(profilesSampleRate)) {
      throw new IllegalArgumentException(
          "The value "
              + profilesSampleRate
              + " is not valid. Use null to disable or values between 0.0 and 1.0.");
    }
    this.profilesSampleRate = profilesSampleRate;
  }

  /**
   * Returns the profiling traces dir. path if set
   *
   * @return the profiling traces dir. path or null if not set
   */
  public @Nullable String getProfilingTracesDirPath() {
    final String cacheDirPath = getCacheDirPath();
    if (cacheDirPath == null) {
      return null;
    }
    return new File(cacheDirPath, "profiling_traces").getAbsolutePath();
  }

  /**
   * Returns a list of origins to which `sentry-trace` header should be sent in HTTP integrations.
   *
   * @deprecated use {{@link SentryOptions#getTracePropagationTargets()} }
   * @return the list of origins
   */
  @Deprecated
  @SuppressWarnings("InlineMeSuggester")
  public @NotNull List<String> getTracingOrigins() {
    return getTracePropagationTargets();
  }

  /**
   * Adds an origin to which `sentry-trace` header should be sent in HTTP integrations.
   *
   * @deprecated use {{@link SentryOptions#setTracePropagationTargets(List)}}
   * @param tracingOrigin - the tracing origin
   */
  @Deprecated
  @SuppressWarnings("InlineMeSuggester")
  public void addTracingOrigin(final @NotNull String tracingOrigin) {
    if (tracePropagationTargets == null) {
      tracePropagationTargets = new CopyOnWriteArrayList<>();
    }
    if (!tracingOrigin.isEmpty()) {
      tracePropagationTargets.add(tracingOrigin);
    }
  }

  @Deprecated
  @SuppressWarnings("InlineMeSuggester")
  @ApiStatus.Internal
  public void setTracingOrigins(final @Nullable List<String> tracingOrigins) {
    setTracePropagationTargets(tracingOrigins);
  }

  /**
   * Returns a list of origins to which `sentry-trace` header should be sent in HTTP integrations.
   *
   * @return the list of targets
   */
  public @NotNull List<String> getTracePropagationTargets() {
    if (tracePropagationTargets == null) {
      return defaultTracePropagationTargets;
    }
    return tracePropagationTargets;
  }

  @ApiStatus.Internal
  public void setTracePropagationTargets(final @Nullable List<String> tracePropagationTargets) {
    if (tracePropagationTargets == null) {
      this.tracePropagationTargets = tracePropagationTargets;
    } else {
      @NotNull final List<String> filteredTracePropagationTargets = new ArrayList<>();
      for (String target : tracePropagationTargets) {
        if (!target.isEmpty()) {
          filteredTracePropagationTargets.add(target);
        }
      }

      this.tracePropagationTargets = filteredTracePropagationTargets;
    }
  }

  /**
   * Returns a Proguard UUID.
   *
   * @return the Proguard UUIDs.
   */
  public @Nullable String getProguardUuid() {
    return proguardUuid;
  }

  /**
   * Sets a Proguard UUID.
   *
   * @param proguardUuid - the Proguard UUID
   */
  public void setProguardUuid(final @Nullable String proguardUuid) {
    this.proguardUuid = proguardUuid;
  }

  /**
   * Returns Context tags names applied to Sentry events as Sentry tags.
   *
   * @return context tags
   */
  public @NotNull List<String> getContextTags() {
    return contextTags;
  }

  /**
   * Adds context tag name that is applied to Sentry events as Sentry tag.
   *
   * @param contextTag - the context tag
   */
  public void addContextTag(final @NotNull String contextTag) {
    this.contextTags.add(contextTag);
  }

  /**
   * Returns the idle timeout.
   *
   * @return the idle timeout in millis or null.
   */
  public @Nullable Long getIdleTimeout() {
    return idleTimeout;
  }

  /**
   * Sets the idle timeout.
   *
   * @param idleTimeout the idle timeout in millis or null.
   */
  public void setIdleTimeout(final @Nullable Long idleTimeout) {
    this.idleTimeout = idleTimeout;
  }

  /**
   * Returns whether sending of client reports has been enabled.
   *
   * @return true if enabled; false if disabled
   */
  public boolean isSendClientReports() {
    return sendClientReports;
  }

  /**
   * Enables / disables sending of client reports.
   *
   * @param sendClientReports true enables client reports; false disables them
   */
  public void setSendClientReports(boolean sendClientReports) {
    this.sendClientReports = sendClientReports;

    if (sendClientReports) {
      clientReportRecorder = new ClientReportRecorder(this);
    } else {
      clientReportRecorder = new NoOpClientReportRecorder();
    }
  }

  public boolean isEnableUserInteractionTracing() {
    return enableUserInteractionTracing;
  }

  public void setEnableUserInteractionTracing(boolean enableUserInteractionTracing) {
    this.enableUserInteractionTracing = enableUserInteractionTracing;
  }

  public boolean isEnableUserInteractionBreadcrumbs() {
    return enableUserInteractionBreadcrumbs;
  }

  public void setEnableUserInteractionBreadcrumbs(boolean enableUserInteractionBreadcrumbs) {
    this.enableUserInteractionBreadcrumbs = enableUserInteractionBreadcrumbs;
  }

  /**
   * Sets the instrumenter used for performance instrumentation.
   *
   * <p>If you set this to something other than {{@link Instrumenter#SENTRY}} Sentry will not create
   * any transactions automatically nor will it create transactions if you call
   * startTransaction(...), nor will it create child spans if you call startChild(...)
   *
   * @param instrumenter - the instrumenter to use
   */
  public void setInstrumenter(final @NotNull Instrumenter instrumenter) {
    this.instrumenter = instrumenter;
  }

  /**
   * Returns the instrumenter used for performance instrumentation
   *
   * @return the configured instrumenter
   */
  public @NotNull Instrumenter getInstrumenter() {
    return instrumenter;
  }

  /**
   * Returns a ClientReportRecorder or a NoOp if sending of client reports has been disabled.
   *
   * @return a client report recorder or NoOp
   */
  @ApiStatus.Internal
  public @NotNull IClientReportRecorder getClientReportRecorder() {
    return clientReportRecorder;
  }

  /**
   * Returns a ModulesLoader to load external modules (dependencies/packages) of the program.
   *
   * @return a modules loader or no-op
   */
  @ApiStatus.Internal
  public @NotNull IModulesLoader getModulesLoader() {
    return modulesLoader;
  }

  @ApiStatus.Internal
  public void setModulesLoader(final @Nullable IModulesLoader modulesLoader) {
    this.modulesLoader = modulesLoader != null ? modulesLoader : NoOpModulesLoader.getInstance();
  }

<<<<<<< HEAD
  public @NotNull IMainThreadChecker getMainThreadChecker() {
    return mainThreadChecker;
  }

  public void setMainThreadChecker(final @NotNull IMainThreadChecker mainThreadChecker) {
    this.mainThreadChecker = mainThreadChecker;
=======
  /**
   * Returns a list of all {@link GestureTargetLocator} instances used to determine which {@link
   * io.sentry.internal.gestures.UiElement} was part of an user interaction.
   *
   * @return a list of {@link GestureTargetLocator}
   */
  public List<GestureTargetLocator> getGestureTargetLocators() {
    return gestureTargetLocators;
  }

  /**
   * Sets the list of {@link GestureTargetLocator} being used to determine relevant {@link
   * io.sentry.internal.gestures.UiElement} for user interactions.
   *
   * @param locators a list of {@link GestureTargetLocator}
   */
  public void setGestureTargetLocators(@NotNull final List<GestureTargetLocator> locators) {
    gestureTargetLocators.clear();
    gestureTargetLocators.addAll(locators);
>>>>>>> 87598a5b
  }

  /** The BeforeSend callback */
  public interface BeforeSendCallback {

    /**
     * Mutates or drop an event before being sent
     *
     * @param event the event
     * @param hint the hints
     * @return the original event or the mutated event or null if event was dropped
     */
    @Nullable
    SentryEvent execute(@NotNull SentryEvent event, @NotNull Hint hint);
  }

  /** The BeforeSendTransaction callback */
  public interface BeforeSendTransactionCallback {

    /**
     * Mutates or drop a transaction before being sent
     *
     * @param transaction the transaction
     * @param hint the hints
     * @return the original transaction or the mutated transaction or null if transaction was
     *     dropped
     */
    @Nullable
    SentryTransaction execute(@NotNull SentryTransaction transaction, @NotNull Hint hint);
  }

  /** The BeforeBreadcrumb callback */
  public interface BeforeBreadcrumbCallback {

    /**
     * Mutates or drop a callback before being added
     *
     * @param breadcrumb the breadcrumb
     * @param hint the hints, usually the source of the breadcrumb
     * @return the original breadcrumb or the mutated breadcrumb of null if breadcrumb was dropped
     */
    @Nullable
    Breadcrumb execute(@NotNull Breadcrumb breadcrumb, @NotNull Hint hint);
  }

  /** The traces sampler callback. */
  public interface TracesSamplerCallback {

    /**
     * Calculates the sampling value used to determine if transaction is going to be sent to Sentry
     * backend.
     *
     * @param samplingContext the sampling context
     * @return sampling value or {@code null} if decision has not been taken
     */
    @Nullable
    Double sample(@NotNull SamplingContext samplingContext);
  }

  /** The profiles sampler callback. */
  public interface ProfilesSamplerCallback {

    /**
     * Calculates the sampling value used to determine if a profile is going to be sent to Sentry
     * backend.
     *
     * @param samplingContext the sampling context
     * @return sampling value or {@code null} if decision has not been taken
     */
    @Nullable
    Double sample(@NotNull SamplingContext samplingContext);
  }

  /**
   * Creates SentryOptions instance without initializing any of the internal parts.
   *
   * <p>Used by {@link NoOpHub}.
   *
   * @return SentryOptions
   */
  static @NotNull SentryOptions empty() {
    return new SentryOptions(true);
  }

  /** SentryOptions ctor It adds and set default things */
  public SentryOptions() {
    this(false);
  }

  /**
   * Creates SentryOptions instance without initializing any of the internal parts.
   *
   * @param empty if options should be empty.
   */
  private SentryOptions(final boolean empty) {
    if (!empty) {
      // SentryExecutorService should be initialized before any
      // SendCachedEventFireAndForgetIntegration
      executorService = new SentryExecutorService();

      // UncaughtExceptionHandlerIntegration should be inited before any other Integration.
      // if there's an error on the setup, we are able to capture it
      integrations.add(new UncaughtExceptionHandlerIntegration());

      integrations.add(new ShutdownHookIntegration());

      eventProcessors.add(new MainEventProcessor(this));
      eventProcessors.add(new DuplicateEventDetectionEventProcessor(this));

      if (Platform.isJvm()) {
        eventProcessors.add(new SentryRuntimeEventProcessor());
      }

      setSentryClientName(BuildConfig.SENTRY_JAVA_SDK_NAME + "/" + BuildConfig.VERSION_NAME);
      setSdkVersion(createSdkVersion());
    }
  }

  /**
   * Merges with another {@link SentryOptions} object. Used when loading additional options from
   * external locations.
   *
   * @param options options loaded from external locations
   */
  public void merge(final @NotNull ExternalOptions options) {
    if (options.getDsn() != null) {
      setDsn(options.getDsn());
    }
    if (options.getEnvironment() != null) {
      setEnvironment(options.getEnvironment());
    }
    if (options.getRelease() != null) {
      setRelease(options.getRelease());
    }
    if (options.getDist() != null) {
      setDist(options.getDist());
    }
    if (options.getServerName() != null) {
      setServerName(options.getServerName());
    }
    if (options.getProxy() != null) {
      setProxy(options.getProxy());
    }
    if (options.getEnableUncaughtExceptionHandler() != null) {
      setEnableUncaughtExceptionHandler(options.getEnableUncaughtExceptionHandler());
    }
    if (options.getPrintUncaughtStackTrace() != null) {
      setPrintUncaughtStackTrace(options.getPrintUncaughtStackTrace());
    }
    if (options.getTracesSampleRate() != null) {
      setTracesSampleRate(options.getTracesSampleRate());
    }
    if (options.getProfilesSampleRate() != null) {
      setProfilesSampleRate(options.getProfilesSampleRate());
    }
    if (options.getDebug() != null) {
      setDebug(options.getDebug());
    }
    if (options.getEnableDeduplication() != null) {
      setEnableDeduplication(options.getEnableDeduplication());
    }
    if (options.getSendClientReports() != null) {
      setSendClientReports(options.getSendClientReports());
    }
    final Map<String, String> tags = new HashMap<>(options.getTags());
    for (final Map.Entry<String, String> tag : tags.entrySet()) {
      this.tags.put(tag.getKey(), tag.getValue());
    }
    final List<String> inAppIncludes = new ArrayList<>(options.getInAppIncludes());
    for (final String inAppInclude : inAppIncludes) {
      addInAppInclude(inAppInclude);
    }
    final List<String> inAppExcludes = new ArrayList<>(options.getInAppExcludes());
    for (final String inAppExclude : inAppExcludes) {
      addInAppExclude(inAppExclude);
    }
    for (final Class<? extends Throwable> exceptionType :
        new HashSet<>(options.getIgnoredExceptionsForType())) {
      addIgnoredExceptionForType(exceptionType);
    }
    if (options.getTracePropagationTargets() != null) {
      final List<String> tracePropagationTargets =
          new ArrayList<>(options.getTracePropagationTargets());
      setTracePropagationTargets(tracePropagationTargets);
    }
    final List<String> contextTags = new ArrayList<>(options.getContextTags());
    for (final String contextTag : contextTags) {
      addContextTag(contextTag);
    }
    if (options.getProguardUuid() != null) {
      setProguardUuid(options.getProguardUuid());
    }
    if (options.getIdleTimeout() != null) {
      setIdleTimeout(options.getIdleTimeout());
    }
  }

  private @NotNull SdkVersion createSdkVersion() {
    final String version = BuildConfig.VERSION_NAME;
    final SdkVersion sdkVersion = new SdkVersion(BuildConfig.SENTRY_JAVA_SDK_NAME, version);

    sdkVersion.setVersion(version);
    sdkVersion.addPackage("maven:io.sentry:sentry", version);

    return sdkVersion;
  }

  public static final class Proxy {
    private @Nullable String host;
    private @Nullable String port;
    private @Nullable String user;
    private @Nullable String pass;

    public Proxy(
        final @Nullable String host,
        final @Nullable String port,
        final @Nullable String user,
        final @Nullable String pass) {
      this.host = host;
      this.port = port;
      this.user = user;
      this.pass = pass;
    }

    public Proxy() {
      this(null, null, null, null);
    }

    public Proxy(@Nullable String host, @Nullable String port) {
      this(host, port, null, null);
    }

    public @Nullable String getHost() {
      return host;
    }

    public void setHost(final @Nullable String host) {
      this.host = host;
    }

    public @Nullable String getPort() {
      return port;
    }

    public void setPort(final @Nullable String port) {
      this.port = port;
    }

    public @Nullable String getUser() {
      return user;
    }

    public void setUser(final @Nullable String user) {
      this.user = user;
    }

    public @Nullable String getPass() {
      return pass;
    }

    public void setPass(final @Nullable String pass) {
      this.pass = pass;
    }
  }

  public enum RequestSize {
    NONE,
    SMALL,
    MEDIUM,
    ALWAYS,
  }
}<|MERGE_RESOLUTION|>--- conflicted
+++ resolved
@@ -371,9 +371,6 @@
   /** Modules (dependencies, packages) that will be send along with each event. */
   private @NotNull IModulesLoader modulesLoader = NoOpModulesLoader.getInstance();
 
-<<<<<<< HEAD
-  private @NotNull IMainThreadChecker mainThreadChecker = NoOpMainThreadChecker.getInstance();
-=======
   /** Enables the Auto instrumentation for user interaction tracing. */
   private boolean enableUserInteractionTracing = false;
 
@@ -385,7 +382,8 @@
 
   /** Contains a list of GestureTargetLocator instances used for user interaction tracking * */
   private final @NotNull List<GestureTargetLocator> gestureTargetLocators = new ArrayList<>();
->>>>>>> 87598a5b
+
+  private @NotNull IMainThreadChecker mainThreadChecker = NoOpMainThreadChecker.getInstance();
 
   /**
    * Adds an event processor
@@ -1849,14 +1847,6 @@
     this.modulesLoader = modulesLoader != null ? modulesLoader : NoOpModulesLoader.getInstance();
   }
 
-<<<<<<< HEAD
-  public @NotNull IMainThreadChecker getMainThreadChecker() {
-    return mainThreadChecker;
-  }
-
-  public void setMainThreadChecker(final @NotNull IMainThreadChecker mainThreadChecker) {
-    this.mainThreadChecker = mainThreadChecker;
-=======
   /**
    * Returns a list of all {@link GestureTargetLocator} instances used to determine which {@link
    * io.sentry.internal.gestures.UiElement} was part of an user interaction.
@@ -1876,7 +1866,14 @@
   public void setGestureTargetLocators(@NotNull final List<GestureTargetLocator> locators) {
     gestureTargetLocators.clear();
     gestureTargetLocators.addAll(locators);
->>>>>>> 87598a5b
+  }
+
+  public @NotNull IMainThreadChecker getMainThreadChecker() {
+    return mainThreadChecker;
+  }
+
+  public void setMainThreadChecker(final @NotNull IMainThreadChecker mainThreadChecker) {
+    this.mainThreadChecker = mainThreadChecker;
   }
 
   /** The BeforeSend callback */
