--- conflicted
+++ resolved
@@ -1,7 +1,6 @@
 package io.sentry;
 
 import com.jakewharton.nopen.annotation.Open;
-
 import io.sentry.backpressure.IBackpressureMonitor;
 import io.sentry.backpressure.NoOpBackpressureMonitor;
 import io.sentry.cache.IEnvelopeCache;
@@ -443,7 +442,8 @@
   /** Contains a list of monitor slugs for which check-ins should not be sent. */
   @ApiStatus.Experimental private @Nullable List<String> ignoredCheckIns = null;
 
-  @ApiStatus.Experimental private @NotNull IBackpressureMonitor backpressureMonitor = NoOpBackpressureMonitor.getInstance();
+  @ApiStatus.Experimental
+  private @NotNull IBackpressureMonitor backpressureMonitor = NoOpBackpressureMonitor.getInstance();
 
   /**
    * Adds an event processor
@@ -2193,7 +2193,6 @@
     this.connectionStatusProvider = connectionStatusProvider;
   }
 
-<<<<<<< HEAD
   @ApiStatus.Internal
   @NotNull
   public IBackpressureMonitor getBackpressureMonitor() {
@@ -2205,8 +2204,6 @@
     this.backpressureMonitor = backpressureMonitor;
   }
 
-=======
->>>>>>> 2a3dd50f
   /** The BeforeSend callback */
   public interface BeforeSendCallback {
 
