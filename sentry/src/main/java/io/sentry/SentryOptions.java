package io.sentry;

import com.jakewharton.nopen.annotation.Open;
import io.sentry.backpressure.IBackpressureMonitor;
import io.sentry.backpressure.NoOpBackpressureMonitor;
import io.sentry.cache.IEnvelopeCache;
import io.sentry.clientreport.ClientReportRecorder;
import io.sentry.clientreport.IClientReportRecorder;
import io.sentry.clientreport.NoOpClientReportRecorder;
import io.sentry.internal.debugmeta.IDebugMetaLoader;
import io.sentry.internal.debugmeta.NoOpDebugMetaLoader;
import io.sentry.internal.gestures.GestureTargetLocator;
import io.sentry.internal.modules.IModulesLoader;
import io.sentry.internal.modules.NoOpModulesLoader;
import io.sentry.internal.viewhierarchy.ViewHierarchyExporter;
import io.sentry.protocol.SdkVersion;
import io.sentry.protocol.SentryTransaction;
import io.sentry.transport.ITransport;
import io.sentry.transport.ITransportGate;
import io.sentry.transport.NoOpEnvelopeCache;
import io.sentry.transport.NoOpTransportGate;
import io.sentry.util.Platform;
import io.sentry.util.SampleRateUtils;
import io.sentry.util.StringUtils;
import io.sentry.util.thread.IMainThreadChecker;
import io.sentry.util.thread.NoOpMainThreadChecker;
import java.io.File;
import java.net.Proxy;
import java.util.ArrayList;
import java.util.Collections;
import java.util.HashMap;
import java.util.HashSet;
import java.util.List;
import java.util.Map;
import java.util.Set;
import java.util.concurrent.ConcurrentHashMap;
import java.util.concurrent.CopyOnWriteArrayList;
import java.util.concurrent.CopyOnWriteArraySet;
import javax.net.ssl.SSLSocketFactory;
import org.jetbrains.annotations.ApiStatus;
import org.jetbrains.annotations.NotNull;
import org.jetbrains.annotations.Nullable;
import org.jetbrains.annotations.TestOnly;

/** Sentry SDK options */
@Open
public class SentryOptions {

  @ApiStatus.Internal public static final @NotNull String DEFAULT_PROPAGATION_TARGETS = ".*";

  /** Default Log level if not specified Default is DEBUG */
  static final SentryLevel DEFAULT_DIAGNOSTIC_LEVEL = SentryLevel.DEBUG;

  /**
   * Default value for {@link SentryEvent#getEnvironment()} set when {@link SentryOptions} do not
   * have the environment field set.
   */
  private static final String DEFAULT_ENVIRONMENT = "production";

  /**
   * Are callbacks that run for every event. They can either return a new event which in most cases
   * means just adding data OR return null in case the event will be dropped and not sent.
   */
  private final @NotNull List<EventProcessor> eventProcessors = new CopyOnWriteArrayList<>();

  /** Exceptions that once captured will not be sent to Sentry as {@link SentryEvent}. */
  private final @NotNull Set<Class<? extends Throwable>> ignoredExceptionsForType =
      new CopyOnWriteArraySet<>();

  /**
   * Code that provides middlewares, bindings or hooks into certain frameworks or environments,
   * along with code that inserts those bindings and activates them.
   */
  private final @NotNull List<Integration> integrations = new CopyOnWriteArrayList<>();

  /** List of bundle IDs representing source bundles. */
  private final @NotNull Set<String> bundleIds = new CopyOnWriteArraySet<>();

  /**
   * The DSN tells the SDK where to send the events to. If this value is not provided, the SDK will
   * just not send any events.
   */
  private @Nullable String dsn;

  /** dsnHash is used as a subfolder of cacheDirPath to isolate events when rotating DSNs */
  private @Nullable String dsnHash;

  /**
   * Controls how many seconds to wait before shutting down. Sentry SDKs send events from a
   * background queue and this queue is given a certain amount to drain pending events Default is
   * 2000 = 2s
   */
  private long shutdownTimeoutMillis = 2000; // 2s

  /**
   * Controls how many seconds to wait before flushing down. Sentry SDKs cache events from a
   * background queue and this queue is given a certain amount to drain pending events Default is
   * 15000 = 15s
   */
  private long flushTimeoutMillis = 15000; // 15s

  /**
   * Controls how many seconds to wait before flushing previous session. Sentry SDKs finalizes
   * unfinished sessions from a background queue and this queue is given a certain amount to drain
   * sessions. Default is 15000 = 15s
   */
  private long sessionFlushTimeoutMillis = 15000; // 15s

  /**
   * Turns debug mode on or off. If debug is enabled SDK will attempt to print out useful debugging
   * information if something goes wrong. Default is disabled.
   */
  private boolean debug;

  /** Logger interface to log useful debugging information if debug is enabled */
  private @NotNull ILogger logger = NoOpLogger.getInstance();

  /** minimum LogLevel to be used if debug is enabled */
  private @NotNull SentryLevel diagnosticLevel = DEFAULT_DIAGNOSTIC_LEVEL;

  /** Envelope reader interface */
  private @NotNull IEnvelopeReader envelopeReader = new EnvelopeReader(new JsonSerializer(this));

  /** Serializer interface to serialize/deserialize json events */
  private @NotNull ISerializer serializer = new JsonSerializer(this);

  /** Max depth when serializing object graphs with reflection. * */
  private int maxDepth = 100;

  /**
   * Sentry client name used for the HTTP authHeader and userAgent eg
   * sentry.{language}.{platform}/{version} eg sentry.java.android/2.0.0 would be a valid case
   */
  private @Nullable String sentryClientName;

  /**
   * This function is called with an SDK specific event object and can return a modified event
   * object or nothing to skip reporting the event
   */
  private @Nullable BeforeSendCallback beforeSend;

  /**
   * This function is called with an SDK specific transaction object and can return a modified
   * transaction object or nothing to skip reporting the transaction
   */
  private @Nullable BeforeSendTransactionCallback beforeSendTransaction;

  /**
   * This function is called with an SDK specific breadcrumb object before the breadcrumb is added
   * to the scope. When nothing is returned from the function, the breadcrumb is dropped
   */
  private @Nullable BeforeBreadcrumbCallback beforeBreadcrumb;

  /** The cache dir. path for caching offline events */
  private @Nullable String cacheDirPath;

  private int maxCacheItems = 30;

  /** Max. queue size before flushing events/envelopes to the disk */
  private int maxQueueSize = maxCacheItems;

  /**
   * This variable controls the total amount of breadcrumbs that should be captured Default is 100
   */
  private int maxBreadcrumbs = 100;

  /** Sets the release. SDK will try to automatically configure a release out of the box */
  private @Nullable String release;

  /**
   * Sets the environment. This string is freeform and not set by default. A release can be
   * associated with more than one environment to separate them in the UI Think staging vs prod or
   * similar.
   */
  private @Nullable String environment;

  /**
   * When set, a proxy can be configured that should be used for outbound requests. This is also
   * used for HTTPS requests
   */
  private @Nullable Proxy proxy;

  /**
   * Configures the sample rate as a percentage of events to be sent in the range of 0.0 to 1.0. if
   * 1.0 is set it means that 100% of events are sent. If set to 0.1 only 10% of events will be
   * sent. Events are picked randomly. Default is null (disabled)
   */
  private @Nullable Double sampleRate;

  /** Enables generation of transactions and propagation of trace data. */
  private @Nullable Boolean enableTracing;

  /**
   * Configures the sample rate as a percentage of transactions to be sent in the range of 0.0 to
   * 1.0. if 1.0 is set it means that 100% of transactions are sent. If set to 0.1 only 10% of
   * transactions will be sent. Transactions are picked randomly. Default is null (disabled)
   */
  private @Nullable Double tracesSampleRate;

  /**
   * This function is called by {@link TracesSampler} to determine if transaction is sampled - meant
   * to be sent to Sentry.
   */
  private @Nullable TracesSamplerCallback tracesSampler;

  /**
   * A list of string prefixes of module names that do not belong to the app, but rather third-party
   * packages. Modules considered not to be part of the app will be hidden from stack traces by
   * default.
   */
  private final @NotNull List<String> inAppExcludes = new CopyOnWriteArrayList<>();

  /**
   * A list of string prefixes of module names that belong to the app. This option takes precedence
   * over inAppExcludes.
   */
  private final @NotNull List<String> inAppIncludes = new CopyOnWriteArrayList<>();

  /**
   * The transport factory creates instances of {@link ITransport} - internal construct of the
   * client that abstracts away the event sending.
   */
  private @NotNull ITransportFactory transportFactory = NoOpTransportFactory.getInstance();

  /**
   * Implementations of this interface serve as gatekeepers that allow or disallow sending of the
   * events
   */
  private @NotNull ITransportGate transportGate = NoOpTransportGate.getInstance();

  /** Sets the distribution. Think about it together with release and environment */
  private @Nullable String dist;

  /** When enabled, all the threads are automatically attached to all logged events. */
  private boolean attachThreads;

  /**
   * When enabled, stack traces are automatically attached to all threads logged. Stack traces are
   * always attached to exceptions but when this is set stack traces are also sent with threads. If
   * no threads are logged, we log the current thread automatically.
   */
  private boolean attachStacktrace = true;

  /** Whether to enable or disable automatic session tracking. */
  private boolean enableAutoSessionTracking = true;

  /**
   * The session tracking interval in millis. This is the interval to end a session if the App goes
   * to the background.
   */
  private long sessionTrackingIntervalMillis = 30000; // 30s

  /** The distinct Id (generated Guid) used for session tracking */
  private @Nullable String distinctId;

  /** The server name used in the Sentry messages. */
  private @Nullable String serverName;

  /** Automatically resolve server name. */
  private boolean attachServerName = true;

  /** When enabled, Sentry installs UncaughtExceptionHandlerIntegration. */
  private boolean enableUncaughtExceptionHandler = true;

  /*
   * When enabled, UncaughtExceptionHandler will print exceptions (same as java would normally do),
   * if no other UncaughtExceptionHandler was registered before.
   */
  private boolean printUncaughtStackTrace = false;

  /** Sentry Executor Service that sends cached events and envelopes on App. start. */
  private @NotNull ISentryExecutorService executorService = NoOpSentryExecutorService.getInstance();

  /** connection timeout in milliseconds. */
  private int connectionTimeoutMillis = 5000;

  /** read timeout in milliseconds */
  private int readTimeoutMillis = 5000;

  /** Reads and caches envelope files in the disk */
  private @NotNull IEnvelopeCache envelopeDiskCache = NoOpEnvelopeCache.getInstance();

  /** SdkVersion object that contains the Sentry Client Name and its version */
  private @Nullable SdkVersion sdkVersion;

  /** whether to send personal identifiable information along with events */
  private boolean sendDefaultPii = false;

  /** SSLSocketFactory for self-signed certificate trust * */
  private @Nullable SSLSocketFactory sslSocketFactory;

  /** list of scope observers */
  private final @NotNull List<IScopeObserver> observers = new CopyOnWriteArrayList<>();

  private final @NotNull List<IOptionsObserver> optionsObservers = new CopyOnWriteArrayList<>();

  /**
   * Enables loading additional options from external locations like {@code sentry.properties} file
   * or environment variables, system properties.
   */
  private boolean enableExternalConfiguration;

  /** Tags applied to every event and transaction */
  private final @NotNull Map<String, @NotNull String> tags = new ConcurrentHashMap<>();

  /** max attachment size in bytes. */
  private long maxAttachmentSize = 20 * 1024 * 1024;

  /**
   * Enables event deduplication with {@link DuplicateEventDetectionEventProcessor}. Event
   * deduplication prevents from receiving the same exception multiple times when there is more than
   * one framework active that captures errors, for example Logback and Spring Boot.
   */
  private boolean enableDeduplication = true;

  /** Maximum number of spans that can be atteched to single transaction. */
  private int maxSpans = 1000;

  /** Registers hook that flushes {@link Hub} when main thread shuts down. */
  private boolean enableShutdownHook = true;

  /**
   * Controls the size of the request body to extract if any. No truncation is done by the SDK. If
   * the request body is larger than the accepted size, nothing is sent.
   */
  private @NotNull RequestSize maxRequestBodySize = RequestSize.NONE;

  /**
   * Controls if the `baggage` header is attached to HTTP client integrations and if the `trace`
   * header is attached to envelopes.
   */
  private boolean traceSampling = true;

  /**
   * Configures the profiles sample rate as a percentage of sampled transactions to be sent in the
   * range of 0.0 to 1.0. if 1.0 is set it means that 100% of sampled transactions will send a
   * profile. If set to 0.1 only 10% of sampled transactions will send a profile. Profiles are
   * picked randomly. Default is null (disabled)
   */
  private @Nullable Double profilesSampleRate;

  /**
   * This function is called by {@link TracesSampler} to determine if a profile is sampled - meant
   * to be sent to Sentry.
   */
  private @Nullable ProfilesSamplerCallback profilesSampler;

  /** Max trace file size in bytes. */
  private long maxTraceFileSize = 5 * 1024 * 1024;

  /** Listener interface to perform operations when a transaction is started or ended */
  private @NotNull ITransactionProfiler transactionProfiler = NoOpTransactionProfiler.getInstance();

  /**
   * Contains a list of origins to which `sentry-trace` header should be sent in HTTP integrations.
   */
  private @Nullable List<String> tracePropagationTargets = null;

  private final @NotNull List<String> defaultTracePropagationTargets =
      Collections.singletonList(DEFAULT_PROPAGATION_TARGETS);

  /** Proguard UUID. */
  private @Nullable String proguardUuid;

  /**
   * The idle time, measured in ms, to wait until the transaction will be finished. The transaction
   * will use the end timestamp of the last finished span as the endtime for the transaction.
   *
   * <p>When set to {@code null} the transaction must be finished manually.
   *
   * <p>The default is 3 seconds.
   */
  private @Nullable Long idleTimeout = 3000L;

  /**
   * Contains a list of context tags names (for example from MDC) that are meant to be applied as
   * Sentry tags to events.
   */
  private final @NotNull List<String> contextTags = new CopyOnWriteArrayList<>();

  /** Whether to send client reports containing information about number of dropped events. */
  private boolean sendClientReports = true;

  /** ClientReportRecorder to track count of lost events / transactions / ... * */
  @NotNull IClientReportRecorder clientReportRecorder = new ClientReportRecorder(this);

  /** Modules (dependencies, packages) that will be send along with each event. */
  private @NotNull IModulesLoader modulesLoader = NoOpModulesLoader.getInstance();

  /** Loads sentry-debug-meta.properties containing ProGuard UUID, bundle IDs etc. */
  private @NotNull IDebugMetaLoader debugMetaLoader = NoOpDebugMetaLoader.getInstance();

  /** Enables the Auto instrumentation for user interaction tracing. */
  private boolean enableUserInteractionTracing = false;

  /** Enable or disable automatic breadcrumbs for User interactions */
  private boolean enableUserInteractionBreadcrumbs = true;

  /** Which framework is responsible for instrumenting. */
  private @NotNull Instrumenter instrumenter = Instrumenter.SENTRY;

  /** Contains a list of GestureTargetLocator instances used for user interaction tracking */
  private final @NotNull List<GestureTargetLocator> gestureTargetLocators = new ArrayList<>();

  /**
   * Contains a list of ViewHierarchyExporter instances used for extracting non Android system View
   * Hierarchy elements
   */
  private final @NotNull List<ViewHierarchyExporter> viewHierarchyExporters = new ArrayList<>();

  private @NotNull IMainThreadChecker mainThreadChecker = NoOpMainThreadChecker.getInstance();

  // TODO this should default to false on the next major
  /** Whether OPTIONS requests should be traced. */
  private boolean traceOptionsRequests = true;

  /** Date provider to retrieve the current date from. */
  @ApiStatus.Internal
  private @NotNull SentryDateProvider dateProvider = new SentryAutoDateProvider();

  private final @NotNull List<IPerformanceCollector> performanceCollectors = new ArrayList<>();

  /** Performance collector that collect performance stats while transactions run. */
  private @NotNull TransactionPerformanceCollector transactionPerformanceCollector =
      NoOpTransactionPerformanceCollector.getInstance();

  /** Enables the time-to-full-display spans in navigation transactions. */
  private boolean enableTimeToFullDisplayTracing = false;

  /** Screen fully displayed reporter, used for time-to-full-display spans. */
  private final @NotNull FullyDisplayedReporter fullyDisplayedReporter =
      FullyDisplayedReporter.getInstance();

  private @NotNull IConnectionStatusProvider connectionStatusProvider =
      new NoOpConnectionStatusProvider();

  /** Whether Sentry should be enabled */
  private boolean enabled = true;

  /** Whether to format serialized data, e.g. events logged to console in debug mode */
  private boolean enablePrettySerializationOutput = true;

  /** Whether to send modules containing information about versions. */
  private boolean sendModules = true;

  private @Nullable BeforeEnvelopeCallback beforeEnvelopeCallback;

  private boolean enableSpotlight = false;

  private @Nullable String spotlightConnectionUrl;

  /** Whether to enable scope persistence so the scope values are preserved if the process dies */
  private boolean enableScopePersistence = true;

  /** Contains a list of monitor slugs for which check-ins should not be sent. */
  @ApiStatus.Experimental private @Nullable List<String> ignoredCheckIns = null;

  private @NotNull IBackpressureMonitor backpressureMonitor = NoOpBackpressureMonitor.getInstance();

  private boolean enableBackpressureHandling = true;

  /** Whether to profile app launches, depending on profilesSampler or profilesSampleRate. */
  private boolean enableAppStartProfiling = false;

  private boolean enableMetrics = false;

  private boolean enableDefaultTagsForMetrics = true;

  private boolean enableSpanLocalMetricAggregation = true;

  private @Nullable BeforeEmitMetricCallback beforeEmitMetricCallback = null;

  /**
   * Profiling traces rate. 101 hz means 101 traces in 1 second. Defaults to 101 to avoid possible
   * lockstep sampling. More on
   * https://stackoverflow.com/questions/45470758/what-is-lockstep-sampling
   */
  private int profilingTracesHz = 101;

<<<<<<< HEAD
  private final @NotNull ExperimentalOptions experimental = new ExperimentalOptions();

  private @NotNull ReplayController replayController = NoOpReplayController.getInstance();
=======
  @ApiStatus.Experimental private @Nullable Cron cron = null;
>>>>>>> 0d65ef77

  /**
   * Adds an event processor
   *
   * @param eventProcessor the event processor
   */
  public void addEventProcessor(@NotNull EventProcessor eventProcessor) {
    eventProcessors.add(eventProcessor);
  }

  /**
   * Returns the list of event processors
   *
   * @return the event processor list
   */
  public @NotNull List<EventProcessor> getEventProcessors() {
    return eventProcessors;
  }

  /**
   * Adds an integration
   *
   * @param integration the integration
   */
  public void addIntegration(@NotNull Integration integration) {
    integrations.add(integration);
  }

  /**
   * Returns the list of integrations
   *
   * @return the integration list
   */
  public @NotNull List<Integration> getIntegrations() {
    return integrations;
  }

  /**
   * Returns the DSN
   *
   * @return the DSN or null if not set
   */
  public @Nullable String getDsn() {
    return dsn;
  }

  /**
   * Sets the DSN
   *
   * @param dsn the DSN
   */
  public void setDsn(final @Nullable String dsn) {
    this.dsn = dsn;

    dsnHash = StringUtils.calculateStringHash(this.dsn, logger);
  }

  /**
   * Check if debug mode is ON Default is OFF
   *
   * @return true if ON or false otherwise
   */
  public boolean isDebug() {
    return debug;
  }

  /**
   * Sets the debug mode to ON or OFF Default is OFF
   *
   * @param debug true if ON or false otherwise
   */
  public void setDebug(final boolean debug) {
    this.debug = debug;
  }

  /**
   * Returns the Logger interface
   *
   * @return the logger
   */
  public @NotNull ILogger getLogger() {
    return logger;
  }

  /**
   * Sets the Logger interface if null, logger will be NoOp
   *
   * @param logger the logger interface
   */
  public void setLogger(final @Nullable ILogger logger) {
    this.logger = (logger == null) ? NoOpLogger.getInstance() : new DiagnosticLogger(this, logger);
  }

  /**
   * Returns the minimum LogLevel
   *
   * @return the log level
   */
  public @NotNull SentryLevel getDiagnosticLevel() {
    return diagnosticLevel;
  }

  /**
   * Sets the minimum LogLevel if null, it uses the default min. LogLevel Default is DEBUG
   *
   * @param diagnosticLevel the log level
   */
  public void setDiagnosticLevel(@Nullable final SentryLevel diagnosticLevel) {
    this.diagnosticLevel = (diagnosticLevel != null) ? diagnosticLevel : DEFAULT_DIAGNOSTIC_LEVEL;
  }

  /**
   * Returns the Serializer interface
   *
   * @return the serializer
   */
  public @NotNull ISerializer getSerializer() {
    return serializer;
  }

  /**
   * Sets the Serializer interface if null, Serializer will be NoOp
   *
   * @param serializer the serializer
   */
  public void setSerializer(@Nullable ISerializer serializer) {
    this.serializer = serializer != null ? serializer : NoOpSerializer.getInstance();
  }

  /**
   * Returns the max depth for when serializing object graphs using reflection.
   *
   * @return the max depth
   */
  public int getMaxDepth() {
    return maxDepth;
  }

  /**
   * Set the max depth for when serializing object graphs using reflection.
   *
   * @param maxDepth the max depth
   */
  public void setMaxDepth(int maxDepth) {
    this.maxDepth = maxDepth;
  }

  public @NotNull IEnvelopeReader getEnvelopeReader() {
    return envelopeReader;
  }

  public void setEnvelopeReader(final @Nullable IEnvelopeReader envelopeReader) {
    this.envelopeReader =
        envelopeReader != null ? envelopeReader : NoOpEnvelopeReader.getInstance();
  }

  /**
   * Returns the shutdown timeout in Millis
   *
   * @deprecated use {{@link SentryOptions#getShutdownTimeoutMillis()} }
   * @return the timeout in Millis
   */
  @ApiStatus.ScheduledForRemoval
  @Deprecated
  public long getShutdownTimeout() {
    return shutdownTimeoutMillis;
  }

  /**
   * Returns the shutdown timeout in Millis
   *
   * @return the timeout in Millis
   */
  public long getShutdownTimeoutMillis() {
    return shutdownTimeoutMillis;
  }

  /**
   * Sets the shutdown timeout in Millis Default is 2000 = 2s
   *
   * @deprecated use {{@link SentryOptions#setShutdownTimeoutMillis(long)} }
   * @param shutdownTimeoutMillis the shutdown timeout in millis
   */
  @ApiStatus.ScheduledForRemoval
  @Deprecated
  public void setShutdownTimeout(long shutdownTimeoutMillis) {
    this.shutdownTimeoutMillis = shutdownTimeoutMillis;
  }

  /**
   * Sets the shutdown timeout in Millis Default is 2000 = 2s
   *
   * @param shutdownTimeoutMillis the shutdown timeout in millis
   */
  public void setShutdownTimeoutMillis(long shutdownTimeoutMillis) {
    this.shutdownTimeoutMillis = shutdownTimeoutMillis;
  }

  /**
   * Returns the Sentry client name
   *
   * @return the Sentry client name or null if not set
   */
  public @Nullable String getSentryClientName() {
    return sentryClientName;
  }

  /**
   * Sets the Sentry client name
   *
   * @param sentryClientName the Sentry client name
   */
  public void setSentryClientName(@Nullable String sentryClientName) {
    this.sentryClientName = sentryClientName;
  }

  /**
   * Returns the BeforeSend callback
   *
   * @return the beforeSend callback or null if not set
   */
  public @Nullable BeforeSendCallback getBeforeSend() {
    return beforeSend;
  }

  /**
   * Sets the beforeSend callback
   *
   * @param beforeSend the beforeSend callback
   */
  public void setBeforeSend(@Nullable BeforeSendCallback beforeSend) {
    this.beforeSend = beforeSend;
  }

  /**
   * Returns the BeforeSendTransaction callback
   *
   * @return the beforeSendTransaction callback or null if not set
   */
  public @Nullable BeforeSendTransactionCallback getBeforeSendTransaction() {
    return beforeSendTransaction;
  }

  /**
   * Sets the beforeSendTransaction callback
   *
   * @param beforeSendTransaction the beforeSendTransaction callback
   */
  public void setBeforeSendTransaction(
      @Nullable BeforeSendTransactionCallback beforeSendTransaction) {
    this.beforeSendTransaction = beforeSendTransaction;
  }

  /**
   * Returns the beforeBreadcrumb callback
   *
   * @return the beforeBreadcrumb callback or null if not set
   */
  public @Nullable BeforeBreadcrumbCallback getBeforeBreadcrumb() {
    return beforeBreadcrumb;
  }

  /**
   * Sets the beforeBreadcrumb callback
   *
   * @param beforeBreadcrumb the beforeBreadcrumb callback
   */
  public void setBeforeBreadcrumb(@Nullable BeforeBreadcrumbCallback beforeBreadcrumb) {
    this.beforeBreadcrumb = beforeBreadcrumb;
  }

  /**
   * Returns the cache dir. path if set
   *
   * @return the cache dir. path or null if not set
   */
  public @Nullable String getCacheDirPath() {
    if (cacheDirPath == null || cacheDirPath.isEmpty()) {
      return null;
    }

    return dsnHash != null ? new File(cacheDirPath, dsnHash).getAbsolutePath() : cacheDirPath;
  }

  /**
   * Returns the cache dir path if set, without the appended dsn hash.
   *
   * @return the cache dir path, without the appended dsn hash, or null if not set.
   */
  @Nullable
  String getCacheDirPathWithoutDsn() {
    if (cacheDirPath == null || cacheDirPath.isEmpty()) {
      return null;
    }

    return cacheDirPath;
  }

  /**
   * Returns the outbox path if cacheDirPath is set
   *
   * @return the outbox path or null if not set
   */
  public @Nullable String getOutboxPath() {
    final String cacheDirPath = getCacheDirPath();
    if (cacheDirPath == null) {
      return null;
    }
    return new File(cacheDirPath, "outbox").getAbsolutePath();
  }

  /**
   * Sets the cache dir. path
   *
   * @param cacheDirPath the cache dir. path
   */
  public void setCacheDirPath(final @Nullable String cacheDirPath) {
    this.cacheDirPath = cacheDirPath;
  }

  /**
   * Returns the max Breadcrumbs Default is 100
   *
   * @return the max breadcrumbs
   */
  public int getMaxBreadcrumbs() {
    return maxBreadcrumbs;
  }

  /**
   * Sets the max breadcrumbs Default is 100
   *
   * @param maxBreadcrumbs the max breadcrumbs
   */
  public void setMaxBreadcrumbs(int maxBreadcrumbs) {
    this.maxBreadcrumbs = maxBreadcrumbs;
  }

  /**
   * Returns the release
   *
   * @return the release or null if not set
   */
  public @Nullable String getRelease() {
    return release;
  }

  /**
   * Sets the release
   *
   * @param release the release
   */
  public void setRelease(@Nullable String release) {
    this.release = release;
  }

  /**
   * Returns the environment
   *
   * @return the environment or 'production' if not set
   */
  public @Nullable String getEnvironment() {
    return environment != null ? environment : DEFAULT_ENVIRONMENT;
  }

  /**
   * Sets the environment
   *
   * @param environment the environment
   */
  public void setEnvironment(@Nullable String environment) {
    this.environment = environment;
  }

  /**
   * Returns the proxy if set
   *
   * @return the proxy or null if not set
   */
  public @Nullable Proxy getProxy() {
    return proxy;
  }

  /**
   * Sets the proxy
   *
   * @param proxy the proxy
   */
  public void setProxy(@Nullable Proxy proxy) {
    this.proxy = proxy;
  }

  /**
   * Returns the sample rate Default is null (disabled)
   *
   * @return the sample rate
   */
  public @Nullable Double getSampleRate() {
    return sampleRate;
  }

  /**
   * Sets the sampleRate Can be anything between 0.0 and 1.0 or null (default), to disable it.
   *
   * @param sampleRate the sample rate
   */
  public void setSampleRate(Double sampleRate) {
    if (!SampleRateUtils.isValidSampleRate(sampleRate)) {
      throw new IllegalArgumentException(
          "The value "
              + sampleRate
              + " is not valid. Use null to disable or values >= 0.0 and <= 1.0.");
    }
    this.sampleRate = sampleRate;
  }

  /**
   * Whether generation of transactions and propagation of trace data is enabled.
   *
   * <p>NOTE: There is also {@link SentryOptions#isTracingEnabled()} which checks other options as
   * well.
   *
   * @return true if enabled, false if disabled, null can mean enabled if {@link
   *     SentryOptions#getTracesSampleRate()} or {@link SentryOptions#getTracesSampler()} are set.
   */
  public @Nullable Boolean getEnableTracing() {
    return enableTracing;
  }

  /** Enables generation of transactions and propagation of trace data. */
  public void setEnableTracing(@Nullable Boolean enableTracing) {
    this.enableTracing = enableTracing;
  }

  /**
   * Returns the traces sample rate Default is null (disabled)
   *
   * @return the sample rate
   */
  public @Nullable Double getTracesSampleRate() {
    return tracesSampleRate;
  }

  /**
   * Sets the tracesSampleRate Can be anything between 0.0 and 1.0 or null (default), to disable it.
   *
   * @param tracesSampleRate the sample rate
   */
  public void setTracesSampleRate(final @Nullable Double tracesSampleRate) {
    if (!SampleRateUtils.isValidTracesSampleRate(tracesSampleRate)) {
      throw new IllegalArgumentException(
          "The value "
              + tracesSampleRate
              + " is not valid. Use null to disable or values between 0.0 and 1.0.");
    }
    this.tracesSampleRate = tracesSampleRate;
  }

  /**
   * Returns the callback used to determine if transaction is sampled.
   *
   * @return the callback
   */
  public @Nullable TracesSamplerCallback getTracesSampler() {
    return tracesSampler;
  }

  /**
   * Sets the callback used to determine if transaction is sampled.
   *
   * @param tracesSampler the callback
   */
  public void setTracesSampler(final @Nullable TracesSamplerCallback tracesSampler) {
    this.tracesSampler = tracesSampler;
  }

  /**
   * the list of inApp excludes
   *
   * @return the inApp excludes list
   */
  public @NotNull List<String> getInAppExcludes() {
    return inAppExcludes;
  }

  /**
   * Adds an inApp exclude
   *
   * @param exclude the inApp exclude module/package
   */
  public void addInAppExclude(@NotNull String exclude) {
    inAppExcludes.add(exclude);
  }

  /**
   * Returns the inApp includes list
   *
   * @return the inApp includes list
   */
  public @NotNull List<String> getInAppIncludes() {
    return inAppIncludes;
  }

  /**
   * Adds an inApp include
   *
   * @param include the inApp include module/package
   */
  public void addInAppInclude(@NotNull String include) {
    inAppIncludes.add(include);
  }

  /**
   * Returns the TransportFactory interface
   *
   * @return the transport factory
   */
  public @NotNull ITransportFactory getTransportFactory() {
    return transportFactory;
  }

  /**
   * Sets the TransportFactory interface
   *
   * @param transportFactory the transport factory
   */
  public void setTransportFactory(@Nullable ITransportFactory transportFactory) {
    this.transportFactory =
        transportFactory != null ? transportFactory : NoOpTransportFactory.getInstance();
  }

  /**
   * Sets the distribution
   *
   * @return the distribution or null if not set
   */
  public @Nullable String getDist() {
    return dist;
  }

  /**
   * Sets the distribution
   *
   * @param dist the distribution
   */
  public void setDist(@Nullable String dist) {
    this.dist = dist;
  }

  /**
   * Returns the TransportGate interface
   *
   * @return the transport gate
   */
  public @NotNull ITransportGate getTransportGate() {
    return transportGate;
  }

  /**
   * Sets the TransportGate interface
   *
   * @param transportGate the transport gate
   */
  public void setTransportGate(@Nullable ITransportGate transportGate) {
    this.transportGate = (transportGate != null) ? transportGate : NoOpTransportGate.getInstance();
  }

  /**
   * Checks if the AttachStacktrace is enabled or not
   *
   * @return true if enabled or false otherwise
   */
  public boolean isAttachStacktrace() {
    return attachStacktrace;
  }

  /**
   * Sets the attachStacktrace to enabled or disabled
   *
   * @param attachStacktrace true if enabled or false otherwise
   */
  public void setAttachStacktrace(boolean attachStacktrace) {
    this.attachStacktrace = attachStacktrace;
  }

  /**
   * Checks if the AttachThreads is enabled or not
   *
   * @return true if enabled or false otherwise
   */
  public boolean isAttachThreads() {
    return attachThreads;
  }

  /**
   * Sets the attachThreads to enabled or disabled
   *
   * @param attachThreads true if enabled or false otherwise
   */
  public void setAttachThreads(boolean attachThreads) {
    this.attachThreads = attachThreads;
  }

  /**
   * Returns if the automatic session tracking is enabled or not
   *
   * @return true if enabled or false otherwise
   */
  public boolean isEnableAutoSessionTracking() {
    return enableAutoSessionTracking;
  }

  /**
   * Enable or disable the automatic session tracking
   *
   * @param enableAutoSessionTracking true if enabled or false otherwise
   */
  public void setEnableAutoSessionTracking(final boolean enableAutoSessionTracking) {
    this.enableAutoSessionTracking = enableAutoSessionTracking;
  }

  /**
   * Gets the default server name to be used in Sentry events.
   *
   * @return the default server name or null if none set
   */
  public @Nullable String getServerName() {
    return serverName;
  }

  /**
   * Sets the default server name to be used in Sentry events.
   *
   * @param serverName the default server name or null if none should be used
   */
  public void setServerName(@Nullable String serverName) {
    this.serverName = serverName;
  }

  /**
   * Returns if SDK automatically resolves and attaches server name to events.
   *
   * @return true if enabled false if otherwise
   */
  public boolean isAttachServerName() {
    return attachServerName;
  }

  /**
   * Sets if SDK should automatically resolve and attache server name to events.
   *
   * @param attachServerName true if enabled false if otherwise
   */
  public void setAttachServerName(boolean attachServerName) {
    this.attachServerName = attachServerName;
  }

  /**
   * Returns the session tracking interval in millis
   *
   * @return the interval in millis
   */
  public long getSessionTrackingIntervalMillis() {
    return sessionTrackingIntervalMillis;
  }

  /**
   * Sets the session tracking interval in millis
   *
   * @param sessionTrackingIntervalMillis the interval in millis
   */
  public void setSessionTrackingIntervalMillis(long sessionTrackingIntervalMillis) {
    this.sessionTrackingIntervalMillis = sessionTrackingIntervalMillis;
  }

  /**
   * Returns the distinct Id
   *
   * @return the distinct Id
   */
  @ApiStatus.Internal
  public @Nullable String getDistinctId() {
    return distinctId;
  }

  /**
   * Sets the distinct Id
   *
   * @param distinctId the distinct Id
   */
  @ApiStatus.Internal
  public void setDistinctId(final @Nullable String distinctId) {
    this.distinctId = distinctId;
  }

  /**
   * Returns the flush timeout in millis
   *
   * @return the timeout in millis
   */
  public long getFlushTimeoutMillis() {
    return flushTimeoutMillis;
  }

  /**
   * Sets the flush timeout in millis
   *
   * @param flushTimeoutMillis the timeout in millis
   */
  public void setFlushTimeoutMillis(long flushTimeoutMillis) {
    this.flushTimeoutMillis = flushTimeoutMillis;
  }

  /**
   * Checks if the default UncaughtExceptionHandlerIntegration is enabled or not.
   *
   * @return true if enabled or false otherwise.
   */
  public boolean isEnableUncaughtExceptionHandler() {
    return enableUncaughtExceptionHandler;
  }

  /**
   * Enable or disable the default UncaughtExceptionHandlerIntegration.
   *
   * @param enableUncaughtExceptionHandler true if enabled or false otherwise.
   */
  public void setEnableUncaughtExceptionHandler(final boolean enableUncaughtExceptionHandler) {
    this.enableUncaughtExceptionHandler = enableUncaughtExceptionHandler;
  }

  /**
   * Checks if printing exceptions by UncaughtExceptionHandler is enabled or disabled.
   *
   * @return true if enabled or false otherwise.
   */
  public boolean isPrintUncaughtStackTrace() {
    return printUncaughtStackTrace;
  }

  /**
   * Enable or disable printing exceptions in UncaughtExceptionHandler
   *
   * @param printUncaughtStackTrace true if enabled or false otherwise.
   */
  public void setPrintUncaughtStackTrace(final boolean printUncaughtStackTrace) {
    this.printUncaughtStackTrace = printUncaughtStackTrace;
  }

  /**
   * Returns the SentryExecutorService
   *
   * @return the SentryExecutorService
   */
  @ApiStatus.Internal
  @NotNull
  public ISentryExecutorService getExecutorService() {
    return executorService;
  }

  /**
   * Sets the SentryExecutorService
   *
   * @param executorService the SentryExecutorService
   */
  @ApiStatus.Internal
  @TestOnly
  public void setExecutorService(final @NotNull ISentryExecutorService executorService) {
    if (executorService != null) {
      this.executorService = executorService;
    }
  }

  /**
   * Returns the connection timeout in milliseconds.
   *
   * @return the connectionTimeoutMillis
   */
  public int getConnectionTimeoutMillis() {
    return connectionTimeoutMillis;
  }

  /**
   * Sets the connection timeout in milliseconds.
   *
   * @param connectionTimeoutMillis the connectionTimeoutMillis
   */
  public void setConnectionTimeoutMillis(int connectionTimeoutMillis) {
    this.connectionTimeoutMillis = connectionTimeoutMillis;
  }

  /**
   * Returns the read timeout in milliseconds
   *
   * @return the readTimeoutMillis
   */
  public int getReadTimeoutMillis() {
    return readTimeoutMillis;
  }

  /**
   * Sets the read timeout in milliseconds
   *
   * @param readTimeoutMillis the readTimeoutMillis
   */
  public void setReadTimeoutMillis(int readTimeoutMillis) {
    this.readTimeoutMillis = readTimeoutMillis;
  }

  /**
   * Returns the EnvelopeCache interface
   *
   * @return the EnvelopeCache object
   */
  public @NotNull IEnvelopeCache getEnvelopeDiskCache() {
    return envelopeDiskCache;
  }

  /**
   * Sets the EnvelopeCache interface
   *
   * @param envelopeDiskCache the EnvelopeCache object
   */
  public void setEnvelopeDiskCache(final @Nullable IEnvelopeCache envelopeDiskCache) {
    this.envelopeDiskCache =
        envelopeDiskCache != null ? envelopeDiskCache : NoOpEnvelopeCache.getInstance();
  }

  /**
   * Returns the Max queue size
   *
   * @return the max queue size
   */
  public int getMaxQueueSize() {
    return maxQueueSize;
  }

  /**
   * Sets the max queue size if maxQueueSize is bigger than 0
   *
   * @param maxQueueSize max queue size
   */
  public void setMaxQueueSize(int maxQueueSize) {
    if (maxQueueSize > 0) {
      this.maxQueueSize = maxQueueSize;
    }
  }

  /**
   * Returns the SdkVersion object
   *
   * @return the SdkVersion object or null
   */
  public @Nullable SdkVersion getSdkVersion() {
    return sdkVersion;
  }

  /**
   * Returns SSLSocketFactory
   *
   * @return SSLSocketFactory object or null
   */
  public @Nullable SSLSocketFactory getSslSocketFactory() {
    return sslSocketFactory;
  }

  /**
   * Set custom SSLSocketFactory that is trusted to self-signed certificates
   *
   * @param sslSocketFactory SSLSocketFactory object
   */
  public void setSslSocketFactory(final @Nullable SSLSocketFactory sslSocketFactory) {
    this.sslSocketFactory = sslSocketFactory;
  }

  /**
   * Sets the SdkVersion object
   *
   * @param sdkVersion the SdkVersion object or null
   */
  @ApiStatus.Internal
  public void setSdkVersion(final @Nullable SdkVersion sdkVersion) {
    this.sdkVersion = sdkVersion;
  }

  public boolean isSendDefaultPii() {
    return sendDefaultPii;
  }

  public void setSendDefaultPii(boolean sendDefaultPii) {
    this.sendDefaultPii = sendDefaultPii;
  }

  /**
   * Adds a Scope observer
   *
   * @param observer the Observer
   */
  public void addScopeObserver(final @NotNull IScopeObserver observer) {
    observers.add(observer);
  }

  /**
   * Returns the list of Scope observers
   *
   * @return the Scope observer list
   */
  @NotNull
  public List<IScopeObserver> getScopeObservers() {
    return observers;
  }

  /**
   * Adds a SentryOptions observer
   *
   * @param observer the Observer
   */
  public void addOptionsObserver(final @NotNull IOptionsObserver observer) {
    optionsObservers.add(observer);
  }

  /**
   * Returns the list of SentryOptions observers
   *
   * @return the SentryOptions observer list
   */
  @NotNull
  public List<IOptionsObserver> getOptionsObservers() {
    return optionsObservers;
  }

  /**
   * Returns if loading properties from external sources is enabled.
   *
   * @return true if enabled or false otherwise
   */
  public boolean isEnableExternalConfiguration() {
    return enableExternalConfiguration;
  }

  /**
   * Enables loading options from external sources like sentry.properties file or environment
   * variables, system properties.
   *
   * @param enableExternalConfiguration true if enabled or false otherwise
   */
  public void setEnableExternalConfiguration(boolean enableExternalConfiguration) {
    this.enableExternalConfiguration = enableExternalConfiguration;
  }

  /**
   * Returns tags applied to all events and transactions.
   *
   * @return the tags map
   */
  public @NotNull Map<String, String> getTags() {
    return tags;
  }

  /**
   * Sets a tag that is applied to all events and transactions.
   *
   * @param key the key
   * @param value the value
   */
  public void setTag(final @NotNull String key, final @NotNull String value) {
    this.tags.put(key, value);
  }

  /**
   * Returns the maximum attachment size for each attachment in MiB.
   *
   * @return the maximum attachment size in MiB.
   */
  public long getMaxAttachmentSize() {
    return maxAttachmentSize;
  }

  /**
   * Sets the max attachment size for each attachment in bytes. Default is 20 MiB. Please also check
   * the maximum attachment size of Relay to make sure your attachments don't get discarded there:
   * https://docs.sentry.io/product/relay/options/
   *
   * @param maxAttachmentSize the max attachment size in bytes.
   */
  public void setMaxAttachmentSize(long maxAttachmentSize) {
    this.maxAttachmentSize = maxAttachmentSize;
  }

  /**
   * Returns if event deduplication is turned on.
   *
   * @return if event deduplication is turned on.
   */
  public boolean isEnableDeduplication() {
    return enableDeduplication;
  }

  /**
   * Enables or disables event deduplication.
   *
   * @param enableDeduplication true if enabled false otherwise
   */
  public void setEnableDeduplication(final boolean enableDeduplication) {
    this.enableDeduplication = enableDeduplication;
  }

  /**
   * Returns if tracing should be enabled. If tracing is disabled, starting transactions returns
   * {@link NoOpTransaction}.
   *
   * @return if tracing is enabled.
   */
  public boolean isTracingEnabled() {
    if (enableTracing != null) {
      return enableTracing;
    }

    return getTracesSampleRate() != null || getTracesSampler() != null;
  }

  /**
   * Returns the list of exception classes that once captured will not be sent to Sentry as {@link
   * SentryEvent}.
   *
   * @return the list of exception classes that once captured will not be sent to Sentry as {@link
   *     SentryEvent}.
   */
  public @NotNull Set<Class<? extends Throwable>> getIgnoredExceptionsForType() {
    return ignoredExceptionsForType;
  }

  /**
   * Adds exception type to the list of ignored exceptions.
   *
   * @param exceptionType - the exception type
   */
  public void addIgnoredExceptionForType(final @NotNull Class<? extends Throwable> exceptionType) {
    this.ignoredExceptionsForType.add(exceptionType);
  }

  /**
   * Checks if the type of exception given by parameter is ignored.
   *
   * @param throwable the throwable
   * @return if the type of exception is ignored
   */
  boolean containsIgnoredExceptionForType(final @NotNull Throwable throwable) {
    return this.ignoredExceptionsForType.contains(throwable.getClass());
  }

  /**
   * Returns the maximum number of spans that can be attached to single transaction.
   *
   * @return the maximum number of spans that can be attached to single transaction.
   */
  @ApiStatus.Experimental
  public int getMaxSpans() {
    return maxSpans;
  }

  /**
   * Sets the maximum number of spans that can be attached to single transaction.
   *
   * @param maxSpans maximum number of spans that can be attached to single transaction.
   */
  @ApiStatus.Experimental
  public void setMaxSpans(int maxSpans) {
    this.maxSpans = maxSpans;
  }

  /**
   * True if ShutdownHookIntegration is enabled, false otherwise.
   *
   * @return true if enabled or false otherwise.
   */
  public boolean isEnableShutdownHook() {
    return enableShutdownHook;
  }

  /**
   * Enables or disable ShutdownHookIntegration.
   *
   * @param enableShutdownHook true if enabled or false otherwise.
   */
  public void setEnableShutdownHook(boolean enableShutdownHook) {
    this.enableShutdownHook = enableShutdownHook;
  }

  /**
   * The max cache items for capping the number of events Default is 30
   *
   * @return the maxCacheItems
   */
  public int getMaxCacheItems() {
    return maxCacheItems;
  }

  /**
   * Sets the max cache items for capping the number of events
   *
   * @param maxCacheItems the maxCacheItems
   */
  public void setMaxCacheItems(int maxCacheItems) {
    this.maxCacheItems = maxCacheItems;
  }

  public @NotNull RequestSize getMaxRequestBodySize() {
    return maxRequestBodySize;
  }

  public void setMaxRequestBodySize(final @NotNull RequestSize maxRequestBodySize) {
    this.maxRequestBodySize = maxRequestBodySize;
  }

  /**
   * Returns whether the `baggage` header is attached to HTTP client integrations and the `trace`
   * header is attached to envelopes.
   *
   * <p>Note: this is an experimental API and will be removed without notice.
   *
   * @return true if enabled
   */
  @ApiStatus.Experimental
  public boolean isTraceSampling() {
    return traceSampling;
  }

  /**
   * Controls if the `baggage` header is attached HTTP client integrations and if the `trace` header
   * is attached to envelopes. Defaults to false.
   *
   * <p>Note: this is an experimental API and will be removed without notice.
   *
   * @deprecated please use {{@link SentryOptions#setTracePropagationTargets(List)}} instead
   * @param traceSampling - if trace sampling should be enabled
   */
  @Deprecated
  public void setTraceSampling(boolean traceSampling) {
    this.traceSampling = traceSampling;
  }

  /**
   * Returns the maximum trace file size for each envelope item in bytes.
   *
   * @return the maximum attachment size in bytes.
   */
  public long getMaxTraceFileSize() {
    return maxTraceFileSize;
  }

  /**
   * Sets the max trace file size for each envelope item in bytes. Default is 5 Mb.
   *
   * @param maxTraceFileSize the max trace file size in bytes.
   */
  public void setMaxTraceFileSize(long maxTraceFileSize) {
    this.maxTraceFileSize = maxTraceFileSize;
  }

  /**
   * Returns the listener interface to perform operations when a transaction is started or ended.
   *
   * @return the listener interface to perform operations when a transaction is started or ended.
   */
  public @NotNull ITransactionProfiler getTransactionProfiler() {
    return transactionProfiler;
  }

  /**
   * Sets the listener interface to perform operations when a transaction is started or ended. It
   * only has effect if no profiler was already set.
   *
   * @param transactionProfiler - the listener for operations when a transaction is started or ended
   */
  public void setTransactionProfiler(final @Nullable ITransactionProfiler transactionProfiler) {
    // We allow to set the profiler only if it was not set before, and we don't allow to unset it.
    if (this.transactionProfiler == NoOpTransactionProfiler.getInstance()
        && transactionProfiler != null) {
      this.transactionProfiler = transactionProfiler;
    }
  }

  /**
   * Returns if profiling is enabled for transactions.
   *
   * @return if profiling is enabled for transactions.
   */
  public boolean isProfilingEnabled() {
    return (getProfilesSampleRate() != null && getProfilesSampleRate() > 0)
        || getProfilesSampler() != null;
  }

  /**
   * Sets whether profiling is enabled for transactions.
   *
   * @deprecated use {{@link SentryOptions#setProfilesSampleRate(Double)} }
   * @param profilingEnabled - whether profiling is enabled for transactions
   */
  @Deprecated
  public void setProfilingEnabled(boolean profilingEnabled) {
    if (getProfilesSampleRate() == null) {
      setProfilesSampleRate(profilingEnabled ? 1.0 : null);
    }
  }

  /**
   * Returns the callback used to determine if a profile is sampled.
   *
   * @return the callback
   */
  public @Nullable ProfilesSamplerCallback getProfilesSampler() {
    return profilesSampler;
  }

  /**
   * Sets the callback used to determine if a profile is sampled.
   *
   * @param profilesSampler the callback
   */
  public void setProfilesSampler(final @Nullable ProfilesSamplerCallback profilesSampler) {
    this.profilesSampler = profilesSampler;
  }

  /**
   * Returns the profiles sample rate. Default is null (disabled).
   *
   * @return the sample rate
   */
  public @Nullable Double getProfilesSampleRate() {
    return profilesSampleRate;
  }

  /**
   * Sets the profilesSampleRate. Can be anything between 0.0 and 1.0 or null (default), to disable
   * it. It's dependent on the {{@link SentryOptions#setTracesSampleRate(Double)} } If a transaction
   * is sampled, then a profile could be sampled with a probability given by profilesSampleRate.
   *
   * @param profilesSampleRate the sample rate
   */
  public void setProfilesSampleRate(final @Nullable Double profilesSampleRate) {
    if (!SampleRateUtils.isValidProfilesSampleRate(profilesSampleRate)) {
      throw new IllegalArgumentException(
          "The value "
              + profilesSampleRate
              + " is not valid. Use null to disable or values between 0.0 and 1.0.");
    }
    this.profilesSampleRate = profilesSampleRate;
  }

  /**
   * Returns the profiling traces dir. path if set
   *
   * @return the profiling traces dir. path or null if not set
   */
  public @Nullable String getProfilingTracesDirPath() {
    final String cacheDirPath = getCacheDirPath();
    if (cacheDirPath == null) {
      return null;
    }
    return new File(cacheDirPath, "profiling_traces").getAbsolutePath();
  }

  /**
   * Returns a list of origins to which `sentry-trace` header should be sent in HTTP integrations.
   *
   * @deprecated use {{@link SentryOptions#getTracePropagationTargets()} }
   * @return the list of origins
   */
  @Deprecated
  @SuppressWarnings("InlineMeSuggester")
  public @NotNull List<String> getTracingOrigins() {
    return getTracePropagationTargets();
  }

  /**
   * Adds an origin to which `sentry-trace` header should be sent in HTTP integrations.
   *
   * @deprecated use {{@link SentryOptions#setTracePropagationTargets(List)}}
   * @param tracingOrigin - the tracing origin
   */
  @Deprecated
  @SuppressWarnings("InlineMeSuggester")
  public void addTracingOrigin(final @NotNull String tracingOrigin) {
    if (tracePropagationTargets == null) {
      tracePropagationTargets = new CopyOnWriteArrayList<>();
    }
    if (!tracingOrigin.isEmpty()) {
      tracePropagationTargets.add(tracingOrigin);
    }
  }

  @Deprecated
  @SuppressWarnings("InlineMeSuggester")
  @ApiStatus.Internal
  public void setTracingOrigins(final @Nullable List<String> tracingOrigins) {
    setTracePropagationTargets(tracingOrigins);
  }

  /**
   * Returns a list of origins to which `sentry-trace` header should be sent in HTTP integrations.
   *
   * @return the list of targets
   */
  public @NotNull List<String> getTracePropagationTargets() {
    if (tracePropagationTargets == null) {
      return defaultTracePropagationTargets;
    }
    return tracePropagationTargets;
  }

  @ApiStatus.Internal
  public void setTracePropagationTargets(final @Nullable List<String> tracePropagationTargets) {
    if (tracePropagationTargets == null) {
      this.tracePropagationTargets = null;
    } else {
      @NotNull final List<String> filteredTracePropagationTargets = new ArrayList<>();
      for (String target : tracePropagationTargets) {
        if (!target.isEmpty()) {
          filteredTracePropagationTargets.add(target);
        }
      }

      this.tracePropagationTargets = filteredTracePropagationTargets;
    }
  }

  /**
   * Returns a Proguard UUID.
   *
   * @return the Proguard UUIDs.
   */
  public @Nullable String getProguardUuid() {
    return proguardUuid;
  }

  /**
   * Sets a Proguard UUID.
   *
   * @param proguardUuid - the Proguard UUID
   */
  public void setProguardUuid(final @Nullable String proguardUuid) {
    this.proguardUuid = proguardUuid;
  }

  /**
   * Adds a bundle ID (also known as debugId) representing a source bundle that contains sources for
   * this application. These sources will be used to source code for frames of an exceptions stack
   * trace.
   *
   * @param bundleId Bundle ID generated by sentry-cli or the sentry-android-gradle-plugin
   */
  public void addBundleId(final @Nullable String bundleId) {
    if (bundleId != null) {
      final @NotNull String trimmedBundleId = bundleId.trim();
      if (!trimmedBundleId.isEmpty()) {
        this.bundleIds.add(trimmedBundleId);
      }
    }
  }

  /**
   * Returns all configured bundle IDs referencing source code bundles.
   *
   * @return list of bundle IDs
   */
  public @NotNull Set<String> getBundleIds() {
    return bundleIds;
  }

  /**
   * Returns Context tags names applied to Sentry events as Sentry tags.
   *
   * @return context tags
   */
  public @NotNull List<String> getContextTags() {
    return contextTags;
  }

  /**
   * Adds context tag name that is applied to Sentry events as Sentry tag.
   *
   * @param contextTag - the context tag
   */
  public void addContextTag(final @NotNull String contextTag) {
    this.contextTags.add(contextTag);
  }

  /**
   * Returns the idle timeout.
   *
   * @return the idle timeout in millis or null.
   */
  public @Nullable Long getIdleTimeout() {
    return idleTimeout;
  }

  /**
   * Sets the idle timeout.
   *
   * @param idleTimeout the idle timeout in millis or null.
   */
  public void setIdleTimeout(final @Nullable Long idleTimeout) {
    this.idleTimeout = idleTimeout;
  }

  /**
   * Returns whether sending of client reports has been enabled.
   *
   * @return true if enabled; false if disabled
   */
  public boolean isSendClientReports() {
    return sendClientReports;
  }

  /**
   * Enables / disables sending of client reports.
   *
   * @param sendClientReports true enables client reports; false disables them
   */
  public void setSendClientReports(boolean sendClientReports) {
    this.sendClientReports = sendClientReports;

    if (sendClientReports) {
      clientReportRecorder = new ClientReportRecorder(this);
    } else {
      clientReportRecorder = new NoOpClientReportRecorder();
    }
  }

  public boolean isEnableUserInteractionTracing() {
    return enableUserInteractionTracing;
  }

  public void setEnableUserInteractionTracing(boolean enableUserInteractionTracing) {
    this.enableUserInteractionTracing = enableUserInteractionTracing;
  }

  public boolean isEnableUserInteractionBreadcrumbs() {
    return enableUserInteractionBreadcrumbs;
  }

  public void setEnableUserInteractionBreadcrumbs(boolean enableUserInteractionBreadcrumbs) {
    this.enableUserInteractionBreadcrumbs = enableUserInteractionBreadcrumbs;
  }

  /**
   * Sets the instrumenter used for performance instrumentation.
   *
   * <p>If you set this to something other than {@link Instrumenter#SENTRY} Sentry will not create
   * any transactions automatically nor will it create transactions if you call
   * startTransaction(...), nor will it create child spans if you call startChild(...)
   *
   * @param instrumenter - the instrumenter to use
   */
  public void setInstrumenter(final @NotNull Instrumenter instrumenter) {
    this.instrumenter = instrumenter;
  }

  /**
   * Returns the instrumenter used for performance instrumentation
   *
   * @return the configured instrumenter
   */
  public @NotNull Instrumenter getInstrumenter() {
    return instrumenter;
  }

  /**
   * Returns a ClientReportRecorder or a NoOp if sending of client reports has been disabled.
   *
   * @return a client report recorder or NoOp
   */
  @ApiStatus.Internal
  public @NotNull IClientReportRecorder getClientReportRecorder() {
    return clientReportRecorder;
  }

  /**
   * Returns a ModulesLoader to load external modules (dependencies/packages) of the program.
   *
   * @return a modules loader or no-op
   */
  @ApiStatus.Internal
  public @NotNull IModulesLoader getModulesLoader() {
    return modulesLoader;
  }

  @ApiStatus.Internal
  public void setModulesLoader(final @Nullable IModulesLoader modulesLoader) {
    this.modulesLoader = modulesLoader != null ? modulesLoader : NoOpModulesLoader.getInstance();
  }

  /**
   * Returns a DebugMetaLoader to load sentry-debug-meta.properties containing ProGuard UUID, source
   * bundle IDs etc.
   *
   * @return a loader or no-op
   */
  @ApiStatus.Internal
  public @NotNull IDebugMetaLoader getDebugMetaLoader() {
    return debugMetaLoader;
  }

  @ApiStatus.Internal
  public void setDebugMetaLoader(final @Nullable IDebugMetaLoader debugMetaLoader) {
    this.debugMetaLoader =
        debugMetaLoader != null ? debugMetaLoader : NoOpDebugMetaLoader.getInstance();
  }

  /**
   * Returns a list of all {@link GestureTargetLocator} instances used to determine which {@link
   * io.sentry.internal.gestures.UiElement} was part of an user interaction.
   *
   * @return a list of {@link GestureTargetLocator}
   */
  public List<GestureTargetLocator> getGestureTargetLocators() {
    return gestureTargetLocators;
  }

  /**
   * Sets the list of {@link GestureTargetLocator} being used to determine relevant {@link
   * io.sentry.internal.gestures.UiElement} for user interactions.
   *
   * @param locators a list of {@link GestureTargetLocator}
   */
  public void setGestureTargetLocators(@NotNull final List<GestureTargetLocator> locators) {
    gestureTargetLocators.clear();
    gestureTargetLocators.addAll(locators);
  }

  /**
   * Returns a list of all {@link ViewHierarchyExporter} instances used to export view hierarchy
   * information.
   *
   * @return a list of {@link ViewHierarchyExporter}
   */
  @NotNull
  public final List<ViewHierarchyExporter> getViewHierarchyExporters() {
    return viewHierarchyExporters;
  }

  /**
   * Sets the list of {@link ViewHierarchyExporter} being used to export the view hierarchy.
   *
   * @param exporters a list of {@link ViewHierarchyExporter}
   */
  public void setViewHierarchyExporters(@NotNull final List<ViewHierarchyExporter> exporters) {
    viewHierarchyExporters.clear();
    viewHierarchyExporters.addAll(exporters);
  }

  public @NotNull IMainThreadChecker getMainThreadChecker() {
    return mainThreadChecker;
  }

  public void setMainThreadChecker(final @NotNull IMainThreadChecker mainThreadChecker) {
    this.mainThreadChecker = mainThreadChecker;
  }

  /**
   * Gets the performance collector used to collect performance stats while transactions run.
   *
   * @return the performance collector.
   */
  @ApiStatus.Internal
  public @NotNull TransactionPerformanceCollector getTransactionPerformanceCollector() {
    return transactionPerformanceCollector;
  }

  /**
   * Sets the performance collector used to collect performance stats while transactions run.
   *
   * @param transactionPerformanceCollector the performance collector.
   */
  @ApiStatus.Internal
  public void setTransactionPerformanceCollector(
      final @NotNull TransactionPerformanceCollector transactionPerformanceCollector) {
    this.transactionPerformanceCollector = transactionPerformanceCollector;
  }

  /**
   * Gets if the time-to-full-display spans is tracked in navigation transactions.
   *
   * @return if the time-to-full-display is tracked.
   */
  public boolean isEnableTimeToFullDisplayTracing() {
    return enableTimeToFullDisplayTracing;
  }

  /**
   * Sets if the time-to-full-display spans should be tracked in navigation transactions.
   *
   * @param enableTimeToFullDisplayTracing if the time-to-full-display spans should be tracked.
   */
  public void setEnableTimeToFullDisplayTracing(final boolean enableTimeToFullDisplayTracing) {
    this.enableTimeToFullDisplayTracing = enableTimeToFullDisplayTracing;
  }

  /**
   * Gets the reporter to call when a screen is fully loaded, used for time-to-full-display spans.
   *
   * @return The reporter to call when a screen is fully loaded.
   */
  @ApiStatus.Internal
  public @NotNull FullyDisplayedReporter getFullyDisplayedReporter() {
    return fullyDisplayedReporter;
  }

  /**
   * Whether OPTIONS requests should be traced.
   *
   * @return true if OPTIONS requests should be traced
   */
  public boolean isTraceOptionsRequests() {
    return traceOptionsRequests;
  }

  /**
   * Whether OPTIONS requests should be traced.
   *
   * @param traceOptionsRequests true if OPTIONS requests should be traced
   */
  public void setTraceOptionsRequests(boolean traceOptionsRequests) {
    this.traceOptionsRequests = traceOptionsRequests;
  }

  /**
   * Whether Sentry is enabled.
   *
   * @return true if Sentry should be enabled
   */
  public boolean isEnabled() {
    return enabled;
  }

  /**
   * Whether Sentry should be enabled.
   *
   * @param enabled true if Sentry should be enabled
   */
  public void setEnabled(boolean enabled) {
    this.enabled = enabled;
  }

  /**
   * Whether to format serialized data, e.g. events logged to console in debug mode
   *
   * @return true if data should be pretty printed
   */
  public boolean isEnablePrettySerializationOutput() {
    return enablePrettySerializationOutput;
  }

  /**
   * Whether to send modules containing information about versions.
   *
   * @return true if modules should be sent.
   */
  public boolean isSendModules() {
    return sendModules;
  }

  /**
   * Whether to format serialized data, e.g. events logged to console in debug mode
   *
   * @param enablePrettySerializationOutput true if output should be pretty printed
   */
  public void setEnablePrettySerializationOutput(boolean enablePrettySerializationOutput) {
    this.enablePrettySerializationOutput = enablePrettySerializationOutput;
  }

  /**
   * Whether to profile app launches, depending on profilesSampler or profilesSampleRate. Depends on
   * {@link SentryOptions#isProfilingEnabled()}
   *
   * @return true if app launches should be profiled.
   */
  public boolean isEnableAppStartProfiling() {
    return isProfilingEnabled() && enableAppStartProfiling;
  }

  /**
   * Whether to profile app launches, depending on profilesSampler or profilesSampleRate.
   *
   * @param enableAppStartProfiling true if app launches should be profiled.
   */
  public void setEnableAppStartProfiling(boolean enableAppStartProfiling) {
    this.enableAppStartProfiling = enableAppStartProfiling;
  }

  /**
   * Whether to send modules containing information about versions.
   *
   * @param sendModules true if modules should be sent.
   */
  public void setSendModules(boolean sendModules) {
    this.sendModules = sendModules;
  }

  @ApiStatus.Experimental
  public void setIgnoredCheckIns(final @Nullable List<String> ignoredCheckIns) {
    if (ignoredCheckIns == null) {
      this.ignoredCheckIns = null;
    } else {
      @NotNull final List<String> filteredIgnoredCheckIns = new ArrayList<>();
      for (String slug : ignoredCheckIns) {
        if (!slug.isEmpty()) {
          filteredIgnoredCheckIns.add(slug);
        }
      }

      this.ignoredCheckIns = filteredIgnoredCheckIns;
    }
  }

  @ApiStatus.Experimental
  public @Nullable List<String> getIgnoredCheckIns() {
    return ignoredCheckIns;
  }

  /** Returns the current {@link SentryDateProvider} that is used to retrieve the current date. */
  @ApiStatus.Internal
  public @NotNull SentryDateProvider getDateProvider() {
    return dateProvider;
  }

  /**
   * Sets the {@link SentryDateProvider} which is used to retrieve the current date.
   *
   * <p>Different providers offer different precision. By default Sentry tries to offer the highest
   * precision available for the system.
   */
  @ApiStatus.Internal
  public void setDateProvider(final @NotNull SentryDateProvider dateProvider) {
    this.dateProvider = dateProvider;
  }

  /**
   * Adds a ICollector.
   *
   * @param collector the ICollector.
   */
  @ApiStatus.Internal
  public void addPerformanceCollector(final @NotNull IPerformanceCollector collector) {
    performanceCollectors.add(collector);
  }

  /**
   * Returns the list of ICollectors.
   *
   * @return the IPerformanceCollector list.
   */
  @ApiStatus.Internal
  public @NotNull List<IPerformanceCollector> getPerformanceCollectors() {
    return performanceCollectors;
  }

  @NotNull
  public IConnectionStatusProvider getConnectionStatusProvider() {
    return connectionStatusProvider;
  }

  public void setConnectionStatusProvider(
      final @NotNull IConnectionStatusProvider connectionStatusProvider) {
    this.connectionStatusProvider = connectionStatusProvider;
  }

  @ApiStatus.Internal
  @NotNull
  public IBackpressureMonitor getBackpressureMonitor() {
    return backpressureMonitor;
  }

  @ApiStatus.Internal
  public void setBackpressureMonitor(final @NotNull IBackpressureMonitor backpressureMonitor) {
    this.backpressureMonitor = backpressureMonitor;
  }

  @ApiStatus.Experimental
  public void setEnableBackpressureHandling(final boolean enableBackpressureHandling) {
    this.enableBackpressureHandling = enableBackpressureHandling;
  }

  /**
   * Returns the rate the profiler will sample rates at. 100 hz means 100 traces in 1 second.
   *
   * @return Rate the profiler will sample rates at.
   */
  @ApiStatus.Internal
  public int getProfilingTracesHz() {
    return profilingTracesHz;
  }

  /** Sets the rate the profiler will sample rates at. 100 hz means 100 traces in 1 second. */
  @ApiStatus.Internal
  public void setProfilingTracesHz(final int profilingTracesHz) {
    this.profilingTracesHz = profilingTracesHz;
  }

  @ApiStatus.Experimental
  public boolean isEnableBackpressureHandling() {
    return enableBackpressureHandling;
  }

  @ApiStatus.Internal
  public long getSessionFlushTimeoutMillis() {
    return sessionFlushTimeoutMillis;
  }

  @ApiStatus.Internal
  public void setSessionFlushTimeoutMillis(final long sessionFlushTimeoutMillis) {
    this.sessionFlushTimeoutMillis = sessionFlushTimeoutMillis;
  }

<<<<<<< HEAD
  @NotNull
  public ExperimentalOptions getExperimental() {
    return experimental;
  }

  public @NotNull ReplayController getReplayController() {
    return replayController;
  }

  public void setReplayController(final @Nullable ReplayController replayController) {
    this.replayController =
        replayController != null ? replayController : NoOpReplayController.getInstance();
=======
  @ApiStatus.Internal
  @Nullable
  public BeforeEnvelopeCallback getBeforeEnvelopeCallback() {
    return beforeEnvelopeCallback;
  }

  @ApiStatus.Internal
  public void setBeforeEnvelopeCallback(
      @Nullable final BeforeEnvelopeCallback beforeEnvelopeCallback) {
    this.beforeEnvelopeCallback = beforeEnvelopeCallback;
  }

  @ApiStatus.Experimental
  @Nullable
  public String getSpotlightConnectionUrl() {
    return spotlightConnectionUrl;
  }

  @ApiStatus.Experimental
  public void setSpotlightConnectionUrl(final @Nullable String spotlightConnectionUrl) {
    this.spotlightConnectionUrl = spotlightConnectionUrl;
  }

  @ApiStatus.Experimental
  public boolean isEnableSpotlight() {
    return enableSpotlight;
  }

  @ApiStatus.Experimental
  public void setEnableSpotlight(final boolean enableSpotlight) {
    this.enableSpotlight = enableSpotlight;
  }

  public boolean isEnableScopePersistence() {
    return enableScopePersistence;
  }

  public void setEnableScopePersistence(final boolean enableScopePersistence) {
    this.enableScopePersistence = enableScopePersistence;
  }

  @ApiStatus.Experimental
  public boolean isEnableMetrics() {
    return enableMetrics;
  }

  @ApiStatus.Experimental
  public void setEnableMetrics(boolean enableMetrics) {
    this.enableMetrics = enableMetrics;
  }

  @ApiStatus.Experimental
  public boolean isEnableSpanLocalMetricAggregation() {
    return isEnableMetrics() && enableSpanLocalMetricAggregation;
  }

  @ApiStatus.Experimental
  public void setEnableSpanLocalMetricAggregation(final boolean enableSpanLocalMetricAggregation) {
    this.enableSpanLocalMetricAggregation = enableSpanLocalMetricAggregation;
  }

  @ApiStatus.Experimental
  public boolean isEnableDefaultTagsForMetrics() {
    return isEnableMetrics() && enableDefaultTagsForMetrics;
  }

  @ApiStatus.Experimental
  public void setEnableDefaultTagsForMetrics(final boolean enableDefaultTagsForMetrics) {
    this.enableDefaultTagsForMetrics = enableDefaultTagsForMetrics;
  }

  @ApiStatus.Experimental
  @Nullable
  public BeforeEmitMetricCallback getBeforeEmitMetricCallback() {
    return beforeEmitMetricCallback;
  }

  @ApiStatus.Experimental
  public void setBeforeEmitMetricCallback(
      final @Nullable BeforeEmitMetricCallback beforeEmitMetricCallback) {
    this.beforeEmitMetricCallback = beforeEmitMetricCallback;
  }

  public @Nullable Cron getCron() {
    return cron;
  }

  @ApiStatus.Experimental
  public void setCron(@Nullable Cron cron) {
    this.cron = cron;
>>>>>>> 0d65ef77
  }

  /** The BeforeSend callback */
  public interface BeforeSendCallback {

    /**
     * Mutates or drop an event before being sent
     *
     * @param event the event
     * @param hint the hints
     * @return the original event or the mutated event or null if event was dropped
     */
    @Nullable
    SentryEvent execute(@NotNull SentryEvent event, @NotNull Hint hint);
  }

  /** The BeforeSendTransaction callback */
  public interface BeforeSendTransactionCallback {

    /**
     * Mutates or drop a transaction before being sent
     *
     * @param transaction the transaction
     * @param hint the hints
     * @return the original transaction or the mutated transaction or null if transaction was
     *     dropped
     */
    @Nullable
    SentryTransaction execute(@NotNull SentryTransaction transaction, @NotNull Hint hint);
  }

  /** The BeforeBreadcrumb callback */
  public interface BeforeBreadcrumbCallback {

    /**
     * Mutates or drop a callback before being added
     *
     * @param breadcrumb the breadcrumb
     * @param hint the hints, usually the source of the breadcrumb
     * @return the original breadcrumb or the mutated breadcrumb of null if breadcrumb was dropped
     */
    @Nullable
    Breadcrumb execute(@NotNull Breadcrumb breadcrumb, @NotNull Hint hint);
  }

  /** The traces sampler callback. */
  public interface TracesSamplerCallback {

    /**
     * Calculates the sampling value used to determine if transaction is going to be sent to Sentry
     * backend.
     *
     * @param samplingContext the sampling context
     * @return sampling value or {@code null} if decision has not been taken
     */
    @Nullable
    Double sample(@NotNull SamplingContext samplingContext);
  }

  /** The profiles sampler callback. */
  public interface ProfilesSamplerCallback {

    /**
     * Calculates the sampling value used to determine if a profile is going to be sent to Sentry
     * backend.
     *
     * @param samplingContext the sampling context
     * @return sampling value or {@code null} if decision has not been taken
     */
    @Nullable
    Double sample(@NotNull SamplingContext samplingContext);
  }

  /** The BeforeEnvelope callback */
  @ApiStatus.Internal
  public interface BeforeEnvelopeCallback {

    /**
     * A callback which gets called right before an envelope is about to be sent
     *
     * @param envelope the envelope
     * @param hint the hints
     */
    void execute(@NotNull SentryEnvelope envelope, @Nullable Hint hint);
  }

  /** The BeforeEmitMetric callback */
  @ApiStatus.Experimental
  public interface BeforeEmitMetricCallback {

    /**
     * A callback which gets called right before a metric is about to be emitted.
     *
     * @param key the metric key
     * @param tags the metric tags
     * @return true if the metric should be emitted, false otherwise
     */
    boolean execute(@NotNull String key, @Nullable Map<String, String> tags);
  }

  /**
   * Creates SentryOptions instance without initializing any of the internal parts.
   *
   * <p>Used by {@link NoOpHub}.
   *
   * @return SentryOptions
   */
  @ApiStatus.Internal
  public static @NotNull SentryOptions empty() {
    return new SentryOptions(true);
  }

  /** SentryOptions ctor It adds and set default things */
  public SentryOptions() {
    this(false);
  }

  /**
   * Creates SentryOptions instance without initializing any of the internal parts.
   *
   * @param empty if options should be empty.
   */
  private SentryOptions(final boolean empty) {
    if (!empty) {
      // SentryExecutorService should be initialized before any
      // SendCachedEventFireAndForgetIntegration
      executorService = new SentryExecutorService();

      // UncaughtExceptionHandlerIntegration should be inited before any other Integration.
      // if there's an error on the setup, we are able to capture it
      integrations.add(new UncaughtExceptionHandlerIntegration());

      integrations.add(new ShutdownHookIntegration());
      integrations.add(new SpotlightIntegration());

      eventProcessors.add(new MainEventProcessor(this));
      eventProcessors.add(new DuplicateEventDetectionEventProcessor(this));

      if (Platform.isJvm()) {
        eventProcessors.add(new SentryRuntimeEventProcessor());
      }

      setSentryClientName(BuildConfig.SENTRY_JAVA_SDK_NAME + "/" + BuildConfig.VERSION_NAME);
      setSdkVersion(createSdkVersion());
      addPackageInfo();
    }
  }

  /**
   * Merges with another {@link SentryOptions} object. Used when loading additional options from
   * external locations.
   *
   * @param options options loaded from external locations
   */
  public void merge(final @NotNull ExternalOptions options) {
    if (options.getDsn() != null) {
      setDsn(options.getDsn());
    }
    if (options.getEnvironment() != null) {
      setEnvironment(options.getEnvironment());
    }
    if (options.getRelease() != null) {
      setRelease(options.getRelease());
    }
    if (options.getDist() != null) {
      setDist(options.getDist());
    }
    if (options.getServerName() != null) {
      setServerName(options.getServerName());
    }
    if (options.getProxy() != null) {
      setProxy(options.getProxy());
    }
    if (options.getEnableUncaughtExceptionHandler() != null) {
      setEnableUncaughtExceptionHandler(options.getEnableUncaughtExceptionHandler());
    }
    if (options.getPrintUncaughtStackTrace() != null) {
      setPrintUncaughtStackTrace(options.getPrintUncaughtStackTrace());
    }
    if (options.getEnableTracing() != null) {
      setEnableTracing(options.getEnableTracing());
    }
    if (options.getTracesSampleRate() != null) {
      setTracesSampleRate(options.getTracesSampleRate());
    }
    if (options.getProfilesSampleRate() != null) {
      setProfilesSampleRate(options.getProfilesSampleRate());
    }
    if (options.getDebug() != null) {
      setDebug(options.getDebug());
    }
    if (options.getEnableDeduplication() != null) {
      setEnableDeduplication(options.getEnableDeduplication());
    }
    if (options.getSendClientReports() != null) {
      setSendClientReports(options.getSendClientReports());
    }
    final Map<String, String> tags = new HashMap<>(options.getTags());
    for (final Map.Entry<String, String> tag : tags.entrySet()) {
      this.tags.put(tag.getKey(), tag.getValue());
    }
    final List<String> inAppIncludes = new ArrayList<>(options.getInAppIncludes());
    for (final String inAppInclude : inAppIncludes) {
      addInAppInclude(inAppInclude);
    }
    final List<String> inAppExcludes = new ArrayList<>(options.getInAppExcludes());
    for (final String inAppExclude : inAppExcludes) {
      addInAppExclude(inAppExclude);
    }
    for (final Class<? extends Throwable> exceptionType :
        new HashSet<>(options.getIgnoredExceptionsForType())) {
      addIgnoredExceptionForType(exceptionType);
    }
    if (options.getTracePropagationTargets() != null) {
      final List<String> tracePropagationTargets =
          new ArrayList<>(options.getTracePropagationTargets());
      setTracePropagationTargets(tracePropagationTargets);
    }
    final List<String> contextTags = new ArrayList<>(options.getContextTags());
    for (final String contextTag : contextTags) {
      addContextTag(contextTag);
    }
    if (options.getProguardUuid() != null) {
      setProguardUuid(options.getProguardUuid());
    }
    if (options.getIdleTimeout() != null) {
      setIdleTimeout(options.getIdleTimeout());
    }
    for (String bundleId : options.getBundleIds()) {
      addBundleId(bundleId);
    }

    if (options.isEnabled() != null) {
      setEnabled(options.isEnabled());
    }
    if (options.isEnablePrettySerializationOutput() != null) {
      setEnablePrettySerializationOutput(options.isEnablePrettySerializationOutput());
    }

    if (options.isSendModules() != null) {
      setSendModules(options.isSendModules());
    }
    if (options.getIgnoredCheckIns() != null) {
      final List<String> ignoredCheckIns = new ArrayList<>(options.getIgnoredCheckIns());
      setIgnoredCheckIns(ignoredCheckIns);
    }
    if (options.isEnableBackpressureHandling() != null) {
      setEnableBackpressureHandling(options.isEnableBackpressureHandling());
    }

    if (options.getCron() != null) {
      if (getCron() == null) {
        setCron(options.getCron());
      } else {
        if (options.getCron().getDefaultCheckinMargin() != null) {
          getCron().setDefaultCheckinMargin(options.getCron().getDefaultCheckinMargin());
        }
        if (options.getCron().getDefaultMaxRuntime() != null) {
          getCron().setDefaultMaxRuntime(options.getCron().getDefaultMaxRuntime());
        }
        if (options.getCron().getDefaultTimezone() != null) {
          getCron().setDefaultTimezone(options.getCron().getDefaultTimezone());
        }
        if (options.getCron().getDefaultFailureIssueThreshold() != null) {
          getCron()
              .setDefaultFailureIssueThreshold(options.getCron().getDefaultFailureIssueThreshold());
        }
        if (options.getCron().getDefaultRecoveryThreshold() != null) {
          getCron().setDefaultRecoveryThreshold(options.getCron().getDefaultRecoveryThreshold());
        }
      }
    }
  }

  private @NotNull SdkVersion createSdkVersion() {
    final String version = BuildConfig.VERSION_NAME;
    final SdkVersion sdkVersion = new SdkVersion(BuildConfig.SENTRY_JAVA_SDK_NAME, version);

    sdkVersion.setVersion(version);

    return sdkVersion;
  }

  private void addPackageInfo() {
    SentryIntegrationPackageStorage.getInstance()
        .addPackage("maven:io.sentry:sentry", BuildConfig.VERSION_NAME);
  }

  public static final class Proxy {
    private @Nullable String host;
    private @Nullable String port;
    private @Nullable String user;
    private @Nullable String pass;
    private @Nullable java.net.Proxy.Type type;

    public Proxy() {
      this(null, null, null, null, null);
    }

    public Proxy(@Nullable String host, @Nullable String port) {
      this(host, port, null, null, null);
    }

    public Proxy(@Nullable String host, @Nullable String port, @Nullable java.net.Proxy.Type type) {
      this(host, port, type, null, null);
    }

    public Proxy(
        final @Nullable String host,
        final @Nullable String port,
        final @Nullable String user,
        final @Nullable String pass) {
      this(host, port, null, user, pass);
    }

    public Proxy(
        final @Nullable String host,
        final @Nullable String port,
        final @Nullable java.net.Proxy.Type type,
        final @Nullable String user,
        final @Nullable String pass) {
      this.host = host;
      this.port = port;
      this.type = type;
      this.user = user;
      this.pass = pass;
    }

    public @Nullable String getHost() {
      return host;
    }

    public void setHost(final @Nullable String host) {
      this.host = host;
    }

    public @Nullable String getPort() {
      return port;
    }

    public void setPort(final @Nullable String port) {
      this.port = port;
    }

    public @Nullable String getUser() {
      return user;
    }

    public void setUser(final @Nullable String user) {
      this.user = user;
    }

    public @Nullable String getPass() {
      return pass;
    }

    public void setPass(final @Nullable String pass) {
      this.pass = pass;
    }

    public @Nullable java.net.Proxy.Type getType() {
      return type;
    }

    public void setType(final @Nullable java.net.Proxy.Type type) {
      this.type = type;
    }
  }

  public static final class Cron {
    private @Nullable Long defaultCheckinMargin;
    private @Nullable Long defaultMaxRuntime;
    private @Nullable String defaultTimezone;
    private @Nullable Long defaultFailureIssueThreshold;
    private @Nullable Long defaultRecoveryThreshold;

    public @Nullable Long getDefaultCheckinMargin() {
      return defaultCheckinMargin;
    }

    public void setDefaultCheckinMargin(@Nullable Long defaultCheckinMargin) {
      this.defaultCheckinMargin = defaultCheckinMargin;
    }

    public @Nullable Long getDefaultMaxRuntime() {
      return defaultMaxRuntime;
    }

    public void setDefaultMaxRuntime(@Nullable Long defaultMaxRuntime) {
      this.defaultMaxRuntime = defaultMaxRuntime;
    }

    public @Nullable String getDefaultTimezone() {
      return defaultTimezone;
    }

    public void setDefaultTimezone(@Nullable String defaultTimezone) {
      this.defaultTimezone = defaultTimezone;
    }

    public @Nullable Long getDefaultFailureIssueThreshold() {
      return defaultFailureIssueThreshold;
    }

    public void setDefaultFailureIssueThreshold(@Nullable Long defaultFailureIssueThreshold) {
      this.defaultFailureIssueThreshold = defaultFailureIssueThreshold;
    }

    public @Nullable Long getDefaultRecoveryThreshold() {
      return defaultRecoveryThreshold;
    }

    public void setDefaultRecoveryThreshold(@Nullable Long defaultRecoveryThreshold) {
      this.defaultRecoveryThreshold = defaultRecoveryThreshold;
    }
  }

  public enum RequestSize {
    NONE,
    SMALL,
    MEDIUM,
    ALWAYS,
  }
}<|MERGE_RESOLUTION|>--- conflicted
+++ resolved
@@ -477,13 +477,11 @@
    */
   private int profilingTracesHz = 101;
 
-<<<<<<< HEAD
+  @ApiStatus.Experimental private @Nullable Cron cron = null;
+
   private final @NotNull ExperimentalOptions experimental = new ExperimentalOptions();
 
   private @NotNull ReplayController replayController = NoOpReplayController.getInstance();
-=======
-  @ApiStatus.Experimental private @Nullable Cron cron = null;
->>>>>>> 0d65ef77
 
   /**
    * Adds an event processor
@@ -2299,20 +2297,6 @@
     this.sessionFlushTimeoutMillis = sessionFlushTimeoutMillis;
   }
 
-<<<<<<< HEAD
-  @NotNull
-  public ExperimentalOptions getExperimental() {
-    return experimental;
-  }
-
-  public @NotNull ReplayController getReplayController() {
-    return replayController;
-  }
-
-  public void setReplayController(final @Nullable ReplayController replayController) {
-    this.replayController =
-        replayController != null ? replayController : NoOpReplayController.getInstance();
-=======
   @ApiStatus.Internal
   @Nullable
   public BeforeEnvelopeCallback getBeforeEnvelopeCallback() {
@@ -2403,7 +2387,20 @@
   @ApiStatus.Experimental
   public void setCron(@Nullable Cron cron) {
     this.cron = cron;
->>>>>>> 0d65ef77
+  }
+
+  @NotNull
+  public ExperimentalOptions getExperimental() {
+    return experimental;
+  }
+
+  public @NotNull ReplayController getReplayController() {
+    return replayController;
+  }
+
+  public void setReplayController(final @Nullable ReplayController replayController) {
+    this.replayController =
+        replayController != null ? replayController : NoOpReplayController.getInstance();
   }
 
   /** The BeforeSend callback */
