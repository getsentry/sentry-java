--- conflicted
+++ resolved
@@ -2282,16 +2282,6 @@
     this.sessionFlushTimeoutMillis = sessionFlushTimeoutMillis;
   }
 
-<<<<<<< HEAD
-  @ApiStatus.Experimental
-  public boolean isEnableMetrics() {
-    return enableMetrics;
-  }
-
-  @ApiStatus.Experimental
-  public void setEnableMetrics(boolean enableMetrics) {
-    this.enableMetrics = enableMetrics;
-=======
   @ApiStatus.Internal
   @Nullable
   public BeforeEnvelopeCallback getBeforeEnvelopeCallback() {
@@ -2323,7 +2313,16 @@
   @ApiStatus.Experimental
   public void setEnableSpotlight(final boolean enableSpotlight) {
     this.enableSpotlight = enableSpotlight;
->>>>>>> 536c1b18
+  }
+
+  @ApiStatus.Experimental
+  public boolean isEnableMetrics() {
+    return enableMetrics;
+  }
+
+  @ApiStatus.Experimental
+  public void setEnableMetrics(boolean enableMetrics) {
+    this.enableMetrics = enableMetrics;
   }
 
   /** The BeforeSend callback */
