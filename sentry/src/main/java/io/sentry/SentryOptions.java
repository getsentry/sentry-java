package io.sentry;

import com.jakewharton.nopen.annotation.Open;
import io.sentry.backpressure.IBackpressureMonitor;
import io.sentry.backpressure.NoOpBackpressureMonitor;
import io.sentry.cache.IEnvelopeCache;
import io.sentry.cache.PersistingScopeObserver;
import io.sentry.clientreport.ClientReportRecorder;
import io.sentry.clientreport.DiscardReason;
import io.sentry.clientreport.IClientReportRecorder;
import io.sentry.clientreport.NoOpClientReportRecorder;
import io.sentry.internal.debugmeta.IDebugMetaLoader;
import io.sentry.internal.debugmeta.NoOpDebugMetaLoader;
import io.sentry.internal.gestures.GestureTargetLocator;
import io.sentry.internal.modules.IModulesLoader;
import io.sentry.internal.modules.NoOpModulesLoader;
import io.sentry.internal.viewhierarchy.ViewHierarchyExporter;
import io.sentry.protocol.SdkVersion;
import io.sentry.protocol.SentryTransaction;
import io.sentry.transport.ITransport;
import io.sentry.transport.ITransportGate;
import io.sentry.transport.NoOpEnvelopeCache;
import io.sentry.transport.NoOpTransportGate;
import io.sentry.util.AutoClosableReentrantLock;
import io.sentry.util.LazyEvaluator;
import io.sentry.util.LoadClass;
import io.sentry.util.Platform;
import io.sentry.util.SampleRateUtils;
import io.sentry.util.StringUtils;
import io.sentry.util.runtime.IRuntimeManager;
import io.sentry.util.runtime.NeutralRuntimeManager;
import io.sentry.util.thread.IThreadChecker;
import io.sentry.util.thread.NoOpThreadChecker;
import java.io.File;
import java.util.ArrayList;
import java.util.Collections;
import java.util.HashMap;
import java.util.HashSet;
import java.util.List;
import java.util.Map;
import java.util.Set;
import java.util.concurrent.ConcurrentHashMap;
import java.util.concurrent.CopyOnWriteArrayList;
import java.util.concurrent.CopyOnWriteArraySet;
import javax.net.ssl.SSLSocketFactory;
import org.jetbrains.annotations.ApiStatus;
import org.jetbrains.annotations.NotNull;
import org.jetbrains.annotations.Nullable;
import org.jetbrains.annotations.TestOnly;

/** Sentry SDK options */
@Open
public class SentryOptions {

  @ApiStatus.Internal public static final @NotNull String DEFAULT_PROPAGATION_TARGETS = ".*";

  /** Default Log level if not specified Default is DEBUG */
  static final SentryLevel DEFAULT_DIAGNOSTIC_LEVEL = SentryLevel.DEBUG;

  /**
   * Default value for {@link SentryEvent#getEnvironment()} set when {@link SentryOptions} do not
   * have the environment field set.
   */
  private static final String DEFAULT_ENVIRONMENT = "production";

  /**
   * Are callbacks that run for every event. They can either return a new event which in most cases
   * means just adding data OR return null in case the event will be dropped and not sent.
   */
  private final @NotNull List<EventProcessor> eventProcessors = new CopyOnWriteArrayList<>();

  /** Exceptions that once captured will not be sent to Sentry as {@link SentryEvent}. */
  private final @NotNull Set<Class<? extends Throwable>> ignoredExceptionsForType =
      new CopyOnWriteArraySet<>();

  /**
   * Strings or regex patterns that possible error messages for an event will be tested against. If
   * there is a match, the captured event will not be sent to Sentry.
   */
  private @Nullable List<FilterString> ignoredErrors = null;

  /**
   * Code that provides middlewares, bindings or hooks into certain frameworks or environments,
   * along with code that inserts those bindings and activates them.
   */
  private final @NotNull List<Integration> integrations = new CopyOnWriteArrayList<>();

  /** List of bundle IDs representing source bundles. */
  private final @NotNull Set<String> bundleIds = new CopyOnWriteArraySet<>();

  /**
   * The DSN tells the SDK where to send the events to. If this value is not provided, the SDK will
   * just not send any events.
   */
  private @Nullable String dsn;

  /** Parsed DSN to avoid parsing it every time. */
  private final @NotNull LazyEvaluator<Dsn> parsedDsn = new LazyEvaluator<>(() -> new Dsn(dsn));

  /** dsnHash is used as a subfolder of cacheDirPath to isolate events when rotating DSNs */
  private @Nullable String dsnHash;

  /**
   * Controls how many seconds to wait before shutting down. Sentry SDKs send events from a
   * background queue and this queue is given a certain amount to drain pending events Default is
   * 2000 = 2s
   */
  private long shutdownTimeoutMillis = 2000; // 2s

  /**
   * Controls how many seconds to wait before flushing down. Sentry SDKs cache events from a
   * background queue and this queue is given a certain amount to drain pending events Default is
   * 15000 = 15s
   */
  private long flushTimeoutMillis = 15000; // 15s

  /**
   * Controls how many seconds to wait before flushing previous session. Sentry SDKs finalizes
   * unfinished sessions from a background queue and this queue is given a certain amount to drain
   * sessions. Default is 15000 = 15s
   */
  private long sessionFlushTimeoutMillis = 15000; // 15s

  /**
   * Turns debug mode on or off. If debug is enabled SDK will attempt to print out useful debugging
   * information if something goes wrong. Default is disabled.
   */
  private boolean debug;

  /** Logger interface to log useful debugging information if debug is enabled */
  private @NotNull ILogger logger = NoOpLogger.getInstance();

  @ApiStatus.Experimental private @NotNull ILogger fatalLogger = NoOpLogger.getInstance();

  /** minimum LogLevel to be used if debug is enabled */
  private @NotNull SentryLevel diagnosticLevel = DEFAULT_DIAGNOSTIC_LEVEL;

  /** Serializer interface to serialize/deserialize json events */
  private final @NotNull LazyEvaluator<ISerializer> serializer =
      new LazyEvaluator<>(() -> new JsonSerializer(this));

  /** Envelope reader interface */
  private final @NotNull LazyEvaluator<IEnvelopeReader> envelopeReader =
      new LazyEvaluator<>(() -> new EnvelopeReader(serializer.getValue()));

  /** Max depth when serializing object graphs with reflection. * */
  private int maxDepth = 100;

  /**
   * Sentry client name used for the HTTP authHeader and userAgent eg
   * sentry.{language}.{platform}/{version} eg sentry.java.android/2.0.0 would be a valid case
   */
  private @Nullable String sentryClientName;

  /**
   * This function is called with an SDK specific event object and can return a modified event
   * object or nothing to skip reporting the event
   */
  private @Nullable BeforeSendCallback beforeSend;

  /**
   * This function is called with an SDK specific feedback object and can return a modified feedback
   * object or nothing to skip reporting the feedback
   */
  private @Nullable BeforeSendCallback beforeSendFeedback;

  /**
   * This function is called with an SDK specific transaction object and can return a modified
   * transaction object or nothing to skip reporting the transaction
   */
  private @Nullable BeforeSendTransactionCallback beforeSendTransaction;

  /**
   * This function is called with an SDK specific replay object and can return a modified replay
   * object or nothing to skip reporting the replay
   */
  private @Nullable BeforeSendReplayCallback beforeSendReplay;

  /**
   * This function is called with an SDK specific breadcrumb object before the breadcrumb is added
   * to the scope. When nothing is returned from the function, the breadcrumb is dropped
   */
  private @Nullable BeforeBreadcrumbCallback beforeBreadcrumb;

  /** Invoked when some data from the SDK is dropped before being consumed by Sentry */
  private @Nullable OnDiscardCallback onDiscard;

  /** The cache dir. path for caching offline events */
  private @Nullable String cacheDirPath;

  private int maxCacheItems = 30;

  /** Max. queue size before flushing events/envelopes to the disk */
  private int maxQueueSize = maxCacheItems;

  /**
   * This variable controls the total amount of breadcrumbs that should be captured Default is 100
   */
  private int maxBreadcrumbs = 100;

  /** Sets the release. SDK will try to automatically configure a release out of the box */
  private @Nullable String release;

  /**
   * Sets the environment. This string is freeform and not set by default. A release can be
   * associated with more than one environment to separate them in the UI Think staging vs prod or
   * similar.
   */
  private @Nullable String environment;

  /**
   * When set, a proxy can be configured that should be used for outbound requests. This is also
   * used for HTTPS requests
   */
  private @Nullable Proxy proxy;

  /**
   * Configures the sample rate as a percentage of events to be sent in the range of 0.0 to 1.0. if
   * 1.0 is set it means that 100% of events are sent. If set to 0.1 only 10% of events will be
   * sent. Events are picked randomly. Default is null (disabled)
   */
  private @Nullable Double sampleRate;

  /**
   * Configures the sample rate as a percentage of transactions to be sent in the range of 0.0 to
   * 1.0. if 1.0 is set it means that 100% of transactions are sent. If set to 0.1 only 10% of
   * transactions will be sent. Transactions are picked randomly. Default is null (disabled)
   */
  private @Nullable Double tracesSampleRate;

  /**
   * This function is called by {@link TracesSampler} to determine if transaction is sampled - meant
   * to be sent to Sentry.
   */
  private @Nullable TracesSamplerCallback tracesSampler;

  private volatile @Nullable TracesSampler internalTracesSampler;

  /**
   * A list of string prefixes of module names that do not belong to the app, but rather third-party
   * packages. Modules considered not to be part of the app will be hidden from stack traces by
   * default.
   */
  private final @NotNull List<String> inAppExcludes = new CopyOnWriteArrayList<>();

  /**
   * A list of string prefixes of module names that belong to the app. This option takes precedence
   * over inAppExcludes.
   */
  private final @NotNull List<String> inAppIncludes = new CopyOnWriteArrayList<>();

  /**
   * The transport factory creates instances of {@link ITransport} - internal construct of the
   * client that abstracts away the event sending.
   */
  private @NotNull ITransportFactory transportFactory = NoOpTransportFactory.getInstance();

  /**
   * Implementations of this interface serve as gatekeepers that allow or disallow sending of the
   * events
   */
  private @NotNull ITransportGate transportGate = NoOpTransportGate.getInstance();

  /** Sets the distribution. Think about it together with release and environment */
  private @Nullable String dist;

  /** When enabled, all the threads are automatically attached to all logged events. */
  private boolean attachThreads;

  /**
   * When enabled, stack traces are automatically attached to all threads logged. Stack traces are
   * always attached to exceptions but when this is set stack traces are also sent with threads. If
   * no threads are logged, we log the current thread automatically.
   */
  private boolean attachStacktrace = true;

  /** Whether to enable or disable automatic session tracking. */
  private boolean enableAutoSessionTracking = true;

  /**
   * The session tracking interval in millis. This is the interval to end a session if the App goes
   * to the background.
   */
  private long sessionTrackingIntervalMillis = 30000; // 30s

  /** The distinct Id (generated Guid) used for session tracking */
  private @Nullable String distinctId;

  /** The server name used in the Sentry messages. */
  private @Nullable String serverName;

  /** Automatically resolve server name. */
  private boolean attachServerName = true;

  /** When enabled, Sentry installs UncaughtExceptionHandlerIntegration. */
  private boolean enableUncaughtExceptionHandler = true;

  /*
   * When enabled, UncaughtExceptionHandler will print exceptions (same as java would normally do),
   * if no other UncaughtExceptionHandler was registered before.
   */
  private boolean printUncaughtStackTrace = false;

  /** Sentry Executor Service that sends cached events and envelopes on App. start. */
  private @NotNull ISentryExecutorService executorService = NoOpSentryExecutorService.getInstance();

  /** connection timeout in milliseconds. */
  private int connectionTimeoutMillis = 30_000;

  /** read timeout in milliseconds */
  private int readTimeoutMillis = 30_000;

  /** Reads and caches envelope files in the disk */
  private @NotNull IEnvelopeCache envelopeDiskCache = NoOpEnvelopeCache.getInstance();

  /** SdkVersion object that contains the Sentry Client Name and its version */
  private @Nullable SdkVersion sdkVersion;

  /** whether to send personal identifiable information along with events */
  private boolean sendDefaultPii = false;

  /** SSLSocketFactory for self-signed certificate trust * */
  private @Nullable SSLSocketFactory sslSocketFactory;

  /** list of scope observers */
  private final @NotNull List<IScopeObserver> observers = new CopyOnWriteArrayList<>();

  private final @NotNull List<IOptionsObserver> optionsObservers = new CopyOnWriteArrayList<>();

  /**
   * Enables loading additional options from external locations like {@code sentry.properties} file
   * or environment variables, system properties.
   */
  private boolean enableExternalConfiguration;

  /** Tags applied to every event and transaction */
  private final @NotNull Map<String, @NotNull String> tags = new ConcurrentHashMap<>();

  /** max attachment size in bytes. */
  private long maxAttachmentSize = 20 * 1024 * 1024;

  /**
   * Enables event deduplication with {@link DuplicateEventDetectionEventProcessor}. Event
   * deduplication prevents from receiving the same exception multiple times when there is more than
   * one framework active that captures errors, for example Logback and Spring Boot.
   */
  private boolean enableDeduplication = true;

  /** Maximum number of spans that can be atteched to single transaction. */
  private int maxSpans = 1000;

  /** Registers hook that flushes {@link Scopes} when main thread shuts down. */
  private boolean enableShutdownHook = true;

  /**
   * Controls the size of the request body to extract if any. No truncation is done by the SDK. If
   * the request body is larger than the accepted size, nothing is sent.
   */
  private @NotNull RequestSize maxRequestBodySize = RequestSize.NONE;

  /**
   * Controls if the `baggage` header is attached to HTTP client integrations and if the `trace`
   * header is attached to envelopes.
   */
  private boolean traceSampling = true;

  /**
   * Configures the profiles sample rate as a percentage of sampled transactions to be sent in the
   * range of 0.0 to 1.0. if 1.0 is set it means that 100% of sampled transactions will send a
   * profile. If set to 0.1 only 10% of sampled transactions will send a profile. Profiles are
   * picked randomly. Default is null (disabled)
   */
  private @Nullable Double profilesSampleRate;

  /**
   * This function is called by {@link TracesSampler} to determine if a profile is sampled - meant
   * to be sent to Sentry.
   */
  private @Nullable ProfilesSamplerCallback profilesSampler;

  /** Max trace file size in bytes. */
  private long maxTraceFileSize = 5 * 1024 * 1024;

  /** Profiler that runs when a transaction is started until it's finished. */
  private @NotNull ITransactionProfiler transactionProfiler = NoOpTransactionProfiler.getInstance();

  /** Profiler that runs continuously until stopped. */
  private @NotNull IContinuousProfiler continuousProfiler = NoOpContinuousProfiler.getInstance();

  /**
   * Contains a list of origins to which `sentry-trace` header should be sent in HTTP integrations.
   */
  private @Nullable List<String> tracePropagationTargets = null;

  private final @NotNull List<String> defaultTracePropagationTargets =
      Collections.singletonList(DEFAULT_PROPAGATION_TARGETS);

  /** Whether to propagate W3C traceparent HTTP header. */
  private boolean propagateTraceparent = false;

  /** Proguard UUID. */
  private @Nullable String proguardUuid;

  /**
   * The idle time, measured in ms, to wait until the transaction will be finished. The transaction
   * will use the end timestamp of the last finished span as the endtime for the transaction.
   *
   * <p>When set to {@code null} the transaction must be finished manually.
   *
   * <p>The default is 3 seconds.
   */
  private @Nullable Long idleTimeout = 3000L;

  /**
   * Contains a list of context tags names (for example from MDC) that are meant to be applied as
   * Sentry tags to events.
   */
  private final @NotNull List<String> contextTags = new CopyOnWriteArrayList<>();

  /** Whether to send client reports containing information about number of dropped events. */
  private boolean sendClientReports = true;

  /** ClientReportRecorder to track count of lost events / transactions / ... * */
  @NotNull IClientReportRecorder clientReportRecorder = new ClientReportRecorder(this);

  /** Modules (dependencies, packages) that will be send along with each event. */
  private @NotNull IModulesLoader modulesLoader = NoOpModulesLoader.getInstance();

  /** Loads sentry-debug-meta.properties containing ProGuard UUID, bundle IDs etc. */
  private @NotNull IDebugMetaLoader debugMetaLoader = NoOpDebugMetaLoader.getInstance();

  /** Enables the Auto instrumentation for user interaction tracing. */
  private boolean enableUserInteractionTracing = false;

  /** Enable or disable automatic breadcrumbs for User interactions */
  private boolean enableUserInteractionBreadcrumbs = true;

  /** Which framework is responsible for instrumenting. */
  private @NotNull Instrumenter instrumenter = Instrumenter.SENTRY;

  /** Contains a list of GestureTargetLocator instances used for user interaction tracking */
  private final @NotNull List<GestureTargetLocator> gestureTargetLocators = new ArrayList<>();

  /**
   * Contains a list of ViewHierarchyExporter instances used for extracting non Android system View
   * Hierarchy elements
   */
  private final @NotNull List<ViewHierarchyExporter> viewHierarchyExporters = new ArrayList<>();

  private @NotNull IThreadChecker threadChecker = NoOpThreadChecker.getInstance();

  // TODO [MAJOR] this should default to false on the next major
  /** Whether OPTIONS requests should be traced. */
  private boolean traceOptionsRequests = true;

  /** Date provider to retrieve the current date from. */
  @ApiStatus.Internal
  private final @NotNull LazyEvaluator<SentryDateProvider> dateProvider =
      new LazyEvaluator<>(() -> new SentryAutoDateProvider());

  private final @NotNull List<IPerformanceCollector> performanceCollectors = new ArrayList<>();

  /** Performance collector that collect performance stats while transactions run. */
  private @NotNull CompositePerformanceCollector compositePerformanceCollector =
      NoOpCompositePerformanceCollector.getInstance();

  /** Enables the time-to-full-display spans in navigation transactions. */
  private boolean enableTimeToFullDisplayTracing = false;

  /** Screen fully displayed reporter, used for time-to-full-display spans. */
  private @NotNull FullyDisplayedReporter fullyDisplayedReporter =
      FullyDisplayedReporter.getInstance();

  private @NotNull IConnectionStatusProvider connectionStatusProvider =
      new NoOpConnectionStatusProvider();

  /** Whether Sentry should be enabled */
  private boolean enabled = true;

  /** Whether to format serialized data, e.g. events logged to console in debug mode */
  private boolean enablePrettySerializationOutput = true;

  /** Whether to send modules containing information about versions. */
  private boolean sendModules = true;

  private @Nullable BeforeEnvelopeCallback beforeEnvelopeCallback;

  private boolean enableSpotlight = false;

  private @Nullable String spotlightConnectionUrl;

  /** Whether to enable scope persistence so the scope values are preserved if the process dies */
  private boolean enableScopePersistence = true;

  /** The monitor slugs for which captured check-ins should not be sent to Sentry. */
  @ApiStatus.Experimental private @Nullable List<FilterString> ignoredCheckIns = null;

  /**
   * Strings or regex patterns that the origin of a new span/transaction will be tested against. If
   * there is a match, the span/transaction will not be created.
   */
  @ApiStatus.Experimental private @Nullable List<FilterString> ignoredSpanOrigins = null;

  /**
   * Strings or regex patterns that captured transaction names will be tested against. If there is a
   * match, the transaction will not be sent to Sentry.
   */
  private @Nullable List<FilterString> ignoredTransactions = null;

  @ApiStatus.Experimental
  private @NotNull IBackpressureMonitor backpressureMonitor = NoOpBackpressureMonitor.getInstance();

  private boolean enableBackpressureHandling = true;

  /**
   * Whether to profile app launches, depending on profilesSampler, profilesSampleRate or
   * continuousProfilesSampleRate.
   */
  private boolean enableAppStartProfiling = false;

  private @NotNull ISpanFactory spanFactory = NoOpSpanFactory.getInstance();

  /**
   * Profiling traces rate. 101 hz means 101 traces in 1 second. Defaults to 101 to avoid possible
   * lockstep sampling. More on
   * https://stackoverflow.com/questions/45470758/what-is-lockstep-sampling
   */
  private int profilingTracesHz = 101;

  @ApiStatus.Experimental private @Nullable Cron cron = null;

  private final @NotNull ExperimentalOptions experimental;

  private @NotNull ReplayController replayController = NoOpReplayController.getInstance();

  private @NotNull IDistributionApi distributionController = NoOpDistributionApi.getInstance();

  /**
   * Controls whether to enable screen tracking. When enabled, the SDK will automatically capture
   * screen transitions as context for events.
   */
  @ApiStatus.Experimental private boolean enableScreenTracking = true;

  private @NotNull ScopeType defaultScopeType = ScopeType.ISOLATION;

  private @NotNull InitPriority initPriority = InitPriority.MEDIUM;

  private boolean forceInit = false;

  // TODO replace hub in name
  private @Nullable Boolean globalHubMode = null;

  protected final @NotNull AutoClosableReentrantLock lock = new AutoClosableReentrantLock();

  private @NotNull SentryOpenTelemetryMode openTelemetryMode = SentryOpenTelemetryMode.AUTO;

  private @NotNull SentryReplayOptions sessionReplay;

  private @NotNull SentryFeedbackOptions feedbackOptions;

  @ApiStatus.Experimental private boolean captureOpenTelemetryEvents = false;

  private @NotNull IVersionDetector versionDetector = NoopVersionDetector.getInstance();

  /**
   * Indicates the percentage in which the profiles for the session will be created. Specifying 0
   * means never, 1.0 means always. The value needs to be >= 0.0 and <= 1.0 The default is null
   * (disabled).
   */
  private @Nullable Double profileSessionSampleRate;

  /**
   * Whether the profiling lifecycle is controlled manually or based on the trace lifecycle.
   * Defaults to {@link ProfileLifecycle#MANUAL}.
   */
  private @NotNull ProfileLifecycle profileLifecycle = ProfileLifecycle.MANUAL;

  /**
   * Whether profiling can automatically be started as early as possible during the app lifecycle,
   * to capture more of app startup. If {@link SentryOptions#profileLifecycle} is {@link
   * ProfileLifecycle#MANUAL} Profiling is started automatically on startup and stopProfiler must be
   * called manually whenever the app startup is completed If {@link SentryOptions#profileLifecycle}
   * is {@link ProfileLifecycle#TRACE} Profiling is started automatically on startup, and will
   * automatically be stopped when the root span that is associated with app startup ends
   */
  private boolean startProfilerOnAppStart = false;

  /**
   * Controls the deadline timeout in milliseconds for automatic transactions. When set to a
   * positive value, that value is used as the deadline timeout. When set to a value less than or
   * equal to 0, no deadline is applied and transactions will only finish when explicitly finished
   * or when the activity lifecycle ends.
   *
   * <p>Default is 30000 (30 seconds).
   */
  private long deadlineTimeout = TransactionOptions.DEFAULT_DEADLINE_TIMEOUT_AUTO_TRANSACTION;

  private @NotNull SentryOptions.Logs logs = new SentryOptions.Logs();

  private @NotNull ISocketTagger socketTagger = NoOpSocketTagger.getInstance();

<<<<<<< HEAD
  /** Runtime manager to manage runtime policies, like StrictMode on Android. */
  private @NotNull IRuntimeManager runtimeManager = new NeutralRuntimeManager();
=======
  private @Nullable String profilingTracesDirPath;

  /**
   * Configuration options for Sentry Build Distribution. NOTE: Ideally this would be in
   * SentryAndroidOptions, but there's a circular dependency issue between sentry-android-core and
   * sentry-android-distribution modules.
   */
  @ApiStatus.Experimental
  public static final class DistributionOptions {
    /** Organization authentication token for API access */
    public String orgAuthToken = "";

    /** Sentry organization slug */
    public String orgSlug = "";

    /** Sentry project slug */
    public String projectSlug = "";

    /** Base URL for Sentry API (defaults to https://sentry.io) */
    public String sentryBaseUrl = "https://sentry.io";

    /** Optional build configuration name for filtering (e.g., "debug", "release", "staging") */
    public @Nullable String buildConfiguration = null;
  }

  private @NotNull DistributionOptions distribution = new DistributionOptions();
>>>>>>> 12b5cf73

  /**
   * Adds an event processor
   *
   * @param eventProcessor the event processor
   */
  public void addEventProcessor(@NotNull EventProcessor eventProcessor) {
    eventProcessors.add(eventProcessor);
  }

  /**
   * Returns the list of event processors
   *
   * @return the event processor list
   */
  public @NotNull List<EventProcessor> getEventProcessors() {
    return eventProcessors;
  }

  /**
   * Adds an integration
   *
   * @param integration the integration
   */
  public void addIntegration(@NotNull Integration integration) {
    integrations.add(integration);
  }

  /**
   * Returns the list of integrations
   *
   * @return the integration list
   */
  public @NotNull List<Integration> getIntegrations() {
    return integrations;
  }

  /**
   * Returns the DSN.
   *
   * @return the DSN or null if not set
   */
  public @Nullable String getDsn() {
    return dsn;
  }

  /**
   * Evaluates and parses the DSN. May throw an exception if the DSN is invalid. Renamed from
   * `getParsedDsn` as this would cause an error when deploying as WAR to Tomcat due to `JNDI`
   * property binding.
   *
   * @return the parsed DSN or throws if dsn is invalid
   */
  @ApiStatus.Internal
  @NotNull
  Dsn retrieveParsedDsn() throws IllegalArgumentException {
    return parsedDsn.getValue();
  }

  /**
   * Sets the DSN
   *
   * @param dsn the DSN
   */
  public void setDsn(final @Nullable String dsn) {
    this.dsn = dsn;
    this.parsedDsn.resetValue();

    dsnHash = StringUtils.calculateStringHash(this.dsn, logger);
  }

  /**
   * Check if debug mode is ON Default is OFF
   *
   * @return true if ON or false otherwise
   */
  public boolean isDebug() {
    return debug;
  }

  /**
   * Sets the debug mode to ON or OFF Default is OFF
   *
   * @param debug true if ON or false otherwise
   */
  public void setDebug(final boolean debug) {
    this.debug = debug;
  }

  /**
   * Returns the Logger interface
   *
   * @return the logger
   */
  public @NotNull ILogger getLogger() {
    return logger;
  }

  /**
   * Sets the Logger interface if null, logger will be NoOp
   *
   * @param logger the logger interface
   */
  public void setLogger(final @Nullable ILogger logger) {
    this.logger = (logger == null) ? NoOpLogger.getInstance() : new DiagnosticLogger(this, logger);
  }

  /**
   * Returns the Logger interface for logging important SDK messages
   *
   * @return the logger for fatal SDK messages
   */
  @ApiStatus.Experimental
  public @NotNull ILogger getFatalLogger() {
    return fatalLogger;
  }

  /**
   * Sets the Logger interface for important SDK messages. If null, logger will be NoOp
   *
   * @param logger the logger for fatal SDK messages
   */
  @ApiStatus.Experimental
  public void setFatalLogger(final @Nullable ILogger logger) {
    this.fatalLogger = (logger == null) ? NoOpLogger.getInstance() : logger;
  }

  /**
   * Returns the minimum LogLevel
   *
   * @return the log level
   */
  public @NotNull SentryLevel getDiagnosticLevel() {
    return diagnosticLevel;
  }

  /**
   * Sets the minimum LogLevel if null, it uses the default min. LogLevel Default is DEBUG
   *
   * @param diagnosticLevel the log level
   */
  public void setDiagnosticLevel(@Nullable final SentryLevel diagnosticLevel) {
    this.diagnosticLevel = (diagnosticLevel != null) ? diagnosticLevel : DEFAULT_DIAGNOSTIC_LEVEL;
  }

  /**
   * Returns the Serializer interface
   *
   * @return the serializer
   */
  public @NotNull ISerializer getSerializer() {
    return serializer.getValue();
  }

  /**
   * Sets the Serializer interface if null, Serializer will be NoOp
   *
   * @param serializer the serializer
   */
  public void setSerializer(@Nullable ISerializer serializer) {
    this.serializer.setValue(serializer != null ? serializer : NoOpSerializer.getInstance());
  }

  /**
   * Returns the max depth for when serializing object graphs using reflection.
   *
   * @return the max depth
   */
  public int getMaxDepth() {
    return maxDepth;
  }

  /**
   * Set the max depth for when serializing object graphs using reflection.
   *
   * @param maxDepth the max depth
   */
  public void setMaxDepth(int maxDepth) {
    this.maxDepth = maxDepth;
  }

  public @NotNull IEnvelopeReader getEnvelopeReader() {
    return envelopeReader.getValue();
  }

  public void setEnvelopeReader(final @Nullable IEnvelopeReader envelopeReader) {
    this.envelopeReader.setValue(
        envelopeReader != null ? envelopeReader : NoOpEnvelopeReader.getInstance());
  }

  /**
   * Returns the shutdown timeout in Millis
   *
   * @return the timeout in Millis
   */
  public long getShutdownTimeoutMillis() {
    return shutdownTimeoutMillis;
  }

  /**
   * Sets the shutdown timeout in Millis Default is 2000 = 2s
   *
   * @param shutdownTimeoutMillis the shutdown timeout in millis
   */
  public void setShutdownTimeoutMillis(long shutdownTimeoutMillis) {
    this.shutdownTimeoutMillis = shutdownTimeoutMillis;
  }

  /**
   * Returns the Sentry client name
   *
   * @return the Sentry client name or null if not set
   */
  public @Nullable String getSentryClientName() {
    return sentryClientName;
  }

  /**
   * Sets the Sentry client name
   *
   * @param sentryClientName the Sentry client name
   */
  public void setSentryClientName(@Nullable String sentryClientName) {
    this.sentryClientName = sentryClientName;
  }

  /**
   * Returns the BeforeSend callback
   *
   * @return the beforeSend callback or null if not set
   */
  public @Nullable BeforeSendCallback getBeforeSend() {
    return beforeSend;
  }

  /**
   * Sets the beforeSend callback
   *
   * @param beforeSend the beforeSend callback
   */
  public void setBeforeSend(@Nullable BeforeSendCallback beforeSend) {
    this.beforeSend = beforeSend;
  }

  /**
   * Returns the BeforeSendTransaction callback
   *
   * @return the beforeSendTransaction callback or null if not set
   */
  public @Nullable BeforeSendTransactionCallback getBeforeSendTransaction() {
    return beforeSendTransaction;
  }

  /**
   * Sets the beforeSendTransaction callback
   *
   * @param beforeSendTransaction the beforeSendTransaction callback
   */
  public void setBeforeSendTransaction(
      @Nullable BeforeSendTransactionCallback beforeSendTransaction) {
    this.beforeSendTransaction = beforeSendTransaction;
  }

  /**
   * Returns the BeforeSendFeedback callback
   *
   * @return the beforeSendFeedback callback or null if not set
   */
  public @Nullable BeforeSendCallback getBeforeSendFeedback() {
    return beforeSendFeedback;
  }

  /**
   * Sets the beforeSendFeedback callback
   *
   * @param beforeSendFeedback the beforeSendFeedback callback
   */
  public void setBeforeSendFeedback(@Nullable BeforeSendCallback beforeSendFeedback) {
    this.beforeSendFeedback = beforeSendFeedback;
  }

  /**
   * Returns the BeforeSendReplay callback
   *
   * @return the beforeSend callback or null if not set
   */
  public @Nullable BeforeSendReplayCallback getBeforeSendReplay() {
    return beforeSendReplay;
  }

  /**
   * Sets the beforeSendReplay callback
   *
   * @param beforeSendReplay the beforeSend callback
   */
  public void setBeforeSendReplay(@Nullable BeforeSendReplayCallback beforeSendReplay) {
    this.beforeSendReplay = beforeSendReplay;
  }

  /**
   * Returns the beforeBreadcrumb callback
   *
   * @return the beforeBreadcrumb callback or null if not set
   */
  public @Nullable BeforeBreadcrumbCallback getBeforeBreadcrumb() {
    return beforeBreadcrumb;
  }

  /**
   * Sets the beforeBreadcrumb callback
   *
   * @param beforeBreadcrumb the beforeBreadcrumb callback
   */
  public void setBeforeBreadcrumb(@Nullable BeforeBreadcrumbCallback beforeBreadcrumb) {
    this.beforeBreadcrumb = beforeBreadcrumb;
  }

  /**
   * Returns the onDiscard callback
   *
   * @return the onDiscard callback or null if not set
   */
  public @Nullable OnDiscardCallback getOnDiscard() {
    return onDiscard;
  }

  /**
   * Sets the onDiscard callback
   *
   * @param onDiscard the onDiscard callback
   */
  public void setOnDiscard(@Nullable OnDiscardCallback onDiscard) {
    this.onDiscard = onDiscard;
  }

  /**
   * Returns the cache dir. path if set
   *
   * @return the cache dir. path or null if not set
   */
  public @Nullable String getCacheDirPath() {
    if (cacheDirPath == null || cacheDirPath.isEmpty()) {
      return null;
    }

    return dsnHash != null ? new File(cacheDirPath, dsnHash).getAbsolutePath() : cacheDirPath;
  }

  /**
   * Returns the cache dir path if set, without the appended dsn hash.
   *
   * @return the cache dir path, without the appended dsn hash, or null if not set.
   */
  @Nullable
  String getCacheDirPathWithoutDsn() {
    if (cacheDirPath == null || cacheDirPath.isEmpty()) {
      return null;
    }

    return cacheDirPath;
  }

  /**
   * Returns the outbox path if cacheDirPath is set
   *
   * @return the outbox path or null if not set
   */
  public @Nullable String getOutboxPath() {
    final String cacheDirPath = getCacheDirPath();
    if (cacheDirPath == null) {
      return null;
    }
    return new File(cacheDirPath, "outbox").getAbsolutePath();
  }

  /**
   * Sets the cache dir. path
   *
   * @param cacheDirPath the cache dir. path
   */
  public void setCacheDirPath(final @Nullable String cacheDirPath) {
    this.cacheDirPath = cacheDirPath;
  }

  /**
   * Returns the max Breadcrumbs Default is 100
   *
   * @return the max breadcrumbs
   */
  public int getMaxBreadcrumbs() {
    return maxBreadcrumbs;
  }

  /**
   * Sets the max breadcrumbs Default is 100
   *
   * @param maxBreadcrumbs the max breadcrumbs
   */
  public void setMaxBreadcrumbs(int maxBreadcrumbs) {
    this.maxBreadcrumbs = maxBreadcrumbs;
  }

  /**
   * Returns the release
   *
   * @return the release or null if not set
   */
  public @Nullable String getRelease() {
    return release;
  }

  /**
   * Sets the release
   *
   * @param release the release
   */
  public void setRelease(@Nullable String release) {
    this.release = release;
  }

  /**
   * Returns the environment
   *
   * @return the environment or 'production' if not set
   */
  public @Nullable String getEnvironment() {
    return environment != null ? environment : DEFAULT_ENVIRONMENT;
  }

  /**
   * Sets the environment
   *
   * @param environment the environment
   */
  public void setEnvironment(@Nullable String environment) {
    this.environment = environment;
  }

  /**
   * Returns the proxy if set
   *
   * @return the proxy or null if not set
   */
  public @Nullable Proxy getProxy() {
    return proxy;
  }

  /**
   * Sets the proxy
   *
   * @param proxy the proxy
   */
  public void setProxy(@Nullable Proxy proxy) {
    this.proxy = proxy;
  }

  /**
   * Returns the sample rate Default is null (disabled)
   *
   * @return the sample rate
   */
  public @Nullable Double getSampleRate() {
    return sampleRate;
  }

  /**
   * Sets the sampleRate Can be anything between 0.0 and 1.0 or null (default), to disable it.
   *
   * @param sampleRate the sample rate
   */
  public void setSampleRate(@Nullable Double sampleRate) {
    if (!SampleRateUtils.isValidSampleRate(sampleRate)) {
      throw new IllegalArgumentException(
          "The value "
              + sampleRate
              + " is not valid. Use null to disable or values >= 0.0 and <= 1.0.");
    }
    this.sampleRate = sampleRate;
  }

  /**
   * Returns the traces sample rate Default is null (disabled)
   *
   * @return the sample rate
   */
  public @Nullable Double getTracesSampleRate() {
    return tracesSampleRate;
  }

  /**
   * Sets the tracesSampleRate Can be anything between 0.0 and 1.0 or null (default), to disable it.
   *
   * @param tracesSampleRate the sample rate
   */
  public void setTracesSampleRate(final @Nullable Double tracesSampleRate) {
    if (!SampleRateUtils.isValidTracesSampleRate(tracesSampleRate)) {
      throw new IllegalArgumentException(
          "The value "
              + tracesSampleRate
              + " is not valid. Use null to disable or values between 0.0 and 1.0.");
    }
    this.tracesSampleRate = tracesSampleRate;
  }

  /**
   * Returns the callback used to determine if transaction is sampled.
   *
   * @return the callback
   */
  public @Nullable TracesSamplerCallback getTracesSampler() {
    return tracesSampler;
  }

  /**
   * Sets the callback used to determine if transaction is sampled.
   *
   * @param tracesSampler the callback
   */
  public void setTracesSampler(final @Nullable TracesSamplerCallback tracesSampler) {
    this.tracesSampler = tracesSampler;
  }

  @ApiStatus.Internal
  public @NotNull TracesSampler getInternalTracesSampler() {
    if (internalTracesSampler == null) {
      try (final @NotNull ISentryLifecycleToken ignored = lock.acquire()) {
        if (internalTracesSampler == null) {
          internalTracesSampler = new TracesSampler(this);
        }
      }
    }
    return internalTracesSampler;
  }

  /**
   * the list of inApp excludes
   *
   * @return the inApp excludes list
   */
  public @NotNull List<String> getInAppExcludes() {
    return inAppExcludes;
  }

  /**
   * Adds an inApp exclude
   *
   * @param exclude the inApp exclude module/package
   */
  public void addInAppExclude(@NotNull String exclude) {
    inAppExcludes.add(exclude);
  }

  /**
   * Returns the inApp includes list
   *
   * @return the inApp includes list
   */
  public @NotNull List<String> getInAppIncludes() {
    return inAppIncludes;
  }

  /**
   * Adds an inApp include
   *
   * @param include the inApp include module/package
   */
  public void addInAppInclude(@NotNull String include) {
    inAppIncludes.add(include);
  }

  /**
   * Returns the TransportFactory interface
   *
   * @return the transport factory
   */
  public @NotNull ITransportFactory getTransportFactory() {
    return transportFactory;
  }

  /**
   * Sets the TransportFactory interface
   *
   * @param transportFactory the transport factory
   */
  public void setTransportFactory(@Nullable ITransportFactory transportFactory) {
    this.transportFactory =
        transportFactory != null ? transportFactory : NoOpTransportFactory.getInstance();
  }

  /**
   * Sets the distribution
   *
   * @return the distribution or null if not set
   */
  public @Nullable String getDist() {
    return dist;
  }

  /**
   * Sets the distribution
   *
   * @param dist the distribution
   */
  public void setDist(@Nullable String dist) {
    this.dist = dist;
  }

  /**
   * Returns the TransportGate interface
   *
   * @return the transport gate
   */
  public @NotNull ITransportGate getTransportGate() {
    return transportGate;
  }

  /**
   * Sets the TransportGate interface
   *
   * @param transportGate the transport gate
   */
  public void setTransportGate(@Nullable ITransportGate transportGate) {
    this.transportGate = (transportGate != null) ? transportGate : NoOpTransportGate.getInstance();
  }

  /**
   * Checks if the AttachStacktrace is enabled or not
   *
   * @return true if enabled or false otherwise
   */
  public boolean isAttachStacktrace() {
    return attachStacktrace;
  }

  /**
   * Sets the attachStacktrace to enabled or disabled
   *
   * @param attachStacktrace true if enabled or false otherwise
   */
  public void setAttachStacktrace(boolean attachStacktrace) {
    this.attachStacktrace = attachStacktrace;
  }

  /**
   * Checks if the AttachThreads is enabled or not
   *
   * @return true if enabled or false otherwise
   */
  public boolean isAttachThreads() {
    return attachThreads;
  }

  /**
   * Sets the attachThreads to enabled or disabled
   *
   * @param attachThreads true if enabled or false otherwise
   */
  public void setAttachThreads(boolean attachThreads) {
    this.attachThreads = attachThreads;
  }

  /**
   * Returns if the automatic session tracking is enabled or not
   *
   * @return true if enabled or false otherwise
   */
  public boolean isEnableAutoSessionTracking() {
    return enableAutoSessionTracking;
  }

  /**
   * Enable or disable the automatic session tracking
   *
   * @param enableAutoSessionTracking true if enabled or false otherwise
   */
  public void setEnableAutoSessionTracking(final boolean enableAutoSessionTracking) {
    this.enableAutoSessionTracking = enableAutoSessionTracking;
  }

  /**
   * Gets the default server name to be used in Sentry events.
   *
   * @return the default server name or null if none set
   */
  public @Nullable String getServerName() {
    return serverName;
  }

  /**
   * Sets the default server name to be used in Sentry events.
   *
   * @param serverName the default server name or null if none should be used
   */
  public void setServerName(@Nullable String serverName) {
    this.serverName = serverName;
  }

  /**
   * Returns if SDK automatically resolves and attaches server name to events.
   *
   * @return true if enabled false if otherwise
   */
  public boolean isAttachServerName() {
    return attachServerName;
  }

  /**
   * Sets if SDK should automatically resolve and attache server name to events.
   *
   * @param attachServerName true if enabled false if otherwise
   */
  public void setAttachServerName(boolean attachServerName) {
    this.attachServerName = attachServerName;
  }

  /**
   * Returns the session tracking interval in millis
   *
   * @return the interval in millis
   */
  public long getSessionTrackingIntervalMillis() {
    return sessionTrackingIntervalMillis;
  }

  /**
   * Sets the session tracking interval in millis
   *
   * @param sessionTrackingIntervalMillis the interval in millis
   */
  public void setSessionTrackingIntervalMillis(long sessionTrackingIntervalMillis) {
    this.sessionTrackingIntervalMillis = sessionTrackingIntervalMillis;
  }

  /**
   * Returns the distinct Id
   *
   * @return the distinct Id
   */
  public @Nullable String getDistinctId() {
    return distinctId;
  }

  /**
   * Sets the distinct Id
   *
   * @param distinctId the distinct Id
   */
  public void setDistinctId(final @Nullable String distinctId) {
    this.distinctId = distinctId;
  }

  /**
   * Returns the flush timeout in millis
   *
   * @return the timeout in millis
   */
  public long getFlushTimeoutMillis() {
    return flushTimeoutMillis;
  }

  /**
   * Sets the flush timeout in millis
   *
   * @param flushTimeoutMillis the timeout in millis
   */
  public void setFlushTimeoutMillis(long flushTimeoutMillis) {
    this.flushTimeoutMillis = flushTimeoutMillis;
  }

  /**
   * Checks if the default UncaughtExceptionHandlerIntegration is enabled or not.
   *
   * @return true if enabled or false otherwise.
   */
  public boolean isEnableUncaughtExceptionHandler() {
    return enableUncaughtExceptionHandler;
  }

  /**
   * Enable or disable the default UncaughtExceptionHandlerIntegration.
   *
   * @param enableUncaughtExceptionHandler true if enabled or false otherwise.
   */
  public void setEnableUncaughtExceptionHandler(final boolean enableUncaughtExceptionHandler) {
    this.enableUncaughtExceptionHandler = enableUncaughtExceptionHandler;
  }

  /**
   * Checks if printing exceptions by UncaughtExceptionHandler is enabled or disabled.
   *
   * @return true if enabled or false otherwise.
   */
  public boolean isPrintUncaughtStackTrace() {
    return printUncaughtStackTrace;
  }

  /**
   * Enable or disable printing exceptions in UncaughtExceptionHandler
   *
   * @param printUncaughtStackTrace true if enabled or false otherwise.
   */
  public void setPrintUncaughtStackTrace(final boolean printUncaughtStackTrace) {
    this.printUncaughtStackTrace = printUncaughtStackTrace;
  }

  /**
   * Returns the SentryExecutorService
   *
   * @return the SentryExecutorService
   */
  @ApiStatus.Internal
  @NotNull
  public ISentryExecutorService getExecutorService() {
    return executorService;
  }

  /**
   * Sets the SentryExecutorService
   *
   * @param executorService the SentryExecutorService
   */
  @ApiStatus.Internal
  @TestOnly
  public void setExecutorService(final @NotNull ISentryExecutorService executorService) {
    if (executorService != null) {
      this.executorService = executorService;
    }
  }

  /**
   * Returns the connection timeout in milliseconds.
   *
   * @return the connectionTimeoutMillis
   */
  public int getConnectionTimeoutMillis() {
    return connectionTimeoutMillis;
  }

  /**
   * Sets the connection timeout in milliseconds.
   *
   * @param connectionTimeoutMillis the connectionTimeoutMillis
   */
  public void setConnectionTimeoutMillis(int connectionTimeoutMillis) {
    this.connectionTimeoutMillis = connectionTimeoutMillis;
  }

  /**
   * Returns the read timeout in milliseconds
   *
   * @return the readTimeoutMillis
   */
  public int getReadTimeoutMillis() {
    return readTimeoutMillis;
  }

  /**
   * Sets the read timeout in milliseconds
   *
   * @param readTimeoutMillis the readTimeoutMillis
   */
  public void setReadTimeoutMillis(int readTimeoutMillis) {
    this.readTimeoutMillis = readTimeoutMillis;
  }

  /**
   * Returns the EnvelopeCache interface
   *
   * @return the EnvelopeCache object
   */
  public @NotNull IEnvelopeCache getEnvelopeDiskCache() {
    return envelopeDiskCache;
  }

  /**
   * Sets the EnvelopeCache interface
   *
   * @param envelopeDiskCache the EnvelopeCache object
   */
  public void setEnvelopeDiskCache(final @Nullable IEnvelopeCache envelopeDiskCache) {
    this.envelopeDiskCache =
        envelopeDiskCache != null ? envelopeDiskCache : NoOpEnvelopeCache.getInstance();
  }

  /**
   * Returns the Max queue size
   *
   * @return the max queue size
   */
  public int getMaxQueueSize() {
    return maxQueueSize;
  }

  /**
   * Sets the max queue size if maxQueueSize is bigger than 0
   *
   * @param maxQueueSize max queue size
   */
  public void setMaxQueueSize(int maxQueueSize) {
    if (maxQueueSize > 0) {
      this.maxQueueSize = maxQueueSize;
    }
  }

  /**
   * Returns the SdkVersion object
   *
   * @return the SdkVersion object or null
   */
  public @Nullable SdkVersion getSdkVersion() {
    return sdkVersion;
  }

  /**
   * Returns SSLSocketFactory
   *
   * @return SSLSocketFactory object or null
   */
  public @Nullable SSLSocketFactory getSslSocketFactory() {
    return sslSocketFactory;
  }

  /**
   * Set custom SSLSocketFactory that is trusted to self-signed certificates
   *
   * @param sslSocketFactory SSLSocketFactory object
   */
  public void setSslSocketFactory(final @Nullable SSLSocketFactory sslSocketFactory) {
    this.sslSocketFactory = sslSocketFactory;
  }

  /**
   * Sets the SdkVersion object
   *
   * @param sdkVersion the SdkVersion object or null
   */
  @ApiStatus.Internal
  public void setSdkVersion(final @Nullable SdkVersion sdkVersion) {
    final @Nullable SdkVersion replaySdkVersion = getSessionReplay().getSdkVersion();
    if (this.sdkVersion != null
        && replaySdkVersion != null
        && this.sdkVersion.equals(replaySdkVersion)) {
      // if sdkVersion = sessionReplay.sdkVersion we override it, as it means no one else set it
      getSessionReplay().setSdkVersion(sdkVersion);
    }
    this.sdkVersion = sdkVersion;
  }

  public boolean isSendDefaultPii() {
    return sendDefaultPii;
  }

  public void setSendDefaultPii(boolean sendDefaultPii) {
    this.sendDefaultPii = sendDefaultPii;
  }

  /**
   * Adds a Scope observer
   *
   * @param observer the Observer
   */
  public void addScopeObserver(final @NotNull IScopeObserver observer) {
    observers.add(observer);
  }

  /**
   * Returns the list of Scope observers
   *
   * @return the Scope observer list
   */
  @NotNull
  public List<IScopeObserver> getScopeObservers() {
    return observers;
  }

  @ApiStatus.Internal
  @Nullable
  public PersistingScopeObserver findPersistingScopeObserver() {
    for (final @NotNull IScopeObserver observer : observers) {
      if (observer instanceof PersistingScopeObserver) {
        return (PersistingScopeObserver) observer;
      }
    }
    return null;
  }

  /**
   * Adds a SentryOptions observer
   *
   * @param observer the Observer
   */
  public void addOptionsObserver(final @NotNull IOptionsObserver observer) {
    optionsObservers.add(observer);
  }

  /**
   * Returns the list of SentryOptions observers
   *
   * @return the SentryOptions observer list
   */
  @NotNull
  public List<IOptionsObserver> getOptionsObservers() {
    return optionsObservers;
  }

  /**
   * Returns if loading properties from external sources is enabled.
   *
   * @return true if enabled or false otherwise
   */
  public boolean isEnableExternalConfiguration() {
    return enableExternalConfiguration;
  }

  /**
   * Enables loading options from external sources like sentry.properties file or environment
   * variables, system properties.
   *
   * @param enableExternalConfiguration true if enabled or false otherwise
   */
  public void setEnableExternalConfiguration(boolean enableExternalConfiguration) {
    this.enableExternalConfiguration = enableExternalConfiguration;
  }

  /**
   * Returns tags applied to all events and transactions.
   *
   * @return the tags map
   */
  public @NotNull Map<String, String> getTags() {
    return tags;
  }

  /**
   * Sets a tag that is applied to all events and transactions.
   *
   * @param key the key
   * @param value the value
   */
  public void setTag(final @Nullable String key, final @Nullable String value) {
    if (key == null) {
      return;
    }
    if (value == null) {
      this.tags.remove(key);
    } else {
      this.tags.put(key, value);
    }
  }

  /**
   * Returns the maximum attachment size for each attachment in MiB.
   *
   * @return the maximum attachment size in MiB.
   */
  public long getMaxAttachmentSize() {
    return maxAttachmentSize;
  }

  /**
   * Sets the max attachment size for each attachment in bytes. Default is 20 MiB. Please also check
   * the maximum attachment size of Relay to make sure your attachments don't get discarded there:
   * https://docs.sentry.io/product/relay/options/
   *
   * @param maxAttachmentSize the max attachment size in bytes.
   */
  public void setMaxAttachmentSize(long maxAttachmentSize) {
    this.maxAttachmentSize = maxAttachmentSize;
  }

  /**
   * Returns if event deduplication is turned on.
   *
   * @return if event deduplication is turned on.
   */
  public boolean isEnableDeduplication() {
    return enableDeduplication;
  }

  /**
   * Enables or disables event deduplication.
   *
   * @param enableDeduplication true if enabled false otherwise
   */
  public void setEnableDeduplication(final boolean enableDeduplication) {
    this.enableDeduplication = enableDeduplication;
  }

  /**
   * Returns if tracing should be enabled. If tracing is disabled, starting transactions returns
   * {@link NoOpTransaction}.
   *
   * @return if tracing is enabled.
   */
  public boolean isTracingEnabled() {
    return getTracesSampleRate() != null || getTracesSampler() != null;
  }

  /**
   * Returns the list of exception classes that once captured will not be sent to Sentry as {@link
   * SentryEvent}.
   *
   * @return the list of exception classes that once captured will not be sent to Sentry as {@link
   *     SentryEvent}.
   */
  public @NotNull Set<Class<? extends Throwable>> getIgnoredExceptionsForType() {
    return ignoredExceptionsForType;
  }

  /**
   * Adds exception type to the list of ignored exceptions.
   *
   * @param exceptionType - the exception type
   */
  public void addIgnoredExceptionForType(final @NotNull Class<? extends Throwable> exceptionType) {
    this.ignoredExceptionsForType.add(exceptionType);
  }

  /**
   * Checks if the type of exception given by parameter is ignored.
   *
   * @param throwable the throwable
   * @return if the type of exception is ignored
   */
  boolean containsIgnoredExceptionForType(final @NotNull Throwable throwable) {
    return this.ignoredExceptionsForType.contains(throwable.getClass());
  }

  /**
   * Returns the list of strings/regex patterns that `event.message`, `event.formatted`, and
   * `{event.throwable.class.name}: {event.throwable.message}` are checked against to determine if
   * an event shall be sent to Sentry or ignored.
   *
   * @return the list of strings/regex patterns that `event.message`, `event.formatted`, and
   *     `{event.throwable.class.name}: {event.throwable.message}` are checked against to determine
   *     if an event shall be sent to Sentry or ignored
   */
  public @Nullable List<FilterString> getIgnoredErrors() {
    return ignoredErrors;
  }

  /**
   * Sets the list of strings/regex patterns that `event.message`, `event.formatted`, and
   * `{event.throwable.class.name}: {event.throwable.message}` are checked against to determine if
   * an event shall be sent to Sentry or ignored.
   *
   * @param ignoredErrors the list of strings/regex patterns
   */
  public void setIgnoredErrors(final @Nullable List<String> ignoredErrors) {
    if (ignoredErrors == null) {
      this.ignoredErrors = null;
    } else {
      @NotNull final List<FilterString> patterns = new ArrayList<>();
      for (String pattern : ignoredErrors) {
        if (pattern != null && !pattern.isEmpty()) {
          patterns.add(new FilterString(pattern));
        }
      }

      this.ignoredErrors = patterns;
    }
  }

  /**
   * Adds an item to the list of strings/regex patterns that `event.message`, `event.formatted`, and
   * `{event.throwable.class.name}: {event.throwable.message}` are checked against to determine if
   * an event shall be sent to Sentry or ignored.
   *
   * @param pattern the string/regex pattern
   */
  public void addIgnoredError(final @NotNull String pattern) {
    if (ignoredErrors == null) {
      ignoredErrors = new ArrayList<>();
    }
    ignoredErrors.add(new FilterString(pattern));
  }

  /**
   * Returns the maximum number of spans that can be attached to single transaction.
   *
   * @return the maximum number of spans that can be attached to single transaction.
   */
  @ApiStatus.Experimental
  public int getMaxSpans() {
    return maxSpans;
  }

  /**
   * Sets the maximum number of spans that can be attached to single transaction.
   *
   * @param maxSpans maximum number of spans that can be attached to single transaction.
   */
  @ApiStatus.Experimental
  public void setMaxSpans(int maxSpans) {
    this.maxSpans = maxSpans;
  }

  /**
   * True if ShutdownHookIntegration is enabled, false otherwise.
   *
   * @return true if enabled or false otherwise.
   */
  public boolean isEnableShutdownHook() {
    return enableShutdownHook;
  }

  /**
   * Enables or disable ShutdownHookIntegration.
   *
   * @param enableShutdownHook true if enabled or false otherwise.
   */
  public void setEnableShutdownHook(boolean enableShutdownHook) {
    this.enableShutdownHook = enableShutdownHook;
  }

  /**
   * The max cache items for capping the number of events Default is 30
   *
   * @return the maxCacheItems
   */
  public int getMaxCacheItems() {
    return maxCacheItems;
  }

  /**
   * Sets the max cache items for capping the number of events
   *
   * @param maxCacheItems the maxCacheItems
   */
  public void setMaxCacheItems(int maxCacheItems) {
    this.maxCacheItems = maxCacheItems;
  }

  public @NotNull RequestSize getMaxRequestBodySize() {
    return maxRequestBodySize;
  }

  public void setMaxRequestBodySize(final @NotNull RequestSize maxRequestBodySize) {
    this.maxRequestBodySize = maxRequestBodySize;
  }

  /**
   * Returns whether the `baggage` header is attached to HTTP client integrations and the `trace`
   * header is attached to envelopes.
   *
   * <p>Note: this is an experimental API and will be removed without notice.
   *
   * @return true if enabled
   */
  @ApiStatus.Experimental
  public boolean isTraceSampling() {
    return traceSampling;
  }

  /**
   * Controls if the `baggage` header is attached HTTP client integrations and if the `trace` header
   * is attached to envelopes. Defaults to false.
   *
   * <p>Note: this is an experimental API and will be removed without notice.
   *
   * @deprecated please use {{@link SentryOptions#setTracePropagationTargets(List)}} instead
   * @param traceSampling - if trace sampling should be enabled
   */
  @Deprecated
  public void setTraceSampling(boolean traceSampling) {
    this.traceSampling = traceSampling;
  }

  /**
   * Returns the maximum trace file size for each envelope item in bytes.
   *
   * @return the maximum attachment size in bytes.
   */
  public long getMaxTraceFileSize() {
    return maxTraceFileSize;
  }

  /**
   * Sets the max trace file size for each envelope item in bytes. Default is 5 Mb.
   *
   * @param maxTraceFileSize the max trace file size in bytes.
   */
  public void setMaxTraceFileSize(long maxTraceFileSize) {
    this.maxTraceFileSize = maxTraceFileSize;
  }

  /**
   * Returns the listener interface to perform operations when a transaction is started or ended.
   *
   * @return the listener interface to perform operations when a transaction is started or ended.
   */
  public @NotNull ITransactionProfiler getTransactionProfiler() {
    return transactionProfiler;
  }

  /**
   * Sets the listener interface to perform operations when a transaction is started or ended. It
   * only has effect if no profiler was already set.
   *
   * @param transactionProfiler - the listener for operations when a transaction is started or ended
   */
  public void setTransactionProfiler(final @Nullable ITransactionProfiler transactionProfiler) {
    // We allow to set the profiler only if it was not set before, and we don't allow to unset it.
    if (this.transactionProfiler == NoOpTransactionProfiler.getInstance()
        && transactionProfiler != null) {
      this.transactionProfiler = transactionProfiler;
    }
  }

  /**
   * Returns the continuous profiler.
   *
   * @return the continuous profiler.
   */
  public @NotNull IContinuousProfiler getContinuousProfiler() {
    return continuousProfiler;
  }

  /**
   * Sets the continuous profiler. It only has effect if no profiler was already set.
   *
   * @param continuousProfiler - the continuous profiler
   */
  public void setContinuousProfiler(final @Nullable IContinuousProfiler continuousProfiler) {
    // We allow to set the profiler only if it was not set before, and we don't allow to unset it.
    if (this.continuousProfiler == NoOpContinuousProfiler.getInstance()
        && continuousProfiler != null) {
      this.continuousProfiler = continuousProfiler;
    }
  }

  /**
   * Returns if profiling is enabled for transactions.
   *
   * @return if profiling is enabled for transactions.
   */
  public boolean isProfilingEnabled() {
    return (profilesSampleRate != null && profilesSampleRate > 0) || profilesSampler != null;
  }

  /**
   * Returns if continuous profiling is enabled. This means that no profile sample rate has been
   * set.
   *
   * @return if continuous profiling is enabled.
   */
  @ApiStatus.Internal
  public boolean isContinuousProfilingEnabled() {
    return profilesSampleRate == null
        && profilesSampler == null
        && profileSessionSampleRate != null
        && profileSessionSampleRate > 0;
  }

  /**
   * Returns the callback used to determine if a profile is sampled.
   *
   * @return the callback
   */
  public @Nullable ProfilesSamplerCallback getProfilesSampler() {
    return profilesSampler;
  }

  /**
   * Sets the callback used to determine if a profile is sampled.
   *
   * @param profilesSampler the callback
   */
  public void setProfilesSampler(final @Nullable ProfilesSamplerCallback profilesSampler) {
    this.profilesSampler = profilesSampler;
  }

  /**
   * Returns the profiles sample rate. Default is null (disabled).
   *
   * @return the sample rate
   */
  public @Nullable Double getProfilesSampleRate() {
    return profilesSampleRate;
  }

  /**
   * Sets the profilesSampleRate. Can be anything between 0.0 and 1.0 or null (default), to disable
   * it. It's dependent on the {{@link SentryOptions#setTracesSampleRate(Double)} } If a transaction
   * is sampled, then a profile could be sampled with a probability given by profilesSampleRate.
   *
   * @param profilesSampleRate the sample rate
   */
  public void setProfilesSampleRate(final @Nullable Double profilesSampleRate) {
    if (!SampleRateUtils.isValidProfilesSampleRate(profilesSampleRate)) {
      throw new IllegalArgumentException(
          "The value "
              + profilesSampleRate
              + " is not valid. Use null to disable or values between 0.0 and 1.0.");
    }
    this.profilesSampleRate = profilesSampleRate;
  }

  /**
   * Returns the session sample rate. Default is null (disabled). ProfilesSampleRate takes
   * precedence over this. To enable continuous profiling, don't set profilesSampleRate or
   * profilesSampler, or set them to null.
   *
   * @return the sample rate
   */
  public @Nullable Double getProfileSessionSampleRate() {
    return profileSessionSampleRate;
  }

  /**
   * Set the session sample rate. Default is null (disabled). ProfilesSampleRate takes precedence
   * over this. To enable continuous profiling, don't set profilesSampleRate or profilesSampler, or
   * set them to null.
   */
  public void setProfileSessionSampleRate(final @Nullable Double profileSessionSampleRate) {
    if (!SampleRateUtils.isValidContinuousProfilesSampleRate(profileSessionSampleRate)) {
      throw new IllegalArgumentException(
          "The value "
              + profileSessionSampleRate
              + " is not valid. Use values between 0.0 and 1.0.");
    }
    this.profileSessionSampleRate = profileSessionSampleRate;
  }

  /**
   * Returns whether the profiling lifecycle is controlled manually or based on the trace lifecycle.
   * Defaults to {@link ProfileLifecycle#MANUAL}.
   *
   * @return the profile lifecycle
   */
  public @NotNull ProfileLifecycle getProfileLifecycle() {
    return profileLifecycle;
  }

  /** Sets the profiling lifecycle. */
  public void setProfileLifecycle(final @NotNull ProfileLifecycle profileLifecycle) {
    this.profileLifecycle = profileLifecycle;
    if (profileLifecycle == ProfileLifecycle.TRACE && !isTracingEnabled()) {
      logger.log(
          SentryLevel.WARNING,
          "Profiling lifecycle is set to TRACE but tracing is disabled. "
              + "Profiling will not be started automatically.");
    }
  }

  /**
   * Whether profiling can automatically be started as early as possible during the app lifecycle.
   */
  public boolean isStartProfilerOnAppStart() {
    return startProfilerOnAppStart;
  }

  /**
   * Set if profiling can automatically be started as early as possible during the app lifecycle.
   */
  public void setStartProfilerOnAppStart(final boolean startProfilerOnAppStart) {
    this.startProfilerOnAppStart = startProfilerOnAppStart;
  }

  public long getDeadlineTimeout() {
    return deadlineTimeout;
  }

  /**
   * Controls the deadline timeout in milliseconds for automatic transactions. When set to a
   * positive value, that value is used as the deadline timeout. When set to a value less than or
   * equal to 0, no deadline is applied and transactions will only finish when explicitly finished
   * or when the activity lifecycle ends.
   *
   * <p>Default is 30000 (30 seconds).
   *
   * @param deadlineTimeout the timeout in milliseconds
   */
  public void setDeadlineTimeout(long deadlineTimeout) {
    this.deadlineTimeout = deadlineTimeout;
  }

  /**
   * Returns the profiling traces dir. path if set
   *
   * @return the profiling traces dir. path or null if not set
   */
  public @Nullable String getProfilingTracesDirPath() {
    if (profilingTracesDirPath != null && !profilingTracesDirPath.isEmpty()) {
      return dsnHash != null
          ? new File(profilingTracesDirPath, dsnHash).getAbsolutePath()
          : profilingTracesDirPath;
    }

    final String cacheDirPath = getCacheDirPath();

    if (cacheDirPath == null) {
      return null;
    }

    return new File(cacheDirPath, "profiling_traces").getAbsolutePath();
  }

  public void setProfilingTracesDirPath(final @Nullable String profilingTracesDirPath) {
    this.profilingTracesDirPath = profilingTracesDirPath;
  }

  /**
   * Returns a list of origins to which `sentry-trace` header should be sent in HTTP integrations.
   *
   * @return the list of targets
   */
  public @NotNull List<String> getTracePropagationTargets() {
    if (tracePropagationTargets == null) {
      return defaultTracePropagationTargets;
    }
    return tracePropagationTargets;
  }

  public void setTracePropagationTargets(final @Nullable List<String> tracePropagationTargets) {
    if (tracePropagationTargets == null) {
      this.tracePropagationTargets = null;
    } else {
      @NotNull final List<String> filteredTracePropagationTargets = new ArrayList<>();
      for (String target : tracePropagationTargets) {
        if (!target.isEmpty()) {
          filteredTracePropagationTargets.add(target);
        }
      }

      this.tracePropagationTargets = filteredTracePropagationTargets;
    }
  }

  /**
   * Returns whether W3C traceparent HTTP header propagation is enabled.
   *
   * @return true if enabled false otherwise
   */
  public boolean isPropagateTraceparent() {
    return propagateTraceparent;
  }

  /**
   * Enables or disables W3C traceparent HTTP header propagation.
   *
   * @param propagateTraceparent true if enabled false otherwise
   */
  public void setPropagateTraceparent(final boolean propagateTraceparent) {
    this.propagateTraceparent = propagateTraceparent;
  }

  /**
   * Returns a Proguard UUID.
   *
   * @return the Proguard UUIDs.
   */
  public @Nullable String getProguardUuid() {
    return proguardUuid;
  }

  /**
   * Sets a Proguard UUID.
   *
   * @param proguardUuid - the Proguard UUID
   */
  public void setProguardUuid(final @Nullable String proguardUuid) {
    this.proguardUuid = proguardUuid;
  }

  /**
   * Adds a bundle ID (also known as debugId) representing a source bundle that contains sources for
   * this application. These sources will be used to source code for frames of an exceptions stack
   * trace.
   *
   * @param bundleId Bundle ID generated by sentry-cli or the sentry-android-gradle-plugin
   */
  public void addBundleId(final @Nullable String bundleId) {
    if (bundleId != null) {
      final @NotNull String trimmedBundleId = bundleId.trim();
      if (!trimmedBundleId.isEmpty()) {
        this.bundleIds.add(trimmedBundleId);
      }
    }
  }

  /**
   * Returns all configured bundle IDs referencing source code bundles.
   *
   * @return list of bundle IDs
   */
  public @NotNull Set<String> getBundleIds() {
    return bundleIds;
  }

  /**
   * Returns Context tags names applied to Sentry events as Sentry tags.
   *
   * @return context tags
   */
  public @NotNull List<String> getContextTags() {
    return contextTags;
  }

  /**
   * Adds context tag name that is applied to Sentry events as Sentry tag.
   *
   * @param contextTag - the context tag
   */
  public void addContextTag(final @NotNull String contextTag) {
    this.contextTags.add(contextTag);
  }

  /**
   * Returns the idle timeout.
   *
   * @return the idle timeout in millis or null.
   */
  public @Nullable Long getIdleTimeout() {
    return idleTimeout;
  }

  /**
   * Sets the idle timeout.
   *
   * @param idleTimeout the idle timeout in millis or null.
   */
  public void setIdleTimeout(final @Nullable Long idleTimeout) {
    this.idleTimeout = idleTimeout;
  }

  /**
   * Returns whether sending of client reports has been enabled.
   *
   * @return true if enabled; false if disabled
   */
  public boolean isSendClientReports() {
    return sendClientReports;
  }

  /**
   * Enables / disables sending of client reports.
   *
   * @param sendClientReports true enables client reports; false disables them
   */
  public void setSendClientReports(boolean sendClientReports) {
    this.sendClientReports = sendClientReports;

    if (sendClientReports) {
      clientReportRecorder = new ClientReportRecorder(this);
    } else {
      clientReportRecorder = new NoOpClientReportRecorder();
    }
  }

  public boolean isEnableUserInteractionTracing() {
    return enableUserInteractionTracing;
  }

  public void setEnableUserInteractionTracing(boolean enableUserInteractionTracing) {
    this.enableUserInteractionTracing = enableUserInteractionTracing;
  }

  public boolean isEnableUserInteractionBreadcrumbs() {
    return enableUserInteractionBreadcrumbs;
  }

  public void setEnableUserInteractionBreadcrumbs(boolean enableUserInteractionBreadcrumbs) {
    this.enableUserInteractionBreadcrumbs = enableUserInteractionBreadcrumbs;
  }

  /**
   * Sets the instrumenter used for performance instrumentation.
   *
   * <p>If you set this to something other than {@link Instrumenter#SENTRY} Sentry will not create
   * any transactions automatically nor will it create transactions if you call
   * startTransaction(...), nor will it create child spans if you call startChild(...)
   *
   * @param instrumenter - the instrumenter to use
   * @deprecated this should no longer be needed with our current OpenTelmetry integration. Use
   *     {@link SentryOptions#setIgnoredSpanOrigins(List)} instead if you need fine grained control
   *     over what integrations can create spans.
   */
  @Deprecated
  public void setInstrumenter(final @NotNull Instrumenter instrumenter) {
    this.instrumenter = instrumenter;
  }

  /**
   * Returns the instrumenter used for performance instrumentation
   *
   * @return the configured instrumenter
   */
  public @NotNull Instrumenter getInstrumenter() {
    return instrumenter;
  }

  /**
   * Returns a ClientReportRecorder or a NoOp if sending of client reports has been disabled.
   *
   * @return a client report recorder or NoOp
   */
  @ApiStatus.Internal
  public @NotNull IClientReportRecorder getClientReportRecorder() {
    return clientReportRecorder;
  }

  /**
   * Returns a ModulesLoader to load external modules (dependencies/packages) of the program.
   *
   * @return a modules loader or no-op
   */
  @ApiStatus.Internal
  public @NotNull IModulesLoader getModulesLoader() {
    return modulesLoader;
  }

  @ApiStatus.Internal
  public void setModulesLoader(final @Nullable IModulesLoader modulesLoader) {
    this.modulesLoader = modulesLoader != null ? modulesLoader : NoOpModulesLoader.getInstance();
  }

  /**
   * Returns a DebugMetaLoader to load sentry-debug-meta.properties containing ProGuard UUID, source
   * bundle IDs etc.
   *
   * @return a loader or no-op
   */
  @ApiStatus.Internal
  public @NotNull IDebugMetaLoader getDebugMetaLoader() {
    return debugMetaLoader;
  }

  @ApiStatus.Internal
  public void setDebugMetaLoader(final @Nullable IDebugMetaLoader debugMetaLoader) {
    this.debugMetaLoader =
        debugMetaLoader != null ? debugMetaLoader : NoOpDebugMetaLoader.getInstance();
  }

  /**
   * Returns a list of all {@link GestureTargetLocator} instances used to determine which {@link
   * io.sentry.internal.gestures.UiElement} was part of an user interaction.
   *
   * @return a list of {@link GestureTargetLocator}
   */
  public List<GestureTargetLocator> getGestureTargetLocators() {
    return gestureTargetLocators;
  }

  /**
   * Sets the list of {@link GestureTargetLocator} being used to determine relevant {@link
   * io.sentry.internal.gestures.UiElement} for user interactions.
   *
   * @param locators a list of {@link GestureTargetLocator}
   */
  public void setGestureTargetLocators(@NotNull final List<GestureTargetLocator> locators) {
    gestureTargetLocators.clear();
    gestureTargetLocators.addAll(locators);
  }

  /**
   * Returns a list of all {@link ViewHierarchyExporter} instances used to export view hierarchy
   * information.
   *
   * @return a list of {@link ViewHierarchyExporter}
   */
  @NotNull
  public final List<ViewHierarchyExporter> getViewHierarchyExporters() {
    return viewHierarchyExporters;
  }

  /**
   * Sets the list of {@link ViewHierarchyExporter} being used to export the view hierarchy.
   *
   * @param exporters a list of {@link ViewHierarchyExporter}
   */
  public void setViewHierarchyExporters(@NotNull final List<ViewHierarchyExporter> exporters) {
    viewHierarchyExporters.clear();
    viewHierarchyExporters.addAll(exporters);
  }

  public @NotNull IThreadChecker getThreadChecker() {
    return threadChecker;
  }

  public void setThreadChecker(final @NotNull IThreadChecker threadChecker) {
    this.threadChecker = threadChecker;
  }

  /**
   * Gets the performance collector used to collect performance stats in a time period.
   *
   * @return the performance collector.
   */
  @ApiStatus.Internal
  public @NotNull CompositePerformanceCollector getCompositePerformanceCollector() {
    return compositePerformanceCollector;
  }

  /**
   * Sets the performance collector used to collect performance stats in a time period.
   *
   * @param compositePerformanceCollector the performance collector.
   */
  @ApiStatus.Internal
  public void setCompositePerformanceCollector(
      final @NotNull CompositePerformanceCollector compositePerformanceCollector) {
    this.compositePerformanceCollector = compositePerformanceCollector;
  }

  /**
   * Gets if the time-to-full-display spans is tracked in navigation transactions.
   *
   * @return if the time-to-full-display is tracked.
   */
  public boolean isEnableTimeToFullDisplayTracing() {
    return enableTimeToFullDisplayTracing;
  }

  /**
   * Sets if the time-to-full-display spans should be tracked in navigation transactions.
   *
   * @param enableTimeToFullDisplayTracing if the time-to-full-display spans should be tracked.
   */
  public void setEnableTimeToFullDisplayTracing(final boolean enableTimeToFullDisplayTracing) {
    this.enableTimeToFullDisplayTracing = enableTimeToFullDisplayTracing;
  }

  /**
   * Gets the reporter to call when a screen is fully loaded, used for time-to-full-display spans.
   *
   * @return The reporter to call when a screen is fully loaded.
   */
  @ApiStatus.Internal
  public @NotNull FullyDisplayedReporter getFullyDisplayedReporter() {
    return fullyDisplayedReporter;
  }

  @ApiStatus.Internal
  @TestOnly
  public void setFullyDisplayedReporter(
      final @NotNull FullyDisplayedReporter fullyDisplayedReporter) {
    this.fullyDisplayedReporter = fullyDisplayedReporter;
  }

  /**
   * Whether OPTIONS requests should be traced.
   *
   * @return true if OPTIONS requests should be traced
   */
  public boolean isTraceOptionsRequests() {
    return traceOptionsRequests;
  }

  /**
   * Whether OPTIONS requests should be traced.
   *
   * @param traceOptionsRequests true if OPTIONS requests should be traced
   */
  public void setTraceOptionsRequests(boolean traceOptionsRequests) {
    this.traceOptionsRequests = traceOptionsRequests;
  }

  /**
   * Whether Sentry is enabled.
   *
   * @return true if Sentry should be enabled
   */
  public boolean isEnabled() {
    return enabled;
  }

  /**
   * Whether Sentry should be enabled.
   *
   * @param enabled true if Sentry should be enabled
   */
  public void setEnabled(boolean enabled) {
    this.enabled = enabled;
  }

  /**
   * Whether to format serialized data, e.g. events logged to console in debug mode
   *
   * @return true if data should be pretty printed
   */
  public boolean isEnablePrettySerializationOutput() {
    return enablePrettySerializationOutput;
  }

  /**
   * Whether to send modules containing information about versions.
   *
   * @return true if modules should be sent.
   */
  public boolean isSendModules() {
    return sendModules;
  }

  /**
   * Whether to format serialized data, e.g. events logged to console in debug mode
   *
   * @param enablePrettySerializationOutput true if output should be pretty printed
   */
  public void setEnablePrettySerializationOutput(boolean enablePrettySerializationOutput) {
    this.enablePrettySerializationOutput = enablePrettySerializationOutput;
  }

  /**
   * Whether to profile app launches, depending on profilesSampler, profilesSampleRate or
   * continuousProfilesSampleRate. Depends on {@link SentryOptions#isProfilingEnabled()} and {@link
   * SentryOptions#isContinuousProfilingEnabled()}
   *
   * @return true if app launches should be profiled.
   */
  public boolean isEnableAppStartProfiling() {
    return (isProfilingEnabled() || isContinuousProfilingEnabled()) && enableAppStartProfiling;
  }

  /**
   * Whether to profile app launches, depending on profilesSampler, profilesSampleRate or
   * continuousProfilesSampleRate.
   *
   * @param enableAppStartProfiling true if app launches should be profiled.
   */
  public void setEnableAppStartProfiling(boolean enableAppStartProfiling) {
    this.enableAppStartProfiling = enableAppStartProfiling;
  }

  /**
   * Whether to send modules containing information about versions.
   *
   * @param sendModules true if modules should be sent.
   */
  public void setSendModules(boolean sendModules) {
    this.sendModules = sendModules;
  }

  /**
   * Returns the list of strings/regex patterns the origin of a new span/transaction will be tested
   * against to determine whether the span/transaction shall be created.
   *
   * @return the list of strings or regex patterns
   */
  @ApiStatus.Experimental
  public @Nullable List<FilterString> getIgnoredSpanOrigins() {
    return ignoredSpanOrigins;
  }

  /**
   * Adds an item to the list of strings/regex patterns the origin of a new span/transaction will be
   * tested against to determine whether the span/transaction shall be created.
   *
   * @param ignoredSpanOrigin the string/regex pattern
   */
  @ApiStatus.Experimental
  public void addIgnoredSpanOrigin(String ignoredSpanOrigin) {
    if (ignoredSpanOrigins == null) {
      ignoredSpanOrigins = new ArrayList<>();
    }
    ignoredSpanOrigins.add(new FilterString(ignoredSpanOrigin));
  }

  /**
   * Sets the list of strings/regex patterns the origin of a new span/transaction will be tested
   * against to determine whether the span/transaction shall be created.
   *
   * @param ignoredSpanOrigins the list of strings/regex patterns
   */
  @ApiStatus.Experimental
  public void setIgnoredSpanOrigins(final @Nullable List<String> ignoredSpanOrigins) {
    if (ignoredSpanOrigins == null) {
      this.ignoredSpanOrigins = null;
    } else {
      @NotNull final List<FilterString> filtered = new ArrayList<>();
      for (String origin : ignoredSpanOrigins) {
        if (origin != null && !origin.isEmpty()) {
          filtered.add(new FilterString(origin));
        }
      }

      this.ignoredSpanOrigins = filtered;
    }
  }

  /**
   * Returns the list of monitor slugs for which captured check-ins should not be sent to Sentry.
   *
   * @return the list of monitor slugs
   */
  @ApiStatus.Experimental
  public @Nullable List<FilterString> getIgnoredCheckIns() {
    return ignoredCheckIns;
  }

  /**
   * Adds a monitor slug to the list of slugs for which captured check-ins should not be sent to
   * Sentry.
   *
   * @param ignoredCheckIn the monitor slug
   */
  @ApiStatus.Experimental
  public void addIgnoredCheckIn(String ignoredCheckIn) {
    if (ignoredCheckIns == null) {
      ignoredCheckIns = new ArrayList<>();
    }
    ignoredCheckIns.add(new FilterString(ignoredCheckIn));
  }

  /**
   * Sets the list of monitor slugs for which captured check-ins should not be sent to Sentry.
   *
   * @param ignoredCheckIns the list of monitor slugs for which check-ins should not be sent
   */
  @ApiStatus.Experimental
  public void setIgnoredCheckIns(final @Nullable List<String> ignoredCheckIns) {
    if (ignoredCheckIns == null) {
      this.ignoredCheckIns = null;
    } else {
      @NotNull final List<FilterString> filteredIgnoredCheckIns = new ArrayList<>();
      for (String slug : ignoredCheckIns) {
        if (!slug.isEmpty()) {
          filteredIgnoredCheckIns.add(new FilterString(slug));
        }
      }

      this.ignoredCheckIns = filteredIgnoredCheckIns;
    }
  }

  /**
   * Returns the list of strings/regex patterns that captured transaction names are checked against
   * to determine if a transaction shall be sent to Sentry or ignored.
   *
   * @return the list of strings/regex patterns
   */
  public @Nullable List<FilterString> getIgnoredTransactions() {
    return ignoredTransactions;
  }

  /**
   * Adds an element the list of strings/regex patterns that captured transaction names are checked
   * against to determine if a transaction shall be sent to Sentry or ignored.
   *
   * @param ignoredTransaction the string/regex pattern
   */
  @ApiStatus.Experimental
  public void addIgnoredTransaction(String ignoredTransaction) {
    if (ignoredTransactions == null) {
      ignoredTransactions = new ArrayList<>();
    }
    ignoredTransactions.add(new FilterString(ignoredTransaction));
  }

  /**
   * Sets the list of strings/regex patterns that captured transaction names are checked against to
   * determine if a transaction shall be sent to Sentry or ignored.
   *
   * @param ignoredTransactions the list of string/regex patterns
   */
  @ApiStatus.Experimental
  public void setIgnoredTransactions(final @Nullable List<String> ignoredTransactions) {
    if (ignoredTransactions == null) {
      this.ignoredTransactions = null;
    } else {
      @NotNull final List<FilterString> filtered = new ArrayList<>();
      for (String transactionName : ignoredTransactions) {
        if (transactionName != null && !transactionName.isEmpty()) {
          filtered.add(new FilterString(transactionName));
        }
      }

      this.ignoredTransactions = filtered;
    }
  }

  /** Returns the current {@link SentryDateProvider} that is used to retrieve the current date. */
  @ApiStatus.Internal
  public @NotNull SentryDateProvider getDateProvider() {
    return dateProvider.getValue();
  }

  /**
   * Sets the {@link SentryDateProvider} which is used to retrieve the current date.
   *
   * <p>Different providers offer different precision. By default Sentry tries to offer the highest
   * precision available for the system.
   */
  @ApiStatus.Internal
  public void setDateProvider(final @NotNull SentryDateProvider dateProvider) {
    this.dateProvider.setValue(dateProvider);
  }

  /**
   * Adds a ICollector.
   *
   * @param collector the ICollector.
   */
  @ApiStatus.Internal
  public void addPerformanceCollector(final @NotNull IPerformanceCollector collector) {
    performanceCollectors.add(collector);
  }

  /**
   * Returns the list of ICollectors.
   *
   * @return the IPerformanceCollector list.
   */
  @ApiStatus.Internal
  public @NotNull List<IPerformanceCollector> getPerformanceCollectors() {
    return performanceCollectors;
  }

  @NotNull
  public IConnectionStatusProvider getConnectionStatusProvider() {
    return connectionStatusProvider;
  }

  public void setConnectionStatusProvider(
      final @NotNull IConnectionStatusProvider connectionStatusProvider) {
    this.connectionStatusProvider = connectionStatusProvider;
  }

  @ApiStatus.Internal
  @NotNull
  public IBackpressureMonitor getBackpressureMonitor() {
    return backpressureMonitor;
  }

  @ApiStatus.Internal
  public void setBackpressureMonitor(final @NotNull IBackpressureMonitor backpressureMonitor) {
    this.backpressureMonitor = backpressureMonitor;
  }

  @ApiStatus.Experimental
  public void setEnableBackpressureHandling(final boolean enableBackpressureHandling) {
    this.enableBackpressureHandling = enableBackpressureHandling;
  }

  @ApiStatus.Internal
  @NotNull
  public IVersionDetector getVersionDetector() {
    return versionDetector;
  }

  @ApiStatus.Internal
  public void setVersionDetector(final @NotNull IVersionDetector versionDetector) {
    this.versionDetector = versionDetector;
  }

  /**
   * Returns the rate the profiler will sample rates at. 100 hz means 100 traces in 1 second.
   *
   * @return Rate the profiler will sample rates at.
   */
  @ApiStatus.Internal
  public int getProfilingTracesHz() {
    return profilingTracesHz;
  }

  /** Sets the rate the profiler will sample rates at. 100 hz means 100 traces in 1 second. */
  @ApiStatus.Internal
  public void setProfilingTracesHz(final int profilingTracesHz) {
    this.profilingTracesHz = profilingTracesHz;
  }

  @ApiStatus.Experimental
  public boolean isEnableBackpressureHandling() {
    return enableBackpressureHandling;
  }

  @ApiStatus.Internal
  public long getSessionFlushTimeoutMillis() {
    return sessionFlushTimeoutMillis;
  }

  @ApiStatus.Internal
  public void setSessionFlushTimeoutMillis(final long sessionFlushTimeoutMillis) {
    this.sessionFlushTimeoutMillis = sessionFlushTimeoutMillis;
  }

  @ApiStatus.Internal
  @Nullable
  public BeforeEnvelopeCallback getBeforeEnvelopeCallback() {
    return beforeEnvelopeCallback;
  }

  @ApiStatus.Internal
  public void setBeforeEnvelopeCallback(
      @Nullable final BeforeEnvelopeCallback beforeEnvelopeCallback) {
    this.beforeEnvelopeCallback = beforeEnvelopeCallback;
  }

  @ApiStatus.Experimental
  @Nullable
  public String getSpotlightConnectionUrl() {
    return spotlightConnectionUrl;
  }

  @ApiStatus.Experimental
  public void setSpotlightConnectionUrl(final @Nullable String spotlightConnectionUrl) {
    this.spotlightConnectionUrl = spotlightConnectionUrl;
  }

  @ApiStatus.Experimental
  public boolean isEnableSpotlight() {
    return enableSpotlight;
  }

  @ApiStatus.Experimental
  public void setEnableSpotlight(final boolean enableSpotlight) {
    this.enableSpotlight = enableSpotlight;
  }

  public boolean isEnableScopePersistence() {
    return enableScopePersistence;
  }

  public void setEnableScopePersistence(final boolean enableScopePersistence) {
    this.enableScopePersistence = enableScopePersistence;
  }

  public @Nullable Cron getCron() {
    return cron;
  }

  @ApiStatus.Experimental
  public void setCron(@Nullable Cron cron) {
    this.cron = cron;
  }

  @NotNull
  public ExperimentalOptions getExperimental() {
    return experimental;
  }

  public @NotNull ReplayController getReplayController() {
    return replayController;
  }

  public void setReplayController(final @Nullable ReplayController replayController) {
    this.replayController =
        replayController != null ? replayController : NoOpReplayController.getInstance();
  }

  @ApiStatus.Experimental
  public @NotNull IDistributionApi getDistributionController() {
    return distributionController;
  }

  @ApiStatus.Experimental
  public void setDistributionController(final @Nullable IDistributionApi distributionController) {
    this.distributionController =
        distributionController != null ? distributionController : NoOpDistributionApi.getInstance();
  }

  @ApiStatus.Experimental
  public boolean isEnableScreenTracking() {
    return enableScreenTracking;
  }

  @ApiStatus.Experimental
  public void setEnableScreenTracking(final boolean enableScreenTracking) {
    this.enableScreenTracking = enableScreenTracking;
  }

  public void setDefaultScopeType(final @NotNull ScopeType scopeType) {
    this.defaultScopeType = scopeType;
  }

  public @NotNull ScopeType getDefaultScopeType() {
    return defaultScopeType;
  }

  @ApiStatus.Internal
  public void setInitPriority(final @NotNull InitPriority initPriority) {
    this.initPriority = initPriority;
  }

  @ApiStatus.Internal
  public @NotNull InitPriority getInitPriority() {
    return initPriority;
  }

  /**
   * If set to true a call to Sentry.init (or SentryAndroid.init) will go through and replace
   * previous options if there are any.
   *
   * <p>By default the SDK will check whether a previous call to Sentry.init has higher priority
   * than the current one and decide whether to actually perform the init and replace options.
   *
   * @param forceInit true = replace previous init and options
   */
  public void setForceInit(final boolean forceInit) {
    this.forceInit = forceInit;
  }

  public boolean isForceInit() {
    return forceInit;
  }

  /**
   * If set to true, automatic scope forking will be disabled. If set to false, scopes will be
   * forked automatically, e.g. when scopes are accessed on a thread for the first time, pushScope
   * is invoked, in some cases when we explicitly want to fork the root scopes, etc.
   *
   * <p>If this is set to something other than `null`, it will take precedence over what is passed
   * to Sentry.init.
   *
   * <p>Enabling this is intended for mobile and desktop apps, not backends. For Android the default
   * value passed to Sentry.init is true (globalHubMode enabled), for backends it defaults to false.
   *
   * @param globalHubMode true = automatic scope forking is disabled
   */
  public void setGlobalHubMode(final @Nullable Boolean globalHubMode) {
    this.globalHubMode = globalHubMode;
  }

  public @Nullable Boolean isGlobalHubMode() {
    return globalHubMode;
  }

  /**
   * Configures the SDK to either automatically determine if OpenTelemetry is available, whether to
   * use it and what way to use it in.
   *
   * <p>See {@link SentryOpenTelemetryMode}
   *
   * <p>By default the SDK will use OpenTelemetry if available, preferring the agent. On Android
   * OpenTelemetry is not used.
   *
   * @param openTelemetryMode the mode
   */
  public void setOpenTelemetryMode(final @NotNull SentryOpenTelemetryMode openTelemetryMode) {
    this.openTelemetryMode = openTelemetryMode;
  }

  public @NotNull SentryOpenTelemetryMode getOpenTelemetryMode() {
    return openTelemetryMode;
  }

  @NotNull
  public SentryReplayOptions getSessionReplay() {
    return sessionReplay;
  }

  public void setSessionReplay(final @NotNull SentryReplayOptions sessionReplayOptions) {
    this.sessionReplay = sessionReplayOptions;
  }

  public @NotNull SentryFeedbackOptions getFeedbackOptions() {
    return feedbackOptions;
  }

  public void setFeedbackOptions(final @NotNull SentryFeedbackOptions feedbackOptions) {
    this.feedbackOptions = feedbackOptions;
  }

  @ApiStatus.Experimental
  public void setCaptureOpenTelemetryEvents(final boolean captureOpenTelemetryEvents) {
    this.captureOpenTelemetryEvents = captureOpenTelemetryEvents;
  }

  @ApiStatus.Experimental
  public boolean isCaptureOpenTelemetryEvents() {
    return captureOpenTelemetryEvents;
  }

  /**
   * Returns the SocketTagger
   *
   * @return the socket tagger
   */
  public @NotNull ISocketTagger getSocketTagger() {
    return socketTagger;
  }

  /**
   * Sets the SocketTagger
   *
   * @param socketTagger the socket tagger
   */
  public void setSocketTagger(final @Nullable ISocketTagger socketTagger) {
    this.socketTagger = socketTagger != null ? socketTagger : NoOpSocketTagger.getInstance();
  }

  /**
   * Returns the IRuntimeManager
   *
   * @return the runtime manager
   */
  @ApiStatus.Internal
  public @NotNull IRuntimeManager getRuntimeManager() {
    return runtimeManager;
  }

  /**
   * Sets the IRuntimeManager
   *
   * @param runtimeManager the runtime manager
   */
  @ApiStatus.Internal
  public void setRuntimeManager(final @NotNull IRuntimeManager runtimeManager) {
    this.runtimeManager = runtimeManager;
  }

  /**
   * Load the lazy fields. Useful to load in the background, so that results are already cached. DO
   * NOT CALL THIS METHOD ON THE MAIN THREAD.
   */
  void loadLazyFields() {
    getSerializer();
    retrieveParsedDsn();
    getEnvelopeReader();
    getDateProvider();
  }

  /** The BeforeSend callback */
  public interface BeforeSendCallback {

    /**
     * Mutates or drop an event before being sent
     *
     * @param event the event
     * @param hint the hints
     * @return the original event or the mutated event or null if event was dropped
     */
    @Nullable
    SentryEvent execute(@NotNull SentryEvent event, @NotNull Hint hint);
  }

  /** The BeforeSendTransaction callback */
  public interface BeforeSendTransactionCallback {

    /**
     * Mutates or drop a transaction before being sent
     *
     * @param transaction the transaction
     * @param hint the hints
     * @return the original transaction or the mutated transaction or null if transaction was
     *     dropped
     */
    @Nullable
    SentryTransaction execute(@NotNull SentryTransaction transaction, @NotNull Hint hint);
  }

  /** The BeforeSendReplay callback */
  public interface BeforeSendReplayCallback {

    /**
     * Mutate or drop a replay event before being sent. Note that there might be many replay events
     * for a single replay (i.e. segments), you can check {@link SentryReplayEvent#getReplayId()} to
     * identify that the segments belong to the same replay.
     *
     * @param event the event
     * @param hint the hint, contains {@link ReplayRecording}, can be accessed via {@link
     *     Hint#getReplayRecording()}
     * @return the original event or the mutated event or null if event was dropped
     */
    @Nullable
    SentryReplayEvent execute(@NotNull SentryReplayEvent event, @NotNull Hint hint);
  }

  /** The BeforeBreadcrumb callback */
  public interface BeforeBreadcrumbCallback {

    /**
     * Mutates or drop a callback before being added
     *
     * @param breadcrumb the breadcrumb
     * @param hint the hints, usually the source of the breadcrumb
     * @return the original breadcrumb or the mutated breadcrumb of null if breadcrumb was dropped
     */
    @Nullable
    Breadcrumb execute(@NotNull Breadcrumb breadcrumb, @NotNull Hint hint);
  }

  /** The OnDiscard callback */
  public interface OnDiscardCallback {

    /**
     * Best-effort record of data discarded before reaching Sentry
     *
     * @param reason the reason data was dropped
     * @param category the type of data discarded
     * @param number the number of discarded data items
     */
    void execute(
        @NotNull DiscardReason reason, @NotNull DataCategory category, @NotNull Long number);
  }

  /** The traces sampler callback. */
  public interface TracesSamplerCallback {

    /**
     * Calculates the sampling value used to determine if transaction is going to be sent to Sentry
     * backend.
     *
     * @param samplingContext the sampling context
     * @return sampling value or {@code null} if decision has not been taken
     */
    @Nullable
    Double sample(@NotNull SamplingContext samplingContext);
  }

  /** The profiles sampler callback. */
  public interface ProfilesSamplerCallback {

    /**
     * Calculates the sampling value used to determine if a profile is going to be sent to Sentry
     * backend.
     *
     * @param samplingContext the sampling context
     * @return sampling value or {@code null} if decision has not been taken
     */
    @Nullable
    Double sample(@NotNull SamplingContext samplingContext);
  }

  /** The BeforeEnvelope callback */
  @ApiStatus.Internal
  public interface BeforeEnvelopeCallback {

    /**
     * A callback which gets called right before an envelope is about to be sent
     *
     * @param envelope the envelope
     * @param hint the hints
     */
    void execute(@NotNull SentryEnvelope envelope, @Nullable Hint hint);
  }

  /** The BeforeEmitMetric callback */
  @ApiStatus.Experimental
  public interface BeforeEmitMetricCallback {

    /**
     * A callback which gets called right before a metric is about to be emitted.
     *
     * @param key the metric key
     * @param tags the metric tags
     * @return true if the metric should be emitted, false otherwise
     */
    boolean execute(@NotNull String key, @Nullable Map<String, String> tags);
  }

  /**
   * Creates SentryOptions instance without initializing any of the internal parts.
   *
   * <p>Used by {@link NoOpScopes}.
   *
   * @return SentryOptions
   */
  @ApiStatus.Internal
  public static @NotNull SentryOptions empty() {
    return new SentryOptions(true);
  }

  /** SentryOptions ctor It adds and set default things */
  public SentryOptions() {
    this(false);
  }

  /**
   * Creates SentryOptions instance without initializing any of the internal parts.
   *
   * @param empty if options should be empty.
   */
  private SentryOptions(final boolean empty) {
    final @NotNull SdkVersion sdkVersion = createSdkVersion();
    experimental = new ExperimentalOptions(empty, sdkVersion);
    sessionReplay = new SentryReplayOptions(empty, sdkVersion);
    feedbackOptions =
        new SentryFeedbackOptions(
            (associatedEventId, configurator) ->
                logger.log(SentryLevel.WARNING, "showDialog() can only be called in Android."));

    if (!empty) {
      setSpanFactory(SpanFactoryFactory.create(new LoadClass(), NoOpLogger.getInstance()));
      // SentryExecutorService should be initialized before any
      // SendCachedEventFireAndForgetIntegration
      executorService = new SentryExecutorService(this);
      executorService.prewarm();

      // UncaughtExceptionHandlerIntegration should be inited before any other Integration.
      // if there's an error on the setup, we are able to capture it
      integrations.add(new UncaughtExceptionHandlerIntegration());

      integrations.add(new ShutdownHookIntegration());
      integrations.add(new SpotlightIntegration());

      eventProcessors.add(new MainEventProcessor(this));
      eventProcessors.add(new DuplicateEventDetectionEventProcessor(this));

      if (Platform.isJvm()) {
        eventProcessors.add(new SentryRuntimeEventProcessor());
      }

      setSentryClientName(BuildConfig.SENTRY_JAVA_SDK_NAME + "/" + BuildConfig.VERSION_NAME);
      setSdkVersion(sdkVersion);
      addPackageInfo();
    }
  }

  /**
   * Merges with another {@link SentryOptions} object. Used when loading additional options from
   * external locations.
   *
   * @param options options loaded from external locations
   */
  public void merge(final @NotNull ExternalOptions options) {
    if (options.getDsn() != null) {
      setDsn(options.getDsn());
    }
    if (options.getEnvironment() != null) {
      setEnvironment(options.getEnvironment());
    }
    if (options.getRelease() != null) {
      setRelease(options.getRelease());
    }
    if (options.getDist() != null) {
      setDist(options.getDist());
    }
    if (options.getServerName() != null) {
      setServerName(options.getServerName());
    }
    if (options.getProxy() != null) {
      setProxy(options.getProxy());
    }
    if (options.getEnableUncaughtExceptionHandler() != null) {
      setEnableUncaughtExceptionHandler(options.getEnableUncaughtExceptionHandler());
    }
    if (options.getPrintUncaughtStackTrace() != null) {
      setPrintUncaughtStackTrace(options.getPrintUncaughtStackTrace());
    }
    if (options.getTracesSampleRate() != null) {
      setTracesSampleRate(options.getTracesSampleRate());
    }
    if (options.getProfilesSampleRate() != null) {
      setProfilesSampleRate(options.getProfilesSampleRate());
    }
    if (options.getDebug() != null) {
      setDebug(options.getDebug());
    }
    if (options.getEnableDeduplication() != null) {
      setEnableDeduplication(options.getEnableDeduplication());
    }
    if (options.getSendClientReports() != null) {
      setSendClientReports(options.getSendClientReports());
    }
    if (options.isForceInit() != null) {
      setForceInit(options.isForceInit());
    }
    final Map<String, String> tags = new HashMap<>(options.getTags());
    for (final Map.Entry<String, String> tag : tags.entrySet()) {
      this.tags.put(tag.getKey(), tag.getValue());
    }
    final List<String> inAppIncludes = new ArrayList<>(options.getInAppIncludes());
    for (final String inAppInclude : inAppIncludes) {
      addInAppInclude(inAppInclude);
    }
    final List<String> inAppExcludes = new ArrayList<>(options.getInAppExcludes());
    for (final String inAppExclude : inAppExcludes) {
      addInAppExclude(inAppExclude);
    }
    for (final Class<? extends Throwable> exceptionType :
        new HashSet<>(options.getIgnoredExceptionsForType())) {
      addIgnoredExceptionForType(exceptionType);
    }
    if (options.getTracePropagationTargets() != null) {
      final List<String> tracePropagationTargets =
          new ArrayList<>(options.getTracePropagationTargets());
      setTracePropagationTargets(tracePropagationTargets);
    }
    final List<String> contextTags = new ArrayList<>(options.getContextTags());
    for (final String contextTag : contextTags) {
      addContextTag(contextTag);
    }
    if (options.getProguardUuid() != null) {
      setProguardUuid(options.getProguardUuid());
    }
    if (options.getIdleTimeout() != null) {
      setIdleTimeout(options.getIdleTimeout());
    }
    for (String bundleId : options.getBundleIds()) {
      addBundleId(bundleId);
    }

    if (options.isEnabled() != null) {
      setEnabled(options.isEnabled());
    }
    if (options.isEnablePrettySerializationOutput() != null) {
      setEnablePrettySerializationOutput(options.isEnablePrettySerializationOutput());
    }

    if (options.isSendModules() != null) {
      setSendModules(options.isSendModules());
    }
    if (options.getIgnoredCheckIns() != null) {
      final List<String> ignoredCheckIns = new ArrayList<>(options.getIgnoredCheckIns());
      setIgnoredCheckIns(ignoredCheckIns);
    }
    if (options.getIgnoredTransactions() != null) {
      final List<String> ignoredTransactions = new ArrayList<>(options.getIgnoredTransactions());
      setIgnoredTransactions(ignoredTransactions);
    }
    if (options.getIgnoredErrors() != null) {
      final List<String> ignoredExceptions = new ArrayList<>(options.getIgnoredErrors());
      setIgnoredErrors(ignoredExceptions);
    }
    if (options.isEnableBackpressureHandling() != null) {
      setEnableBackpressureHandling(options.isEnableBackpressureHandling());
    }
    if (options.getMaxRequestBodySize() != null) {
      setMaxRequestBodySize(options.getMaxRequestBodySize());
    }
    if (options.isSendDefaultPii() != null) {
      setSendDefaultPii(options.isSendDefaultPii());
    }
    if (options.isCaptureOpenTelemetryEvents() != null) {
      setCaptureOpenTelemetryEvents(options.isCaptureOpenTelemetryEvents());
    }
    if (options.isEnableSpotlight() != null) {
      setEnableSpotlight(options.isEnableSpotlight());
    }

    if (options.getSpotlightConnectionUrl() != null) {
      setSpotlightConnectionUrl(options.getSpotlightConnectionUrl());
    }

    if (options.isGlobalHubMode() != null) {
      setGlobalHubMode(options.isGlobalHubMode());
    }

    if (options.getCron() != null) {
      if (getCron() == null) {
        setCron(options.getCron());
      } else {
        if (options.getCron().getDefaultCheckinMargin() != null) {
          getCron().setDefaultCheckinMargin(options.getCron().getDefaultCheckinMargin());
        }
        if (options.getCron().getDefaultMaxRuntime() != null) {
          getCron().setDefaultMaxRuntime(options.getCron().getDefaultMaxRuntime());
        }
        if (options.getCron().getDefaultTimezone() != null) {
          getCron().setDefaultTimezone(options.getCron().getDefaultTimezone());
        }
        if (options.getCron().getDefaultFailureIssueThreshold() != null) {
          getCron()
              .setDefaultFailureIssueThreshold(options.getCron().getDefaultFailureIssueThreshold());
        }
        if (options.getCron().getDefaultRecoveryThreshold() != null) {
          getCron().setDefaultRecoveryThreshold(options.getCron().getDefaultRecoveryThreshold());
        }
      }
    }

    if (options.isEnableLogs() != null) {
      getLogs().setEnabled(options.isEnableLogs());
    }

    if (options.getProfileSessionSampleRate() != null) {
      setProfileSessionSampleRate(options.getProfileSessionSampleRate());
    }

    if (options.getProfilingTracesDirPath() != null) {
      setProfilingTracesDirPath(options.getProfilingTracesDirPath());
    }

    if (options.getProfileLifecycle() != null) {
      setProfileLifecycle(options.getProfileLifecycle());
    }
  }

  private @NotNull SdkVersion createSdkVersion() {
    final String version = BuildConfig.VERSION_NAME;
    final SdkVersion sdkVersion = new SdkVersion(BuildConfig.SENTRY_JAVA_SDK_NAME, version);

    sdkVersion.setVersion(version);

    return sdkVersion;
  }

  private void addPackageInfo() {
    SentryIntegrationPackageStorage.getInstance()
        .addPackage("maven:io.sentry:sentry", BuildConfig.VERSION_NAME);
  }

  @ApiStatus.Internal
  public @NotNull ISpanFactory getSpanFactory() {
    return spanFactory;
  }

  @ApiStatus.Internal
  public void setSpanFactory(final @NotNull ISpanFactory spanFactory) {
    this.spanFactory = spanFactory;
  }

  @ApiStatus.Experimental
  public @NotNull SentryOptions.Logs getLogs() {
    return logs;
  }

  @ApiStatus.Experimental
  public void setLogs(@NotNull SentryOptions.Logs logs) {
    this.logs = logs;
  }

  public static final class Proxy {
    private @Nullable String host;
    private @Nullable String port;
    private @Nullable String user;
    private @Nullable String pass;
    private @Nullable java.net.Proxy.Type type;

    public Proxy() {
      this(null, null, null, null, null);
    }

    public Proxy(@Nullable String host, @Nullable String port) {
      this(host, port, null, null, null);
    }

    public Proxy(@Nullable String host, @Nullable String port, @Nullable java.net.Proxy.Type type) {
      this(host, port, type, null, null);
    }

    public Proxy(
        final @Nullable String host,
        final @Nullable String port,
        final @Nullable String user,
        final @Nullable String pass) {
      this(host, port, null, user, pass);
    }

    public Proxy(
        final @Nullable String host,
        final @Nullable String port,
        final @Nullable java.net.Proxy.Type type,
        final @Nullable String user,
        final @Nullable String pass) {
      this.host = host;
      this.port = port;
      this.type = type;
      this.user = user;
      this.pass = pass;
    }

    public @Nullable String getHost() {
      return host;
    }

    public void setHost(final @Nullable String host) {
      this.host = host;
    }

    public @Nullable String getPort() {
      return port;
    }

    public void setPort(final @Nullable String port) {
      this.port = port;
    }

    public @Nullable String getUser() {
      return user;
    }

    public void setUser(final @Nullable String user) {
      this.user = user;
    }

    public @Nullable String getPass() {
      return pass;
    }

    public void setPass(final @Nullable String pass) {
      this.pass = pass;
    }

    public @Nullable java.net.Proxy.Type getType() {
      return type;
    }

    public void setType(final @Nullable java.net.Proxy.Type type) {
      this.type = type;
    }
  }

  public static final class Cron {
    private @Nullable Long defaultCheckinMargin;
    private @Nullable Long defaultMaxRuntime;
    private @Nullable String defaultTimezone;
    private @Nullable Long defaultFailureIssueThreshold;
    private @Nullable Long defaultRecoveryThreshold;

    public @Nullable Long getDefaultCheckinMargin() {
      return defaultCheckinMargin;
    }

    public void setDefaultCheckinMargin(@Nullable Long defaultCheckinMargin) {
      this.defaultCheckinMargin = defaultCheckinMargin;
    }

    public @Nullable Long getDefaultMaxRuntime() {
      return defaultMaxRuntime;
    }

    public void setDefaultMaxRuntime(@Nullable Long defaultMaxRuntime) {
      this.defaultMaxRuntime = defaultMaxRuntime;
    }

    public @Nullable String getDefaultTimezone() {
      return defaultTimezone;
    }

    public void setDefaultTimezone(@Nullable String defaultTimezone) {
      this.defaultTimezone = defaultTimezone;
    }

    public @Nullable Long getDefaultFailureIssueThreshold() {
      return defaultFailureIssueThreshold;
    }

    public void setDefaultFailureIssueThreshold(@Nullable Long defaultFailureIssueThreshold) {
      this.defaultFailureIssueThreshold = defaultFailureIssueThreshold;
    }

    public @Nullable Long getDefaultRecoveryThreshold() {
      return defaultRecoveryThreshold;
    }

    public void setDefaultRecoveryThreshold(@Nullable Long defaultRecoveryThreshold) {
      this.defaultRecoveryThreshold = defaultRecoveryThreshold;
    }
  }

  public static final class Logs {

    /** Whether Sentry Logs feature is enabled and Sentry.logger() usages are sent to Sentry. */
    private boolean enable = false;

    /**
     * This function is called with an SDK specific log event object and can return a modified event
     * object or nothing to skip reporting the log item
     */
    private @Nullable BeforeSendLogCallback beforeSend;

    /**
     * Whether Sentry Logs feature is enabled and Sentry.logger() usages are sent to Sentry.
     *
     * @return true if Sentry Logs should be enabled
     */
    public boolean isEnabled() {
      return enable;
    }

    /**
     * Whether Sentry Logs feature is enabled and Sentry.logger() usages are sent to Sentry.
     *
     * @param enableLogs true if Sentry Logs should be enabled
     */
    public void setEnabled(boolean enableLogs) {
      this.enable = enableLogs;
    }

    /**
     * Returns the BeforeSendLog callback
     *
     * @return the beforeSendLog callback or null if not set
     */
    public @Nullable BeforeSendLogCallback getBeforeSend() {
      return beforeSend;
    }

    /**
     * Sets the beforeSendLog callback
     *
     * @param beforeSendLog the beforeSendLog callback
     */
    public void setBeforeSend(@Nullable BeforeSendLogCallback beforeSendLog) {
      this.beforeSend = beforeSendLog;
    }

    /** The BeforeSendLog callback */
    public interface BeforeSendLogCallback {

      /**
       * Mutates or drop a log event before being sent
       *
       * @param event the event
       * @return the original log event or the mutated event or null if event was dropped
       */
      @Nullable
      SentryLogEvent execute(@NotNull SentryLogEvent event);
    }
  }

  @ApiStatus.Experimental
  public @NotNull DistributionOptions getDistribution() {
    return distribution;
  }

  @ApiStatus.Experimental
  public void setDistribution(final @NotNull DistributionOptions distribution) {
    this.distribution = distribution != null ? distribution : new DistributionOptions();
  }

  public enum RequestSize {
    NONE,
    SMALL,
    MEDIUM,
    ALWAYS,
  }
}<|MERGE_RESOLUTION|>--- conflicted
+++ resolved
@@ -599,10 +599,9 @@
 
   private @NotNull ISocketTagger socketTagger = NoOpSocketTagger.getInstance();
 
-<<<<<<< HEAD
   /** Runtime manager to manage runtime policies, like StrictMode on Android. */
   private @NotNull IRuntimeManager runtimeManager = new NeutralRuntimeManager();
-=======
+
   private @Nullable String profilingTracesDirPath;
 
   /**
@@ -629,7 +628,6 @@
   }
 
   private @NotNull DistributionOptions distribution = new DistributionOptions();
->>>>>>> 12b5cf73
 
   /**
    * Adds an event processor
