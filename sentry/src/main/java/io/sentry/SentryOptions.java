--- conflicted
+++ resolved
@@ -385,12 +385,10 @@
 
   private @NotNull IMainThreadChecker mainThreadChecker = NoOpMainThreadChecker.getInstance();
 
-<<<<<<< HEAD
+  private @NotNull IMemoryCollector memoryCollector = NoOpMemoryCollector.getInstance();
+
   /** Date provider to retrieve the current date from. */
   private @NotNull SentryDateProvider dateProvider = new SentryAutoDateProvider();
-=======
-  private @NotNull IMemoryCollector memoryCollector = NoOpMemoryCollector.getInstance();
->>>>>>> 8ade2254
 
   /**
    * Adds an event processor
@@ -1883,21 +1881,6 @@
     this.mainThreadChecker = mainThreadChecker;
   }
 
-<<<<<<< HEAD
-  /** Returns the current {@link SentryDateProvider} that is used to retrieve the current date. */
-  public @NotNull SentryDateProvider getDateProvider() {
-    return dateProvider;
-  }
-
-  /**
-   * Sets the {@link SentryDateProvider} which is used to retrieve the current date.
-   *
-   * <p>Different providers offer different precision. By default Sentry tries to offer the highest
-   * precision available for the system.
-   */
-  public void setDateProvider(final @NotNull SentryDateProvider dateProvider) {
-    this.dateProvider = dateProvider;
-=======
   /**
    * Gets the memory collector used to collect memory usage during while transaction runs.
    *
@@ -1917,7 +1900,21 @@
   public void setMemoryCollector(final @Nullable IMemoryCollector memoryCollector) {
     this.memoryCollector =
         memoryCollector != null ? memoryCollector : NoOpMemoryCollector.getInstance();
->>>>>>> 8ade2254
+  }
+
+  /** Returns the current {@link SentryDateProvider} that is used to retrieve the current date. */
+  public @NotNull SentryDateProvider getDateProvider() {
+    return dateProvider;
+  }
+
+  /**
+   * Sets the {@link SentryDateProvider} which is used to retrieve the current date.
+   *
+   * <p>Different providers offer different precision. By default Sentry tries to offer the highest
+   * precision available for the system.
+   */
+  public void setDateProvider(final @NotNull SentryDateProvider dateProvider) {
+    this.dateProvider = dateProvider;
   }
 
   /** The BeforeSend callback */
