--- conflicted
+++ resolved
@@ -25,22 +25,14 @@
    * @param sentryTrace - the sentry-trace header
    * @return the transaction contexts
    */
-<<<<<<< HEAD
   public static @NotNull TransactionContexts fromSentryTrace(
       final @NotNull SentryTraceHeader sentryTrace) {
     return new TransactionContexts(
-        new TraceContext(sentryTrace.getTraceId(), new SpanId(), sentryTrace.getSpanId()));
-=======
-  public static @NotNull TransactionContexts fromSentryTrace(final @NotNull String sentryTrace)
-      throws InvalidSentryTraceHeaderException {
-    final String[] parts = sentryTrace.split("-", -1);
-    if (parts.length < 3) {
-      throw new InvalidSentryTraceHeaderException(sentryTrace);
-    }
-    return new TransactionContexts(
         new TraceContext(
-            new SentryId(parts[0]), new SpanId(), new SpanId(parts[1]), "1".equals(parts[2])));
->>>>>>> 0d59ee27
+            sentryTrace.getTraceId(),
+            new SpanId(),
+            sentryTrace.getSpanId(),
+            sentryTrace.isSampled()));
   }
 
   public @NotNull TraceContext getTraceContext() {
