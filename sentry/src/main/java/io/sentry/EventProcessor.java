--- conflicted
+++ resolved
@@ -1,7 +1,6 @@
 package io.sentry;
 
 import io.sentry.protocol.SentryTransaction;
-import java.util.Map;
 import org.jetbrains.annotations.NotNull;
 import org.jetbrains.annotations.Nullable;
 
@@ -18,11 +17,7 @@
    * @return the event itself, a mutated SentryEvent or null
    */
   @Nullable
-<<<<<<< HEAD
-  default SentryEvent process(@NotNull SentryEvent event, @Nullable Map<String, Object> hint) {
-=======
   default SentryEvent process(@NotNull SentryEvent event, @NotNull Hint hint) {
->>>>>>> 77fd2f21
     return event;
   }
 
@@ -34,12 +29,7 @@
    * @return the event itself, a mutated SentryTransaction or null
    */
   @Nullable
-<<<<<<< HEAD
-  default SentryTransaction process(
-      @NotNull SentryTransaction transaction, @Nullable Map<String, Object> hint) {
-=======
   default SentryTransaction process(@NotNull SentryTransaction transaction, @NotNull Hint hint) {
->>>>>>> 77fd2f21
     return transaction;
   }
 }