--- conflicted
+++ resolved
@@ -64,12 +64,7 @@
   }
 
   @Override
-<<<<<<< HEAD
-  public @NotNull SentryEvent process(
-      final @NotNull SentryEvent event, final @Nullable Map<String, Object> hint) {
-=======
   public @NotNull SentryEvent process(final @NotNull SentryEvent event, final @NotNull Hint hint) {
->>>>>>> 77fd2f21
     setCommons(event);
     setExceptions(event);
     setDebugMeta(event);
@@ -104,11 +99,7 @@
   }
 
   private boolean shouldApplyScopeData(
-<<<<<<< HEAD
-      final @NotNull SentryBaseEvent event, final @Nullable Map<String, Object> hint) {
-=======
       final @NotNull SentryBaseEvent event, final @NotNull Hint hint) {
->>>>>>> 77fd2f21
     if (HintUtils.shouldApplyScopeData(hint)) {
       return true;
     } else {
@@ -134,11 +125,7 @@
 
   @Override
   public @NotNull SentryTransaction process(
-<<<<<<< HEAD
-      final @NotNull SentryTransaction transaction, final @Nullable Map<String, Object> hint) {
-=======
       final @NotNull SentryTransaction transaction, final @NotNull Hint hint) {
->>>>>>> 77fd2f21
     setCommons(transaction);
 
     if (shouldApplyScopeData(transaction, hint)) {
@@ -225,12 +212,7 @@
     }
   }
 
-<<<<<<< HEAD
-  private void setThreads(
-      final @NotNull SentryEvent event, final @Nullable Map<String, Object> hint) {
-=======
   private void setThreads(final @NotNull SentryEvent event, final @NotNull Hint hint) {
->>>>>>> 77fd2f21
     if (event.getThreads() == null) {
       // collecting threadIds that came from the exception mechanism, so we can mark threads as
       // crashed properly
@@ -249,12 +231,11 @@
         }
       }
 
-      Object sentrySdkHint = HintUtils.getSentrySdkHint(hint);
       if (options.isAttachThreads()) {
         event.setThreads(sentryThreadFactory.getCurrentThreads(mechanismThreadIds));
       } else if (options.isAttachStacktrace()
           && (eventExceptions == null || eventExceptions.isEmpty())
-          && !isCachedHint(sentrySdkHint)) {
+          && !isCachedHint(hint)) {
         // when attachStacktrace is enabled, we attach only the current thread and its stack traces,
         // if there are no exceptions, exceptions have its own stack traces.
         event.setThreads(sentryThreadFactory.getCurrentThread());
@@ -266,19 +247,11 @@
    * If the event has a Cached Hint, it means that it came from the EnvelopeFileObserver. We don't
    * want to append the current thread to the event.
    *
-<<<<<<< HEAD
-   * @param sentrySdkHint the Hint
-   * @return true if Cached or false otherwise
-   */
-  private boolean isCachedHint(final @Nullable Object sentrySdkHint) {
-    return (sentrySdkHint instanceof Cached);
-=======
    * @param hint the Hints
    * @return true if Cached or false otherwise
    */
   private boolean isCachedHint(final @NotNull Hint hint) {
     return HintUtils.hasType(hint, Cached.class);
->>>>>>> 77fd2f21
   }
 
   @Override
