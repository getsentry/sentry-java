package io.sentry;

import io.sentry.protocol.SentryId;
import io.sentry.protocol.TransactionNameSource;
import io.sentry.util.Objects;
import io.sentry.util.TracingUtils;
import org.jetbrains.annotations.ApiStatus;
import org.jetbrains.annotations.NotNull;
import org.jetbrains.annotations.Nullable;

public final class TransactionContext extends SpanContext {
  public static final @NotNull String DEFAULT_TRANSACTION_NAME = "<unlabeled transaction>";
  private static final @NotNull TransactionNameSource DEFAULT_NAME_SOURCE =
      TransactionNameSource.CUSTOM;
  private static final @NotNull String DEFAULT_OPERATION = "default";
  private @NotNull String name;
  private @NotNull TransactionNameSource transactionNameSource;
  private @Nullable TracesSamplingDecision parentSamplingDecision;
  private boolean isForNextAppStart = false;

  @ApiStatus.Internal
  public static TransactionContext fromPropagationContext(
      final @NotNull PropagationContext propagationContext) {
<<<<<<< HEAD
    @Nullable Boolean parentSampled = propagationContext.isSampled();
    TracesSamplingDecision samplingDecision =
        parentSampled == null
            ? null
            : new TracesSamplingDecision(parentSampled, null, propagationContext.getSampleRand());

    @NotNull Baggage baggage = propagationContext.getBaggage();

    Double sampleRate = baggage.getSampleRateDouble();
    if (parentSampled != null) {
      if (sampleRate != null) {
        samplingDecision =
            new TracesSamplingDecision(
                parentSampled.booleanValue(), sampleRate, propagationContext.getSampleRand());
      } else {
        samplingDecision =
            new TracesSamplingDecision(
                parentSampled.booleanValue(), null, propagationContext.getSampleRand());
      }
    }
=======
    final @Nullable Boolean parentSampled = propagationContext.isSampled();
    final @NotNull Baggage baggage = propagationContext.getBaggage();
    final @Nullable Double sampleRate = baggage.getSampleRateDouble();
    final @Nullable TracesSamplingDecision samplingDecision =
        parentSampled == null
            ? null
            : new TracesSamplingDecision(
                parentSampled, sampleRate, propagationContext.getSampleRand());
>>>>>>> d3adc66e

    return new TransactionContext(
        propagationContext.getTraceId(),
        propagationContext.getSpanId(),
        propagationContext.getParentSpanId(),
        samplingDecision,
        baggage);
  }

  public TransactionContext(final @NotNull String name, final @NotNull String operation) {
    this(name, operation, null);
  }

  @ApiStatus.Internal
  public TransactionContext(
      final @NotNull String name,
      final @NotNull TransactionNameSource transactionNameSource,
      final @NotNull String operation) {
    this(name, transactionNameSource, operation, null);
  }

  /**
   * Creates {@link TransactionContext} with explicit sampling decision.
   *
   * @param name - transaction name
   * @param operation - operation
   * @param samplingDecision - sampling decision
   */
  public TransactionContext(
      final @NotNull String name,
      final @NotNull String operation,
      final @Nullable TracesSamplingDecision samplingDecision) {
    this(name, TransactionNameSource.CUSTOM, operation, samplingDecision);
  }

  /**
   * Creates {@link TransactionContext} with explicit sampling decision and name source.
   *
   * @param name - transaction name
   * @param operation - operation
   * @param samplingDecision - sampling decision
   */
  @ApiStatus.Internal
  public TransactionContext(
      final @NotNull String name,
      final @NotNull TransactionNameSource transactionNameSource,
      final @NotNull String operation,
      final @Nullable TracesSamplingDecision samplingDecision) {
    super(operation);
    this.name = Objects.requireNonNull(name, "name is required");
    this.transactionNameSource = transactionNameSource;
    this.setSamplingDecision(samplingDecision);
    this.baggage = TracingUtils.ensureBaggage(null, samplingDecision);
  }

  @ApiStatus.Internal
  public TransactionContext(
      final @NotNull SentryId traceId,
      final @NotNull SpanId spanId,
      final @Nullable SpanId parentSpanId,
      final @Nullable TracesSamplingDecision parentSamplingDecision,
      final @Nullable Baggage baggage) {
    super(traceId, spanId, DEFAULT_OPERATION, parentSpanId, null);
    this.name = DEFAULT_TRANSACTION_NAME;
    this.parentSamplingDecision = parentSamplingDecision;
    this.transactionNameSource = DEFAULT_NAME_SOURCE;
    this.baggage = TracingUtils.ensureBaggage(baggage, parentSamplingDecision);
  }

  public @NotNull String getName() {
    return name;
  }

  public @Nullable Boolean getParentSampled() {
    if (parentSamplingDecision == null) {
      return null;
    }

    return parentSamplingDecision.getSampled();
  }

  public @Nullable TracesSamplingDecision getParentSamplingDecision() {
    return parentSamplingDecision;
  }

  public void setParentSampled(final @Nullable Boolean parentSampled) {
    if (parentSampled == null) {
      this.parentSamplingDecision = null;
    } else {
      this.parentSamplingDecision = new TracesSamplingDecision(parentSampled);
    }
  }

  public void setParentSampled(
      final @Nullable Boolean parentSampled, final @Nullable Boolean parentProfileSampled) {
    if (parentSampled == null) {
      this.parentSamplingDecision = null;
    } else if (parentProfileSampled == null) {
      this.parentSamplingDecision = new TracesSamplingDecision(parentSampled);
    } else {
      this.parentSamplingDecision =
          new TracesSamplingDecision(parentSampled, null, parentProfileSampled, null);
    }
  }

  public @NotNull TransactionNameSource getTransactionNameSource() {
    return transactionNameSource;
  }

  public void setName(final @NotNull String name) {
    this.name = Objects.requireNonNull(name, "name is required");
  }

  public void setTransactionNameSource(final @NotNull TransactionNameSource transactionNameSource) {
    this.transactionNameSource = transactionNameSource;
  }

  @ApiStatus.Internal
  public void setForNextAppStart(final boolean forNextAppStart) {
    isForNextAppStart = forNextAppStart;
  }

  /**
   * Whether this {@link TransactionContext} evaluates for the next app start. If this is true, it
   * gets called only once when the SDK initializes. This is set only if {@link
   * SentryOptions#isEnableAppStartProfiling()} is true.
   *
   * @return True if this {@link TransactionContext} will be used for the next app start.
   */
  public boolean isForNextAppStart() {
    return isForNextAppStart;
  }
}<|MERGE_RESOLUTION|>--- conflicted
+++ resolved
@@ -21,28 +21,6 @@
   @ApiStatus.Internal
   public static TransactionContext fromPropagationContext(
       final @NotNull PropagationContext propagationContext) {
-<<<<<<< HEAD
-    @Nullable Boolean parentSampled = propagationContext.isSampled();
-    TracesSamplingDecision samplingDecision =
-        parentSampled == null
-            ? null
-            : new TracesSamplingDecision(parentSampled, null, propagationContext.getSampleRand());
-
-    @NotNull Baggage baggage = propagationContext.getBaggage();
-
-    Double sampleRate = baggage.getSampleRateDouble();
-    if (parentSampled != null) {
-      if (sampleRate != null) {
-        samplingDecision =
-            new TracesSamplingDecision(
-                parentSampled.booleanValue(), sampleRate, propagationContext.getSampleRand());
-      } else {
-        samplingDecision =
-            new TracesSamplingDecision(
-                parentSampled.booleanValue(), null, propagationContext.getSampleRand());
-      }
-    }
-=======
     final @Nullable Boolean parentSampled = propagationContext.isSampled();
     final @NotNull Baggage baggage = propagationContext.getBaggage();
     final @Nullable Double sampleRate = baggage.getSampleRateDouble();
@@ -51,7 +29,6 @@
             ? null
             : new TracesSamplingDecision(
                 parentSampled, sampleRate, propagationContext.getSampleRand());
->>>>>>> d3adc66e
 
     return new TransactionContext(
         propagationContext.getTraceId(),
