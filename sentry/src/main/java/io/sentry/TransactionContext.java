package io.sentry;

import io.sentry.protocol.SentryId;
import io.sentry.protocol.TransactionNameSource;
import io.sentry.util.Objects;
import org.jetbrains.annotations.ApiStatus;
import org.jetbrains.annotations.NotNull;
import org.jetbrains.annotations.Nullable;

public final class TransactionContext extends SpanContext {
  private final @NotNull String name;
  private final @NotNull TransactionNameSource transactionNameSource;
  private @Nullable TracesSamplingDecision parentSamplingDecision;

  /**
   * Creates {@link TransactionContext} from sentry-trace header.
   *
   * @param name - the transaction name
   * @param operation - the operation
   * @param sentryTrace - the sentry-trace header
   * @return the transaction contexts
   */
  public static @NotNull TransactionContext fromSentryTrace(
      final @NotNull String name,
      final @NotNull String operation,
      final @NotNull SentryTraceHeader sentryTrace) {
    return fromSentryTrace(name, TransactionNameSource.CUSTOM, operation, sentryTrace);
  }

  /**
   * Creates {@link TransactionContext} from sentry-trace header.
   *
   * @param name - the transaction name
   * @param transactionNameSource - source of the transaction name
   * @param operation - the operation
   * @param sentryTrace - the sentry-trace header
   * @return the transaction contexts
   */
  @ApiStatus.Internal
  public static @NotNull TransactionContext fromSentryTrace(
      final @NotNull String name,
      final @NotNull TransactionNameSource transactionNameSource,
      final @NotNull String operation,
      final @NotNull SentryTraceHeader sentryTrace) {
    @Nullable Boolean parentSampled = sentryTrace.isSampled();
    return new TransactionContext(
        name,
        operation,
        sentryTrace.getTraceId(),
        new SpanId(),
        transactionNameSource,
        sentryTrace.getSpanId(),
        parentSampled == null
            ? null
            : new TracesSamplingDecision(
                parentSampled)); // TODO sampleRate should be retrieved from baggage and passed here
    // in the future
  }

  public TransactionContext(final @NotNull String name, final @NotNull String operation) {
    this(name, operation, null);
  }

  @ApiStatus.Internal
  public TransactionContext(
      final @NotNull String name,
      final @NotNull TransactionNameSource transactionNameSource,
      final @NotNull String operation) {
    this(name, transactionNameSource, operation, null);
  }

  /**
   * Creates {@link TransactionContext} with explicit sampling decision.
   *
   * @param name - transaction name
   * @param operation - operation
   * @param samplingDecision - sampling decision
   */
  public TransactionContext(
      final @NotNull String name,
      final @NotNull String operation,
      final @Nullable TracesSamplingDecision samplingDecision) {
    this(name, TransactionNameSource.CUSTOM, operation, samplingDecision);
  }

  /**
   * Creates {@link TransactionContext} with explicit sampling decision and name source.
   *
   * @param name - transaction name
   * @param operation - operation
   * @param samplingDecision - sampling decision
   */
  @ApiStatus.Internal
  public TransactionContext(
      final @NotNull String name,
      final @NotNull TransactionNameSource transactionNameSource,
      final @NotNull String operation,
      final @Nullable TracesSamplingDecision samplingDecision) {
    super(operation);
    this.name = Objects.requireNonNull(name, "name is required");
    this.transactionNameSource = transactionNameSource;
    this.setSamplingDecision(samplingDecision);
  }

  private TransactionContext(
      final @NotNull String name,
      final @NotNull String operation,
      final @NotNull SentryId traceId,
      final @NotNull SpanId spanId,
      final @NotNull TransactionNameSource transactionNameSource,
      final @Nullable SpanId parentSpanId,
      final @Nullable TracesSamplingDecision parentSamplingDecision) {
    super(traceId, spanId, operation, parentSpanId, null);
    this.name = Objects.requireNonNull(name, "name is required");
    this.parentSamplingDecision = parentSamplingDecision;
    this.transactionNameSource = transactionNameSource;
  }

  public @NotNull String getName() {
    return name;
  }

  public @Nullable Boolean getParentSampled() {
    if (parentSamplingDecision == null) {
      return null;
    }

    return parentSamplingDecision.getSampled();
  }

  public @Nullable TracesSamplingDecision getParentSamplingDecision() {
    return parentSamplingDecision;
  }

  public void setParentSampled(final @Nullable Boolean parentSampled) {
    if (parentSampled == null) {
      this.parentSamplingDecision = null;
    } else {
      this.parentSamplingDecision = new TracesSamplingDecision(parentSampled);
    }
  }

<<<<<<< HEAD
  public @NotNull TransactionNameSource getTransactionNameSource() {
    return transactionNameSource;
=======
  public void setParentSampled(
      final @Nullable Boolean parentSampled, final @Nullable Boolean parentProfileSampled) {
    if (parentSampled == null) {
      this.parentSamplingDecision = null;
    } else if (parentProfileSampled == null) {
      this.parentSamplingDecision = new TracesSamplingDecision(parentSampled);
    } else {
      this.parentSamplingDecision =
          new TracesSamplingDecision(parentSampled, null, parentProfileSampled, null);
    }
>>>>>>> 24d5c4f3
  }
}<|MERGE_RESOLUTION|>--- conflicted
+++ resolved
@@ -140,10 +140,6 @@
     }
   }
 
-<<<<<<< HEAD
-  public @NotNull TransactionNameSource getTransactionNameSource() {
-    return transactionNameSource;
-=======
   public void setParentSampled(
       final @Nullable Boolean parentSampled, final @Nullable Boolean parentProfileSampled) {
     if (parentSampled == null) {
@@ -154,6 +150,9 @@
       this.parentSamplingDecision =
           new TracesSamplingDecision(parentSampled, null, parentProfileSampled, null);
     }
->>>>>>> 24d5c4f3
+  }
+
+  public @NotNull TransactionNameSource getTransactionNameSource() {
+    return transactionNameSource;
   }
 }