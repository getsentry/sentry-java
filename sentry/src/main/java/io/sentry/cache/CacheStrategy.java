package io.sentry.cache;

import static io.sentry.SentryLevel.ERROR;

import io.sentry.ISerializer;
import io.sentry.SentryEnvelope;
import io.sentry.SentryEnvelopeItem;
import io.sentry.SentryItemType;
import io.sentry.SentryLevel;
import io.sentry.SentryOptions;
import io.sentry.Session;
import io.sentry.util.Objects;
import java.io.BufferedInputStream;
import java.io.BufferedReader;
import java.io.ByteArrayInputStream;
import java.io.File;
import java.io.FileInputStream;
import java.io.FileOutputStream;
import java.io.IOException;
import java.io.InputStream;
import java.io.InputStreamReader;
import java.io.OutputStream;
import java.io.Reader;
import java.nio.charset.Charset;
import java.util.ArrayList;
import java.util.Arrays;
import java.util.Iterator;
import java.util.List;
import java.util.UUID;
import org.jetbrains.annotations.NotNull;
import org.jetbrains.annotations.Nullable;

abstract class CacheStrategy {

  @SuppressWarnings("CharsetObjectCanBeUsed")
  protected static final Charset UTF_8 = Charset.forName("UTF-8");

  protected final @NotNull SentryOptions options;
  protected final @NotNull ISerializer serializer;
  protected final @NotNull File directory;
  private final int maxSize;

  CacheStrategy(
      final @NotNull SentryOptions options,
      final @NotNull String directoryPath,
      final int maxSize) {
    Objects.requireNonNull(directoryPath, "Directory is required.");
    this.options = Objects.requireNonNull(options, "SentryOptions is required.");

    this.serializer = options.getSerializer();
    this.directory = new File(directoryPath);

    this.maxSize = maxSize;
  }

  /**
   * Check if a dir. is valid and have write and read permission
   *
   * @return true if valid and has permissions or false otherwise
   */
  protected boolean isDirectoryValid() {
    if (!directory.isDirectory() || !directory.canWrite() || !directory.canRead()) {
      options
          .getLogger()
          .log(
              ERROR,
              "The directory for caching files is inaccessible.: %s",
              directory.getAbsolutePath());
      return false;
    }
    return true;
  }

  /**
   * Sort files from oldest to the newest using the lastModified method
   *
   * @param files the Files
   */
  private void sortFilesOldestToNewest(@NotNull File[] files) {
    // just sort it if more than 1 file
    if (files.length > 1) {
      Arrays.sort(files, (f1, f2) -> Long.compare(f1.lastModified(), f2.lastModified()));
    }
  }

  /**
   * Rotates the caching folder if full, deleting the oldest files first
   *
   * @param files the Files
   */
  protected void rotateCacheIfNeeded(final @NotNull File[] files) {
    final int length = files.length;
    if (length >= maxSize) {
      options
          .getLogger()
          .log(SentryLevel.WARNING, "Cache folder if full (respecting maxSize). Rotating files");
      final int totalToBeDeleted = (length - maxSize) + 1;

      sortFilesOldestToNewest(files);

      final File[] notDeletedFiles = Arrays.copyOfRange(files, totalToBeDeleted, length);

      // delete files from the top of the Array as its sorted by the oldest to the newest
      for (int i = 0; i < totalToBeDeleted; i++) {
        final File file = files[i];

        // move init flag if necessary
        moveInitFlagIfNecessary(file, notDeletedFiles);

        if (!file.delete()) {
          options
              .getLogger()
              .log(SentryLevel.WARNING, "File can't be deleted: %s", file.getAbsolutePath());
        }
      }
    }
  }

  private void moveInitFlagIfNecessary(
      final @NotNull File currentFile, final @NotNull File[] notDeletedFiles) {
    final SentryEnvelope currentEnvelope = readEnvelope(currentFile);

<<<<<<< HEAD
    if (currentEnvelope != null && !isValidEnvelope(currentEnvelope)) {
=======
    if (currentEnvelope == null || !isValidEnvelope(currentEnvelope)) {
>>>>>>> b45944c9
      return;
    }

    final Session currentSession = getFirstSession(currentEnvelope);

    if (currentSession == null || !isValidSession(currentSession)) {
      return;
    }

    // nothing to do if its not true
    final Boolean currentSessionInit = currentSession.getInit();
    if (currentSessionInit == null || !currentSessionInit) {
      return;
    }

    // we need to move the init flag
    for (final File notDeletedFile : notDeletedFiles) {
      final SentryEnvelope envelope = readEnvelope(notDeletedFile);

      if (envelope == null || !isValidEnvelope(envelope)) {
        continue;
      }

      SentryEnvelopeItem newSessionItem = null;
      final Iterator<SentryEnvelopeItem> itemsIterator = envelope.getItems().iterator();

      while (itemsIterator.hasNext()) {
        final SentryEnvelopeItem envelopeItem = itemsIterator.next();

        if (!isSessionType(envelopeItem)) {
          continue;
        }

        final Session session = readSession(envelopeItem);

        if (session == null || !isValidSession(session)) {
          continue;
        }

        final Boolean init = session.getInit();
        if (init != null && init) {
          options
              .getLogger()
              .log(ERROR, "Session %s has 2 times the init flag.", currentSession.getSessionId());
          return;
        }

        if (currentSession.getSessionId() != null
            && currentSession.getSessionId().equals(session.getSessionId())) {
          session.setInitAsTrue();
          try {
            newSessionItem = SentryEnvelopeItem.fromSession(serializer, session);
            // remove item from envelope items so we can replace with the new one that has the
            // init flag true
            itemsIterator.remove();
          } catch (IOException e) {
            options
                .getLogger()
                .log(
                    ERROR,
                    e,
                    "Failed to create new envelope item for the session %s",
                    currentSession.getSessionId());
          }

          break;
        }
      }

      if (newSessionItem != null) {
        final SentryEnvelope newEnvelope = buildNewEnvelope(envelope, newSessionItem);

        long notDeletedFileTimestamp = notDeletedFile.lastModified();
        if (!notDeletedFile.delete()) {
          options
              .getLogger()
              .log(
                  SentryLevel.WARNING,
                  "File can't be deleted: %s",
                  notDeletedFile.getAbsolutePath());
        }

        saveNewEnvelope(newEnvelope, notDeletedFile, notDeletedFileTimestamp);
        break;
      }
    }
  }

  private @Nullable SentryEnvelope readEnvelope(final @NotNull File file) {
    try (final InputStream inputStream = new BufferedInputStream(new FileInputStream(file))) {
      return serializer.deserializeEnvelope(inputStream);
    } catch (IOException e) {
      options.getLogger().log(ERROR, "Failed to deserialize the envelope.", e);
    }

    return null;
  }

  private @Nullable Session getFirstSession(final @Nullable SentryEnvelope envelope) {
    if (envelope == null) {
      return null;
    }
    for (final SentryEnvelopeItem item : envelope.getItems()) {
      if (!isSessionType(item)) {
        continue;
      }

      // we are assuming that there's only 1 session per envelope for now
      return readSession(item);
    }
    return null;
  }

  private boolean isValidSession(final @NotNull Session session) {
    if (!session.getStatus().equals(Session.State.Ok)) {
      return false;
    }

    final UUID sessionId = session.getSessionId();

    return sessionId != null;
  }

  private boolean isSessionType(final @Nullable SentryEnvelopeItem item) {
    if (item == null) {
      return false;
    }

    return item.getHeader().getType().equals(SentryItemType.Session);
  }

  private @Nullable Session readSession(final @NotNull SentryEnvelopeItem item) {
    try (final Reader reader =
        new BufferedReader(
            new InputStreamReader(new ByteArrayInputStream(item.getData()), UTF_8))) {
      return serializer.deserialize(reader, Session.class);
    } catch (Exception e) {
      options.getLogger().log(ERROR, "Failed to deserialize the session.", e);
    }
    return null;
  }

  private void saveNewEnvelope(
      final @NotNull SentryEnvelope envelope, final @NotNull File file, final long timestamp) {
    try (final OutputStream outputStream = new FileOutputStream(file)) {
      serializer.serialize(envelope, outputStream);
      // we need to set the same timestamp so the sorting from oldest to newest wont break.
      file.setLastModified(timestamp);
    } catch (Exception e) {
      options.getLogger().log(ERROR, "Failed to serialize the new envelope to the disk.", e);
    }
  }

  private @NotNull SentryEnvelope buildNewEnvelope(
      final @NotNull SentryEnvelope envelope, final @NotNull SentryEnvelopeItem sessionItem) {
    final List<SentryEnvelopeItem> newEnvelopeItems = new ArrayList<>();

    for (final SentryEnvelopeItem newEnvelopeItem : envelope.getItems()) {
      newEnvelopeItems.add(newEnvelopeItem);
    }
    newEnvelopeItems.add(sessionItem);

    return new SentryEnvelope(envelope.getHeader(), newEnvelopeItems);
  }

  private boolean isValidEnvelope(final @NotNull SentryEnvelope envelope) {
    if (!envelope.getItems().iterator().hasNext()) {
      return false;
    }
    return true;
  }
}<|MERGE_RESOLUTION|>--- conflicted
+++ resolved
@@ -120,11 +120,7 @@
       final @NotNull File currentFile, final @NotNull File[] notDeletedFiles) {
     final SentryEnvelope currentEnvelope = readEnvelope(currentFile);
 
-<<<<<<< HEAD
-    if (currentEnvelope != null && !isValidEnvelope(currentEnvelope)) {
-=======
     if (currentEnvelope == null || !isValidEnvelope(currentEnvelope)) {
->>>>>>> b45944c9
       return;
     }
 
@@ -223,10 +219,7 @@
     return null;
   }
 
-  private @Nullable Session getFirstSession(final @Nullable SentryEnvelope envelope) {
-    if (envelope == null) {
-      return null;
-    }
+  private @Nullable Session getFirstSession(final @NotNull SentryEnvelope envelope) {
     for (final SentryEnvelopeItem item : envelope.getItems()) {
       if (!isSessionType(item)) {
         continue;
