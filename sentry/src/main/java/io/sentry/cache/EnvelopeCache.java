--- conflicted
+++ resolved
@@ -79,34 +79,20 @@
   }
 
   @Override
-<<<<<<< HEAD
-  public void store(
-      final @NotNull SentryEnvelope envelope, final @Nullable Map<String, Object> hint) {
-=======
   public void store(final @NotNull SentryEnvelope envelope, final @NotNull Hint hint) {
->>>>>>> 77fd2f21
     Objects.requireNonNull(envelope, "Envelope is required.");
 
     rotateCacheIfNeeded(allEnvelopeFiles());
 
     final File currentSessionFile = getCurrentSessionFile();
 
-<<<<<<< HEAD
-    Object sentrySdkHint = HintUtils.getSentrySdkHint(hint);
-    if (sentrySdkHint instanceof SessionEnd) {
-=======
     if (HintUtils.hasType(hint, SessionEnd.class)) {
->>>>>>> 77fd2f21
       if (!currentSessionFile.delete()) {
         options.getLogger().log(WARNING, "Current envelope doesn't exist.");
       }
     }
 
-<<<<<<< HEAD
-    if (sentrySdkHint instanceof SessionStart) {
-=======
     if (HintUtils.hasType(hint, SessionStart.class)) {
->>>>>>> 77fd2f21
       boolean crashedLastRun = false;
 
       // TODO: should we move this to AppLifecycleIntegration? and do on SDK init? but it's too much
@@ -214,11 +200,7 @@
     writeEnvelopeToDisk(envelopeFile, envelope);
 
     // write file to the disk when its about to crash so crashedLastRun can be marked on restart
-<<<<<<< HEAD
-    if (sentrySdkHint instanceof DiskFlushNotification) {
-=======
     if (HintUtils.hasType(hint, DiskFlushNotification.class)) {
->>>>>>> 77fd2f21
       writeCrashMarkerFile();
     }
   }
