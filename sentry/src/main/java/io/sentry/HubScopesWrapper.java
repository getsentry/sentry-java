package io.sentry;

import io.sentry.protocol.SentryId;
import io.sentry.protocol.SentryTransaction;
import io.sentry.protocol.User;
import io.sentry.transport.RateLimiter;
import java.util.List;
import org.jetbrains.annotations.ApiStatus;
import org.jetbrains.annotations.NotNull;
import org.jetbrains.annotations.Nullable;

@SuppressWarnings("deprecation")
@Deprecated
public final class HubScopesWrapper implements IHub {

  private final @NotNull IScopes scopes;

  public HubScopesWrapper(final @NotNull IScopes scopes) {
    this.scopes = scopes;
  }

  @Override
  public boolean isEnabled() {
    return scopes.isEnabled();
  }

  @Override
  public @NotNull SentryId captureEvent(@NotNull SentryEvent event, @Nullable Hint hint) {
    return scopes.captureEvent(event, hint);
  }

  @Override
  public @NotNull SentryId captureEvent(
      @NotNull SentryEvent event, @Nullable Hint hint, @NotNull ScopeCallback callback) {
    return scopes.captureEvent(event, hint, callback);
  }

  @Override
  public @NotNull SentryId captureMessage(@NotNull String message, @NotNull SentryLevel level) {
    return scopes.captureMessage(message, level);
  }

  @Override
  public @NotNull SentryId captureMessage(
      @NotNull String message, @NotNull SentryLevel level, @NotNull ScopeCallback callback) {
    return scopes.captureMessage(message, level, callback);
  }

  @Override
  public @NotNull SentryId captureEnvelope(@NotNull SentryEnvelope envelope, @Nullable Hint hint) {
    return scopes.captureEnvelope(envelope, hint);
  }

  @Override
  public @NotNull SentryId captureException(@NotNull Throwable throwable, @Nullable Hint hint) {
    return scopes.captureException(throwable, hint);
  }

  @Override
  public @NotNull SentryId captureException(
      @NotNull Throwable throwable, @Nullable Hint hint, @NotNull ScopeCallback callback) {
    return scopes.captureException(throwable, hint, callback);
  }

  @Override
  public void captureUserFeedback(@NotNull UserFeedback userFeedback) {
    scopes.captureUserFeedback(userFeedback);
  }

  @Override
  public void startSession() {
    scopes.startSession();
  }

  @Override
  public void endSession() {
    scopes.endSession();
  }

  @Override
  public void close() {
    scopes.close();
  }

  @Override
  public void close(boolean isRestarting) {
    scopes.close(isRestarting);
  }

  @Override
  public void addBreadcrumb(@NotNull Breadcrumb breadcrumb, @Nullable Hint hint) {
    scopes.addBreadcrumb(breadcrumb, hint);
  }

  @Override
  public void addBreadcrumb(@NotNull Breadcrumb breadcrumb) {
    scopes.addBreadcrumb(breadcrumb);
  }

  @Override
  public void setLevel(@Nullable SentryLevel level) {
    scopes.setLevel(level);
  }

  @Override
  public void setTransaction(@Nullable String transaction) {
    scopes.setTransaction(transaction);
  }

  @Override
  public void setUser(@Nullable User user) {
    scopes.setUser(user);
  }

  @Override
  public void setFingerprint(@NotNull List<String> fingerprint) {
    scopes.setFingerprint(fingerprint);
  }

  @Override
  public void clearBreadcrumbs() {
    scopes.clearBreadcrumbs();
  }

  @Override
  public void setTag(@NotNull String key, @NotNull String value) {
    scopes.setTag(key, value);
  }

  @Override
  public void removeTag(@NotNull String key) {
    scopes.removeTag(key);
  }

  @Override
  public void setExtra(@NotNull String key, @NotNull String value) {
    scopes.setExtra(key, value);
  }

  @Override
  public void removeExtra(@NotNull String key) {
    scopes.removeExtra(key);
  }

  @Override
  public @NotNull SentryId getLastEventId() {
    return scopes.getLastEventId();
  }

  @Override
  public @NotNull ISentryLifecycleToken pushScope() {
    return scopes.pushScope();
  }

  @Override
  public @NotNull ISentryLifecycleToken pushIsolationScope() {
    return scopes.pushIsolationScope();
  }

  /**
   * @deprecated please call {@link ISentryLifecycleToken#close()} on the token returned by {@link
   *     IScopes#pushScope()} or {@link IScopes#pushIsolationScope()} instead.
   */
  @Override
  @Deprecated
  public void popScope() {
    scopes.popScope();
  }

  @Override
  public void withScope(@NotNull ScopeCallback callback) {
    scopes.withScope(callback);
  }

  @Override
  public void withIsolationScope(@NotNull ScopeCallback callback) {
    scopes.withIsolationScope(callback);
  }

  @Override
  public void configureScope(@Nullable ScopeType scopeType, @NotNull ScopeCallback callback) {
    scopes.configureScope(scopeType, callback);
  }

  @Override
  public void bindClient(@NotNull ISentryClient client) {
    scopes.bindClient(client);
  }

  @Override
  public boolean isHealthy() {
    return scopes.isHealthy();
  }

  @Override
  public void flush(long timeoutMillis) {
    scopes.flush(timeoutMillis);
  }

  /**
   * @deprecated please use {@link IScopes#forkedScopes(String)} or {@link
   *     IScopes#forkedCurrentScope(String)} instead.
   */
  @Override
  @Deprecated
  public @NotNull IHub clone() {
    return scopes.clone();
  }

  @Override
  public @NotNull IScopes forkedScopes(@NotNull String creator) {
    return scopes.forkedScopes(creator);
  }

  @Override
  public @NotNull IScopes forkedCurrentScope(@NotNull String creator) {
    return scopes.forkedCurrentScope(creator);
  }

  @Override
  public @NotNull IScopes forkedRootScopes(final @NotNull String creator) {
    return Sentry.forkedRootScopes(creator);
  }

  @Override
  public @NotNull ISentryLifecycleToken makeCurrent() {
    return scopes.makeCurrent();
  }

  @Override
  @ApiStatus.Internal
  public @NotNull IScope getScope() {
    return scopes.getScope();
  }

  @Override
  @ApiStatus.Internal
  public @NotNull IScope getIsolationScope() {
    return scopes.getIsolationScope();
  }

  @Override
  @ApiStatus.Internal
  public @NotNull IScope getGlobalScope() {
    return Sentry.getGlobalScope();
  }

  @Override
  public @Nullable IScopes getParentScopes() {
    return scopes.getParentScopes();
  }

  @Override
  public boolean isAncestorOf(final @Nullable IScopes otherScopes) {
    return scopes.isAncestorOf(otherScopes);
  }

  @ApiStatus.Internal
  @Override
  public @NotNull SentryId captureTransaction(
      @NotNull SentryTransaction transaction,
      @Nullable TraceContext traceContext,
      @Nullable Hint hint,
      @Nullable ProfilingTraceData profilingTraceData) {
    return scopes.captureTransaction(transaction, traceContext, hint, profilingTraceData);
  }

  @Override
  public @NotNull SentryId captureProfileChunk(@NotNull ProfileChunk profileChunk) {
    return scopes.captureProfileChunk(profileChunk);
  }

  @Override
  public @NotNull ITransaction startTransaction(
      @NotNull TransactionContext transactionContext,
      @NotNull TransactionOptions transactionOptions) {
    return scopes.startTransaction(transactionContext, transactionOptions);
  }

<<<<<<< HEAD
  @Override
  public void startProfiler() {
    scopes.startProfiler();
  }

  @Override
  public void stopProfiler() {
    scopes.stopProfiler();
  }

  @Override
  public @Nullable SentryTraceHeader traceHeaders() {
    return scopes.traceHeaders();
  }

=======
>>>>>>> b7e889c6
  @ApiStatus.Internal
  @Override
  public void setSpanContext(
      @NotNull Throwable throwable, @NotNull ISpan span, @NotNull String transactionName) {
    scopes.setSpanContext(throwable, span, transactionName);
  }

  @Override
  public @Nullable ISpan getSpan() {
    return scopes.getSpan();
  }

  @Override
  public void setActiveSpan(final @Nullable ISpan span) {
    scopes.setActiveSpan(span);
  }

  @ApiStatus.Internal
  @Override
  public @Nullable ITransaction getTransaction() {
    return scopes.getTransaction();
  }

  @Override
  public @NotNull SentryOptions getOptions() {
    return scopes.getOptions();
  }

  @Override
  public @Nullable Boolean isCrashedLastRun() {
    return scopes.isCrashedLastRun();
  }

  @Override
  public void reportFullyDisplayed() {
    scopes.reportFullyDisplayed();
  }

  @Override
  public @Nullable TransactionContext continueTrace(
      @Nullable String sentryTrace, @Nullable List<String> baggageHeaders) {
    return scopes.continueTrace(sentryTrace, baggageHeaders);
  }

  @Override
  public @Nullable SentryTraceHeader getTraceparent() {
    return scopes.getTraceparent();
  }

  @Override
  public @Nullable BaggageHeader getBaggage() {
    return scopes.getBaggage();
  }

  @ApiStatus.Experimental
  @Override
  public @NotNull SentryId captureCheckIn(@NotNull CheckIn checkIn) {
    return scopes.captureCheckIn(checkIn);
  }

  @ApiStatus.Internal
  @Override
  public @Nullable RateLimiter getRateLimiter() {
    return scopes.getRateLimiter();
  }

  @Override
  public @NotNull SentryId captureReplay(@NotNull SentryReplayEvent replay, @Nullable Hint hint) {
    return scopes.captureReplay(replay, hint);
  }
}<|MERGE_RESOLUTION|>--- conflicted
+++ resolved
@@ -277,7 +277,6 @@
     return scopes.startTransaction(transactionContext, transactionOptions);
   }
 
-<<<<<<< HEAD
   @Override
   public void startProfiler() {
     scopes.startProfiler();
@@ -288,13 +287,6 @@
     scopes.stopProfiler();
   }
 
-  @Override
-  public @Nullable SentryTraceHeader traceHeaders() {
-    return scopes.traceHeaders();
-  }
-
-=======
->>>>>>> b7e889c6
   @ApiStatus.Internal
   @Override
   public void setSpanContext(
