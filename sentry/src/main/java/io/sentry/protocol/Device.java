--- conflicted
+++ resolved
@@ -422,7 +422,30 @@
     this.batteryTemperature = batteryTemperature;
   }
 
-<<<<<<< HEAD
+  public @Nullable Integer getProcessorCount() {
+    return processorCount;
+  }
+
+  public void setProcessorCount(@Nullable final Integer processorCount) {
+    this.processorCount = processorCount;
+  }
+
+  public @Nullable Double getProcessorFrequency() {
+    return processorFrequency;
+  }
+
+  public void setProcessorFrequency(@Nullable final Double processorFrequency) {
+    this.processorFrequency = processorFrequency;
+  }
+
+  public @Nullable String getCpuDescription() {
+    return cpuDescription;
+  }
+
+  public void setCpuDescription(@Nullable final String cpuDescription) {
+    this.cpuDescription = cpuDescription;
+  }
+
   @Override
   public boolean equals(Object o) {
     if (this == o) return true;
@@ -496,30 +519,6 @@
             batteryTemperature);
     result = 31 * result + Arrays.hashCode(archs);
     return result;
-=======
-  public @Nullable Integer getProcessorCount() {
-    return processorCount;
-  }
-
-  public void setProcessorCount(@Nullable final Integer processorCount) {
-    this.processorCount = processorCount;
-  }
-
-  public @Nullable Double getProcessorFrequency() {
-    return processorFrequency;
-  }
-
-  public void setProcessorFrequency(@Nullable final Double processorFrequency) {
-    this.processorFrequency = processorFrequency;
-  }
-
-  public @Nullable String getCpuDescription() {
-    return cpuDescription;
-  }
-
-  public void setCpuDescription(@Nullable final String cpuDescription) {
-    this.cpuDescription = cpuDescription;
->>>>>>> de453e75
   }
 
   public enum DeviceOrientation implements JsonSerializable {
