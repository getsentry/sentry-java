package io.sentry.protocol;

<<<<<<< HEAD
import io.sentry.DateUtils;
=======
import io.sentry.ILogger;
import io.sentry.JsonDeserializer;
import io.sentry.JsonObjectReader;
import io.sentry.JsonObjectWriter;
import io.sentry.JsonSerializable;
import io.sentry.JsonUnknown;
import io.sentry.SentryLevel;
>>>>>>> ad944b4d
import io.sentry.Span;
import io.sentry.SpanId;
import io.sentry.SpanStatus;
import io.sentry.util.CollectionUtils;
import io.sentry.util.Objects;
<<<<<<< HEAD
=======
import io.sentry.vendor.gson.stream.JsonToken;
import java.io.IOException;
import java.util.Date;
import java.util.HashMap;
>>>>>>> ad944b4d
import java.util.Map;
import java.util.concurrent.ConcurrentHashMap;
import org.jetbrains.annotations.ApiStatus;
import org.jetbrains.annotations.NotNull;
import org.jetbrains.annotations.Nullable;

@ApiStatus.Internal
<<<<<<< HEAD
public final class SentrySpan {
  private final @NotNull Double startTimestamp;
  private final @Nullable Double timestamp;
=======
public final class SentrySpan implements JsonUnknown, JsonSerializable {
  private final @NotNull Date startTimestamp;
  private final @Nullable Date timestamp;
>>>>>>> ad944b4d
  private final @NotNull SentryId traceId;
  private final @NotNull SpanId spanId;
  private final @Nullable SpanId parentSpanId;
  private final @NotNull String op;
  private final @Nullable String description;
  private final @Nullable SpanStatus status;
  private final @NotNull Map<String, String> tags;
  private final @Nullable Map<String, Object> data;

  @SuppressWarnings("unused")
  private @Nullable Map<String, Object> unknown;

  public SentrySpan(final @NotNull Span span) {
    this(span, span.getData());
  }

  @ApiStatus.Internal
  public SentrySpan(final @NotNull Span span, final @Nullable Map<String, Object> data) {
    Objects.requireNonNull(span, "span is required");
    this.description = span.getDescription();
    this.op = span.getOperation();
    this.spanId = span.getSpanId();
    this.parentSpanId = span.getParentSpanId();
    this.traceId = span.getTraceId();
    this.status = span.getStatus();
    final Map<String, String> tagsCopy = CollectionUtils.newConcurrentHashMap(span.getTags());
    this.tags = tagsCopy != null ? tagsCopy : new ConcurrentHashMap<>();
    this.timestamp = span.getHighPrecisionTimestamp();
    this.startTimestamp = DateUtils.dateToSeconds(span.getStartTimestamp());
    this.data = data;
  }

  @ApiStatus.Internal
  public SentrySpan(
      @NotNull Date startTimestamp,
      @Nullable Date timestamp,
      @NotNull SentryId traceId,
      @NotNull SpanId spanId,
      @Nullable SpanId parentSpanId,
      @NotNull String op,
      @Nullable String description,
      @Nullable SpanStatus status,
      @NotNull Map<String, String> tags,
      @Nullable Map<String, Object> data) {
    this.startTimestamp = startTimestamp;
    this.timestamp = timestamp;
    this.traceId = traceId;
    this.spanId = spanId;
    this.parentSpanId = parentSpanId;
    this.op = op;
    this.description = description;
    this.status = status;
    this.tags = tags;
    this.data = data;
  }

  public boolean isFinished() {
    return this.timestamp != null;
  }

  public @NotNull Double getStartTimestamp() {
    return startTimestamp;
  }

  public @Nullable Double getTimestamp() {
    return timestamp;
  }

  public @NotNull SentryId getTraceId() {
    return traceId;
  }

  public @NotNull SpanId getSpanId() {
    return spanId;
  }

  public @Nullable SpanId getParentSpanId() {
    return parentSpanId;
  }

  public @NotNull String getOp() {
    return op;
  }

  public @Nullable String getDescription() {
    return description;
  }

  public @Nullable SpanStatus getStatus() {
    return status;
  }

  public @NotNull Map<String, String> getTags() {
    return tags;
  }

  public @Nullable Map<String, Object> getData() {
    return data;
  }

  // JsonSerializable

  public static final class JsonKeys {
    public static final String START_TIMESTAMP = "start_timestamp";
    public static final String TIMESTAMP = "timestamp";
    public static final String TRACE_ID = "trace_id";
    public static final String SPAN_ID = "span_id";
    public static final String PARENT_SPAN_ID = "parent_span_id";
    public static final String OP = "op";
    public static final String DESCRIPTION = "description";
    public static final String STATUS = "status";
    public static final String TAGS = "tags";
    public static final String DATA = "data";
  }

  @Override
  public void serialize(@NotNull JsonObjectWriter writer, @NotNull ILogger logger)
      throws IOException {
    writer.beginObject();
    writer.name(JsonKeys.START_TIMESTAMP).value(logger, startTimestamp);
    if (timestamp != null) {
      writer.name(JsonKeys.TIMESTAMP).value(logger, timestamp);
    }
    writer.name(JsonKeys.TRACE_ID).value(logger, traceId);
    writer.name(JsonKeys.SPAN_ID).value(logger, spanId);
    if (parentSpanId != null) {
      writer.name(JsonKeys.PARENT_SPAN_ID).value(logger, parentSpanId);
    }
    writer.name(JsonKeys.OP).value(op);
    if (description != null) {
      writer.name(JsonKeys.DESCRIPTION).value(description);
    }
    if (status != null) {
      writer.name(JsonKeys.STATUS).value(logger, status);
    }
    if (!tags.isEmpty()) {
      writer.name(JsonKeys.TAGS).value(logger, tags);
    }
    if (data != null) {
      writer.name(JsonKeys.DATA).value(logger, data);
    }
    if (unknown != null) {
      for (String key : unknown.keySet()) {
        Object value = unknown.get(key);
        writer.name(key);
        writer.value(logger, value);
      }
    }
    writer.endObject();
  }

  @Nullable
  @Override
  public Map<String, Object> getUnknown() {
    return unknown;
  }

  @Override
  public void setUnknown(@Nullable Map<String, Object> unknown) {
    this.unknown = unknown;
  }

  public static final class Deserializer implements JsonDeserializer<SentrySpan> {

    @SuppressWarnings("unchecked")
    @Override
    public @NotNull SentrySpan deserialize(
        @NotNull JsonObjectReader reader, @NotNull ILogger logger) throws Exception {
      reader.beginObject();

      Date startTimestamp = null;
      Date timestamp = null;
      SentryId traceId = null;
      SpanId spanId = null;
      SpanId parentSpanId = null;
      String op = null;
      String description = null;
      SpanStatus status = null;
      Map<String, String> tags = null;
      Map<String, Object> data = null;

      Map<String, Object> unknown = null;
      while (reader.peek() == JsonToken.NAME) {
        final String nextName = reader.nextName();
        switch (nextName) {
          case JsonKeys.START_TIMESTAMP:
            startTimestamp = reader.nextDateOrNull(logger);
            break;
          case JsonKeys.TIMESTAMP:
            timestamp = reader.nextDateOrNull(logger);
            break;
          case JsonKeys.TRACE_ID:
            traceId = new SentryId.Deserializer().deserialize(reader, logger);
            break;
          case JsonKeys.SPAN_ID:
            spanId = new SpanId.Deserializer().deserialize(reader, logger);
            break;
          case JsonKeys.PARENT_SPAN_ID:
            parentSpanId = reader.nextOrNull(logger, new SpanId.Deserializer());
            break;
          case JsonKeys.OP:
            op = reader.nextStringOrNull();
            break;
          case JsonKeys.DESCRIPTION:
            description = reader.nextStringOrNull();
            break;
          case JsonKeys.STATUS:
            status = reader.nextOrNull(logger, new SpanStatus.Deserializer());
            break;
          case JsonKeys.TAGS:
            tags = (Map<String, String>) reader.nextObjectOrNull();
            break;
          case JsonKeys.DATA:
            data = (Map<String, Object>) reader.nextObjectOrNull();
            break;
          default:
            if (unknown == null) {
              unknown = new ConcurrentHashMap<>();
            }
            reader.nextUnknown(logger, unknown, nextName);
            break;
        }
      }
      if (startTimestamp == null) {
        throw missingRequiredFieldException(JsonKeys.START_TIMESTAMP, logger);
      }
      if (traceId == null) {
        throw missingRequiredFieldException(JsonKeys.TRACE_ID, logger);
      }
      if (spanId == null) {
        throw missingRequiredFieldException(JsonKeys.SPAN_ID, logger);
      }
      if (op == null) {
        throw missingRequiredFieldException(JsonKeys.OP, logger);
      }
      if (tags == null) {
        tags = new HashMap<>();
      }
      SentrySpan sentrySpan =
          new SentrySpan(
              startTimestamp,
              timestamp,
              traceId,
              spanId,
              parentSpanId,
              op,
              description,
              status,
              tags,
              data);
      sentrySpan.setUnknown(unknown);
      reader.endObject();
      return sentrySpan;
    }

    private Exception missingRequiredFieldException(String field, ILogger logger) {
      String message = "Missing required field \"" + field + "\"";
      Exception exception = new IllegalStateException(message);
      logger.log(SentryLevel.ERROR, message, exception);
      return exception;
    }
  }
}<|MERGE_RESOLUTION|>--- conflicted
+++ resolved
@@ -1,8 +1,6 @@
 package io.sentry.protocol;
 
-<<<<<<< HEAD
 import io.sentry.DateUtils;
-=======
 import io.sentry.ILogger;
 import io.sentry.JsonDeserializer;
 import io.sentry.JsonObjectReader;
@@ -10,19 +8,17 @@
 import io.sentry.JsonSerializable;
 import io.sentry.JsonUnknown;
 import io.sentry.SentryLevel;
->>>>>>> ad944b4d
 import io.sentry.Span;
 import io.sentry.SpanId;
 import io.sentry.SpanStatus;
 import io.sentry.util.CollectionUtils;
 import io.sentry.util.Objects;
-<<<<<<< HEAD
-=======
 import io.sentry.vendor.gson.stream.JsonToken;
 import java.io.IOException;
+import java.math.BigDecimal;
+import java.math.RoundingMode;
 import java.util.Date;
 import java.util.HashMap;
->>>>>>> ad944b4d
 import java.util.Map;
 import java.util.concurrent.ConcurrentHashMap;
 import org.jetbrains.annotations.ApiStatus;
@@ -30,15 +26,9 @@
 import org.jetbrains.annotations.Nullable;
 
 @ApiStatus.Internal
-<<<<<<< HEAD
-public final class SentrySpan {
+public final class SentrySpan implements JsonUnknown, JsonSerializable {
   private final @NotNull Double startTimestamp;
   private final @Nullable Double timestamp;
-=======
-public final class SentrySpan implements JsonUnknown, JsonSerializable {
-  private final @NotNull Date startTimestamp;
-  private final @Nullable Date timestamp;
->>>>>>> ad944b4d
   private final @NotNull SentryId traceId;
   private final @NotNull SpanId spanId;
   private final @Nullable SpanId parentSpanId;
@@ -73,8 +63,8 @@
 
   @ApiStatus.Internal
   public SentrySpan(
-      @NotNull Date startTimestamp,
-      @Nullable Date timestamp,
+      @NotNull Double startTimestamp,
+      @Nullable Double timestamp,
       @NotNull SentryId traceId,
       @NotNull SpanId spanId,
       @Nullable SpanId parentSpanId,
@@ -158,9 +148,9 @@
   public void serialize(@NotNull JsonObjectWriter writer, @NotNull ILogger logger)
       throws IOException {
     writer.beginObject();
-    writer.name(JsonKeys.START_TIMESTAMP).value(logger, startTimestamp);
+    writer.name(JsonKeys.START_TIMESTAMP).value(logger, doubleToBigDecimal(startTimestamp));
     if (timestamp != null) {
-      writer.name(JsonKeys.TIMESTAMP).value(logger, timestamp);
+      writer.name(JsonKeys.TIMESTAMP).value(logger, doubleToBigDecimal(timestamp));
     }
     writer.name(JsonKeys.TRACE_ID).value(logger, traceId);
     writer.name(JsonKeys.SPAN_ID).value(logger, spanId);
@@ -190,6 +180,10 @@
     writer.endObject();
   }
 
+  private @NotNull BigDecimal doubleToBigDecimal(final @NotNull Double value) {
+    return BigDecimal.valueOf(value).setScale(6, RoundingMode.DOWN);
+  }
+
   @Nullable
   @Override
   public Map<String, Object> getUnknown() {
@@ -209,8 +203,8 @@
         @NotNull JsonObjectReader reader, @NotNull ILogger logger) throws Exception {
       reader.beginObject();
 
-      Date startTimestamp = null;
-      Date timestamp = null;
+      Double startTimestamp = null;
+      Double timestamp = null;
       SentryId traceId = null;
       SpanId spanId = null;
       SpanId parentSpanId = null;
@@ -225,10 +219,20 @@
         final String nextName = reader.nextName();
         switch (nextName) {
           case JsonKeys.START_TIMESTAMP:
-            startTimestamp = reader.nextDateOrNull(logger);
+            try {
+              startTimestamp = reader.nextDoubleOrNull();
+            } catch (NumberFormatException e) {
+              final Date date = reader.nextDateOrNull(logger);
+              startTimestamp = date != null ? DateUtils.dateToSeconds(date) : null;
+            }
             break;
           case JsonKeys.TIMESTAMP:
-            timestamp = reader.nextDateOrNull(logger);
+            try {
+              timestamp = reader.nextDoubleOrNull();
+            } catch (NumberFormatException e) {
+              final Date date = reader.nextDateOrNull(logger);
+              timestamp = date != null ? DateUtils.dateToSeconds(date) : null;
+            }
             break;
           case JsonKeys.TRACE_ID:
             traceId = new SentryId.Deserializer().deserialize(reader, logger);
