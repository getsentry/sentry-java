--- conflicted
+++ resolved
@@ -112,11 +112,7 @@
 
   @Override
   public @NotNull ISentryLifecycleToken makeCurrent() {
-<<<<<<< HEAD
     return NoOpScopesLifecycleToken.getInstance();
-=======
-    return NoOpScopesStorage.NoOpScopesLifecycleToken.getInstance();
->>>>>>> 210c9924
   }
 
   @Override
