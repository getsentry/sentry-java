--- conflicted
+++ resolved
@@ -3762,11 +3762,8 @@
 public final class io/sentry/protocol/User : io/sentry/JsonSerializable, io/sentry/JsonUnknown {
 	public fun <init> ()V
 	public fun <init> (Lio/sentry/protocol/User;)V
-<<<<<<< HEAD
 	public fun equals (Ljava/lang/Object;)Z
-=======
 	public static fun fromMap (Ljava/util/Map;Lio/sentry/SentryOptions;)Lio/sentry/protocol/User;
->>>>>>> 308cdb26
 	public fun getData ()Ljava/util/Map;
 	public fun getEmail ()Ljava/lang/String;
 	public fun getGeo ()Lio/sentry/protocol/Geo;
