public final class io/sentry/AsyncHttpTransportFactory : io/sentry/ITransportFactory {
	public fun <init> ()V
	public fun create (Lio/sentry/SentryOptions;Lio/sentry/RequestDetails;)Lio/sentry/transport/ITransport;
}

public final class io/sentry/Attachment {
	public fun <init> (Ljava/lang/String;)V
	public fun <init> (Ljava/lang/String;Ljava/lang/String;)V
	public fun <init> (Ljava/lang/String;Ljava/lang/String;Ljava/lang/String;)V
	public fun <init> (Ljava/lang/String;Ljava/lang/String;Ljava/lang/String;Z)V
	public fun <init> (Ljava/lang/String;Ljava/lang/String;Ljava/lang/String;ZLjava/lang/String;)V
	public fun <init> ([BLjava/lang/String;)V
	public fun <init> ([BLjava/lang/String;Ljava/lang/String;)V
	public fun <init> ([BLjava/lang/String;Ljava/lang/String;Z)V
	public fun getAttachmentType ()Ljava/lang/String;
	public fun getBytes ()[B
	public fun getContentType ()Ljava/lang/String;
	public fun getFilename ()Ljava/lang/String;
	public fun getPathname ()Ljava/lang/String;
}

public final class io/sentry/Breadcrumb : io/sentry/IUnknownPropertiesConsumer {
	public fun <init> ()V
	public fun <init> (Ljava/lang/String;)V
	public fun <init> (Ljava/util/Date;)V
	public fun acceptUnknownProperties (Ljava/util/Map;)V
	public fun getCategory ()Ljava/lang/String;
	public fun getData ()Ljava/util/Map;
	public fun getData (Ljava/lang/String;)Ljava/lang/Object;
	public fun getLevel ()Lio/sentry/SentryLevel;
	public fun getMessage ()Ljava/lang/String;
	public fun getTimestamp ()Ljava/util/Date;
	public fun getType ()Ljava/lang/String;
	public static fun http (Ljava/lang/String;Ljava/lang/String;)Lio/sentry/Breadcrumb;
	public static fun http (Ljava/lang/String;Ljava/lang/String;Ljava/lang/Integer;)Lio/sentry/Breadcrumb;
	public fun removeData (Ljava/lang/String;)V
	public fun setCategory (Ljava/lang/String;)V
	public fun setData (Ljava/lang/String;Ljava/lang/Object;)V
	public fun setLevel (Lio/sentry/SentryLevel;)V
	public fun setMessage (Ljava/lang/String;)V
	public fun setType (Ljava/lang/String;)V
}

public final class io/sentry/BuildConfig {
	public static final field SENTRY_JAVA_SDK_NAME Ljava/lang/String;
	public static final field VERSION_NAME Ljava/lang/String;
}

public final class io/sentry/CustomSamplingContext {
	public fun <init> ()V
	public fun get (Ljava/lang/String;)Ljava/lang/Object;
	public fun getData ()Ljava/util/Map;
	public fun set (Ljava/lang/String;Ljava/lang/Object;)V
}

public final class io/sentry/DateUtils {
	public static fun getCurrentDateTime ()Ljava/util/Date;
	public static fun getDateTime (J)Ljava/util/Date;
	public static fun getDateTime (Ljava/lang/String;)Ljava/util/Date;
	public static fun getDateTimeWithMillisPrecision (Ljava/lang/String;)Ljava/util/Date;
	public static fun getTimestamp (Ljava/util/Date;)Ljava/lang/String;
}

public final class io/sentry/DiagnosticLogger : io/sentry/ILogger {
	public fun <init> (Lio/sentry/SentryOptions;Lio/sentry/ILogger;)V
	public fun getLogger ()Lio/sentry/ILogger;
	public fun isEnabled (Lio/sentry/SentryLevel;)Z
	public fun log (Lio/sentry/SentryLevel;Ljava/lang/String;Ljava/lang/Throwable;)V
	public fun log (Lio/sentry/SentryLevel;Ljava/lang/String;[Ljava/lang/Object;)V
	public fun log (Lio/sentry/SentryLevel;Ljava/lang/Throwable;Ljava/lang/String;[Ljava/lang/Object;)V
}

public final class io/sentry/DuplicateEventDetectionEventProcessor : io/sentry/EventProcessor {
	public fun <init> (Lio/sentry/SentryOptions;)V
	public fun process (Lio/sentry/SentryEvent;Ljava/lang/Object;)Lio/sentry/SentryEvent;
}

public final class io/sentry/EnvelopeReader : io/sentry/IEnvelopeReader {
	public fun <init> ()V
	public fun read (Ljava/io/InputStream;)Lio/sentry/SentryEnvelope;
}

public final class io/sentry/EnvelopeSender : io/sentry/IEnvelopeSender {
	public fun <init> (Lio/sentry/IHub;Lio/sentry/ISerializer;Lio/sentry/ILogger;J)V
	public synthetic fun processDirectory (Ljava/io/File;)V
	public fun processEnvelopeFile (Ljava/lang/String;Ljava/lang/Object;)V
}

public abstract interface class io/sentry/EventProcessor {
	public fun process (Lio/sentry/SentryEvent;Ljava/lang/Object;)Lio/sentry/SentryEvent;
	public fun process (Lio/sentry/protocol/SentryTransaction;Ljava/lang/Object;)Lio/sentry/protocol/SentryTransaction;
}

public final class io/sentry/GsonSerializer : io/sentry/ISerializer {
	public fun <init> (Lio/sentry/SentryOptions;)V
	public fun deserialize (Ljava/io/Reader;Ljava/lang/Class;)Ljava/lang/Object;
	public fun deserializeEnvelope (Ljava/io/InputStream;)Lio/sentry/SentryEnvelope;
	public fun serialize (Lio/sentry/SentryEnvelope;Ljava/io/OutputStream;)V
	public fun serialize (Ljava/lang/Object;Ljava/io/Writer;)V
	public fun serialize (Ljava/util/Map;)Ljava/lang/String;
}

public final class io/sentry/Hub : io/sentry/IHub {
	public fun <init> (Lio/sentry/SentryOptions;)V
	public fun addBreadcrumb (Lio/sentry/Breadcrumb;Ljava/lang/Object;)V
	public fun bindClient (Lio/sentry/ISentryClient;)V
	public fun captureEnvelope (Lio/sentry/SentryEnvelope;Ljava/lang/Object;)Lio/sentry/protocol/SentryId;
	public fun captureEvent (Lio/sentry/SentryEvent;Ljava/lang/Object;)Lio/sentry/protocol/SentryId;
	public fun captureException (Ljava/lang/Throwable;Ljava/lang/Object;)Lio/sentry/protocol/SentryId;
	public fun captureMessage (Ljava/lang/String;Lio/sentry/SentryLevel;)Lio/sentry/protocol/SentryId;
	public fun captureTransaction (Lio/sentry/protocol/SentryTransaction;Ljava/lang/Object;)Lio/sentry/protocol/SentryId;
	public fun captureUserFeedback (Lio/sentry/UserFeedback;)V
	public fun clearBreadcrumbs ()V
	public fun clone ()Lio/sentry/IHub;
	public synthetic fun clone ()Ljava/lang/Object;
	public fun close ()V
	public fun configureScope (Lio/sentry/ScopeCallback;)V
	public fun endSession ()V
	public fun flush (J)V
	public fun getLastEventId ()Lio/sentry/protocol/SentryId;
	public fun getOptions ()Lio/sentry/SentryOptions;
	public fun getSpan ()Lio/sentry/ISpan;
	public fun isEnabled ()Z
	public fun popScope ()V
	public fun pushScope ()V
	public fun removeExtra (Ljava/lang/String;)V
	public fun removeTag (Ljava/lang/String;)V
	public fun setExtra (Ljava/lang/String;Ljava/lang/String;)V
	public fun setFingerprint (Ljava/util/List;)V
	public fun setLevel (Lio/sentry/SentryLevel;)V
	public fun setSpanContext (Ljava/lang/Throwable;Lio/sentry/ISpan;Ljava/lang/String;)V
	public fun setTag (Ljava/lang/String;Ljava/lang/String;)V
	public fun setTransaction (Ljava/lang/String;)V
	public fun setUser (Lio/sentry/protocol/User;)V
	public fun startSession ()V
	public fun startTransaction (Lio/sentry/TransactionContext;Lio/sentry/CustomSamplingContext;Z)Lio/sentry/ITransaction;
	public fun startTransaction (Lio/sentry/TransactionContext;Lio/sentry/CustomSamplingContext;ZLjava/util/Date;)Lio/sentry/ITransaction;
	public fun startTransaction (Lio/sentry/TransactionContext;Lio/sentry/CustomSamplingContext;ZLjava/util/Date;Z)Lio/sentry/ITransaction;
	public fun traceHeaders ()Lio/sentry/SentryTraceHeader;
	public fun withScope (Lio/sentry/ScopeCallback;)V
}

public final class io/sentry/HubAdapter : io/sentry/IHub {
	public fun addBreadcrumb (Lio/sentry/Breadcrumb;Ljava/lang/Object;)V
	public fun bindClient (Lio/sentry/ISentryClient;)V
	public fun captureEnvelope (Lio/sentry/SentryEnvelope;Ljava/lang/Object;)Lio/sentry/protocol/SentryId;
	public fun captureEvent (Lio/sentry/SentryEvent;Ljava/lang/Object;)Lio/sentry/protocol/SentryId;
	public fun captureException (Ljava/lang/Throwable;Ljava/lang/Object;)Lio/sentry/protocol/SentryId;
	public fun captureMessage (Ljava/lang/String;Lio/sentry/SentryLevel;)Lio/sentry/protocol/SentryId;
	public fun captureTransaction (Lio/sentry/protocol/SentryTransaction;Ljava/lang/Object;)Lio/sentry/protocol/SentryId;
	public fun captureUserFeedback (Lio/sentry/UserFeedback;)V
	public fun clearBreadcrumbs ()V
	public fun clone ()Lio/sentry/IHub;
	public synthetic fun clone ()Ljava/lang/Object;
	public fun close ()V
	public fun configureScope (Lio/sentry/ScopeCallback;)V
	public fun endSession ()V
	public fun flush (J)V
	public static fun getInstance ()Lio/sentry/HubAdapter;
	public fun getLastEventId ()Lio/sentry/protocol/SentryId;
	public fun getOptions ()Lio/sentry/SentryOptions;
	public fun getSpan ()Lio/sentry/ISpan;
	public fun isEnabled ()Z
	public fun popScope ()V
	public fun pushScope ()V
	public fun removeExtra (Ljava/lang/String;)V
	public fun removeTag (Ljava/lang/String;)V
	public fun setExtra (Ljava/lang/String;Ljava/lang/String;)V
	public fun setFingerprint (Ljava/util/List;)V
	public fun setLevel (Lio/sentry/SentryLevel;)V
	public fun setSpanContext (Ljava/lang/Throwable;Lio/sentry/ISpan;Ljava/lang/String;)V
	public fun setTag (Ljava/lang/String;Ljava/lang/String;)V
	public fun setTransaction (Ljava/lang/String;)V
	public fun setUser (Lio/sentry/protocol/User;)V
	public fun startSession ()V
	public fun startTransaction (Lio/sentry/TransactionContext;)Lio/sentry/ITransaction;
	public fun startTransaction (Lio/sentry/TransactionContext;Lio/sentry/CustomSamplingContext;Z)Lio/sentry/ITransaction;
	public fun startTransaction (Lio/sentry/TransactionContext;Lio/sentry/CustomSamplingContext;ZLjava/util/Date;)Lio/sentry/ITransaction;
	public fun startTransaction (Lio/sentry/TransactionContext;Lio/sentry/CustomSamplingContext;ZLjava/util/Date;Z)Lio/sentry/ITransaction;
	public fun traceHeaders ()Lio/sentry/SentryTraceHeader;
	public fun withScope (Lio/sentry/ScopeCallback;)V
}

public abstract interface class io/sentry/IEnvelopeReader {
	public abstract fun read (Ljava/io/InputStream;)Lio/sentry/SentryEnvelope;
}

public abstract interface class io/sentry/IEnvelopeSender {
	public abstract fun processEnvelopeFile (Ljava/lang/String;Ljava/lang/Object;)V
}

public abstract interface class io/sentry/IHub {
	public fun addBreadcrumb (Lio/sentry/Breadcrumb;)V
	public abstract fun addBreadcrumb (Lio/sentry/Breadcrumb;Ljava/lang/Object;)V
	public fun addBreadcrumb (Ljava/lang/String;)V
	public fun addBreadcrumb (Ljava/lang/String;Ljava/lang/String;)V
	public abstract fun bindClient (Lio/sentry/ISentryClient;)V
	public fun captureEnvelope (Lio/sentry/SentryEnvelope;)Lio/sentry/protocol/SentryId;
	public abstract fun captureEnvelope (Lio/sentry/SentryEnvelope;Ljava/lang/Object;)Lio/sentry/protocol/SentryId;
	public fun captureEvent (Lio/sentry/SentryEvent;)Lio/sentry/protocol/SentryId;
	public abstract fun captureEvent (Lio/sentry/SentryEvent;Ljava/lang/Object;)Lio/sentry/protocol/SentryId;
	public fun captureException (Ljava/lang/Throwable;)Lio/sentry/protocol/SentryId;
	public abstract fun captureException (Ljava/lang/Throwable;Ljava/lang/Object;)Lio/sentry/protocol/SentryId;
	public fun captureMessage (Ljava/lang/String;)Lio/sentry/protocol/SentryId;
	public abstract fun captureMessage (Ljava/lang/String;Lio/sentry/SentryLevel;)Lio/sentry/protocol/SentryId;
	public fun captureTransaction (Lio/sentry/protocol/SentryTransaction;)Lio/sentry/protocol/SentryId;
	public abstract fun captureTransaction (Lio/sentry/protocol/SentryTransaction;Ljava/lang/Object;)Lio/sentry/protocol/SentryId;
	public abstract fun captureUserFeedback (Lio/sentry/UserFeedback;)V
	public abstract fun clearBreadcrumbs ()V
	public abstract fun clone ()Lio/sentry/IHub;
	public abstract fun close ()V
	public abstract fun configureScope (Lio/sentry/ScopeCallback;)V
	public abstract fun endSession ()V
	public abstract fun flush (J)V
	public abstract fun getLastEventId ()Lio/sentry/protocol/SentryId;
	public abstract fun getOptions ()Lio/sentry/SentryOptions;
	public abstract fun getSpan ()Lio/sentry/ISpan;
	public abstract fun isEnabled ()Z
	public abstract fun popScope ()V
	public abstract fun pushScope ()V
	public abstract fun removeExtra (Ljava/lang/String;)V
	public abstract fun removeTag (Ljava/lang/String;)V
	public abstract fun setExtra (Ljava/lang/String;Ljava/lang/String;)V
	public abstract fun setFingerprint (Ljava/util/List;)V
	public abstract fun setLevel (Lio/sentry/SentryLevel;)V
	public abstract fun setSpanContext (Ljava/lang/Throwable;Lio/sentry/ISpan;Ljava/lang/String;)V
	public abstract fun setTag (Ljava/lang/String;Ljava/lang/String;)V
	public abstract fun setTransaction (Ljava/lang/String;)V
	public abstract fun setUser (Lio/sentry/protocol/User;)V
	public abstract fun startSession ()V
	public fun startTransaction (Lio/sentry/TransactionContext;)Lio/sentry/ITransaction;
	public fun startTransaction (Lio/sentry/TransactionContext;Lio/sentry/CustomSamplingContext;)Lio/sentry/ITransaction;
	public abstract fun startTransaction (Lio/sentry/TransactionContext;Lio/sentry/CustomSamplingContext;Z)Lio/sentry/ITransaction;
	public abstract fun startTransaction (Lio/sentry/TransactionContext;Lio/sentry/CustomSamplingContext;ZLjava/util/Date;)Lio/sentry/ITransaction;
	public abstract fun startTransaction (Lio/sentry/TransactionContext;Lio/sentry/CustomSamplingContext;ZLjava/util/Date;Z)Lio/sentry/ITransaction;
	public fun startTransaction (Lio/sentry/TransactionContext;Z)Lio/sentry/ITransaction;
	public fun startTransaction (Ljava/lang/String;Ljava/lang/String;)Lio/sentry/ITransaction;
	public fun startTransaction (Ljava/lang/String;Ljava/lang/String;Lio/sentry/CustomSamplingContext;)Lio/sentry/ITransaction;
	public fun startTransaction (Ljava/lang/String;Ljava/lang/String;Lio/sentry/CustomSamplingContext;Z)Lio/sentry/ITransaction;
	public fun startTransaction (Ljava/lang/String;Ljava/lang/String;Ljava/util/Date;Z)Lio/sentry/ITransaction;
	public fun startTransaction (Ljava/lang/String;Ljava/lang/String;Z)Lio/sentry/ITransaction;
	public abstract fun traceHeaders ()Lio/sentry/SentryTraceHeader;
	public abstract fun withScope (Lio/sentry/ScopeCallback;)V
}

public abstract interface class io/sentry/ILogger {
	public abstract fun isEnabled (Lio/sentry/SentryLevel;)Z
	public abstract fun log (Lio/sentry/SentryLevel;Ljava/lang/String;Ljava/lang/Throwable;)V
	public abstract fun log (Lio/sentry/SentryLevel;Ljava/lang/String;[Ljava/lang/Object;)V
	public abstract fun log (Lio/sentry/SentryLevel;Ljava/lang/Throwable;Ljava/lang/String;[Ljava/lang/Object;)V
}

public abstract interface class io/sentry/IScopeObserver {
	public abstract fun addBreadcrumb (Lio/sentry/Breadcrumb;)V
	public abstract fun removeExtra (Ljava/lang/String;)V
	public abstract fun removeTag (Ljava/lang/String;)V
	public abstract fun setExtra (Ljava/lang/String;Ljava/lang/String;)V
	public abstract fun setTag (Ljava/lang/String;Ljava/lang/String;)V
	public abstract fun setUser (Lio/sentry/protocol/User;)V
}

public abstract interface class io/sentry/ISentryClient {
	public fun captureEnvelope (Lio/sentry/SentryEnvelope;)Lio/sentry/protocol/SentryId;
	public abstract fun captureEnvelope (Lio/sentry/SentryEnvelope;Ljava/lang/Object;)Lio/sentry/protocol/SentryId;
	public fun captureEvent (Lio/sentry/SentryEvent;)Lio/sentry/protocol/SentryId;
	public fun captureEvent (Lio/sentry/SentryEvent;Lio/sentry/Scope;)Lio/sentry/protocol/SentryId;
	public abstract fun captureEvent (Lio/sentry/SentryEvent;Lio/sentry/Scope;Ljava/lang/Object;)Lio/sentry/protocol/SentryId;
	public fun captureEvent (Lio/sentry/SentryEvent;Ljava/lang/Object;)Lio/sentry/protocol/SentryId;
	public fun captureException (Ljava/lang/Throwable;)Lio/sentry/protocol/SentryId;
	public fun captureException (Ljava/lang/Throwable;Lio/sentry/Scope;)Lio/sentry/protocol/SentryId;
	public fun captureException (Ljava/lang/Throwable;Lio/sentry/Scope;Ljava/lang/Object;)Lio/sentry/protocol/SentryId;
	public fun captureException (Ljava/lang/Throwable;Ljava/lang/Object;)Lio/sentry/protocol/SentryId;
	public fun captureMessage (Ljava/lang/String;Lio/sentry/SentryLevel;)Lio/sentry/protocol/SentryId;
	public fun captureMessage (Ljava/lang/String;Lio/sentry/SentryLevel;Lio/sentry/Scope;)Lio/sentry/protocol/SentryId;
	public fun captureSession (Lio/sentry/Session;)V
	public abstract fun captureSession (Lio/sentry/Session;Ljava/lang/Object;)V
	public fun captureTransaction (Lio/sentry/protocol/SentryTransaction;)Lio/sentry/protocol/SentryId;
	public abstract fun captureTransaction (Lio/sentry/protocol/SentryTransaction;Lio/sentry/Scope;Ljava/lang/Object;)Lio/sentry/protocol/SentryId;
	public abstract fun captureUserFeedback (Lio/sentry/UserFeedback;)V
	public abstract fun close ()V
	public abstract fun flush (J)V
	public abstract fun isEnabled ()Z
}

public abstract interface class io/sentry/ISerializer {
	public abstract fun deserialize (Ljava/io/Reader;Ljava/lang/Class;)Ljava/lang/Object;
	public abstract fun deserializeEnvelope (Ljava/io/InputStream;)Lio/sentry/SentryEnvelope;
	public abstract fun serialize (Lio/sentry/SentryEnvelope;Ljava/io/OutputStream;)V
	public abstract fun serialize (Ljava/lang/Object;Ljava/io/Writer;)V
	public abstract fun serialize (Ljava/util/Map;)Ljava/lang/String;
}

public abstract interface class io/sentry/ISpan {
	public abstract fun finish ()V
	public abstract fun finish (Lio/sentry/SpanStatus;)V
	public abstract fun getDescription ()Ljava/lang/String;
	public abstract fun getOperation ()Ljava/lang/String;
	public abstract fun getSpanContext ()Lio/sentry/SpanContext;
	public abstract fun getStatus ()Lio/sentry/SpanStatus;
	public abstract fun getTag (Ljava/lang/String;)Ljava/lang/String;
	public abstract fun getThrowable ()Ljava/lang/Throwable;
	public abstract fun isFinished ()Z
	public abstract fun setDescription (Ljava/lang/String;)V
	public abstract fun setOperation (Ljava/lang/String;)V
	public abstract fun setStatus (Lio/sentry/SpanStatus;)V
	public abstract fun setTag (Ljava/lang/String;Ljava/lang/String;)V
	public abstract fun setThrowable (Ljava/lang/Throwable;)V
	public abstract fun startChild (Ljava/lang/String;)Lio/sentry/ISpan;
	public abstract fun startChild (Ljava/lang/String;Ljava/lang/String;)Lio/sentry/ISpan;
	public abstract fun startChild (Ljava/lang/String;Ljava/lang/String;Ljava/util/Date;)Lio/sentry/ISpan;
	public abstract fun toSentryTrace ()Lio/sentry/SentryTraceHeader;
}

public abstract interface class io/sentry/ITransaction : io/sentry/ISpan {
	public abstract fun getContexts ()Lio/sentry/protocol/Contexts;
	public abstract fun getEventId ()Lio/sentry/protocol/SentryId;
	public abstract fun getLatestActiveSpan ()Lio/sentry/Span;
	public abstract fun getName ()Ljava/lang/String;
	public abstract fun getRequest ()Lio/sentry/protocol/Request;
	public abstract fun getSpans ()Ljava/util/List;
	public abstract fun isSampled ()Ljava/lang/Boolean;
	public abstract fun setName (Ljava/lang/String;)V
	public abstract fun setRequest (Lio/sentry/protocol/Request;)V
}

public abstract interface class io/sentry/ITransportFactory {
	public abstract fun create (Lio/sentry/SentryOptions;Lio/sentry/RequestDetails;)Lio/sentry/transport/ITransport;
}

public abstract interface class io/sentry/IUnknownPropertiesConsumer {
	public abstract fun acceptUnknownProperties (Ljava/util/Map;)V
}

public abstract interface class io/sentry/Integration {
	public abstract fun register (Lio/sentry/IHub;Lio/sentry/SentryOptions;)V
}

public final class io/sentry/IpAddressUtils {
	public static fun isDefault (Ljava/lang/String;)Z
}

public abstract interface class io/sentry/JsonDeserializer {
	public abstract fun deserialize (Lio/sentry/JsonObjectReader;Lio/sentry/ILogger;)Ljava/lang/Object;
}

public final class io/sentry/JsonObjectDeserializer {
	public fun <init> ()V
	public fun deserialize (Lio/sentry/JsonObjectReader;)Ljava/lang/Object;
}

public final class io/sentry/JsonObjectReader : io/sentry/vendor/gson/stream/JsonReader {
	public fun <init> (Ljava/io/Reader;)V
	public fun nextBooleanOrNull ()Ljava/lang/Boolean;
	public fun nextDateOrNull (Lio/sentry/ILogger;)Ljava/util/Date;
	public fun nextDoubleOrNull ()Ljava/lang/Double;
	public fun nextFloatOrNull ()Ljava/lang/Float;
	public fun nextIntegerOrNull ()Ljava/lang/Integer;
	public fun nextLongOrNull ()Ljava/lang/Long;
	public fun nextObjectOrNull ()Ljava/lang/Object;
	public fun nextStringOrNull ()Ljava/lang/String;
	public fun nextTimeZoneOrNull (Lio/sentry/ILogger;)Ljava/util/TimeZone;
	public fun nextUnknown (Lio/sentry/ILogger;Ljava/util/Map;Ljava/lang/String;)V
}

public final class io/sentry/JsonObjectSerializer {
	public static final field OBJECT_PLACEHOLDER Ljava/lang/String;
	public fun <init> ()V
	public fun serialize (Lio/sentry/JsonObjectWriter;Lio/sentry/ILogger;Ljava/lang/Object;)V
}

public final class io/sentry/JsonObjectWriter : io/sentry/vendor/gson/stream/JsonWriter {
	public fun <init> (Ljava/io/Writer;)V
	public fun name (Ljava/lang/String;)Lio/sentry/JsonObjectWriter;
	public synthetic fun name (Ljava/lang/String;)Lio/sentry/vendor/gson/stream/JsonWriter;
	public fun value (Lio/sentry/ILogger;Ljava/lang/Object;)Lio/sentry/JsonObjectWriter;
}

public abstract interface class io/sentry/JsonSerializable {
	public abstract fun serialize (Lio/sentry/JsonObjectWriter;Lio/sentry/ILogger;)V
}

public abstract interface class io/sentry/JsonUnknown {
	public abstract fun getUnknown ()Ljava/util/Map;
	public abstract fun setUnknown (Ljava/util/Map;)V
}

public final class io/sentry/MainEventProcessor : io/sentry/EventProcessor {
	public fun process (Lio/sentry/SentryEvent;Ljava/lang/Object;)Lio/sentry/SentryEvent;
	public fun process (Lio/sentry/protocol/SentryTransaction;Ljava/lang/Object;)Lio/sentry/protocol/SentryTransaction;
}

public final class io/sentry/NoOpEnvelopeReader : io/sentry/IEnvelopeReader {
	public static fun getInstance ()Lio/sentry/NoOpEnvelopeReader;
	public fun read (Ljava/io/InputStream;)Lio/sentry/SentryEnvelope;
}

public final class io/sentry/NoOpHub : io/sentry/IHub {
	public fun addBreadcrumb (Lio/sentry/Breadcrumb;Ljava/lang/Object;)V
	public fun bindClient (Lio/sentry/ISentryClient;)V
	public fun captureEnvelope (Lio/sentry/SentryEnvelope;Ljava/lang/Object;)Lio/sentry/protocol/SentryId;
	public fun captureEvent (Lio/sentry/SentryEvent;Ljava/lang/Object;)Lio/sentry/protocol/SentryId;
	public fun captureException (Ljava/lang/Throwable;Ljava/lang/Object;)Lio/sentry/protocol/SentryId;
	public fun captureMessage (Ljava/lang/String;Lio/sentry/SentryLevel;)Lio/sentry/protocol/SentryId;
	public fun captureTransaction (Lio/sentry/protocol/SentryTransaction;Ljava/lang/Object;)Lio/sentry/protocol/SentryId;
	public fun captureUserFeedback (Lio/sentry/UserFeedback;)V
	public fun clearBreadcrumbs ()V
	public fun clone ()Lio/sentry/IHub;
	public synthetic fun clone ()Ljava/lang/Object;
	public fun close ()V
	public fun configureScope (Lio/sentry/ScopeCallback;)V
	public fun endSession ()V
	public fun flush (J)V
	public static fun getInstance ()Lio/sentry/NoOpHub;
	public fun getLastEventId ()Lio/sentry/protocol/SentryId;
	public fun getOptions ()Lio/sentry/SentryOptions;
	public fun getSpan ()Lio/sentry/ISpan;
	public fun isEnabled ()Z
	public fun popScope ()V
	public fun pushScope ()V
	public fun removeExtra (Ljava/lang/String;)V
	public fun removeTag (Ljava/lang/String;)V
	public fun setExtra (Ljava/lang/String;Ljava/lang/String;)V
	public fun setFingerprint (Ljava/util/List;)V
	public fun setLevel (Lio/sentry/SentryLevel;)V
	public fun setSpanContext (Ljava/lang/Throwable;Lio/sentry/ISpan;Ljava/lang/String;)V
	public fun setTag (Ljava/lang/String;Ljava/lang/String;)V
	public fun setTransaction (Ljava/lang/String;)V
	public fun setUser (Lio/sentry/protocol/User;)V
	public fun startSession ()V
	public fun startTransaction (Lio/sentry/TransactionContext;)Lio/sentry/ITransaction;
	public fun startTransaction (Lio/sentry/TransactionContext;Lio/sentry/CustomSamplingContext;Z)Lio/sentry/ITransaction;
	public fun startTransaction (Lio/sentry/TransactionContext;Lio/sentry/CustomSamplingContext;ZLjava/util/Date;)Lio/sentry/ITransaction;
	public fun startTransaction (Lio/sentry/TransactionContext;Lio/sentry/CustomSamplingContext;ZLjava/util/Date;Z)Lio/sentry/ITransaction;
	public fun traceHeaders ()Lio/sentry/SentryTraceHeader;
	public fun withScope (Lio/sentry/ScopeCallback;)V
}

public final class io/sentry/NoOpLogger : io/sentry/ILogger {
	public static fun getInstance ()Lio/sentry/NoOpLogger;
	public fun isEnabled (Lio/sentry/SentryLevel;)Z
	public fun log (Lio/sentry/SentryLevel;Ljava/lang/String;Ljava/lang/Throwable;)V
	public fun log (Lio/sentry/SentryLevel;Ljava/lang/String;[Ljava/lang/Object;)V
	public fun log (Lio/sentry/SentryLevel;Ljava/lang/Throwable;Ljava/lang/String;[Ljava/lang/Object;)V
}

public final class io/sentry/NoOpSpan : io/sentry/ISpan {
	public fun finish ()V
	public fun finish (Lio/sentry/SpanStatus;)V
	public fun getDescription ()Ljava/lang/String;
	public static fun getInstance ()Lio/sentry/NoOpSpan;
	public fun getOperation ()Ljava/lang/String;
	public fun getSpanContext ()Lio/sentry/SpanContext;
	public fun getStatus ()Lio/sentry/SpanStatus;
	public fun getTag (Ljava/lang/String;)Ljava/lang/String;
	public fun getThrowable ()Ljava/lang/Throwable;
	public fun isFinished ()Z
	public fun setDescription (Ljava/lang/String;)V
	public fun setOperation (Ljava/lang/String;)V
	public fun setStatus (Lio/sentry/SpanStatus;)V
	public fun setTag (Ljava/lang/String;Ljava/lang/String;)V
	public fun setThrowable (Ljava/lang/Throwable;)V
	public fun startChild (Ljava/lang/String;)Lio/sentry/ISpan;
	public fun startChild (Ljava/lang/String;Ljava/lang/String;)Lio/sentry/ISpan;
	public fun startChild (Ljava/lang/String;Ljava/lang/String;Ljava/util/Date;)Lio/sentry/ISpan;
	public fun toSentryTrace ()Lio/sentry/SentryTraceHeader;
}

public final class io/sentry/NoOpTransaction : io/sentry/ITransaction {
	public fun finish ()V
	public fun finish (Lio/sentry/SpanStatus;)V
	public fun getContexts ()Lio/sentry/protocol/Contexts;
	public fun getDescription ()Ljava/lang/String;
	public fun getEventId ()Lio/sentry/protocol/SentryId;
	public static fun getInstance ()Lio/sentry/NoOpTransaction;
	public fun getLatestActiveSpan ()Lio/sentry/Span;
	public fun getName ()Ljava/lang/String;
	public fun getOperation ()Ljava/lang/String;
	public fun getRequest ()Lio/sentry/protocol/Request;
	public fun getSpanContext ()Lio/sentry/SpanContext;
	public fun getSpans ()Ljava/util/List;
	public fun getStatus ()Lio/sentry/SpanStatus;
	public fun getTag (Ljava/lang/String;)Ljava/lang/String;
	public fun getThrowable ()Ljava/lang/Throwable;
	public fun isFinished ()Z
	public fun isSampled ()Ljava/lang/Boolean;
	public fun setDescription (Ljava/lang/String;)V
	public fun setName (Ljava/lang/String;)V
	public fun setOperation (Ljava/lang/String;)V
	public fun setRequest (Lio/sentry/protocol/Request;)V
	public fun setStatus (Lio/sentry/SpanStatus;)V
	public fun setTag (Ljava/lang/String;Ljava/lang/String;)V
	public fun setThrowable (Ljava/lang/Throwable;)V
	public fun startChild (Ljava/lang/String;)Lio/sentry/ISpan;
	public fun startChild (Ljava/lang/String;Ljava/lang/String;)Lio/sentry/ISpan;
	public fun startChild (Ljava/lang/String;Ljava/lang/String;Ljava/util/Date;)Lio/sentry/ISpan;
	public fun toSentryTrace ()Lio/sentry/SentryTraceHeader;
}

public final class io/sentry/NoOpTransportFactory : io/sentry/ITransportFactory {
	public fun create (Lio/sentry/SentryOptions;Lio/sentry/RequestDetails;)Lio/sentry/transport/ITransport;
	public static fun getInstance ()Lio/sentry/NoOpTransportFactory;
}

public final class io/sentry/OptionsContainer {
	public static fun create (Ljava/lang/Class;)Lio/sentry/OptionsContainer;
	public fun createInstance ()Ljava/lang/Object;
}

public final class io/sentry/OutboxSender : io/sentry/IEnvelopeSender {
	public fun <init> (Lio/sentry/IHub;Lio/sentry/IEnvelopeReader;Lio/sentry/ISerializer;Lio/sentry/ILogger;J)V
	public synthetic fun processDirectory (Ljava/io/File;)V
	public fun processEnvelopeFile (Ljava/lang/String;Ljava/lang/Object;)V
}

public final class io/sentry/RequestDetails {
	public fun <init> (Ljava/lang/String;Ljava/util/Map;)V
	public fun getHeaders ()Ljava/util/Map;
	public fun getUrl ()Ljava/net/URL;
}

public final class io/sentry/SamplingContext {
	public fun <init> (Lio/sentry/TransactionContext;Lio/sentry/CustomSamplingContext;)V
	public fun getCustomSamplingContext ()Lio/sentry/CustomSamplingContext;
	public fun getTransactionContext ()Lio/sentry/TransactionContext;
}

public final class io/sentry/Scope {
	public fun <init> (Lio/sentry/SentryOptions;)V
	public fun addAttachment (Lio/sentry/Attachment;)V
	public fun addBreadcrumb (Lio/sentry/Breadcrumb;)V
	public fun addBreadcrumb (Lio/sentry/Breadcrumb;Ljava/lang/Object;)V
	public fun addEventProcessor (Lio/sentry/EventProcessor;)V
	public fun clear ()V
	public fun clearAttachments ()V
	public fun clearBreadcrumbs ()V
	public fun clearTransaction ()V
	public fun getContexts ()Lio/sentry/protocol/Contexts;
	public fun getLevel ()Lio/sentry/SentryLevel;
	public fun getRequest ()Lio/sentry/protocol/Request;
	public fun getSpan ()Lio/sentry/ISpan;
	public fun getTags ()Ljava/util/Map;
	public fun getTransaction ()Lio/sentry/ITransaction;
	public fun getTransactionName ()Ljava/lang/String;
	public fun getUser ()Lio/sentry/protocol/User;
	public fun removeContexts (Ljava/lang/String;)V
	public fun removeExtra (Ljava/lang/String;)V
	public fun removeTag (Ljava/lang/String;)V
	public fun setContexts (Ljava/lang/String;Ljava/lang/Boolean;)V
	public fun setContexts (Ljava/lang/String;Ljava/lang/Number;)V
	public fun setContexts (Ljava/lang/String;Ljava/lang/Object;)V
	public fun setContexts (Ljava/lang/String;Ljava/lang/String;)V
	public fun setExtra (Ljava/lang/String;Ljava/lang/String;)V
	public fun setFingerprint (Ljava/util/List;)V
	public fun setLevel (Lio/sentry/SentryLevel;)V
	public fun setRequest (Lio/sentry/protocol/Request;)V
	public fun setTag (Ljava/lang/String;Ljava/lang/String;)V
	public fun setTransaction (Lio/sentry/ITransaction;)V
	public fun setTransaction (Ljava/lang/String;)V
	public fun setUser (Lio/sentry/protocol/User;)V
	public fun withTransaction (Lio/sentry/Scope$IWithTransaction;)V
}

public abstract interface class io/sentry/Scope$IWithTransaction {
	public abstract fun accept (Lio/sentry/ITransaction;)V
}

public abstract interface class io/sentry/ScopeCallback {
	public abstract fun run (Lio/sentry/Scope;)V
}

public final class io/sentry/SendCachedEnvelopeFireAndForgetIntegration : io/sentry/Integration {
	public fun <init> (Lio/sentry/SendCachedEnvelopeFireAndForgetIntegration$SendFireAndForgetFactory;)V
	public final fun register (Lio/sentry/IHub;Lio/sentry/SentryOptions;)V
}

public abstract interface class io/sentry/SendCachedEnvelopeFireAndForgetIntegration$SendFireAndForget {
	public abstract fun send ()V
}

public abstract interface class io/sentry/SendCachedEnvelopeFireAndForgetIntegration$SendFireAndForgetDirPath {
	public abstract fun getDirPath ()Ljava/lang/String;
}

public abstract interface class io/sentry/SendCachedEnvelopeFireAndForgetIntegration$SendFireAndForgetFactory {
	public abstract fun create (Lio/sentry/IHub;Lio/sentry/SentryOptions;)Lio/sentry/SendCachedEnvelopeFireAndForgetIntegration$SendFireAndForget;
	public fun hasValidPath (Ljava/lang/String;Lio/sentry/ILogger;)Z
	public fun processDir (Lio/sentry/DirectoryProcessor;Ljava/lang/String;Lio/sentry/ILogger;)Lio/sentry/SendCachedEnvelopeFireAndForgetIntegration$SendFireAndForget;
}

public final class io/sentry/SendFireAndForgetEnvelopeSender : io/sentry/SendCachedEnvelopeFireAndForgetIntegration$SendFireAndForgetFactory {
	public fun <init> (Lio/sentry/SendCachedEnvelopeFireAndForgetIntegration$SendFireAndForgetDirPath;)V
	public fun create (Lio/sentry/IHub;Lio/sentry/SentryOptions;)Lio/sentry/SendCachedEnvelopeFireAndForgetIntegration$SendFireAndForget;
}

public final class io/sentry/SendFireAndForgetOutboxSender : io/sentry/SendCachedEnvelopeFireAndForgetIntegration$SendFireAndForgetFactory {
	public fun <init> (Lio/sentry/SendCachedEnvelopeFireAndForgetIntegration$SendFireAndForgetDirPath;)V
	public fun create (Lio/sentry/IHub;Lio/sentry/SentryOptions;)Lio/sentry/SendCachedEnvelopeFireAndForgetIntegration$SendFireAndForget;
}

public final class io/sentry/Sentry {
	public static fun addBreadcrumb (Lio/sentry/Breadcrumb;)V
	public static fun addBreadcrumb (Lio/sentry/Breadcrumb;Ljava/lang/Object;)V
	public static fun addBreadcrumb (Ljava/lang/String;)V
	public static fun addBreadcrumb (Ljava/lang/String;Ljava/lang/String;)V
	public static fun bindClient (Lio/sentry/ISentryClient;)V
	public static fun captureEvent (Lio/sentry/SentryEvent;)Lio/sentry/protocol/SentryId;
	public static fun captureEvent (Lio/sentry/SentryEvent;Ljava/lang/Object;)Lio/sentry/protocol/SentryId;
	public static fun captureException (Ljava/lang/Throwable;)Lio/sentry/protocol/SentryId;
	public static fun captureException (Ljava/lang/Throwable;Ljava/lang/Object;)Lio/sentry/protocol/SentryId;
	public static fun captureMessage (Ljava/lang/String;)Lio/sentry/protocol/SentryId;
	public static fun captureMessage (Ljava/lang/String;Lio/sentry/SentryLevel;)Lio/sentry/protocol/SentryId;
	public static fun captureUserFeedback (Lio/sentry/UserFeedback;)V
	public static fun clearBreadcrumbs ()V
	public static fun close ()V
	public static fun configureScope (Lio/sentry/ScopeCallback;)V
	public static fun endSession ()V
	public static fun flush (J)V
	public static fun getCurrentHub ()Lio/sentry/IHub;
	public static fun getLastEventId ()Lio/sentry/protocol/SentryId;
	public static fun getSpan ()Lio/sentry/ISpan;
	public static fun init ()V
	public static fun init (Lio/sentry/OptionsContainer;Lio/sentry/Sentry$OptionsConfiguration;)V
	public static fun init (Lio/sentry/OptionsContainer;Lio/sentry/Sentry$OptionsConfiguration;Z)V
	public static fun init (Lio/sentry/Sentry$OptionsConfiguration;)V
	public static fun init (Lio/sentry/Sentry$OptionsConfiguration;Z)V
	public static fun init (Lio/sentry/SentryOptions;)V
	public static fun init (Ljava/lang/String;)V
	public static fun isEnabled ()Z
	public static fun popScope ()V
	public static fun pushScope ()V
	public static fun removeExtra (Ljava/lang/String;)V
	public static fun removeTag (Ljava/lang/String;)V
	public static fun setCurrentHub (Lio/sentry/IHub;)V
	public static fun setExtra (Ljava/lang/String;Ljava/lang/String;)V
	public static fun setFingerprint (Ljava/util/List;)V
	public static fun setLevel (Lio/sentry/SentryLevel;)V
	public static fun setTag (Ljava/lang/String;Ljava/lang/String;)V
	public static fun setTransaction (Ljava/lang/String;)V
	public static fun setUser (Lio/sentry/protocol/User;)V
	public static fun startSession ()V
	public static fun startTransaction (Lio/sentry/TransactionContext;)Lio/sentry/ITransaction;
	public static fun startTransaction (Lio/sentry/TransactionContext;Lio/sentry/CustomSamplingContext;)Lio/sentry/ITransaction;
	public static fun startTransaction (Lio/sentry/TransactionContext;Lio/sentry/CustomSamplingContext;Z)Lio/sentry/ITransaction;
	public static fun startTransaction (Lio/sentry/TransactionContext;Lio/sentry/CustomSamplingContext;ZLjava/util/Date;)Lio/sentry/ITransaction;
	public static fun startTransaction (Lio/sentry/TransactionContext;Lio/sentry/CustomSamplingContext;ZLjava/util/Date;Z)Lio/sentry/ITransaction;
	public static fun startTransaction (Lio/sentry/TransactionContext;Z)Lio/sentry/ITransaction;
	public static fun startTransaction (Ljava/lang/String;Ljava/lang/String;)Lio/sentry/ITransaction;
	public static fun startTransaction (Ljava/lang/String;Ljava/lang/String;Lio/sentry/CustomSamplingContext;)Lio/sentry/ITransaction;
	public static fun startTransaction (Ljava/lang/String;Ljava/lang/String;Lio/sentry/CustomSamplingContext;Z)Lio/sentry/ITransaction;
	public static fun startTransaction (Ljava/lang/String;Ljava/lang/String;Ljava/lang/String;)Lio/sentry/ITransaction;
	public static fun startTransaction (Ljava/lang/String;Ljava/lang/String;Ljava/lang/String;Z)Lio/sentry/ITransaction;
	public static fun startTransaction (Ljava/lang/String;Ljava/lang/String;Z)Lio/sentry/ITransaction;
	public static fun traceHeaders ()Lio/sentry/SentryTraceHeader;
	public static fun withScope (Lio/sentry/ScopeCallback;)V
}

public abstract interface class io/sentry/Sentry$OptionsConfiguration {
	public abstract fun configure (Lio/sentry/SentryOptions;)V
}

public abstract class io/sentry/SentryBaseEvent {
	public static final field DEFAULT_PLATFORM Ljava/lang/String;
	protected field throwable Ljava/lang/Throwable;
	protected fun <init> ()V
	protected fun <init> (Lio/sentry/protocol/SentryId;)V
	public fun addBreadcrumb (Lio/sentry/Breadcrumb;)V
	public fun addBreadcrumb (Ljava/lang/String;)V
	public fun getBreadcrumbs ()Ljava/util/List;
	public fun getContexts ()Lio/sentry/protocol/Contexts;
	public fun getDist ()Ljava/lang/String;
	public fun getEnvironment ()Ljava/lang/String;
	public fun getEventId ()Lio/sentry/protocol/SentryId;
	public fun getExtra (Ljava/lang/String;)Ljava/lang/Object;
	public fun getOriginThrowable ()Ljava/lang/Throwable;
	public fun getPlatform ()Ljava/lang/String;
	public fun getRelease ()Ljava/lang/String;
	public fun getRequest ()Lio/sentry/protocol/Request;
	public fun getSdk ()Lio/sentry/protocol/SdkVersion;
	public fun getServerName ()Ljava/lang/String;
	public fun getTag (Ljava/lang/String;)Ljava/lang/String;
	public fun getTags ()Ljava/util/Map;
	public fun getThrowable ()Ljava/lang/Throwable;
	public fun getUser ()Lio/sentry/protocol/User;
	public fun removeExtra (Ljava/lang/String;)V
	public fun removeTag (Ljava/lang/String;)V
	public fun setBreadcrumbs (Ljava/util/List;)V
	public fun setDist (Ljava/lang/String;)V
	public fun setEnvironment (Ljava/lang/String;)V
	public fun setEventId (Lio/sentry/protocol/SentryId;)V
	public fun setExtra (Ljava/lang/String;Ljava/lang/Object;)V
	public fun setExtras (Ljava/util/Map;)V
	public fun setPlatform (Ljava/lang/String;)V
	public fun setRelease (Ljava/lang/String;)V
	public fun setRequest (Lio/sentry/protocol/Request;)V
	public fun setSdk (Lio/sentry/protocol/SdkVersion;)V
	public fun setServerName (Ljava/lang/String;)V
	public fun setTag (Ljava/lang/String;Ljava/lang/String;)V
	public fun setTags (Ljava/util/Map;)V
	public fun setThrowable (Ljava/lang/Throwable;)V
	public fun setUser (Lio/sentry/protocol/User;)V
}

public final class io/sentry/SentryClient : io/sentry/ISentryClient {
	public fun captureEnvelope (Lio/sentry/SentryEnvelope;Ljava/lang/Object;)Lio/sentry/protocol/SentryId;
	public fun captureEvent (Lio/sentry/SentryEvent;Lio/sentry/Scope;Ljava/lang/Object;)Lio/sentry/protocol/SentryId;
	public fun captureSession (Lio/sentry/Session;Ljava/lang/Object;)V
	public fun captureTransaction (Lio/sentry/protocol/SentryTransaction;Lio/sentry/Scope;Ljava/lang/Object;)Lio/sentry/protocol/SentryId;
	public fun captureUserFeedback (Lio/sentry/UserFeedback;)V
	public fun close ()V
	public fun flush (J)V
	public fun isEnabled ()Z
}

public final class io/sentry/SentryEnvelope {
	public fun <init> (Lio/sentry/SentryEnvelopeHeader;Ljava/lang/Iterable;)V
	public fun <init> (Lio/sentry/protocol/SentryId;Lio/sentry/protocol/SdkVersion;Lio/sentry/SentryEnvelopeItem;)V
	public fun <init> (Lio/sentry/protocol/SentryId;Lio/sentry/protocol/SdkVersion;Ljava/lang/Iterable;)V
	public static fun from (Lio/sentry/ISerializer;Lio/sentry/SentryBaseEvent;Lio/sentry/protocol/SdkVersion;)Lio/sentry/SentryEnvelope;
	public static fun from (Lio/sentry/ISerializer;Lio/sentry/Session;Lio/sentry/protocol/SdkVersion;)Lio/sentry/SentryEnvelope;
	public fun getHeader ()Lio/sentry/SentryEnvelopeHeader;
	public fun getItems ()Ljava/lang/Iterable;
}

public final class io/sentry/SentryEnvelopeHeader {
	public fun <init> ()V
	public fun <init> (Lio/sentry/protocol/SentryId;)V
	public fun <init> (Lio/sentry/protocol/SentryId;Lio/sentry/protocol/SdkVersion;)V
	public fun getEventId ()Lio/sentry/protocol/SentryId;
	public fun getSdkVersion ()Lio/sentry/protocol/SdkVersion;
}

public final class io/sentry/SentryEnvelopeHeaderAdapter : com/google/gson/TypeAdapter {
	public fun <init> ()V
	public fun read (Lcom/google/gson/stream/JsonReader;)Lio/sentry/SentryEnvelopeHeader;
	public synthetic fun read (Lcom/google/gson/stream/JsonReader;)Ljava/lang/Object;
	public fun write (Lcom/google/gson/stream/JsonWriter;Lio/sentry/SentryEnvelopeHeader;)V
	public synthetic fun write (Lcom/google/gson/stream/JsonWriter;Ljava/lang/Object;)V
}

public final class io/sentry/SentryEnvelopeItem {
	public static fun fromAttachment (Lio/sentry/Attachment;J)Lio/sentry/SentryEnvelopeItem;
	public static fun fromEvent (Lio/sentry/ISerializer;Lio/sentry/SentryBaseEvent;)Lio/sentry/SentryEnvelopeItem;
	public static fun fromSession (Lio/sentry/ISerializer;Lio/sentry/Session;)Lio/sentry/SentryEnvelopeItem;
	public static fun fromUserFeedback (Lio/sentry/ISerializer;Lio/sentry/UserFeedback;)Lio/sentry/SentryEnvelopeItem;
	public fun getData ()[B
	public fun getEvent (Lio/sentry/ISerializer;)Lio/sentry/SentryEvent;
	public fun getHeader ()Lio/sentry/SentryEnvelopeItemHeader;
	public fun getTransaction (Lio/sentry/ISerializer;)Lio/sentry/protocol/SentryTransaction;
}

public final class io/sentry/SentryEnvelopeItemHeader {
	public fun getAttachmentType ()Ljava/lang/String;
	public fun getContentType ()Ljava/lang/String;
	public fun getFileName ()Ljava/lang/String;
	public fun getLength ()I
	public fun getType ()Lio/sentry/SentryItemType;
}

public final class io/sentry/SentryEnvelopeItemHeaderAdapter : com/google/gson/TypeAdapter {
	public fun <init> ()V
	public fun read (Lcom/google/gson/stream/JsonReader;)Lio/sentry/SentryEnvelopeItemHeader;
	public synthetic fun read (Lcom/google/gson/stream/JsonReader;)Ljava/lang/Object;
	public fun write (Lcom/google/gson/stream/JsonWriter;Lio/sentry/SentryEnvelopeItemHeader;)V
	public synthetic fun write (Lcom/google/gson/stream/JsonWriter;Ljava/lang/Object;)V
}

public final class io/sentry/SentryEvent : io/sentry/SentryBaseEvent, io/sentry/IUnknownPropertiesConsumer {
	public fun <init> ()V
	public fun <init> (Ljava/lang/Throwable;)V
	public fun <init> (Ljava/util/Date;)V
	public fun acceptUnknownProperties (Ljava/util/Map;)V
	public fun getDebugMeta ()Lio/sentry/protocol/DebugMeta;
	public fun getExceptions ()Ljava/util/List;
	public fun getFingerprints ()Ljava/util/List;
	public fun getLevel ()Lio/sentry/SentryLevel;
	public fun getLogger ()Ljava/lang/String;
	public fun getMessage ()Lio/sentry/protocol/Message;
	public fun getModule (Ljava/lang/String;)Ljava/lang/String;
	public fun getThreads ()Ljava/util/List;
	public fun getTimestamp ()Ljava/util/Date;
	public fun getTransaction ()Ljava/lang/String;
	public fun getUnknown ()Ljava/util/Map;
	public fun isCrashed ()Z
	public fun isErrored ()Z
	public fun removeModule (Ljava/lang/String;)V
	public fun setDebugMeta (Lio/sentry/protocol/DebugMeta;)V
	public fun setExceptions (Ljava/util/List;)V
	public fun setFingerprints (Ljava/util/List;)V
	public fun setLevel (Lio/sentry/SentryLevel;)V
	public fun setLogger (Ljava/lang/String;)V
	public fun setMessage (Lio/sentry/protocol/Message;)V
	public fun setModule (Ljava/lang/String;Ljava/lang/String;)V
	public fun setModules (Ljava/util/Map;)V
	public fun setThreads (Ljava/util/List;)V
	public fun setTransaction (Ljava/lang/String;)V
}

public final class io/sentry/SentryItemType : java/lang/Enum {
	public static final field Attachment Lio/sentry/SentryItemType;
	public static final field Event Lio/sentry/SentryItemType;
	public static final field Session Lio/sentry/SentryItemType;
	public static final field Transaction Lio/sentry/SentryItemType;
	public static final field Unknown Lio/sentry/SentryItemType;
	public static final field UserFeedback Lio/sentry/SentryItemType;
	public fun getItemType ()Ljava/lang/String;
	public static fun resolve (Ljava/lang/Object;)Lio/sentry/SentryItemType;
	public static fun valueOf (Ljava/lang/String;)Lio/sentry/SentryItemType;
	public static fun values ()[Lio/sentry/SentryItemType;
}

public final class io/sentry/SentryLevel : java/lang/Enum {
	public static final field DEBUG Lio/sentry/SentryLevel;
	public static final field ERROR Lio/sentry/SentryLevel;
	public static final field FATAL Lio/sentry/SentryLevel;
	public static final field INFO Lio/sentry/SentryLevel;
	public static final field WARNING Lio/sentry/SentryLevel;
	public static fun valueOf (Ljava/lang/String;)Lio/sentry/SentryLevel;
	public static fun values ()[Lio/sentry/SentryLevel;
}

public class io/sentry/SentryOptions {
	public fun <init> ()V
	public fun addEventProcessor (Lio/sentry/EventProcessor;)V
	public fun addIgnoredExceptionForType (Ljava/lang/Class;)V
	public fun addInAppExclude (Ljava/lang/String;)V
	public fun addInAppInclude (Ljava/lang/String;)V
	public fun addIntegration (Lio/sentry/Integration;)V
	public fun addScopeObserver (Lio/sentry/IScopeObserver;)V
	public static fun from (Lio/sentry/config/PropertiesProvider;Lio/sentry/ILogger;)Lio/sentry/SentryOptions;
	public fun getBeforeBreadcrumb ()Lio/sentry/SentryOptions$BeforeBreadcrumbCallback;
	public fun getBeforeSend ()Lio/sentry/SentryOptions$BeforeSendCallback;
	public fun getCacheDirPath ()Ljava/lang/String;
	public fun getCacheDirSize ()I
	public fun getConnectionTimeoutMillis ()I
	public fun getDiagnosticLevel ()Lio/sentry/SentryLevel;
	public fun getDist ()Ljava/lang/String;
	public fun getDistinctId ()Ljava/lang/String;
	public fun getDsn ()Ljava/lang/String;
	public fun getEnableUncaughtExceptionHandler ()Ljava/lang/Boolean;
	public fun getEnvelopeDiskCache ()Lio/sentry/cache/IEnvelopeCache;
	public fun getEnvelopeReader ()Lio/sentry/IEnvelopeReader;
	public fun getEnvironment ()Ljava/lang/String;
	public fun getEventProcessors ()Ljava/util/List;
	public fun getFlushTimeoutMillis ()J
	public fun getHostnameVerifier ()Ljavax/net/ssl/HostnameVerifier;
	public fun getIgnoredExceptionsForType ()Ljava/util/Set;
	public fun getInAppExcludes ()Ljava/util/List;
	public fun getInAppIncludes ()Ljava/util/List;
	public fun getIntegrations ()Ljava/util/List;
	public fun getLogger ()Lio/sentry/ILogger;
	public fun getMaxAttachmentSize ()J
	public fun getMaxBreadcrumbs ()I
	public fun getMaxCacheItems ()I
	public fun getMaxQueueSize ()I
	public fun getMaxSpans ()I
	public fun getOutboxPath ()Ljava/lang/String;
	public fun getProxy ()Lio/sentry/SentryOptions$Proxy;
	public fun getReadTimeoutMillis ()I
	public fun getRelease ()Ljava/lang/String;
	public fun getSampleRate ()Ljava/lang/Double;
	public fun getSdkVersion ()Lio/sentry/protocol/SdkVersion;
	public fun getSentryClientName ()Ljava/lang/String;
	public fun getSerializer ()Lio/sentry/ISerializer;
	public fun getServerName ()Ljava/lang/String;
	public fun getSessionTrackingIntervalMillis ()J
	public fun getShutdownTimeout ()J
	public fun getSslSocketFactory ()Ljavax/net/ssl/SSLSocketFactory;
	public fun getTags ()Ljava/util/Map;
	public fun getTracesSampleRate ()Ljava/lang/Double;
	public fun getTracesSampler ()Lio/sentry/SentryOptions$TracesSamplerCallback;
	public fun getTransportFactory ()Lio/sentry/ITransportFactory;
	public fun getTransportGate ()Lio/sentry/transport/ITransportGate;
	public fun isAttachServerName ()Z
	public fun isAttachStacktrace ()Z
	public fun isAttachThreads ()Z
	public fun isDebug ()Z
	public fun isEnableAutoSessionTracking ()Z
	public fun isEnableDeduplication ()Z
	public fun isEnableExternalConfiguration ()Z
	public fun isEnableNdk ()Z
	public fun isEnableScopeSync ()Z
	public fun isEnableSessionTracking ()Z
	public fun isEnableShutdownHook ()Z
	public fun isEnableUncaughtExceptionHandler ()Z
	public fun isSendDefaultPii ()Z
	public fun isTracingEnabled ()Z
	public fun setAttachServerName (Z)V
	public fun setAttachStacktrace (Z)V
	public fun setAttachThreads (Z)V
	public fun setBeforeBreadcrumb (Lio/sentry/SentryOptions$BeforeBreadcrumbCallback;)V
	public fun setBeforeSend (Lio/sentry/SentryOptions$BeforeSendCallback;)V
	public fun setCacheDirPath (Ljava/lang/String;)V
	public fun setCacheDirSize (I)V
	public fun setConnectionTimeoutMillis (I)V
	public fun setDebug (Ljava/lang/Boolean;)V
	public fun setDiagnosticLevel (Lio/sentry/SentryLevel;)V
	public fun setDist (Ljava/lang/String;)V
	public fun setDistinctId (Ljava/lang/String;)V
	public fun setDsn (Ljava/lang/String;)V
	public fun setEnableAutoSessionTracking (Z)V
	public fun setEnableDeduplication (Ljava/lang/Boolean;)V
	public fun setEnableExternalConfiguration (Z)V
	public fun setEnableNdk (Z)V
	public fun setEnableScopeSync (Z)V
	public fun setEnableSessionTracking (Z)V
	public fun setEnableShutdownHook (Z)V
	public fun setEnableUncaughtExceptionHandler (Ljava/lang/Boolean;)V
	public fun setEnvelopeDiskCache (Lio/sentry/cache/IEnvelopeCache;)V
	public fun setEnvelopeReader (Lio/sentry/IEnvelopeReader;)V
	public fun setEnvironment (Ljava/lang/String;)V
	public fun setFlushTimeoutMillis (J)V
	public fun setHostnameVerifier (Ljavax/net/ssl/HostnameVerifier;)V
	public fun setLogger (Lio/sentry/ILogger;)V
	public fun setMaxAttachmentSize (J)V
	public fun setMaxBreadcrumbs (I)V
	public fun setMaxCacheItems (I)V
	public fun setMaxQueueSize (I)V
	public fun setMaxSpans (I)V
	public fun setProxy (Lio/sentry/SentryOptions$Proxy;)V
	public fun setReadTimeoutMillis (I)V
	public fun setRelease (Ljava/lang/String;)V
	public fun setSampleRate (Ljava/lang/Double;)V
	public fun setSdkVersion (Lio/sentry/protocol/SdkVersion;)V
	public fun setSendDefaultPii (Z)V
	public fun setSentryClientName (Ljava/lang/String;)V
	public fun setSerializer (Lio/sentry/ISerializer;)V
	public fun setServerName (Ljava/lang/String;)V
	public fun setSessionTrackingIntervalMillis (J)V
	public fun setShutdownTimeout (J)V
	public fun setSslSocketFactory (Ljavax/net/ssl/SSLSocketFactory;)V
	public fun setTag (Ljava/lang/String;Ljava/lang/String;)V
	public fun setTracesSampleRate (Ljava/lang/Double;)V
	public fun setTracesSampler (Lio/sentry/SentryOptions$TracesSamplerCallback;)V
	public fun setTransportFactory (Lio/sentry/ITransportFactory;)V
	public fun setTransportGate (Lio/sentry/transport/ITransportGate;)V
}

public abstract interface class io/sentry/SentryOptions$BeforeBreadcrumbCallback {
	public abstract fun execute (Lio/sentry/Breadcrumb;Ljava/lang/Object;)Lio/sentry/Breadcrumb;
}

public abstract interface class io/sentry/SentryOptions$BeforeSendCallback {
	public abstract fun execute (Lio/sentry/SentryEvent;Ljava/lang/Object;)Lio/sentry/SentryEvent;
}

public final class io/sentry/SentryOptions$Proxy {
	public fun <init> ()V
	public fun <init> (Ljava/lang/String;Ljava/lang/String;)V
	public fun <init> (Ljava/lang/String;Ljava/lang/String;Ljava/lang/String;Ljava/lang/String;)V
	public fun getHost ()Ljava/lang/String;
	public fun getPass ()Ljava/lang/String;
	public fun getPort ()Ljava/lang/String;
	public fun getUser ()Ljava/lang/String;
	public fun setHost (Ljava/lang/String;)V
	public fun setPass (Ljava/lang/String;)V
	public fun setPort (Ljava/lang/String;)V
	public fun setUser (Ljava/lang/String;)V
}

public abstract interface class io/sentry/SentryOptions$TracesSamplerCallback {
	public abstract fun sample (Lio/sentry/SamplingContext;)Ljava/lang/Double;
}

public final class io/sentry/SentryTraceHeader {
	public static final field SENTRY_TRACE_HEADER Ljava/lang/String;
	public fun <init> (Lio/sentry/protocol/SentryId;Lio/sentry/SpanId;Ljava/lang/Boolean;)V
	public fun <init> (Ljava/lang/String;)V
	public fun getName ()Ljava/lang/String;
	public fun getSpanId ()Lio/sentry/SpanId;
	public fun getTraceId ()Lio/sentry/protocol/SentryId;
	public fun getValue ()Ljava/lang/String;
	public fun isSampled ()Ljava/lang/Boolean;
}

public final class io/sentry/SentryTracer : io/sentry/ITransaction {
	public fun <init> (Lio/sentry/TransactionContext;Lio/sentry/IHub;)V
	public fun <init> (Lio/sentry/TransactionContext;Lio/sentry/IHub;Z)V
	public fun finish ()V
	public fun finish (Lio/sentry/SpanStatus;)V
	public fun getChildren ()Ljava/util/List;
	public fun getContexts ()Lio/sentry/protocol/Contexts;
	public fun getDescription ()Ljava/lang/String;
	public fun getEventId ()Lio/sentry/protocol/SentryId;
	public fun getLatestActiveSpan ()Lio/sentry/Span;
	public fun getName ()Ljava/lang/String;
	public fun getOperation ()Ljava/lang/String;
	public fun getRequest ()Lio/sentry/protocol/Request;
	public fun getSpanContext ()Lio/sentry/SpanContext;
	public fun getSpans ()Ljava/util/List;
	public fun getStartTimestamp ()Ljava/util/Date;
	public fun getStatus ()Lio/sentry/SpanStatus;
	public fun getTag (Ljava/lang/String;)Ljava/lang/String;
	public fun getThrowable ()Ljava/lang/Throwable;
	public fun getTimestamp ()Ljava/util/Date;
	public fun isFinished ()Z
	public fun isSampled ()Ljava/lang/Boolean;
	public fun setDescription (Ljava/lang/String;)V
	public fun setName (Ljava/lang/String;)V
	public fun setOperation (Ljava/lang/String;)V
	public fun setRequest (Lio/sentry/protocol/Request;)V
	public fun setStatus (Lio/sentry/SpanStatus;)V
	public fun setTag (Ljava/lang/String;Ljava/lang/String;)V
	public fun setThrowable (Ljava/lang/Throwable;)V
	public fun startChild (Ljava/lang/String;)Lio/sentry/ISpan;
	public fun startChild (Ljava/lang/String;Ljava/lang/String;)Lio/sentry/ISpan;
	public fun startChild (Ljava/lang/String;Ljava/lang/String;Ljava/util/Date;)Lio/sentry/ISpan;
	public fun toSentryTrace ()Lio/sentry/SentryTraceHeader;
}

public final class io/sentry/Session {
	public fun <init> (Lio/sentry/Session$State;Ljava/util/Date;Ljava/util/Date;ILjava/lang/String;Ljava/util/UUID;Ljava/lang/Boolean;Ljava/lang/Long;Ljava/lang/Double;Ljava/lang/String;Ljava/lang/String;Ljava/lang/String;Ljava/lang/String;)V
	public fun <init> (Ljava/lang/String;Lio/sentry/protocol/User;Ljava/lang/String;Ljava/lang/String;)V
	public fun clone ()Lio/sentry/Session;
	public synthetic fun clone ()Ljava/lang/Object;
	public fun end ()V
	public fun end (Ljava/util/Date;)V
	public fun errorCount ()I
	public fun getDistinctId ()Ljava/lang/String;
	public fun getDuration ()Ljava/lang/Double;
	public fun getEnvironment ()Ljava/lang/String;
	public fun getInit ()Ljava/lang/Boolean;
	public fun getIpAddress ()Ljava/lang/String;
	public fun getRelease ()Ljava/lang/String;
	public fun getSequence ()Ljava/lang/Long;
	public fun getSessionId ()Ljava/util/UUID;
	public fun getStarted ()Ljava/util/Date;
	public fun getStatus ()Lio/sentry/Session$State;
	public fun getTimestamp ()Ljava/util/Date;
	public fun getUserAgent ()Ljava/lang/String;
	public fun setInitAsTrue ()V
	public fun update (Lio/sentry/Session$State;Ljava/lang/String;Z)Z
}

public final class io/sentry/Session$State : java/lang/Enum {
	public static final field Abnormal Lio/sentry/Session$State;
	public static final field Crashed Lio/sentry/Session$State;
	public static final field Exited Lio/sentry/Session$State;
	public static final field Ok Lio/sentry/Session$State;
	public static fun valueOf (Ljava/lang/String;)Lio/sentry/Session$State;
	public static fun values ()[Lio/sentry/Session$State;
}

public final class io/sentry/SessionAdapter : com/google/gson/TypeAdapter {
	public fun <init> (Lio/sentry/SentryOptions;)V
	public fun read (Lcom/google/gson/stream/JsonReader;)Lio/sentry/Session;
	public synthetic fun read (Lcom/google/gson/stream/JsonReader;)Ljava/lang/Object;
	public fun write (Lcom/google/gson/stream/JsonWriter;Lio/sentry/Session;)V
	public synthetic fun write (Lcom/google/gson/stream/JsonWriter;Ljava/lang/Object;)V
}

public final class io/sentry/ShutdownHookIntegration : io/sentry/Integration, java/io/Closeable {
	public fun <init> ()V
	public fun <init> (Ljava/lang/Runtime;)V
	public fun close ()V
	public fun register (Lio/sentry/IHub;Lio/sentry/SentryOptions;)V
}

public final class io/sentry/Span : io/sentry/ISpan {
	public fun <init> (Lio/sentry/TransactionContext;Lio/sentry/SentryTracer;Lio/sentry/IHub;Ljava/util/Date;)V
	public fun finish ()V
	public fun finish (Lio/sentry/SpanStatus;)V
	public fun getDescription ()Ljava/lang/String;
	public fun getOperation ()Ljava/lang/String;
	public fun getParentSpanId ()Lio/sentry/SpanId;
	public fun getSpanContext ()Lio/sentry/SpanContext;
	public fun getSpanId ()Lio/sentry/SpanId;
	public fun getStartTimestamp ()Ljava/util/Date;
	public fun getStatus ()Lio/sentry/SpanStatus;
	public fun getTag (Ljava/lang/String;)Ljava/lang/String;
	public fun getTags ()Ljava/util/Map;
	public fun getThrowable ()Ljava/lang/Throwable;
	public fun getTimestamp ()Ljava/util/Date;
	public fun getTraceId ()Lio/sentry/protocol/SentryId;
	public fun isFinished ()Z
	public fun isSampled ()Ljava/lang/Boolean;
	public fun setDescription (Ljava/lang/String;)V
	public fun setOperation (Ljava/lang/String;)V
	public fun setStatus (Lio/sentry/SpanStatus;)V
	public fun setTag (Ljava/lang/String;Ljava/lang/String;)V
	public fun setThrowable (Ljava/lang/Throwable;)V
	public fun startChild (Ljava/lang/String;)Lio/sentry/ISpan;
	public fun startChild (Ljava/lang/String;Ljava/lang/String;)Lio/sentry/ISpan;
	public fun startChild (Ljava/lang/String;Ljava/lang/String;Ljava/util/Date;)Lio/sentry/ISpan;
	public fun toSentryTrace ()Lio/sentry/SentryTraceHeader;
}

public class io/sentry/SpanContext : io/sentry/JsonSerializable, io/sentry/JsonUnknown {
	public static final field TYPE Ljava/lang/String;
	protected field description Ljava/lang/String;
	protected field op Ljava/lang/String;
	protected field status Lio/sentry/SpanStatus;
	protected field tags Ljava/util/Map;
	public fun <init> (Lio/sentry/SpanContext;)V
	public fun <init> (Lio/sentry/protocol/SentryId;Lio/sentry/SpanId;Ljava/lang/String;Lio/sentry/SpanId;Ljava/lang/Boolean;)V
	public fun <init> (Ljava/lang/String;)V
	public fun <init> (Ljava/lang/String;Ljava/lang/Boolean;)V
	public fun getDescription ()Ljava/lang/String;
	public fun getOperation ()Ljava/lang/String;
	public fun getParentSpanId ()Lio/sentry/SpanId;
	public fun getSampled ()Ljava/lang/Boolean;
	public fun getSpanId ()Lio/sentry/SpanId;
	public fun getStatus ()Lio/sentry/SpanStatus;
	public fun getTags ()Ljava/util/Map;
	public fun getTraceId ()Lio/sentry/protocol/SentryId;
	public fun getUnknown ()Ljava/util/Map;
	public fun serialize (Lio/sentry/JsonObjectWriter;Lio/sentry/ILogger;)V
	public fun setDescription (Ljava/lang/String;)V
	public fun setOperation (Ljava/lang/String;)V
	public fun setStatus (Lio/sentry/SpanStatus;)V
	public fun setTag (Ljava/lang/String;Ljava/lang/String;)V
	public fun setUnknown (Ljava/util/Map;)V
}

public final class io/sentry/SpanContext$Deserializer : io/sentry/JsonDeserializer {
	public fun <init> ()V
	public fun deserialize (Lio/sentry/JsonObjectReader;Lio/sentry/ILogger;)Lio/sentry/SpanContext;
	public synthetic fun deserialize (Lio/sentry/JsonObjectReader;Lio/sentry/ILogger;)Ljava/lang/Object;
}

public final class io/sentry/SpanContext$JsonKeys {
	public static final field DESCRIPTION Ljava/lang/String;
	public static final field OP Ljava/lang/String;
	public static final field PARENT_SPAN_ID Ljava/lang/String;
	public static final field SPAN_ID Ljava/lang/String;
	public static final field STATUS Ljava/lang/String;
	public static final field TAGS Ljava/lang/String;
	public static final field TRACE_ID Ljava/lang/String;
	public fun <init> ()V
}

public final class io/sentry/SpanId : io/sentry/JsonSerializable {
	public static final field EMPTY_ID Lio/sentry/SpanId;
	public fun <init> ()V
	public fun <init> (Ljava/lang/String;)V
	public fun equals (Ljava/lang/Object;)Z
	public fun hashCode ()I
	public fun serialize (Lio/sentry/JsonObjectWriter;Lio/sentry/ILogger;)V
	public fun toString ()Ljava/lang/String;
}

<<<<<<< HEAD
public final class io/sentry/SpanStatus : java/lang/Enum, io/sentry/JsonSerializable {
=======
public final class io/sentry/SpanId$Deserializer : io/sentry/JsonDeserializer {
	public fun <init> ()V
	public fun deserialize (Lio/sentry/JsonObjectReader;Lio/sentry/ILogger;)Lio/sentry/SpanId;
	public synthetic fun deserialize (Lio/sentry/JsonObjectReader;Lio/sentry/ILogger;)Ljava/lang/Object;
}

public final class io/sentry/SpanStatus : java/lang/Enum {
>>>>>>> f5087ba8
	public static final field ABORTED Lio/sentry/SpanStatus;
	public static final field ALREADY_EXISTS Lio/sentry/SpanStatus;
	public static final field CANCELLED Lio/sentry/SpanStatus;
	public static final field DATA_LOSS Lio/sentry/SpanStatus;
	public static final field DEADLINE_EXCEEDED Lio/sentry/SpanStatus;
	public static final field FAILED_PRECONDITION Lio/sentry/SpanStatus;
	public static final field INTERNAL_ERROR Lio/sentry/SpanStatus;
	public static final field INVALID_ARGUMENT Lio/sentry/SpanStatus;
	public static final field NOT_FOUND Lio/sentry/SpanStatus;
	public static final field OK Lio/sentry/SpanStatus;
	public static final field OUT_OF_RANGE Lio/sentry/SpanStatus;
	public static final field PERMISSION_DENIED Lio/sentry/SpanStatus;
	public static final field RESOURCE_EXHAUSTED Lio/sentry/SpanStatus;
	public static final field UNAUTHENTICATED Lio/sentry/SpanStatus;
	public static final field UNAVAILABLE Lio/sentry/SpanStatus;
	public static final field UNIMPLEMENTED Lio/sentry/SpanStatus;
	public static final field UNKNOWN Lio/sentry/SpanStatus;
	public static final field UNKNOWN_ERROR Lio/sentry/SpanStatus;
	public static fun fromHttpStatusCode (I)Lio/sentry/SpanStatus;
	public static fun fromHttpStatusCode (Ljava/lang/Integer;Lio/sentry/SpanStatus;)Lio/sentry/SpanStatus;
	public fun serialize (Lio/sentry/JsonObjectWriter;Lio/sentry/ILogger;)V
	public static fun valueOf (Ljava/lang/String;)Lio/sentry/SpanStatus;
	public static fun values ()[Lio/sentry/SpanStatus;
}

public final class io/sentry/SpanStatus$Deserializer : io/sentry/JsonDeserializer {
	public fun <init> ()V
	public fun deserialize (Lio/sentry/JsonObjectReader;Lio/sentry/ILogger;)Lio/sentry/SpanStatus;
	public synthetic fun deserialize (Lio/sentry/JsonObjectReader;Lio/sentry/ILogger;)Ljava/lang/Object;
}

public final class io/sentry/SystemOutLogger : io/sentry/ILogger {
	public fun <init> ()V
	public fun isEnabled (Lio/sentry/SentryLevel;)Z
	public fun log (Lio/sentry/SentryLevel;Ljava/lang/String;Ljava/lang/Throwable;)V
	public fun log (Lio/sentry/SentryLevel;Ljava/lang/String;[Ljava/lang/Object;)V
	public fun log (Lio/sentry/SentryLevel;Ljava/lang/Throwable;Ljava/lang/String;[Ljava/lang/Object;)V
}

public final class io/sentry/TransactionContext : io/sentry/SpanContext {
	public fun <init> (Ljava/lang/String;Ljava/lang/String;)V
	public fun <init> (Ljava/lang/String;Ljava/lang/String;Ljava/lang/Boolean;)V
	public static fun fromSentryTrace (Ljava/lang/String;Ljava/lang/String;Lio/sentry/SentryTraceHeader;)Lio/sentry/TransactionContext;
	public fun getName ()Ljava/lang/String;
	public fun getParentSampled ()Ljava/lang/Boolean;
	public fun setParentSampled (Ljava/lang/Boolean;)V
}

public final class io/sentry/UncaughtExceptionHandlerIntegration : io/sentry/Integration, java/io/Closeable, java/lang/Thread$UncaughtExceptionHandler {
	public fun <init> ()V
	public fun close ()V
	public final fun register (Lio/sentry/IHub;Lio/sentry/SentryOptions;)V
	public fun uncaughtException (Ljava/lang/Thread;Ljava/lang/Throwable;)V
}

public final class io/sentry/UserFeedback : io/sentry/JsonSerializable, io/sentry/JsonUnknown {
	public fun <init> (Lio/sentry/protocol/SentryId;)V
	public fun <init> (Lio/sentry/protocol/SentryId;Ljava/lang/String;Ljava/lang/String;Ljava/lang/String;)V
	public fun getComments ()Ljava/lang/String;
	public fun getEmail ()Ljava/lang/String;
	public fun getEventId ()Lio/sentry/protocol/SentryId;
	public fun getName ()Ljava/lang/String;
	public fun getUnknown ()Ljava/util/Map;
	public fun serialize (Lio/sentry/JsonObjectWriter;Lio/sentry/ILogger;)V
	public fun setComments (Ljava/lang/String;)V
	public fun setEmail (Ljava/lang/String;)V
	public fun setName (Ljava/lang/String;)V
	public fun setUnknown (Ljava/util/Map;)V
	public fun toString ()Ljava/lang/String;
}

public final class io/sentry/UserFeedback$Deserializer : io/sentry/JsonDeserializer {
	public fun <init> ()V
	public fun deserialize (Lio/sentry/JsonObjectReader;Lio/sentry/ILogger;)Lio/sentry/UserFeedback;
	public synthetic fun deserialize (Lio/sentry/JsonObjectReader;Lio/sentry/ILogger;)Ljava/lang/Object;
}

public final class io/sentry/UserFeedback$JsonKeys {
	public static final field COMMENTS Ljava/lang/String;
	public static final field EMAIL Ljava/lang/String;
	public static final field EVENT_ID Ljava/lang/String;
	public static final field NAME Ljava/lang/String;
	public fun <init> ()V
}

public final class io/sentry/adapters/CollectionAdapter : com/google/gson/JsonSerializer {
	public fun <init> ()V
	public synthetic fun serialize (Ljava/lang/Object;Ljava/lang/reflect/Type;Lcom/google/gson/JsonSerializationContext;)Lcom/google/gson/JsonElement;
	public fun serialize (Ljava/util/Collection;Ljava/lang/reflect/Type;Lcom/google/gson/JsonSerializationContext;)Lcom/google/gson/JsonElement;
}

public final class io/sentry/adapters/ContextsDeserializerAdapter : com/google/gson/JsonDeserializer {
	public fun <init> (Lio/sentry/SentryOptions;)V
	public fun deserialize (Lcom/google/gson/JsonElement;Ljava/lang/reflect/Type;Lcom/google/gson/JsonDeserializationContext;)Lio/sentry/protocol/Contexts;
	public synthetic fun deserialize (Lcom/google/gson/JsonElement;Ljava/lang/reflect/Type;Lcom/google/gson/JsonDeserializationContext;)Ljava/lang/Object;
}

public final class io/sentry/adapters/ContextsSerializerAdapter : com/google/gson/JsonSerializer {
	public fun <init> (Lio/sentry/SentryOptions;)V
	public fun serialize (Lio/sentry/protocol/Contexts;Ljava/lang/reflect/Type;Lcom/google/gson/JsonSerializationContext;)Lcom/google/gson/JsonElement;
	public synthetic fun serialize (Ljava/lang/Object;Ljava/lang/reflect/Type;Lcom/google/gson/JsonSerializationContext;)Lcom/google/gson/JsonElement;
}

public final class io/sentry/adapters/DateDeserializerAdapter : com/google/gson/JsonDeserializer {
	public fun <init> (Lio/sentry/SentryOptions;)V
	public synthetic fun deserialize (Lcom/google/gson/JsonElement;Ljava/lang/reflect/Type;Lcom/google/gson/JsonDeserializationContext;)Ljava/lang/Object;
	public fun deserialize (Lcom/google/gson/JsonElement;Ljava/lang/reflect/Type;Lcom/google/gson/JsonDeserializationContext;)Ljava/util/Date;
}

public final class io/sentry/adapters/DateSerializerAdapter : com/google/gson/JsonSerializer {
	public fun <init> (Lio/sentry/SentryOptions;)V
	public synthetic fun serialize (Ljava/lang/Object;Ljava/lang/reflect/Type;Lcom/google/gson/JsonSerializationContext;)Lcom/google/gson/JsonElement;
	public fun serialize (Ljava/util/Date;Ljava/lang/reflect/Type;Lcom/google/gson/JsonSerializationContext;)Lcom/google/gson/JsonElement;
}

public final class io/sentry/adapters/MapAdapter : com/google/gson/JsonSerializer {
	public fun <init> ()V
	public synthetic fun serialize (Ljava/lang/Object;Ljava/lang/reflect/Type;Lcom/google/gson/JsonSerializationContext;)Lcom/google/gson/JsonElement;
	public fun serialize (Ljava/util/Map;Ljava/lang/reflect/Type;Lcom/google/gson/JsonSerializationContext;)Lcom/google/gson/JsonElement;
}

public final class io/sentry/adapters/OrientationDeserializerAdapter : com/google/gson/JsonDeserializer {
	public fun <init> (Lio/sentry/SentryOptions;)V
	public fun deserialize (Lcom/google/gson/JsonElement;Ljava/lang/reflect/Type;Lcom/google/gson/JsonDeserializationContext;)Lio/sentry/protocol/Device$DeviceOrientation;
	public synthetic fun deserialize (Lcom/google/gson/JsonElement;Ljava/lang/reflect/Type;Lcom/google/gson/JsonDeserializationContext;)Ljava/lang/Object;
}

public final class io/sentry/adapters/OrientationSerializerAdapter : com/google/gson/JsonSerializer {
	public fun <init> (Lio/sentry/SentryOptions;)V
	public fun serialize (Lio/sentry/protocol/Device$DeviceOrientation;Ljava/lang/reflect/Type;Lcom/google/gson/JsonSerializationContext;)Lcom/google/gson/JsonElement;
	public synthetic fun serialize (Ljava/lang/Object;Ljava/lang/reflect/Type;Lcom/google/gson/JsonSerializationContext;)Lcom/google/gson/JsonElement;
}

public final class io/sentry/adapters/SentryIdDeserializerAdapter : com/google/gson/JsonDeserializer {
	public fun <init> (Lio/sentry/SentryOptions;)V
	public fun deserialize (Lcom/google/gson/JsonElement;Ljava/lang/reflect/Type;Lcom/google/gson/JsonDeserializationContext;)Lio/sentry/protocol/SentryId;
	public synthetic fun deserialize (Lcom/google/gson/JsonElement;Ljava/lang/reflect/Type;Lcom/google/gson/JsonDeserializationContext;)Ljava/lang/Object;
}

public final class io/sentry/adapters/SentryIdSerializerAdapter : com/google/gson/JsonSerializer {
	public fun <init> (Lio/sentry/SentryOptions;)V
	public fun serialize (Lio/sentry/protocol/SentryId;Ljava/lang/reflect/Type;Lcom/google/gson/JsonSerializationContext;)Lcom/google/gson/JsonElement;
	public synthetic fun serialize (Ljava/lang/Object;Ljava/lang/reflect/Type;Lcom/google/gson/JsonSerializationContext;)Lcom/google/gson/JsonElement;
}

public final class io/sentry/adapters/SentryLevelDeserializerAdapter : com/google/gson/JsonDeserializer {
	public fun <init> (Lio/sentry/SentryOptions;)V
	public fun deserialize (Lcom/google/gson/JsonElement;Ljava/lang/reflect/Type;Lcom/google/gson/JsonDeserializationContext;)Lio/sentry/SentryLevel;
	public synthetic fun deserialize (Lcom/google/gson/JsonElement;Ljava/lang/reflect/Type;Lcom/google/gson/JsonDeserializationContext;)Ljava/lang/Object;
}

public final class io/sentry/adapters/SentryLevelSerializerAdapter : com/google/gson/JsonSerializer {
	public fun <init> (Lio/sentry/SentryOptions;)V
	public fun serialize (Lio/sentry/SentryLevel;Ljava/lang/reflect/Type;Lcom/google/gson/JsonSerializationContext;)Lcom/google/gson/JsonElement;
	public synthetic fun serialize (Ljava/lang/Object;Ljava/lang/reflect/Type;Lcom/google/gson/JsonSerializationContext;)Lcom/google/gson/JsonElement;
}

public final class io/sentry/adapters/SpanIdDeserializerAdapter : com/google/gson/JsonDeserializer {
	public fun <init> (Lio/sentry/SentryOptions;)V
	public fun deserialize (Lcom/google/gson/JsonElement;Ljava/lang/reflect/Type;Lcom/google/gson/JsonDeserializationContext;)Lio/sentry/SpanId;
	public synthetic fun deserialize (Lcom/google/gson/JsonElement;Ljava/lang/reflect/Type;Lcom/google/gson/JsonDeserializationContext;)Ljava/lang/Object;
}

public final class io/sentry/adapters/SpanIdSerializerAdapter : com/google/gson/JsonSerializer {
	public fun <init> (Lio/sentry/SentryOptions;)V
	public fun serialize (Lio/sentry/SpanId;Ljava/lang/reflect/Type;Lcom/google/gson/JsonSerializationContext;)Lcom/google/gson/JsonElement;
	public synthetic fun serialize (Ljava/lang/Object;Ljava/lang/reflect/Type;Lcom/google/gson/JsonSerializationContext;)Lcom/google/gson/JsonElement;
}

public final class io/sentry/adapters/SpanStatusDeserializerAdapter : com/google/gson/JsonDeserializer {
	public fun <init> (Lio/sentry/SentryOptions;)V
	public fun deserialize (Lcom/google/gson/JsonElement;Ljava/lang/reflect/Type;Lcom/google/gson/JsonDeserializationContext;)Lio/sentry/SpanStatus;
	public synthetic fun deserialize (Lcom/google/gson/JsonElement;Ljava/lang/reflect/Type;Lcom/google/gson/JsonDeserializationContext;)Ljava/lang/Object;
}

public final class io/sentry/adapters/SpanStatusSerializerAdapter : com/google/gson/JsonSerializer {
	public fun <init> (Lio/sentry/SentryOptions;)V
	public fun serialize (Lio/sentry/SpanStatus;Ljava/lang/reflect/Type;Lcom/google/gson/JsonSerializationContext;)Lcom/google/gson/JsonElement;
	public synthetic fun serialize (Ljava/lang/Object;Ljava/lang/reflect/Type;Lcom/google/gson/JsonSerializationContext;)Lcom/google/gson/JsonElement;
}

public final class io/sentry/adapters/TimeZoneDeserializerAdapter : com/google/gson/JsonDeserializer {
	public fun <init> (Lio/sentry/SentryOptions;)V
	public synthetic fun deserialize (Lcom/google/gson/JsonElement;Ljava/lang/reflect/Type;Lcom/google/gson/JsonDeserializationContext;)Ljava/lang/Object;
	public fun deserialize (Lcom/google/gson/JsonElement;Ljava/lang/reflect/Type;Lcom/google/gson/JsonDeserializationContext;)Ljava/util/TimeZone;
}

public final class io/sentry/adapters/TimeZoneSerializerAdapter : com/google/gson/JsonSerializer {
	public fun <init> (Lio/sentry/SentryOptions;)V
	public synthetic fun serialize (Ljava/lang/Object;Ljava/lang/reflect/Type;Lcom/google/gson/JsonSerializationContext;)Lcom/google/gson/JsonElement;
	public fun serialize (Ljava/util/TimeZone;Ljava/lang/reflect/Type;Lcom/google/gson/JsonSerializationContext;)Lcom/google/gson/JsonElement;
}

public final class io/sentry/cache/EnvelopeCache : io/sentry/cache/IEnvelopeCache {
	public static final field PREFIX_CURRENT_SESSION_FILE Ljava/lang/String;
	public static final field SUFFIX_ENVELOPE_FILE Ljava/lang/String;
	protected static final field UTF_8 Ljava/nio/charset/Charset;
	public static fun create (Lio/sentry/SentryOptions;)Lio/sentry/cache/IEnvelopeCache;
	public fun discard (Lio/sentry/SentryEnvelope;)V
	public fun iterator ()Ljava/util/Iterator;
	public fun store (Lio/sentry/SentryEnvelope;Ljava/lang/Object;)V
}

public abstract interface class io/sentry/cache/IEnvelopeCache : java/lang/Iterable {
	public abstract fun discard (Lio/sentry/SentryEnvelope;)V
	public fun store (Lio/sentry/SentryEnvelope;)V
	public abstract fun store (Lio/sentry/SentryEnvelope;Ljava/lang/Object;)V
}

public abstract interface class io/sentry/config/PropertiesProvider {
	public fun getBooleanProperty (Ljava/lang/String;)Ljava/lang/Boolean;
	public fun getDoubleProperty (Ljava/lang/String;)Ljava/lang/Double;
	public fun getList (Ljava/lang/String;)Ljava/util/List;
	public abstract fun getMap (Ljava/lang/String;)Ljava/util/Map;
	public abstract fun getProperty (Ljava/lang/String;)Ljava/lang/String;
	public fun getProperty (Ljava/lang/String;Ljava/lang/String;)Ljava/lang/String;
}

public final class io/sentry/config/PropertiesProviderFactory {
	public fun <init> ()V
	public static fun create ()Lio/sentry/config/PropertiesProvider;
}

public final class io/sentry/exception/ExceptionMechanismException : java/lang/RuntimeException {
	public fun <init> (Lio/sentry/protocol/Mechanism;Ljava/lang/Throwable;Ljava/lang/Thread;)V
	public fun <init> (Lio/sentry/protocol/Mechanism;Ljava/lang/Throwable;Ljava/lang/Thread;Z)V
	public fun getExceptionMechanism ()Lio/sentry/protocol/Mechanism;
	public fun getThread ()Ljava/lang/Thread;
	public fun getThrowable ()Ljava/lang/Throwable;
	public fun isSnapshot ()Z
}

public final class io/sentry/exception/InvalidSentryTraceHeaderException : java/lang/Exception {
	public fun <init> (Ljava/lang/String;)V
	public fun getSentryTraceHeader ()Ljava/lang/String;
}

public final class io/sentry/exception/SentryEnvelopeException : java/lang/Exception {
	public fun <init> (Ljava/lang/String;)V
}

public abstract interface class io/sentry/hints/ApplyScopeData {
}

public abstract interface class io/sentry/hints/Cached {
}

public abstract interface class io/sentry/hints/DiskFlushNotification {
	public abstract fun markFlushed ()V
}

public abstract interface class io/sentry/hints/Flushable {
	public abstract fun waitFlush ()Z
}

public abstract interface class io/sentry/hints/Resettable {
	public abstract fun reset ()V
}

public abstract interface class io/sentry/hints/Retryable {
	public abstract fun isRetry ()Z
	public abstract fun setRetry (Z)V
}

public abstract interface class io/sentry/hints/SessionEnd {
}

public final class io/sentry/hints/SessionEndHint : io/sentry/hints/SessionEnd {
	public fun <init> ()V
}

public abstract interface class io/sentry/hints/SessionStart {
}

public final class io/sentry/hints/SessionStartHint : io/sentry/hints/SessionStart {
	public fun <init> ()V
}

public abstract interface class io/sentry/hints/SubmissionResult {
	public abstract fun isSuccess ()Z
	public abstract fun setResult (Z)V
}

public final class io/sentry/protocol/App : io/sentry/IUnknownPropertiesConsumer, io/sentry/JsonSerializable, io/sentry/JsonUnknown {
	public static final field TYPE Ljava/lang/String;
	public fun <init> ()V
	public fun acceptUnknownProperties (Ljava/util/Map;)V
	public fun getAppBuild ()Ljava/lang/String;
	public fun getAppIdentifier ()Ljava/lang/String;
	public fun getAppName ()Ljava/lang/String;
	public fun getAppStartTime ()Ljava/util/Date;
	public fun getAppVersion ()Ljava/lang/String;
	public fun getBuildType ()Ljava/lang/String;
	public fun getDeviceAppHash ()Ljava/lang/String;
	public fun getUnknown ()Ljava/util/Map;
	public fun serialize (Lio/sentry/JsonObjectWriter;Lio/sentry/ILogger;)V
	public fun setAppBuild (Ljava/lang/String;)V
	public fun setAppIdentifier (Ljava/lang/String;)V
	public fun setAppName (Ljava/lang/String;)V
	public fun setAppStartTime (Ljava/util/Date;)V
	public fun setAppVersion (Ljava/lang/String;)V
	public fun setBuildType (Ljava/lang/String;)V
	public fun setDeviceAppHash (Ljava/lang/String;)V
	public fun setUnknown (Ljava/util/Map;)V
}

public final class io/sentry/protocol/App$Deserializer : io/sentry/JsonDeserializer {
	public fun <init> ()V
	public fun deserialize (Lio/sentry/JsonObjectReader;Lio/sentry/ILogger;)Lio/sentry/protocol/App;
	public synthetic fun deserialize (Lio/sentry/JsonObjectReader;Lio/sentry/ILogger;)Ljava/lang/Object;
}

public final class io/sentry/protocol/App$JsonKeys {
	public static final field APP_BUILD Ljava/lang/String;
	public static final field APP_IDENTIFIER Ljava/lang/String;
	public static final field APP_NAME Ljava/lang/String;
	public static final field APP_START_TIME Ljava/lang/String;
	public static final field APP_VERSION Ljava/lang/String;
	public static final field BUILD_TYPE Ljava/lang/String;
	public static final field DEVICE_APP_HASH Ljava/lang/String;
	public fun <init> ()V
}

public final class io/sentry/protocol/Browser : io/sentry/IUnknownPropertiesConsumer, io/sentry/JsonSerializable, io/sentry/JsonUnknown {
	public static final field TYPE Ljava/lang/String;
	public fun <init> ()V
	public fun acceptUnknownProperties (Ljava/util/Map;)V
	public fun getName ()Ljava/lang/String;
	public fun getUnknown ()Ljava/util/Map;
	public fun getVersion ()Ljava/lang/String;
	public fun serialize (Lio/sentry/JsonObjectWriter;Lio/sentry/ILogger;)V
	public fun setName (Ljava/lang/String;)V
	public fun setUnknown (Ljava/util/Map;)V
	public fun setVersion (Ljava/lang/String;)V
}

public final class io/sentry/protocol/Browser$Deserializer : io/sentry/JsonDeserializer {
	public fun <init> ()V
	public fun deserialize (Lio/sentry/JsonObjectReader;Lio/sentry/ILogger;)Lio/sentry/protocol/Browser;
	public synthetic fun deserialize (Lio/sentry/JsonObjectReader;Lio/sentry/ILogger;)Ljava/lang/Object;
}

public final class io/sentry/protocol/Browser$JsonKeys {
	public static final field NAME Ljava/lang/String;
	public static final field VERSION Ljava/lang/String;
	public fun <init> ()V
}

public final class io/sentry/protocol/Contexts : java/util/concurrent/ConcurrentHashMap {
	public fun <init> ()V
	public fun <init> (Lio/sentry/protocol/Contexts;)V
	public fun getApp ()Lio/sentry/protocol/App;
	public fun getBrowser ()Lio/sentry/protocol/Browser;
	public fun getDevice ()Lio/sentry/protocol/Device;
	public fun getGpu ()Lio/sentry/protocol/Gpu;
	public fun getOperatingSystem ()Lio/sentry/protocol/OperatingSystem;
	public fun getRuntime ()Lio/sentry/protocol/SentryRuntime;
	public fun getTrace ()Lio/sentry/SpanContext;
	public fun setApp (Lio/sentry/protocol/App;)V
	public fun setBrowser (Lio/sentry/protocol/Browser;)V
	public fun setDevice (Lio/sentry/protocol/Device;)V
	public fun setGpu (Lio/sentry/protocol/Gpu;)V
	public fun setOperatingSystem (Lio/sentry/protocol/OperatingSystem;)V
	public fun setRuntime (Lio/sentry/protocol/SentryRuntime;)V
	public fun setTrace (Lio/sentry/SpanContext;)V
}

public final class io/sentry/protocol/DebugImage : io/sentry/IUnknownPropertiesConsumer {
	public fun <init> ()V
	public fun acceptUnknownProperties (Ljava/util/Map;)V
	public fun getArch ()Ljava/lang/String;
	public fun getCodeFile ()Ljava/lang/String;
	public fun getCodeId ()Ljava/lang/String;
	public fun getDebugFile ()Ljava/lang/String;
	public fun getDebugId ()Ljava/lang/String;
	public fun getImageAddr ()Ljava/lang/String;
	public fun getImageSize ()Ljava/lang/Long;
	public fun getType ()Ljava/lang/String;
	public fun getUuid ()Ljava/lang/String;
	public fun setArch (Ljava/lang/String;)V
	public fun setCodeFile (Ljava/lang/String;)V
	public fun setCodeId (Ljava/lang/String;)V
	public fun setDebugFile (Ljava/lang/String;)V
	public fun setDebugId (Ljava/lang/String;)V
	public fun setImageAddr (Ljava/lang/String;)V
	public fun setImageSize (J)V
	public fun setImageSize (Ljava/lang/Long;)V
	public fun setType (Ljava/lang/String;)V
	public fun setUuid (Ljava/lang/String;)V
}

public final class io/sentry/protocol/DebugMeta : io/sentry/IUnknownPropertiesConsumer {
	public fun <init> ()V
	public fun acceptUnknownProperties (Ljava/util/Map;)V
	public fun getImages ()Ljava/util/List;
	public fun getSdkInfo ()Lio/sentry/protocol/SdkInfo;
	public fun setImages (Ljava/util/List;)V
	public fun setSdkInfo (Lio/sentry/protocol/SdkInfo;)V
}

public final class io/sentry/protocol/Device : io/sentry/IUnknownPropertiesConsumer, io/sentry/JsonSerializable, io/sentry/JsonUnknown {
	public static final field TYPE Ljava/lang/String;
	public fun <init> ()V
	public fun acceptUnknownProperties (Ljava/util/Map;)V
	public fun getArchs ()[Ljava/lang/String;
	public fun getBatteryLevel ()Ljava/lang/Float;
	public fun getBatteryTemperature ()Ljava/lang/Float;
	public fun getBootTime ()Ljava/util/Date;
	public fun getBrand ()Ljava/lang/String;
	public fun getConnectionType ()Ljava/lang/String;
	public fun getExternalFreeStorage ()Ljava/lang/Long;
	public fun getExternalStorageSize ()Ljava/lang/Long;
	public fun getFamily ()Ljava/lang/String;
	public fun getFreeMemory ()Ljava/lang/Long;
	public fun getFreeStorage ()Ljava/lang/Long;
	public fun getId ()Ljava/lang/String;
	public fun getLanguage ()Ljava/lang/String;
	public fun getManufacturer ()Ljava/lang/String;
	public fun getMemorySize ()Ljava/lang/Long;
	public fun getModel ()Ljava/lang/String;
	public fun getModelId ()Ljava/lang/String;
	public fun getName ()Ljava/lang/String;
	public fun getOrientation ()Lio/sentry/protocol/Device$DeviceOrientation;
	public fun getScreenDensity ()Ljava/lang/Float;
	public fun getScreenDpi ()Ljava/lang/Integer;
	public fun getScreenHeightPixels ()Ljava/lang/Integer;
	public fun getScreenWidthPixels ()Ljava/lang/Integer;
	public fun getStorageSize ()Ljava/lang/Long;
	public fun getTimezone ()Ljava/util/TimeZone;
	public fun getUnknown ()Ljava/util/Map;
	public fun getUsableMemory ()Ljava/lang/Long;
	public fun isCharging ()Ljava/lang/Boolean;
	public fun isLowMemory ()Ljava/lang/Boolean;
	public fun isOnline ()Ljava/lang/Boolean;
	public fun isSimulator ()Ljava/lang/Boolean;
	public fun serialize (Lio/sentry/JsonObjectWriter;Lio/sentry/ILogger;)V
	public fun setArchs ([Ljava/lang/String;)V
	public fun setBatteryLevel (Ljava/lang/Float;)V
	public fun setBatteryTemperature (Ljava/lang/Float;)V
	public fun setBootTime (Ljava/util/Date;)V
	public fun setBrand (Ljava/lang/String;)V
	public fun setCharging (Ljava/lang/Boolean;)V
	public fun setConnectionType (Ljava/lang/String;)V
	public fun setExternalFreeStorage (Ljava/lang/Long;)V
	public fun setExternalStorageSize (Ljava/lang/Long;)V
	public fun setFamily (Ljava/lang/String;)V
	public fun setFreeMemory (Ljava/lang/Long;)V
	public fun setFreeStorage (Ljava/lang/Long;)V
	public fun setId (Ljava/lang/String;)V
	public fun setLanguage (Ljava/lang/String;)V
	public fun setLowMemory (Ljava/lang/Boolean;)V
	public fun setManufacturer (Ljava/lang/String;)V
	public fun setMemorySize (Ljava/lang/Long;)V
	public fun setModel (Ljava/lang/String;)V
	public fun setModelId (Ljava/lang/String;)V
	public fun setName (Ljava/lang/String;)V
	public fun setOnline (Ljava/lang/Boolean;)V
	public fun setOrientation (Lio/sentry/protocol/Device$DeviceOrientation;)V
	public fun setScreenDensity (Ljava/lang/Float;)V
	public fun setScreenDpi (Ljava/lang/Integer;)V
	public fun setScreenHeightPixels (Ljava/lang/Integer;)V
	public fun setScreenWidthPixels (Ljava/lang/Integer;)V
	public fun setSimulator (Ljava/lang/Boolean;)V
	public fun setStorageSize (Ljava/lang/Long;)V
	public fun setTimezone (Ljava/util/TimeZone;)V
	public fun setUnknown (Ljava/util/Map;)V
	public fun setUsableMemory (Ljava/lang/Long;)V
}

public final class io/sentry/protocol/Device$Deserializer : io/sentry/JsonDeserializer {
	public fun <init> ()V
	public fun deserialize (Lio/sentry/JsonObjectReader;Lio/sentry/ILogger;)Lio/sentry/protocol/Device;
	public synthetic fun deserialize (Lio/sentry/JsonObjectReader;Lio/sentry/ILogger;)Ljava/lang/Object;
}

public final class io/sentry/protocol/Device$DeviceOrientation : java/lang/Enum, io/sentry/JsonSerializable {
	public static final field LANDSCAPE Lio/sentry/protocol/Device$DeviceOrientation;
	public static final field PORTRAIT Lio/sentry/protocol/Device$DeviceOrientation;
	public fun serialize (Lio/sentry/JsonObjectWriter;Lio/sentry/ILogger;)V
	public static fun valueOf (Ljava/lang/String;)Lio/sentry/protocol/Device$DeviceOrientation;
	public static fun values ()[Lio/sentry/protocol/Device$DeviceOrientation;
}

public final class io/sentry/protocol/Device$DeviceOrientation$Deserializer : io/sentry/JsonDeserializer {
	public fun <init> ()V
	public fun deserialize (Lio/sentry/JsonObjectReader;Lio/sentry/ILogger;)Lio/sentry/protocol/Device$DeviceOrientation;
	public synthetic fun deserialize (Lio/sentry/JsonObjectReader;Lio/sentry/ILogger;)Ljava/lang/Object;
}

public final class io/sentry/protocol/Device$JsonKeys {
	public static final field ARCHS Ljava/lang/String;
	public static final field BATTERY_LEVEL Ljava/lang/String;
	public static final field BATTERY_TEMPERATURE Ljava/lang/String;
	public static final field BOOT_TIME Ljava/lang/String;
	public static final field BRAND Ljava/lang/String;
	public static final field CHARGING Ljava/lang/String;
	public static final field CONNECTION_TYPE Ljava/lang/String;
	public static final field EXTERNAL_FREE_STORAGE Ljava/lang/String;
	public static final field EXTERNAL_STORAGE_SIZE Ljava/lang/String;
	public static final field FAMILY Ljava/lang/String;
	public static final field FREE_MEMORY Ljava/lang/String;
	public static final field FREE_STORAGE Ljava/lang/String;
	public static final field ID Ljava/lang/String;
	public static final field LANGUAGE Ljava/lang/String;
	public static final field LOW_MEMORY Ljava/lang/String;
	public static final field MANUFACTURER Ljava/lang/String;
	public static final field MEMORY_SIZE Ljava/lang/String;
	public static final field MODEL Ljava/lang/String;
	public static final field MODEL_ID Ljava/lang/String;
	public static final field NAME Ljava/lang/String;
	public static final field ONLINE Ljava/lang/String;
	public static final field ORIENTATION Ljava/lang/String;
	public static final field SCREEN_DENSITY Ljava/lang/String;
	public static final field SCREEN_DPI Ljava/lang/String;
	public static final field SCREEN_HEIGHT_PIXELS Ljava/lang/String;
	public static final field SCREEN_WIDTH_PIXELS Ljava/lang/String;
	public static final field SIMULATOR Ljava/lang/String;
	public static final field STORAGE_SIZE Ljava/lang/String;
	public static final field TIMEZONE Ljava/lang/String;
	public static final field USABLE_MEMORY Ljava/lang/String;
	public fun <init> ()V
}

public final class io/sentry/protocol/Gpu : io/sentry/IUnknownPropertiesConsumer, io/sentry/JsonSerializable, io/sentry/JsonUnknown {
	public static final field TYPE Ljava/lang/String;
	public fun <init> ()V
	public fun acceptUnknownProperties (Ljava/util/Map;)V
	public fun getApiType ()Ljava/lang/String;
	public fun getId ()Ljava/lang/Integer;
	public fun getMemorySize ()Ljava/lang/Integer;
	public fun getName ()Ljava/lang/String;
	public fun getNpotSupport ()Ljava/lang/String;
	public fun getUnknown ()Ljava/util/Map;
	public fun getVendorId ()Ljava/lang/Integer;
	public fun getVendorName ()Ljava/lang/String;
	public fun getVersion ()Ljava/lang/String;
	public fun isMultiThreadedRendering ()Ljava/lang/Boolean;
	public fun serialize (Lio/sentry/JsonObjectWriter;Lio/sentry/ILogger;)V
	public fun setApiType (Ljava/lang/String;)V
	public fun setId (Ljava/lang/Integer;)V
	public fun setMemorySize (Ljava/lang/Integer;)V
	public fun setMultiThreadedRendering (Ljava/lang/Boolean;)V
	public fun setName (Ljava/lang/String;)V
	public fun setNpotSupport (Ljava/lang/String;)V
	public fun setUnknown (Ljava/util/Map;)V
	public fun setVendorId (Ljava/lang/Integer;)V
	public fun setVendorName (Ljava/lang/String;)V
	public fun setVersion (Ljava/lang/String;)V
}

public final class io/sentry/protocol/Gpu$Deserializer : io/sentry/JsonDeserializer {
	public fun <init> ()V
	public fun deserialize (Lio/sentry/JsonObjectReader;Lio/sentry/ILogger;)Lio/sentry/protocol/Gpu;
	public synthetic fun deserialize (Lio/sentry/JsonObjectReader;Lio/sentry/ILogger;)Ljava/lang/Object;
}

public final class io/sentry/protocol/Gpu$JsonKeys {
	public static final field API_TYPE Ljava/lang/String;
	public static final field ID Ljava/lang/String;
	public static final field MEMORY_SIZE Ljava/lang/String;
	public static final field MULTI_THREADED_RENDERING Ljava/lang/String;
	public static final field NAME Ljava/lang/String;
	public static final field NPOT_SUPPORT Ljava/lang/String;
	public static final field VENDOR_ID Ljava/lang/String;
	public static final field VENDOR_NAME Ljava/lang/String;
	public static final field VERSION Ljava/lang/String;
	public fun <init> ()V
}

public final class io/sentry/protocol/MeasurementValue {
	public fun <init> (F)V
}

public final class io/sentry/protocol/Mechanism : io/sentry/IUnknownPropertiesConsumer {
	public fun <init> ()V
	public fun <init> (Ljava/lang/Thread;)V
	public fun acceptUnknownProperties (Ljava/util/Map;)V
	public fun getData ()Ljava/util/Map;
	public fun getDescription ()Ljava/lang/String;
	public fun getHelpLink ()Ljava/lang/String;
	public fun getMeta ()Ljava/util/Map;
	public fun getSynthetic ()Ljava/lang/Boolean;
	public fun getType ()Ljava/lang/String;
	public fun isHandled ()Ljava/lang/Boolean;
	public fun setData (Ljava/util/Map;)V
	public fun setDescription (Ljava/lang/String;)V
	public fun setHandled (Ljava/lang/Boolean;)V
	public fun setHelpLink (Ljava/lang/String;)V
	public fun setMeta (Ljava/util/Map;)V
	public fun setSynthetic (Ljava/lang/Boolean;)V
	public fun setType (Ljava/lang/String;)V
}

public final class io/sentry/protocol/Message : io/sentry/IUnknownPropertiesConsumer {
	public fun <init> ()V
	public fun acceptUnknownProperties (Ljava/util/Map;)V
	public fun getFormatted ()Ljava/lang/String;
	public fun getMessage ()Ljava/lang/String;
	public fun getParams ()Ljava/util/List;
	public fun setFormatted (Ljava/lang/String;)V
	public fun setMessage (Ljava/lang/String;)V
	public fun setParams (Ljava/util/List;)V
}

public final class io/sentry/protocol/OperatingSystem : io/sentry/IUnknownPropertiesConsumer, io/sentry/JsonSerializable, io/sentry/JsonUnknown {
	public static final field TYPE Ljava/lang/String;
	public fun <init> ()V
	public fun acceptUnknownProperties (Ljava/util/Map;)V
	public fun getBuild ()Ljava/lang/String;
	public fun getKernelVersion ()Ljava/lang/String;
	public fun getName ()Ljava/lang/String;
	public fun getRawDescription ()Ljava/lang/String;
	public fun getUnknown ()Ljava/util/Map;
	public fun getVersion ()Ljava/lang/String;
	public fun isRooted ()Ljava/lang/Boolean;
	public fun serialize (Lio/sentry/JsonObjectWriter;Lio/sentry/ILogger;)V
	public fun setBuild (Ljava/lang/String;)V
	public fun setKernelVersion (Ljava/lang/String;)V
	public fun setName (Ljava/lang/String;)V
	public fun setRawDescription (Ljava/lang/String;)V
	public fun setRooted (Ljava/lang/Boolean;)V
	public fun setUnknown (Ljava/util/Map;)V
	public fun setVersion (Ljava/lang/String;)V
}

public final class io/sentry/protocol/OperatingSystem$Deserializer : io/sentry/JsonDeserializer {
	public fun <init> ()V
	public fun deserialize (Lio/sentry/JsonObjectReader;Lio/sentry/ILogger;)Lio/sentry/protocol/OperatingSystem;
	public synthetic fun deserialize (Lio/sentry/JsonObjectReader;Lio/sentry/ILogger;)Ljava/lang/Object;
}

public final class io/sentry/protocol/OperatingSystem$JsonKeys {
	public static final field BUILD Ljava/lang/String;
	public static final field KERNEL_VERSION Ljava/lang/String;
	public static final field NAME Ljava/lang/String;
	public static final field RAW_DESCRIPTION Ljava/lang/String;
	public static final field ROOTED Ljava/lang/String;
	public static final field VERSION Ljava/lang/String;
	public fun <init> ()V
}

public final class io/sentry/protocol/Request : io/sentry/IUnknownPropertiesConsumer {
	public fun <init> ()V
	public fun <init> (Lio/sentry/protocol/Request;)V
	public fun acceptUnknownProperties (Ljava/util/Map;)V
	public fun getCookies ()Ljava/lang/String;
	public fun getData ()Ljava/lang/Object;
	public fun getEnvs ()Ljava/util/Map;
	public fun getHeaders ()Ljava/util/Map;
	public fun getMethod ()Ljava/lang/String;
	public fun getOthers ()Ljava/util/Map;
	public fun getQueryString ()Ljava/lang/String;
	public fun getUrl ()Ljava/lang/String;
	public fun setCookies (Ljava/lang/String;)V
	public fun setData (Ljava/lang/Object;)V
	public fun setEnvs (Ljava/util/Map;)V
	public fun setHeaders (Ljava/util/Map;)V
	public fun setMethod (Ljava/lang/String;)V
	public fun setOthers (Ljava/util/Map;)V
	public fun setQueryString (Ljava/lang/String;)V
	public fun setUrl (Ljava/lang/String;)V
}

public final class io/sentry/protocol/SdkInfo : io/sentry/IUnknownPropertiesConsumer {
	public fun <init> ()V
	public fun acceptUnknownProperties (Ljava/util/Map;)V
	public fun getSdkName ()Ljava/lang/String;
	public fun getVersionMajor ()Ljava/lang/Integer;
	public fun getVersionMinor ()Ljava/lang/Integer;
	public fun getVersionPatchlevel ()Ljava/lang/Integer;
	public fun setSdkName (Ljava/lang/String;)V
	public fun setVersionMajor (Ljava/lang/Integer;)V
	public fun setVersionMinor (Ljava/lang/Integer;)V
	public fun setVersionPatchlevel (Ljava/lang/Integer;)V
}

public final class io/sentry/protocol/SdkVersion : io/sentry/IUnknownPropertiesConsumer {
	public fun <init> ()V
	public fun <init> (Ljava/lang/String;Ljava/lang/String;)V
	public fun acceptUnknownProperties (Ljava/util/Map;)V
	public fun addIntegration (Ljava/lang/String;)V
	public fun addPackage (Ljava/lang/String;Ljava/lang/String;)V
	public fun getIntegrations ()Ljava/util/List;
	public fun getName ()Ljava/lang/String;
	public fun getPackages ()Ljava/util/List;
	public fun getVersion ()Ljava/lang/String;
	public fun setName (Ljava/lang/String;)V
	public fun setVersion (Ljava/lang/String;)V
	public static fun updateSdkVersion (Lio/sentry/protocol/SdkVersion;Ljava/lang/String;Ljava/lang/String;)Lio/sentry/protocol/SdkVersion;
}

public final class io/sentry/protocol/SentryException : io/sentry/IUnknownPropertiesConsumer {
	public fun <init> ()V
	public fun acceptUnknownProperties (Ljava/util/Map;)V
	public fun getMechanism ()Lio/sentry/protocol/Mechanism;
	public fun getModule ()Ljava/lang/String;
	public fun getStacktrace ()Lio/sentry/protocol/SentryStackTrace;
	public fun getThreadId ()Ljava/lang/Long;
	public fun getType ()Ljava/lang/String;
	public fun getValue ()Ljava/lang/String;
	public fun setMechanism (Lio/sentry/protocol/Mechanism;)V
	public fun setModule (Ljava/lang/String;)V
	public fun setStacktrace (Lio/sentry/protocol/SentryStackTrace;)V
	public fun setThreadId (Ljava/lang/Long;)V
	public fun setType (Ljava/lang/String;)V
	public fun setValue (Ljava/lang/String;)V
}

public final class io/sentry/protocol/SentryId : io/sentry/JsonSerializable {
	public static final field EMPTY_ID Lio/sentry/protocol/SentryId;
	public fun <init> ()V
	public fun <init> (Ljava/lang/String;)V
	public fun <init> (Ljava/util/UUID;)V
	public fun equals (Ljava/lang/Object;)Z
	public fun hashCode ()I
	public fun serialize (Lio/sentry/JsonObjectWriter;Lio/sentry/ILogger;)V
	public fun toString ()Ljava/lang/String;
}

public final class io/sentry/protocol/SentryId$Deserializer : io/sentry/JsonDeserializer {
	public fun <init> ()V
	public fun deserialize (Lio/sentry/JsonObjectReader;Lio/sentry/ILogger;)Lio/sentry/protocol/SentryId;
	public synthetic fun deserialize (Lio/sentry/JsonObjectReader;Lio/sentry/ILogger;)Ljava/lang/Object;
}

public final class io/sentry/protocol/SentryPackage : io/sentry/IUnknownPropertiesConsumer {
	public fun <init> ()V
	public fun <init> (Ljava/lang/String;Ljava/lang/String;)V
	public fun acceptUnknownProperties (Ljava/util/Map;)V
	public fun getName ()Ljava/lang/String;
	public fun getVersion ()Ljava/lang/String;
	public fun setName (Ljava/lang/String;)V
	public fun setVersion (Ljava/lang/String;)V
}

public final class io/sentry/protocol/SentryRuntime : io/sentry/IUnknownPropertiesConsumer, io/sentry/JsonSerializable, io/sentry/JsonUnknown {
	public static final field TYPE Ljava/lang/String;
	public fun <init> ()V
	public fun acceptUnknownProperties (Ljava/util/Map;)V
	public fun getName ()Ljava/lang/String;
	public fun getRawDescription ()Ljava/lang/String;
	public fun getUnknown ()Ljava/util/Map;
	public fun getVersion ()Ljava/lang/String;
	public fun serialize (Lio/sentry/JsonObjectWriter;Lio/sentry/ILogger;)V
	public fun setName (Ljava/lang/String;)V
	public fun setRawDescription (Ljava/lang/String;)V
	public fun setUnknown (Ljava/util/Map;)V
	public fun setVersion (Ljava/lang/String;)V
}

public final class io/sentry/protocol/SentryRuntime$Deserializer : io/sentry/JsonDeserializer {
	public fun <init> ()V
	public fun deserialize (Lio/sentry/JsonObjectReader;Lio/sentry/ILogger;)Lio/sentry/protocol/SentryRuntime;
	public synthetic fun deserialize (Lio/sentry/JsonObjectReader;Lio/sentry/ILogger;)Ljava/lang/Object;
}

public final class io/sentry/protocol/SentryRuntime$JsonKeys {
	public static final field NAME Ljava/lang/String;
	public static final field RAW_DESCRIPTION Ljava/lang/String;
	public static final field VERSION Ljava/lang/String;
	public fun <init> ()V
}

public final class io/sentry/protocol/SentrySpan {
	public fun <init> (Lio/sentry/Span;)V
	public fun <init> (Lio/sentry/Span;Ljava/util/Map;)V
	public fun getData ()Ljava/util/Map;
	public fun getDescription ()Ljava/lang/String;
	public fun getOp ()Ljava/lang/String;
	public fun getParentSpanId ()Lio/sentry/SpanId;
	public fun getSpanId ()Lio/sentry/SpanId;
	public fun getStartTimestamp ()Ljava/util/Date;
	public fun getStatus ()Lio/sentry/SpanStatus;
	public fun getTags ()Ljava/util/Map;
	public fun getTimestamp ()Ljava/util/Date;
	public fun getTraceId ()Lio/sentry/protocol/SentryId;
	public fun isFinished ()Z
}

public final class io/sentry/protocol/SentryStackFrame : io/sentry/IUnknownPropertiesConsumer {
	public fun <init> ()V
	public fun acceptUnknownProperties (Ljava/util/Map;)V
	public fun getAbsPath ()Ljava/lang/String;
	public fun getColno ()Ljava/lang/Integer;
	public fun getContextLine ()Ljava/lang/String;
	public fun getFilename ()Ljava/lang/String;
	public fun getFramesOmitted ()Ljava/util/List;
	public fun getFunction ()Ljava/lang/String;
	public fun getImageAddr ()Ljava/lang/String;
	public fun getInstructionAddr ()Ljava/lang/String;
	public fun getLineno ()Ljava/lang/Integer;
	public fun getModule ()Ljava/lang/String;
	public fun getPackage ()Ljava/lang/String;
	public fun getPlatform ()Ljava/lang/String;
	public fun getPostContext ()Ljava/util/List;
	public fun getPreContext ()Ljava/util/List;
	public fun getRawFunction ()Ljava/lang/String;
	public fun getSymbolAddr ()Ljava/lang/String;
	public fun getVars ()Ljava/util/Map;
	public fun isInApp ()Ljava/lang/Boolean;
	public fun isNative ()Ljava/lang/Boolean;
	public fun setAbsPath (Ljava/lang/String;)V
	public fun setColno (Ljava/lang/Integer;)V
	public fun setContextLine (Ljava/lang/String;)V
	public fun setFilename (Ljava/lang/String;)V
	public fun setFramesOmitted (Ljava/util/List;)V
	public fun setFunction (Ljava/lang/String;)V
	public fun setImageAddr (Ljava/lang/String;)V
	public fun setInApp (Ljava/lang/Boolean;)V
	public fun setInstructionAddr (Ljava/lang/String;)V
	public fun setLineno (Ljava/lang/Integer;)V
	public fun setModule (Ljava/lang/String;)V
	public fun setNative (Ljava/lang/Boolean;)V
	public fun setPackage (Ljava/lang/String;)V
	public fun setPlatform (Ljava/lang/String;)V
	public fun setPostContext (Ljava/util/List;)V
	public fun setPreContext (Ljava/util/List;)V
	public fun setRawFunction (Ljava/lang/String;)V
	public fun setSymbolAddr (Ljava/lang/String;)V
	public fun setVars (Ljava/util/Map;)V
}

public final class io/sentry/protocol/SentryStackTrace : io/sentry/IUnknownPropertiesConsumer {
	public fun <init> ()V
	public fun <init> (Ljava/util/List;)V
	public fun acceptUnknownProperties (Ljava/util/Map;)V
	public fun getFrames ()Ljava/util/List;
	public fun getRegisters ()Ljava/util/Map;
	public fun getSnapshot ()Ljava/lang/Boolean;
	public fun setFrames (Ljava/util/List;)V
	public fun setRegisters (Ljava/util/Map;)V
	public fun setSnapshot (Ljava/lang/Boolean;)V
}

public final class io/sentry/protocol/SentryThread : io/sentry/IUnknownPropertiesConsumer {
	public fun <init> ()V
	public fun acceptUnknownProperties (Ljava/util/Map;)V
	public fun getId ()Ljava/lang/Long;
	public fun getName ()Ljava/lang/String;
	public fun getPriority ()Ljava/lang/Integer;
	public fun getStacktrace ()Lio/sentry/protocol/SentryStackTrace;
	public fun getState ()Ljava/lang/String;
	public fun isCrashed ()Ljava/lang/Boolean;
	public fun isCurrent ()Ljava/lang/Boolean;
	public fun isDaemon ()Ljava/lang/Boolean;
	public fun setCrashed (Ljava/lang/Boolean;)V
	public fun setCurrent (Ljava/lang/Boolean;)V
	public fun setDaemon (Ljava/lang/Boolean;)V
	public fun setId (Ljava/lang/Long;)V
	public fun setName (Ljava/lang/String;)V
	public fun setPriority (Ljava/lang/Integer;)V
	public fun setStacktrace (Lio/sentry/protocol/SentryStackTrace;)V
	public fun setState (Ljava/lang/String;)V
}

public final class io/sentry/protocol/SentryTransaction : io/sentry/SentryBaseEvent {
	public fun <init> (Lio/sentry/SentryTracer;)V
	public fun getMeasurements ()Ljava/util/Map;
	public fun getSpans ()Ljava/util/List;
	public fun getStartTimestamp ()Ljava/util/Date;
	public fun getStatus ()Lio/sentry/SpanStatus;
	public fun getTimestamp ()Ljava/util/Date;
	public fun getTransaction ()Ljava/lang/String;
	public fun getType ()Ljava/lang/String;
	public fun isFinished ()Z
	public fun isSampled ()Z
}

public final class io/sentry/protocol/User : io/sentry/IUnknownPropertiesConsumer {
	public fun <init> ()V
	public fun <init> (Lio/sentry/protocol/User;)V
	public fun acceptUnknownProperties (Ljava/util/Map;)V
	public fun getEmail ()Ljava/lang/String;
	public fun getId ()Ljava/lang/String;
	public fun getIpAddress ()Ljava/lang/String;
	public fun getOthers ()Ljava/util/Map;
	public fun getUsername ()Ljava/lang/String;
	public fun setEmail (Ljava/lang/String;)V
	public fun setId (Ljava/lang/String;)V
	public fun setIpAddress (Ljava/lang/String;)V
	public fun setOthers (Ljava/util/Map;)V
	public fun setUsername (Ljava/lang/String;)V
}

public final class io/sentry/transport/AsyncHttpTransport : io/sentry/transport/ITransport {
	public fun <init> (Lio/sentry/SentryOptions;Lio/sentry/transport/RateLimiter;Lio/sentry/transport/ITransportGate;Lio/sentry/RequestDetails;)V
	public fun <init> (Lio/sentry/transport/QueuedThreadPoolExecutor;Lio/sentry/SentryOptions;Lio/sentry/transport/RateLimiter;Lio/sentry/transport/ITransportGate;Lio/sentry/transport/HttpConnection;)V
	public fun close ()V
	public fun flush (J)V
	public fun send (Lio/sentry/SentryEnvelope;Ljava/lang/Object;)V
}

public final class io/sentry/transport/CurrentDateProvider : io/sentry/transport/ICurrentDateProvider {
	public final fun getCurrentTimeMillis ()J
	public static fun getInstance ()Lio/sentry/transport/ICurrentDateProvider;
}

public abstract interface class io/sentry/transport/ICurrentDateProvider {
	public abstract fun getCurrentTimeMillis ()J
}

public abstract interface class io/sentry/transport/ITransport : java/io/Closeable {
	public abstract fun flush (J)V
	public fun send (Lio/sentry/SentryEnvelope;)V
	public abstract fun send (Lio/sentry/SentryEnvelope;Ljava/lang/Object;)V
}

public abstract interface class io/sentry/transport/ITransportGate {
	public abstract fun isConnected ()Z
}

public final class io/sentry/transport/NoOpEnvelopeCache : io/sentry/cache/IEnvelopeCache {
	public fun <init> ()V
	public fun discard (Lio/sentry/SentryEnvelope;)V
	public static fun getInstance ()Lio/sentry/transport/NoOpEnvelopeCache;
	public fun iterator ()Ljava/util/Iterator;
	public fun store (Lio/sentry/SentryEnvelope;Ljava/lang/Object;)V
}

public final class io/sentry/transport/NoOpTransport : io/sentry/transport/ITransport {
	public fun close ()V
	public fun flush (J)V
	public static fun getInstance ()Lio/sentry/transport/NoOpTransport;
	public fun send (Lio/sentry/SentryEnvelope;Ljava/lang/Object;)V
}

public final class io/sentry/transport/NoOpTransportGate : io/sentry/transport/ITransportGate {
	public static fun getInstance ()Lio/sentry/transport/NoOpTransportGate;
	public fun isConnected ()Z
}

public final class io/sentry/transport/RateLimiter {
	public fun <init> (Lio/sentry/ILogger;)V
	public fun <init> (Lio/sentry/transport/ICurrentDateProvider;Lio/sentry/ILogger;)V
	public fun filter (Lio/sentry/SentryEnvelope;Ljava/lang/Object;)Lio/sentry/SentryEnvelope;
	public fun updateRetryAfterLimits (Ljava/lang/String;Ljava/lang/String;I)V
}

public final class io/sentry/transport/ReusableCountLatch {
	public fun <init> ()V
	public fun <init> (I)V
	public fun decrement ()V
	public fun getCount ()I
	public fun increment ()V
	public fun waitTillZero ()V
	public fun waitTillZero (JLjava/util/concurrent/TimeUnit;)Z
}

public final class io/sentry/transport/StdoutTransport : io/sentry/transport/ITransport {
	public fun <init> (Lio/sentry/ISerializer;)V
	public fun close ()V
	public fun flush (J)V
	public fun send (Lio/sentry/SentryEnvelope;Ljava/lang/Object;)V
}

public abstract class io/sentry/transport/TransportResult {
	public static fun error ()Lio/sentry/transport/TransportResult;
	public static fun error (I)Lio/sentry/transport/TransportResult;
	public abstract fun getResponseCode ()I
	public abstract fun isSuccess ()Z
	public static fun success ()Lio/sentry/transport/TransportResult;
}

public final class io/sentry/util/ApplyScopeUtils {
	public static fun shouldApplyScopeData (Ljava/lang/Object;)Z
}

public final class io/sentry/util/CollectionUtils {
	public static fun filterMapEntries (Ljava/util/Map;Lio/sentry/util/CollectionUtils$Predicate;)Ljava/util/Map;
	public static fun newArrayList (Ljava/util/List;)Ljava/util/List;
	public static fun newConcurrentHashMap (Ljava/util/Map;)Ljava/util/Map;
	public static fun newHashMap (Ljava/util/Map;)Ljava/util/Map;
	public static fun size (Ljava/lang/Iterable;)I
}

public abstract interface class io/sentry/util/CollectionUtils$Predicate {
	public abstract fun test (Ljava/lang/Object;)Z
}

public final class io/sentry/util/ExceptionUtils {
	public fun <init> ()V
	public static fun findRootCause (Ljava/lang/Throwable;)Ljava/lang/Throwable;
}

public final class io/sentry/util/LogUtils {
	public fun <init> ()V
	public static fun logIfNotFlushable (Lio/sentry/ILogger;Ljava/lang/Object;)V
	public static fun logIfNotRetryable (Lio/sentry/ILogger;Ljava/lang/Object;)V
}

public final class io/sentry/util/Objects {
	public static fun requireNonNull (Ljava/lang/Object;Ljava/lang/String;)Ljava/lang/Object;
}

public final class io/sentry/util/Pair {
	public fun <init> (Ljava/lang/Object;Ljava/lang/Object;)V
	public fun getFirst ()Ljava/lang/Object;
	public fun getSecond ()Ljava/lang/Object;
}

public final class io/sentry/util/StringUtils {
	public static fun capitalize (Ljava/lang/String;)Ljava/lang/String;
	public static fun getStringAfterDot (Ljava/lang/String;)Ljava/lang/String;
	public static fun removeSurrounding (Ljava/lang/String;Ljava/lang/String;)Ljava/lang/String;
}

public class io/sentry/vendor/gson/stream/JsonReader : java/io/Closeable {
	public fun <init> (Ljava/io/Reader;)V
	public fun beginArray ()V
	public fun beginObject ()V
	public fun close ()V
	public fun endArray ()V
	public fun endObject ()V
	public fun getPath ()Ljava/lang/String;
	public fun hasNext ()Z
	public final fun isLenient ()Z
	public fun nextBoolean ()Z
	public fun nextDouble ()D
	public fun nextInt ()I
	public fun nextLong ()J
	public fun nextName ()Ljava/lang/String;
	public fun nextNull ()V
	public fun nextString ()Ljava/lang/String;
	public fun peek ()Lio/sentry/vendor/gson/stream/JsonToken;
	public final fun setLenient (Z)V
	public fun skipValue ()V
	public fun toString ()Ljava/lang/String;
}

public final class io/sentry/vendor/gson/stream/JsonToken : java/lang/Enum {
	public static final field BEGIN_ARRAY Lio/sentry/vendor/gson/stream/JsonToken;
	public static final field BEGIN_OBJECT Lio/sentry/vendor/gson/stream/JsonToken;
	public static final field BOOLEAN Lio/sentry/vendor/gson/stream/JsonToken;
	public static final field END_ARRAY Lio/sentry/vendor/gson/stream/JsonToken;
	public static final field END_DOCUMENT Lio/sentry/vendor/gson/stream/JsonToken;
	public static final field END_OBJECT Lio/sentry/vendor/gson/stream/JsonToken;
	public static final field NAME Lio/sentry/vendor/gson/stream/JsonToken;
	public static final field NULL Lio/sentry/vendor/gson/stream/JsonToken;
	public static final field NUMBER Lio/sentry/vendor/gson/stream/JsonToken;
	public static final field STRING Lio/sentry/vendor/gson/stream/JsonToken;
	public static fun valueOf (Ljava/lang/String;)Lio/sentry/vendor/gson/stream/JsonToken;
	public static fun values ()[Lio/sentry/vendor/gson/stream/JsonToken;
}

public class io/sentry/vendor/gson/stream/JsonWriter : java/io/Closeable, java/io/Flushable {
	public fun <init> (Ljava/io/Writer;)V
	public fun beginArray ()Lio/sentry/vendor/gson/stream/JsonWriter;
	public fun beginObject ()Lio/sentry/vendor/gson/stream/JsonWriter;
	public fun close ()V
	public fun endArray ()Lio/sentry/vendor/gson/stream/JsonWriter;
	public fun endObject ()Lio/sentry/vendor/gson/stream/JsonWriter;
	public fun flush ()V
	public final fun getSerializeNulls ()Z
	public final fun isHtmlSafe ()Z
	public fun isLenient ()Z
	public fun jsonValue (Ljava/lang/String;)Lio/sentry/vendor/gson/stream/JsonWriter;
	public fun name (Ljava/lang/String;)Lio/sentry/vendor/gson/stream/JsonWriter;
	public fun nullValue ()Lio/sentry/vendor/gson/stream/JsonWriter;
	public final fun setHtmlSafe (Z)V
	public final fun setIndent (Ljava/lang/String;)V
	public final fun setLenient (Z)V
	public final fun setSerializeNulls (Z)V
	public fun value (D)Lio/sentry/vendor/gson/stream/JsonWriter;
	public fun value (J)Lio/sentry/vendor/gson/stream/JsonWriter;
	public fun value (Ljava/lang/Boolean;)Lio/sentry/vendor/gson/stream/JsonWriter;
	public fun value (Ljava/lang/Number;)Lio/sentry/vendor/gson/stream/JsonWriter;
	public fun value (Ljava/lang/String;)Lio/sentry/vendor/gson/stream/JsonWriter;
	public fun value (Z)Lio/sentry/vendor/gson/stream/JsonWriter;
}

public final class io/sentry/vendor/gson/stream/MalformedJsonException : java/io/IOException {
	public fun <init> (Ljava/lang/String;)V
	public fun <init> (Ljava/lang/String;Ljava/lang/Throwable;)V
	public fun <init> (Ljava/lang/Throwable;)V
}
<|MERGE_RESOLUTION|>--- conflicted
+++ resolved
@@ -1138,17 +1138,13 @@
 	public fun toString ()Ljava/lang/String;
 }
 
-<<<<<<< HEAD
-public final class io/sentry/SpanStatus : java/lang/Enum, io/sentry/JsonSerializable {
-=======
 public final class io/sentry/SpanId$Deserializer : io/sentry/JsonDeserializer {
 	public fun <init> ()V
 	public fun deserialize (Lio/sentry/JsonObjectReader;Lio/sentry/ILogger;)Lio/sentry/SpanId;
 	public synthetic fun deserialize (Lio/sentry/JsonObjectReader;Lio/sentry/ILogger;)Ljava/lang/Object;
 }
 
-public final class io/sentry/SpanStatus : java/lang/Enum {
->>>>>>> f5087ba8
+public final class io/sentry/SpanStatus : java/lang/Enum, io/sentry/JsonSerializable {
 	public static final field ABORTED Lio/sentry/SpanStatus;
 	public static final field ALREADY_EXISTS Lio/sentry/SpanStatus;
 	public static final field CANCELLED Lio/sentry/SpanStatus;
