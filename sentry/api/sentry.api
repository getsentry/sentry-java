public final class io/sentry/AsyncHttpTransportFactory : io/sentry/ITransportFactory {
	public fun <init> ()V
	public fun create (Lio/sentry/SentryOptions;Lio/sentry/RequestDetails;)Lio/sentry/transport/ITransport;
}

public final class io/sentry/Attachment {
	public fun <init> (Lio/sentry/JsonSerializable;Ljava/lang/String;Ljava/lang/String;Ljava/lang/String;Z)V
	public fun <init> (Ljava/lang/String;)V
	public fun <init> (Ljava/lang/String;Ljava/lang/String;)V
	public fun <init> (Ljava/lang/String;Ljava/lang/String;Ljava/lang/String;)V
	public fun <init> (Ljava/lang/String;Ljava/lang/String;Ljava/lang/String;Ljava/lang/String;Z)V
	public fun <init> (Ljava/lang/String;Ljava/lang/String;Ljava/lang/String;Z)V
	public fun <init> (Ljava/lang/String;Ljava/lang/String;Ljava/lang/String;ZLjava/lang/String;)V
	public fun <init> ([BLjava/lang/String;)V
	public fun <init> ([BLjava/lang/String;Ljava/lang/String;)V
	public fun <init> ([BLjava/lang/String;Ljava/lang/String;Ljava/lang/String;Z)V
	public fun <init> ([BLjava/lang/String;Ljava/lang/String;Z)V
	public static fun fromScreenshot ([B)Lio/sentry/Attachment;
	public static fun fromThreadDump ([B)Lio/sentry/Attachment;
	public static fun fromViewHierarchy (Lio/sentry/protocol/ViewHierarchy;)Lio/sentry/Attachment;
	public fun getAttachmentType ()Ljava/lang/String;
	public fun getBytes ()[B
	public fun getContentType ()Ljava/lang/String;
	public fun getFilename ()Ljava/lang/String;
	public fun getPathname ()Ljava/lang/String;
	public fun getSerializable ()Lio/sentry/JsonSerializable;
}

public abstract interface class io/sentry/BackfillingEventProcessor : io/sentry/EventProcessor {
}

public final class io/sentry/Baggage {
	public fun <init> (Lio/sentry/Baggage;)V
	public fun <init> (Lio/sentry/ILogger;)V
	public fun <init> (Ljava/util/Map;Ljava/lang/String;ZLio/sentry/ILogger;)V
	public fun freeze ()V
	public static fun fromEvent (Lio/sentry/SentryEvent;Lio/sentry/SentryOptions;)Lio/sentry/Baggage;
	public static fun fromHeader (Ljava/lang/String;)Lio/sentry/Baggage;
	public static fun fromHeader (Ljava/lang/String;Lio/sentry/ILogger;)Lio/sentry/Baggage;
	public static fun fromHeader (Ljava/lang/String;ZLio/sentry/ILogger;)Lio/sentry/Baggage;
	public static fun fromHeader (Ljava/util/List;)Lio/sentry/Baggage;
	public static fun fromHeader (Ljava/util/List;Lio/sentry/ILogger;)Lio/sentry/Baggage;
	public static fun fromHeader (Ljava/util/List;ZLio/sentry/ILogger;)Lio/sentry/Baggage;
	public fun get (Ljava/lang/String;)Ljava/lang/String;
	public fun getEnvironment ()Ljava/lang/String;
	public fun getPublicKey ()Ljava/lang/String;
	public fun getRelease ()Ljava/lang/String;
	public fun getReplayId ()Ljava/lang/String;
	public fun getSampleRate ()Ljava/lang/String;
	public fun getSampleRateDouble ()Ljava/lang/Double;
	public fun getSampled ()Ljava/lang/String;
	public fun getThirdPartyHeader ()Ljava/lang/String;
	public fun getTraceId ()Ljava/lang/String;
	public fun getTransaction ()Ljava/lang/String;
	public fun getUnknown ()Ljava/util/Map;
	public fun getUserId ()Ljava/lang/String;
	public fun isMutable ()Z
	public fun set (Ljava/lang/String;Ljava/lang/String;)V
	public fun setEnvironment (Ljava/lang/String;)V
	public fun setPublicKey (Ljava/lang/String;)V
	public fun setRelease (Ljava/lang/String;)V
	public fun setReplayId (Ljava/lang/String;)V
	public fun setSampleRate (Ljava/lang/String;)V
	public fun setSampled (Ljava/lang/String;)V
	public fun setTraceId (Ljava/lang/String;)V
	public fun setTransaction (Ljava/lang/String;)V
	public fun setUserId (Ljava/lang/String;)V
	public fun setValuesFromScope (Lio/sentry/IScope;Lio/sentry/SentryOptions;)V
	public fun setValuesFromTransaction (Lio/sentry/protocol/SentryId;Lio/sentry/protocol/SentryId;Lio/sentry/SentryOptions;Lio/sentry/TracesSamplingDecision;Ljava/lang/String;Lio/sentry/protocol/TransactionNameSource;)V
	public fun toHeaderString (Ljava/lang/String;)Ljava/lang/String;
	public fun toTraceContext ()Lio/sentry/TraceContext;
}

public final class io/sentry/Baggage$DSCKeys {
	public static final field ALL Ljava/util/List;
	public static final field ENVIRONMENT Ljava/lang/String;
	public static final field PUBLIC_KEY Ljava/lang/String;
	public static final field RELEASE Ljava/lang/String;
	public static final field REPLAY_ID Ljava/lang/String;
	public static final field SAMPLED Ljava/lang/String;
	public static final field SAMPLE_RATE Ljava/lang/String;
	public static final field TRACE_ID Ljava/lang/String;
	public static final field TRANSACTION Ljava/lang/String;
	public static final field USER_ID Ljava/lang/String;
	public fun <init> ()V
}

public final class io/sentry/BaggageHeader {
	public static final field BAGGAGE_HEADER Ljava/lang/String;
	public fun <init> (Ljava/lang/String;)V
	public static fun fromBaggageAndOutgoingHeader (Lio/sentry/Baggage;Ljava/util/List;)Lio/sentry/BaggageHeader;
	public fun getName ()Ljava/lang/String;
	public fun getValue ()Ljava/lang/String;
}

public final class io/sentry/Breadcrumb : io/sentry/JsonSerializable, io/sentry/JsonUnknown, java/lang/Comparable {
	public fun <init> ()V
	public fun <init> (Ljava/lang/String;)V
	public fun <init> (Ljava/util/Date;)V
	public fun compareTo (Lio/sentry/Breadcrumb;)I
	public synthetic fun compareTo (Ljava/lang/Object;)I
	public static fun debug (Ljava/lang/String;)Lio/sentry/Breadcrumb;
	public fun equals (Ljava/lang/Object;)Z
	public static fun error (Ljava/lang/String;)Lio/sentry/Breadcrumb;
	public static fun fromMap (Ljava/util/Map;Lio/sentry/SentryOptions;)Lio/sentry/Breadcrumb;
	public fun getCategory ()Ljava/lang/String;
	public fun getData ()Ljava/util/Map;
	public fun getData (Ljava/lang/String;)Ljava/lang/Object;
	public fun getLevel ()Lio/sentry/SentryLevel;
	public fun getMessage ()Ljava/lang/String;
	public fun getTimestamp ()Ljava/util/Date;
	public fun getType ()Ljava/lang/String;
	public fun getUnknown ()Ljava/util/Map;
	public static fun graphqlDataFetcher (Ljava/lang/String;Ljava/lang/String;Ljava/lang/String;Ljava/lang/String;)Lio/sentry/Breadcrumb;
	public static fun graphqlDataLoader (Ljava/lang/Iterable;Ljava/lang/Class;Ljava/lang/Class;Ljava/lang/String;)Lio/sentry/Breadcrumb;
	public static fun graphqlOperation (Ljava/lang/String;Ljava/lang/String;Ljava/lang/String;)Lio/sentry/Breadcrumb;
	public fun hashCode ()I
	public static fun http (Ljava/lang/String;Ljava/lang/String;)Lio/sentry/Breadcrumb;
	public static fun http (Ljava/lang/String;Ljava/lang/String;Ljava/lang/Integer;)Lio/sentry/Breadcrumb;
	public static fun info (Ljava/lang/String;)Lio/sentry/Breadcrumb;
	public static fun navigation (Ljava/lang/String;Ljava/lang/String;)Lio/sentry/Breadcrumb;
	public static fun query (Ljava/lang/String;)Lio/sentry/Breadcrumb;
	public fun removeData (Ljava/lang/String;)V
	public fun serialize (Lio/sentry/ObjectWriter;Lio/sentry/ILogger;)V
	public fun setCategory (Ljava/lang/String;)V
	public fun setData (Ljava/lang/String;Ljava/lang/Object;)V
	public fun setLevel (Lio/sentry/SentryLevel;)V
	public fun setMessage (Ljava/lang/String;)V
	public fun setType (Ljava/lang/String;)V
	public fun setUnknown (Ljava/util/Map;)V
	public static fun transaction (Ljava/lang/String;)Lio/sentry/Breadcrumb;
	public static fun ui (Ljava/lang/String;Ljava/lang/String;)Lio/sentry/Breadcrumb;
	public static fun user (Ljava/lang/String;Ljava/lang/String;)Lio/sentry/Breadcrumb;
	public static fun userInteraction (Ljava/lang/String;Ljava/lang/String;Ljava/lang/String;)Lio/sentry/Breadcrumb;
	public static fun userInteraction (Ljava/lang/String;Ljava/lang/String;Ljava/lang/String;Ljava/lang/String;Ljava/util/Map;)Lio/sentry/Breadcrumb;
	public static fun userInteraction (Ljava/lang/String;Ljava/lang/String;Ljava/lang/String;Ljava/util/Map;)Lio/sentry/Breadcrumb;
}

public final class io/sentry/Breadcrumb$Deserializer : io/sentry/JsonDeserializer {
	public fun <init> ()V
	public fun deserialize (Lio/sentry/ObjectReader;Lio/sentry/ILogger;)Lio/sentry/Breadcrumb;
	public synthetic fun deserialize (Lio/sentry/ObjectReader;Lio/sentry/ILogger;)Ljava/lang/Object;
}

public final class io/sentry/Breadcrumb$JsonKeys {
	public static final field CATEGORY Ljava/lang/String;
	public static final field DATA Ljava/lang/String;
	public static final field LEVEL Ljava/lang/String;
	public static final field MESSAGE Ljava/lang/String;
	public static final field TIMESTAMP Ljava/lang/String;
	public static final field TYPE Ljava/lang/String;
	public fun <init> ()V
}

public final class io/sentry/BuildConfig {
	public static final field SENTRY_JAVA_SDK_NAME Ljava/lang/String;
	public static final field VERSION_NAME Ljava/lang/String;
}

public final class io/sentry/CheckIn : io/sentry/JsonSerializable, io/sentry/JsonUnknown {
	public fun <init> (Lio/sentry/protocol/SentryId;Ljava/lang/String;Lio/sentry/CheckInStatus;)V
	public fun <init> (Lio/sentry/protocol/SentryId;Ljava/lang/String;Ljava/lang/String;)V
	public fun <init> (Ljava/lang/String;Lio/sentry/CheckInStatus;)V
	public fun getCheckInId ()Lio/sentry/protocol/SentryId;
	public fun getContexts ()Lio/sentry/MonitorContexts;
	public fun getDuration ()Ljava/lang/Double;
	public fun getEnvironment ()Ljava/lang/String;
	public fun getMonitorConfig ()Lio/sentry/MonitorConfig;
	public fun getMonitorSlug ()Ljava/lang/String;
	public fun getRelease ()Ljava/lang/String;
	public fun getStatus ()Ljava/lang/String;
	public fun getUnknown ()Ljava/util/Map;
	public fun serialize (Lio/sentry/ObjectWriter;Lio/sentry/ILogger;)V
	public fun setDuration (Ljava/lang/Double;)V
	public fun setEnvironment (Ljava/lang/String;)V
	public fun setMonitorConfig (Lio/sentry/MonitorConfig;)V
	public fun setMonitorSlug (Ljava/lang/String;)V
	public fun setRelease (Ljava/lang/String;)V
	public fun setStatus (Lio/sentry/CheckInStatus;)V
	public fun setStatus (Ljava/lang/String;)V
	public fun setUnknown (Ljava/util/Map;)V
}

public final class io/sentry/CheckIn$Deserializer : io/sentry/JsonDeserializer {
	public fun <init> ()V
	public fun deserialize (Lio/sentry/ObjectReader;Lio/sentry/ILogger;)Lio/sentry/CheckIn;
	public synthetic fun deserialize (Lio/sentry/ObjectReader;Lio/sentry/ILogger;)Ljava/lang/Object;
}

public final class io/sentry/CheckIn$JsonKeys {
	public static final field CHECK_IN_ID Ljava/lang/String;
	public static final field CONTEXTS Ljava/lang/String;
	public static final field DURATION Ljava/lang/String;
	public static final field ENVIRONMENT Ljava/lang/String;
	public static final field MONITOR_CONFIG Ljava/lang/String;
	public static final field MONITOR_SLUG Ljava/lang/String;
	public static final field RELEASE Ljava/lang/String;
	public static final field STATUS Ljava/lang/String;
	public fun <init> ()V
}

public final class io/sentry/CheckInStatus : java/lang/Enum {
	public static final field ERROR Lio/sentry/CheckInStatus;
	public static final field IN_PROGRESS Lio/sentry/CheckInStatus;
	public static final field OK Lio/sentry/CheckInStatus;
	public fun apiName ()Ljava/lang/String;
	public static fun valueOf (Ljava/lang/String;)Lio/sentry/CheckInStatus;
	public static fun values ()[Lio/sentry/CheckInStatus;
}

public final class io/sentry/CombinedContextsView : io/sentry/protocol/Contexts {
	public fun <init> (Lio/sentry/protocol/Contexts;Lio/sentry/protocol/Contexts;Lio/sentry/protocol/Contexts;Lio/sentry/ScopeType;)V
	public fun containsKey (Ljava/lang/Object;)Z
	public fun entrySet ()Ljava/util/Set;
	public fun get (Ljava/lang/Object;)Ljava/lang/Object;
	public fun getApp ()Lio/sentry/protocol/App;
	public fun getBrowser ()Lio/sentry/protocol/Browser;
	public fun getDevice ()Lio/sentry/protocol/Device;
	public fun getGpu ()Lio/sentry/protocol/Gpu;
	public fun getOperatingSystem ()Lio/sentry/protocol/OperatingSystem;
	public fun getResponse ()Lio/sentry/protocol/Response;
	public fun getRuntime ()Lio/sentry/protocol/SentryRuntime;
	public fun getSize ()I
	public fun getTrace ()Lio/sentry/SpanContext;
	public fun isEmpty ()Z
	public fun keys ()Ljava/util/Enumeration;
	public fun put (Ljava/lang/String;Ljava/lang/Object;)Ljava/lang/Object;
	public fun remove (Ljava/lang/Object;)Ljava/lang/Object;
	public fun serialize (Lio/sentry/ObjectWriter;Lio/sentry/ILogger;)V
	public fun setApp (Lio/sentry/protocol/App;)V
	public fun setBrowser (Lio/sentry/protocol/Browser;)V
	public fun setDevice (Lio/sentry/protocol/Device;)V
	public fun setGpu (Lio/sentry/protocol/Gpu;)V
	public fun setOperatingSystem (Lio/sentry/protocol/OperatingSystem;)V
	public fun setResponse (Lio/sentry/protocol/Response;)V
	public fun setRuntime (Lio/sentry/protocol/SentryRuntime;)V
	public fun setTrace (Lio/sentry/SpanContext;)V
	public fun size ()I
	public fun withResponse (Lio/sentry/util/HintUtils$SentryConsumer;)V
}

public final class io/sentry/CombinedScopeView : io/sentry/IScope {
	public fun <init> (Lio/sentry/IScope;Lio/sentry/IScope;Lio/sentry/IScope;)V
	public fun addAttachment (Lio/sentry/Attachment;)V
	public fun addBreadcrumb (Lio/sentry/Breadcrumb;)V
	public fun addBreadcrumb (Lio/sentry/Breadcrumb;Lio/sentry/Hint;)V
	public fun addEventProcessor (Lio/sentry/EventProcessor;)V
	public fun assignTraceContext (Lio/sentry/SentryEvent;)V
	public fun bindClient (Lio/sentry/ISentryClient;)V
	public fun clear ()V
	public fun clearAttachments ()V
	public fun clearBreadcrumbs ()V
	public fun clearSession ()V
	public fun clearTransaction ()V
	public fun clone ()Lio/sentry/IScope;
	public synthetic fun clone ()Ljava/lang/Object;
	public fun endSession ()Lio/sentry/Session;
	public fun getAttachments ()Ljava/util/List;
	public fun getBreadcrumbs ()Ljava/util/Queue;
	public fun getClient ()Lio/sentry/ISentryClient;
	public fun getContexts ()Lio/sentry/protocol/Contexts;
	public fun getEventProcessors ()Ljava/util/List;
	public fun getEventProcessorsWithOrder ()Ljava/util/List;
	public fun getExtras ()Ljava/util/Map;
	public fun getFingerprint ()Ljava/util/List;
	public fun getLastEventId ()Lio/sentry/protocol/SentryId;
	public fun getLevel ()Lio/sentry/SentryLevel;
	public fun getOptions ()Lio/sentry/SentryOptions;
	public fun getPropagationContext ()Lio/sentry/PropagationContext;
	public fun getReplayId ()Lio/sentry/protocol/SentryId;
	public fun getRequest ()Lio/sentry/protocol/Request;
	public fun getScreen ()Ljava/lang/String;
	public fun getSession ()Lio/sentry/Session;
	public fun getSpan ()Lio/sentry/ISpan;
	public fun getTags ()Ljava/util/Map;
	public fun getTransaction ()Lio/sentry/ITransaction;
	public fun getTransactionName ()Ljava/lang/String;
	public fun getUser ()Lio/sentry/protocol/User;
	public fun removeContexts (Ljava/lang/String;)V
	public fun removeExtra (Ljava/lang/String;)V
	public fun removeTag (Ljava/lang/String;)V
	public fun replaceOptions (Lio/sentry/SentryOptions;)V
	public fun setActiveSpan (Lio/sentry/ISpan;)V
	public fun setContexts (Ljava/lang/String;Ljava/lang/Boolean;)V
	public fun setContexts (Ljava/lang/String;Ljava/lang/Character;)V
	public fun setContexts (Ljava/lang/String;Ljava/lang/Number;)V
	public fun setContexts (Ljava/lang/String;Ljava/lang/Object;)V
	public fun setContexts (Ljava/lang/String;Ljava/lang/String;)V
	public fun setContexts (Ljava/lang/String;Ljava/util/Collection;)V
	public fun setContexts (Ljava/lang/String;[Ljava/lang/Object;)V
	public fun setExtra (Ljava/lang/String;Ljava/lang/String;)V
	public fun setFingerprint (Ljava/util/List;)V
	public fun setLastEventId (Lio/sentry/protocol/SentryId;)V
	public fun setLevel (Lio/sentry/SentryLevel;)V
	public fun setPropagationContext (Lio/sentry/PropagationContext;)V
	public fun setReplayId (Lio/sentry/protocol/SentryId;)V
	public fun setRequest (Lio/sentry/protocol/Request;)V
	public fun setScreen (Ljava/lang/String;)V
	public fun setSpanContext (Ljava/lang/Throwable;Lio/sentry/ISpan;Ljava/lang/String;)V
	public fun setTag (Ljava/lang/String;Ljava/lang/String;)V
	public fun setTransaction (Lio/sentry/ITransaction;)V
	public fun setTransaction (Ljava/lang/String;)V
	public fun setUser (Lio/sentry/protocol/User;)V
	public fun startSession ()Lio/sentry/Scope$SessionPair;
	public fun withPropagationContext (Lio/sentry/Scope$IWithPropagationContext;)Lio/sentry/PropagationContext;
	public fun withSession (Lio/sentry/Scope$IWithSession;)Lio/sentry/Session;
	public fun withTransaction (Lio/sentry/Scope$IWithTransaction;)V
}

public final class io/sentry/CpuCollectionData {
	public fun <init> (JD)V
	public fun getCpuUsagePercentage ()D
	public fun getTimestampMillis ()J
}

public final class io/sentry/CustomSamplingContext {
	public fun <init> ()V
	public fun get (Ljava/lang/String;)Ljava/lang/Object;
	public fun getData ()Ljava/util/Map;
	public fun set (Ljava/lang/String;Ljava/lang/Object;)V
}

public final class io/sentry/DataCategory : java/lang/Enum {
	public static final field All Lio/sentry/DataCategory;
	public static final field Attachment Lio/sentry/DataCategory;
	public static final field Default Lio/sentry/DataCategory;
	public static final field Error Lio/sentry/DataCategory;
	public static final field MetricBucket Lio/sentry/DataCategory;
	public static final field Monitor Lio/sentry/DataCategory;
	public static final field Profile Lio/sentry/DataCategory;
	public static final field Replay Lio/sentry/DataCategory;
	public static final field Security Lio/sentry/DataCategory;
	public static final field Session Lio/sentry/DataCategory;
	public static final field Span Lio/sentry/DataCategory;
	public static final field Transaction Lio/sentry/DataCategory;
	public static final field Unknown Lio/sentry/DataCategory;
	public static final field UserReport Lio/sentry/DataCategory;
	public fun getCategory ()Ljava/lang/String;
	public static fun valueOf (Ljava/lang/String;)Lio/sentry/DataCategory;
	public static fun values ()[Lio/sentry/DataCategory;
}

public final class io/sentry/DateUtils {
	public static fun dateToNanos (Ljava/util/Date;)J
	public static fun dateToSeconds (Ljava/util/Date;)D
	public static fun getCurrentDateTime ()Ljava/util/Date;
	public static fun getDateTime (J)Ljava/util/Date;
	public static fun getDateTime (Ljava/lang/String;)Ljava/util/Date;
	public static fun getDateTimeWithMillisPrecision (Ljava/lang/String;)Ljava/util/Date;
	public static fun getTimestamp (Ljava/util/Date;)Ljava/lang/String;
	public static fun millisToNanos (J)J
	public static fun millisToSeconds (D)D
	public static fun nanosToDate (J)Ljava/util/Date;
	public static fun nanosToMillis (D)D
	public static fun nanosToSeconds (J)D
	public static fun secondsToNanos (J)J
	public static fun toUtilDate (Lio/sentry/SentryDate;)Ljava/util/Date;
	public static fun toUtilDateNotNull (Lio/sentry/SentryDate;)Ljava/util/Date;
}

public final class io/sentry/DeduplicateMultithreadedEventProcessor : io/sentry/EventProcessor {
	public fun <init> (Lio/sentry/SentryOptions;)V
	public fun getOrder ()Ljava/lang/Long;
	public fun process (Lio/sentry/SentryEvent;Lio/sentry/Hint;)Lio/sentry/SentryEvent;
}

public final class io/sentry/DefaultScopesStorage : io/sentry/IScopesStorage {
	public fun <init> ()V
	public fun close ()V
	public fun get ()Lio/sentry/IScopes;
	public fun set (Lio/sentry/IScopes;)Lio/sentry/ISentryLifecycleToken;
}

public final class io/sentry/DefaultSpanFactory : io/sentry/ISpanFactory {
	public fun <init> ()V
	public fun createSpan (Lio/sentry/IScopes;Lio/sentry/SpanOptions;Lio/sentry/SpanContext;Lio/sentry/ISpan;)Lio/sentry/ISpan;
	public fun createTransaction (Lio/sentry/TransactionContext;Lio/sentry/IScopes;Lio/sentry/TransactionOptions;Lio/sentry/TransactionPerformanceCollector;)Lio/sentry/ITransaction;
}

public final class io/sentry/DefaultTransactionPerformanceCollector : io/sentry/TransactionPerformanceCollector {
	public fun <init> (Lio/sentry/SentryOptions;)V
	public fun close ()V
	public fun onSpanFinished (Lio/sentry/ISpan;)V
	public fun onSpanStarted (Lio/sentry/ISpan;)V
	public fun start (Lio/sentry/ITransaction;)V
	public fun stop (Lio/sentry/ITransaction;)Ljava/util/List;
}

public final class io/sentry/DiagnosticLogger : io/sentry/ILogger {
	public fun <init> (Lio/sentry/SentryOptions;Lio/sentry/ILogger;)V
	public fun getLogger ()Lio/sentry/ILogger;
	public fun isEnabled (Lio/sentry/SentryLevel;)Z
	public fun log (Lio/sentry/SentryLevel;Ljava/lang/String;Ljava/lang/Throwable;)V
	public fun log (Lio/sentry/SentryLevel;Ljava/lang/String;[Ljava/lang/Object;)V
	public fun log (Lio/sentry/SentryLevel;Ljava/lang/Throwable;Ljava/lang/String;[Ljava/lang/Object;)V
}

public final class io/sentry/DsnUtil {
	public fun <init> ()V
	public static fun urlContainsDsnHost (Lio/sentry/SentryOptions;Ljava/lang/String;)Z
}

public final class io/sentry/DuplicateEventDetectionEventProcessor : io/sentry/EventProcessor {
	public fun <init> (Lio/sentry/SentryOptions;)V
	public fun getOrder ()Ljava/lang/Long;
	public fun process (Lio/sentry/SentryEvent;Lio/sentry/Hint;)Lio/sentry/SentryEvent;
}

public final class io/sentry/EnvelopeReader : io/sentry/IEnvelopeReader {
	public fun <init> (Lio/sentry/ISerializer;)V
	public fun read (Ljava/io/InputStream;)Lio/sentry/SentryEnvelope;
}

public final class io/sentry/EnvelopeSender : io/sentry/IEnvelopeSender {
	public fun <init> (Lio/sentry/IScopes;Lio/sentry/ISerializer;Lio/sentry/ILogger;JI)V
	public synthetic fun processDirectory (Ljava/io/File;)V
	public fun processEnvelopeFile (Ljava/lang/String;Lio/sentry/Hint;)V
}

public abstract interface class io/sentry/EventProcessor {
	public fun getOrder ()Ljava/lang/Long;
	public fun process (Lio/sentry/SentryEvent;Lio/sentry/Hint;)Lio/sentry/SentryEvent;
	public fun process (Lio/sentry/SentryReplayEvent;Lio/sentry/Hint;)Lio/sentry/SentryReplayEvent;
	public fun process (Lio/sentry/protocol/SentryTransaction;Lio/sentry/Hint;)Lio/sentry/protocol/SentryTransaction;
}

public final class io/sentry/ExperimentalOptions {
	public fun <init> ()V
	public fun getSessionReplay ()Lio/sentry/SentryReplayOptions;
	public fun setSessionReplay (Lio/sentry/SentryReplayOptions;)V
}

public final class io/sentry/ExternalOptions {
	public fun <init> ()V
	public fun addBundleId (Ljava/lang/String;)V
	public fun addContextTag (Ljava/lang/String;)V
	public fun addIgnoredExceptionForType (Ljava/lang/Class;)V
	public fun addInAppExclude (Ljava/lang/String;)V
	public fun addInAppInclude (Ljava/lang/String;)V
	public fun addTracePropagationTarget (Ljava/lang/String;)V
	public fun addTracingOrigin (Ljava/lang/String;)V
	public static fun from (Lio/sentry/config/PropertiesProvider;Lio/sentry/ILogger;)Lio/sentry/ExternalOptions;
	public fun getBundleIds ()Ljava/util/Set;
	public fun getContextTags ()Ljava/util/List;
	public fun getCron ()Lio/sentry/SentryOptions$Cron;
	public fun getDebug ()Ljava/lang/Boolean;
	public fun getDist ()Ljava/lang/String;
	public fun getDsn ()Ljava/lang/String;
	public fun getEnableDeduplication ()Ljava/lang/Boolean;
	public fun getEnableTracing ()Ljava/lang/Boolean;
	public fun getEnableUncaughtExceptionHandler ()Ljava/lang/Boolean;
	public fun getEnvironment ()Ljava/lang/String;
	public fun getIdleTimeout ()Ljava/lang/Long;
	public fun getIgnoredCheckIns ()Ljava/util/List;
	public fun getIgnoredExceptionsForType ()Ljava/util/Set;
	public fun getInAppExcludes ()Ljava/util/List;
	public fun getInAppIncludes ()Ljava/util/List;
	public fun getMaxRequestBodySize ()Lio/sentry/SentryOptions$RequestSize;
	public fun getPrintUncaughtStackTrace ()Ljava/lang/Boolean;
	public fun getProfilesSampleRate ()Ljava/lang/Double;
	public fun getProguardUuid ()Ljava/lang/String;
	public fun getProxy ()Lio/sentry/SentryOptions$Proxy;
	public fun getRelease ()Ljava/lang/String;
	public fun getSendClientReports ()Ljava/lang/Boolean;
	public fun getServerName ()Ljava/lang/String;
	public fun getSpotlightConnectionUrl ()Ljava/lang/String;
	public fun getTags ()Ljava/util/Map;
	public fun getTracePropagationTargets ()Ljava/util/List;
	public fun getTracesSampleRate ()Ljava/lang/Double;
	public fun getTracingOrigins ()Ljava/util/List;
	public fun isEnableBackpressureHandling ()Ljava/lang/Boolean;
	public fun isEnablePrettySerializationOutput ()Ljava/lang/Boolean;
	public fun isEnableSpotlight ()Ljava/lang/Boolean;
	public fun isEnabled ()Ljava/lang/Boolean;
	public fun isForceInit ()Ljava/lang/Boolean;
	public fun isSendDefaultPii ()Ljava/lang/Boolean;
	public fun isSendModules ()Ljava/lang/Boolean;
	public fun setCron (Lio/sentry/SentryOptions$Cron;)V
	public fun setDebug (Ljava/lang/Boolean;)V
	public fun setDist (Ljava/lang/String;)V
	public fun setDsn (Ljava/lang/String;)V
	public fun setEnableBackpressureHandling (Ljava/lang/Boolean;)V
	public fun setEnableDeduplication (Ljava/lang/Boolean;)V
	public fun setEnablePrettySerializationOutput (Ljava/lang/Boolean;)V
	public fun setEnableSpotlight (Ljava/lang/Boolean;)V
	public fun setEnableTracing (Ljava/lang/Boolean;)V
	public fun setEnableUncaughtExceptionHandler (Ljava/lang/Boolean;)V
	public fun setEnabled (Ljava/lang/Boolean;)V
	public fun setEnvironment (Ljava/lang/String;)V
	public fun setForceInit (Ljava/lang/Boolean;)V
	public fun setIdleTimeout (Ljava/lang/Long;)V
	public fun setIgnoredCheckIns (Ljava/util/List;)V
	public fun setMaxRequestBodySize (Lio/sentry/SentryOptions$RequestSize;)V
	public fun setPrintUncaughtStackTrace (Ljava/lang/Boolean;)V
	public fun setProfilesSampleRate (Ljava/lang/Double;)V
	public fun setProguardUuid (Ljava/lang/String;)V
	public fun setProxy (Lio/sentry/SentryOptions$Proxy;)V
	public fun setRelease (Ljava/lang/String;)V
	public fun setSendClientReports (Ljava/lang/Boolean;)V
	public fun setSendDefaultPii (Ljava/lang/Boolean;)V
	public fun setSendModules (Ljava/lang/Boolean;)V
	public fun setServerName (Ljava/lang/String;)V
	public fun setSpotlightConnectionUrl (Ljava/lang/String;)V
	public fun setTag (Ljava/lang/String;Ljava/lang/String;)V
	public fun setTracesSampleRate (Ljava/lang/Double;)V
}

public final class io/sentry/FullyDisplayedReporter {
	public static fun getInstance ()Lio/sentry/FullyDisplayedReporter;
	public fun registerFullyDrawnListener (Lio/sentry/FullyDisplayedReporter$FullyDisplayedReporterListener;)V
	public fun reportFullyDrawn ()V
}

public abstract interface class io/sentry/FullyDisplayedReporter$FullyDisplayedReporterListener {
	public abstract fun onFullyDrawn ()V
}

public final class io/sentry/Hint {
	public fun <init> ()V
	public fun addAttachment (Lio/sentry/Attachment;)V
	public fun addAttachments (Ljava/util/List;)V
	public fun clear ()V
	public fun clearAttachments ()V
	public fun get (Ljava/lang/String;)Ljava/lang/Object;
	public fun getAs (Ljava/lang/String;Ljava/lang/Class;)Ljava/lang/Object;
	public fun getAttachments ()Ljava/util/List;
	public fun getReplayRecording ()Lio/sentry/ReplayRecording;
	public fun getScreenshot ()Lio/sentry/Attachment;
	public fun getThreadDump ()Lio/sentry/Attachment;
	public fun getViewHierarchy ()Lio/sentry/Attachment;
	public fun remove (Ljava/lang/String;)V
	public fun replaceAttachments (Ljava/util/List;)V
	public fun set (Ljava/lang/String;Ljava/lang/Object;)V
	public fun setReplayRecording (Lio/sentry/ReplayRecording;)V
	public fun setScreenshot (Lio/sentry/Attachment;)V
	public fun setThreadDump (Lio/sentry/Attachment;)V
	public fun setViewHierarchy (Lio/sentry/Attachment;)V
	public static fun withAttachment (Lio/sentry/Attachment;)Lio/sentry/Hint;
	public static fun withAttachments (Ljava/util/List;)Lio/sentry/Hint;
}

public final class io/sentry/HttpStatusCodeRange {
	public static final field DEFAULT_MAX I
	public static final field DEFAULT_MIN I
	public fun <init> (I)V
	public fun <init> (II)V
	public fun isInRange (I)Z
}

public final class io/sentry/HubAdapter : io/sentry/IHub {
	public fun addBreadcrumb (Lio/sentry/Breadcrumb;)V
	public fun addBreadcrumb (Lio/sentry/Breadcrumb;Lio/sentry/Hint;)V
	public fun bindClient (Lio/sentry/ISentryClient;)V
	public fun captureCheckIn (Lio/sentry/CheckIn;)Lio/sentry/protocol/SentryId;
	public fun captureEnvelope (Lio/sentry/SentryEnvelope;Lio/sentry/Hint;)Lio/sentry/protocol/SentryId;
	public fun captureEvent (Lio/sentry/SentryEvent;Lio/sentry/Hint;)Lio/sentry/protocol/SentryId;
	public fun captureEvent (Lio/sentry/SentryEvent;Lio/sentry/Hint;Lio/sentry/ScopeCallback;)Lio/sentry/protocol/SentryId;
	public fun captureException (Ljava/lang/Throwable;Lio/sentry/Hint;)Lio/sentry/protocol/SentryId;
	public fun captureException (Ljava/lang/Throwable;Lio/sentry/Hint;Lio/sentry/ScopeCallback;)Lio/sentry/protocol/SentryId;
	public fun captureMessage (Ljava/lang/String;Lio/sentry/SentryLevel;)Lio/sentry/protocol/SentryId;
	public fun captureMessage (Ljava/lang/String;Lio/sentry/SentryLevel;Lio/sentry/ScopeCallback;)Lio/sentry/protocol/SentryId;
	public fun captureReplay (Lio/sentry/SentryReplayEvent;Lio/sentry/Hint;)Lio/sentry/protocol/SentryId;
	public fun captureTransaction (Lio/sentry/protocol/SentryTransaction;Lio/sentry/TraceContext;Lio/sentry/Hint;Lio/sentry/ProfilingTraceData;)Lio/sentry/protocol/SentryId;
	public fun captureUserFeedback (Lio/sentry/UserFeedback;)V
	public fun clearBreadcrumbs ()V
	public fun clone ()Lio/sentry/IHub;
	public synthetic fun clone ()Ljava/lang/Object;
	public fun close ()V
	public fun close (Z)V
	public fun configureScope (Lio/sentry/ScopeType;Lio/sentry/ScopeCallback;)V
	public fun continueTrace (Ljava/lang/String;Ljava/util/List;)Lio/sentry/TransactionContext;
	public fun endSession ()V
	public fun flush (J)V
	public fun forkedCurrentScope (Ljava/lang/String;)Lio/sentry/IScopes;
	public fun forkedRootScopes (Ljava/lang/String;)Lio/sentry/IScopes;
	public fun forkedScopes (Ljava/lang/String;)Lio/sentry/IScopes;
	public fun getBaggage ()Lio/sentry/BaggageHeader;
	public fun getGlobalScope ()Lio/sentry/IScope;
	public static fun getInstance ()Lio/sentry/HubAdapter;
	public fun getIsolationScope ()Lio/sentry/IScope;
	public fun getLastEventId ()Lio/sentry/protocol/SentryId;
	public fun getOptions ()Lio/sentry/SentryOptions;
	public fun getParentScopes ()Lio/sentry/IScopes;
	public fun getRateLimiter ()Lio/sentry/transport/RateLimiter;
	public fun getScope ()Lio/sentry/IScope;
	public fun getSpan ()Lio/sentry/ISpan;
	public fun getTraceparent ()Lio/sentry/SentryTraceHeader;
	public fun getTransaction ()Lio/sentry/ITransaction;
	public fun isAncestorOf (Lio/sentry/IScopes;)Z
	public fun isCrashedLastRun ()Ljava/lang/Boolean;
	public fun isEnabled ()Z
	public fun isHealthy ()Z
	public fun makeCurrent ()Lio/sentry/ISentryLifecycleToken;
	public fun metrics ()Lio/sentry/metrics/MetricsApi;
	public fun popScope ()V
	public fun pushIsolationScope ()Lio/sentry/ISentryLifecycleToken;
	public fun pushScope ()Lio/sentry/ISentryLifecycleToken;
	public fun removeExtra (Ljava/lang/String;)V
	public fun removeTag (Ljava/lang/String;)V
	public fun reportFullyDisplayed ()V
	public fun setActiveSpan (Lio/sentry/ISpan;)V
	public fun setExtra (Ljava/lang/String;Ljava/lang/String;)V
	public fun setFingerprint (Ljava/util/List;)V
	public fun setLevel (Lio/sentry/SentryLevel;)V
	public fun setSpanContext (Ljava/lang/Throwable;Lio/sentry/ISpan;Ljava/lang/String;)V
	public fun setTag (Ljava/lang/String;Ljava/lang/String;)V
	public fun setTransaction (Ljava/lang/String;)V
	public fun setUser (Lio/sentry/protocol/User;)V
	public fun startSession ()V
	public fun startTransaction (Lio/sentry/TransactionContext;Lio/sentry/TransactionOptions;)Lio/sentry/ITransaction;
	public fun withIsolationScope (Lio/sentry/ScopeCallback;)V
	public fun withScope (Lio/sentry/ScopeCallback;)V
}

public final class io/sentry/HubScopesWrapper : io/sentry/IHub {
	public fun <init> (Lio/sentry/IScopes;)V
	public fun addBreadcrumb (Lio/sentry/Breadcrumb;)V
	public fun addBreadcrumb (Lio/sentry/Breadcrumb;Lio/sentry/Hint;)V
	public fun bindClient (Lio/sentry/ISentryClient;)V
	public fun captureCheckIn (Lio/sentry/CheckIn;)Lio/sentry/protocol/SentryId;
	public fun captureEnvelope (Lio/sentry/SentryEnvelope;Lio/sentry/Hint;)Lio/sentry/protocol/SentryId;
	public fun captureEvent (Lio/sentry/SentryEvent;Lio/sentry/Hint;)Lio/sentry/protocol/SentryId;
	public fun captureEvent (Lio/sentry/SentryEvent;Lio/sentry/Hint;Lio/sentry/ScopeCallback;)Lio/sentry/protocol/SentryId;
	public fun captureException (Ljava/lang/Throwable;Lio/sentry/Hint;)Lio/sentry/protocol/SentryId;
	public fun captureException (Ljava/lang/Throwable;Lio/sentry/Hint;Lio/sentry/ScopeCallback;)Lio/sentry/protocol/SentryId;
	public fun captureMessage (Ljava/lang/String;Lio/sentry/SentryLevel;)Lio/sentry/protocol/SentryId;
	public fun captureMessage (Ljava/lang/String;Lio/sentry/SentryLevel;Lio/sentry/ScopeCallback;)Lio/sentry/protocol/SentryId;
	public fun captureReplay (Lio/sentry/SentryReplayEvent;Lio/sentry/Hint;)Lio/sentry/protocol/SentryId;
	public fun captureTransaction (Lio/sentry/protocol/SentryTransaction;Lio/sentry/TraceContext;Lio/sentry/Hint;Lio/sentry/ProfilingTraceData;)Lio/sentry/protocol/SentryId;
	public fun captureUserFeedback (Lio/sentry/UserFeedback;)V
	public fun clearBreadcrumbs ()V
	public fun clone ()Lio/sentry/IHub;
	public synthetic fun clone ()Ljava/lang/Object;
	public fun close ()V
	public fun close (Z)V
	public fun configureScope (Lio/sentry/ScopeType;Lio/sentry/ScopeCallback;)V
	public fun continueTrace (Ljava/lang/String;Ljava/util/List;)Lio/sentry/TransactionContext;
	public fun endSession ()V
	public fun flush (J)V
	public fun forkedCurrentScope (Ljava/lang/String;)Lio/sentry/IScopes;
	public fun forkedRootScopes (Ljava/lang/String;)Lio/sentry/IScopes;
	public fun forkedScopes (Ljava/lang/String;)Lio/sentry/IScopes;
	public fun getBaggage ()Lio/sentry/BaggageHeader;
	public fun getGlobalScope ()Lio/sentry/IScope;
	public fun getIsolationScope ()Lio/sentry/IScope;
	public fun getLastEventId ()Lio/sentry/protocol/SentryId;
	public fun getOptions ()Lio/sentry/SentryOptions;
	public fun getParentScopes ()Lio/sentry/IScopes;
	public fun getRateLimiter ()Lio/sentry/transport/RateLimiter;
	public fun getScope ()Lio/sentry/IScope;
	public fun getSpan ()Lio/sentry/ISpan;
	public fun getTraceparent ()Lio/sentry/SentryTraceHeader;
	public fun getTransaction ()Lio/sentry/ITransaction;
	public fun isAncestorOf (Lio/sentry/IScopes;)Z
	public fun isCrashedLastRun ()Ljava/lang/Boolean;
	public fun isEnabled ()Z
	public fun isHealthy ()Z
	public fun makeCurrent ()Lio/sentry/ISentryLifecycleToken;
	public fun metrics ()Lio/sentry/metrics/MetricsApi;
	public fun popScope ()V
	public fun pushIsolationScope ()Lio/sentry/ISentryLifecycleToken;
	public fun pushScope ()Lio/sentry/ISentryLifecycleToken;
	public fun removeExtra (Ljava/lang/String;)V
	public fun removeTag (Ljava/lang/String;)V
	public fun reportFullyDisplayed ()V
	public fun setActiveSpan (Lio/sentry/ISpan;)V
	public fun setExtra (Ljava/lang/String;Ljava/lang/String;)V
	public fun setFingerprint (Ljava/util/List;)V
	public fun setLevel (Lio/sentry/SentryLevel;)V
	public fun setSpanContext (Ljava/lang/Throwable;Lio/sentry/ISpan;Ljava/lang/String;)V
	public fun setTag (Ljava/lang/String;Ljava/lang/String;)V
	public fun setTransaction (Ljava/lang/String;)V
	public fun setUser (Lio/sentry/protocol/User;)V
	public fun startSession ()V
	public fun startTransaction (Lio/sentry/TransactionContext;Lio/sentry/TransactionOptions;)Lio/sentry/ITransaction;
	public fun withIsolationScope (Lio/sentry/ScopeCallback;)V
	public fun withScope (Lio/sentry/ScopeCallback;)V
}

public abstract interface class io/sentry/IConnectionStatusProvider {
	public abstract fun addConnectionStatusObserver (Lio/sentry/IConnectionStatusProvider$IConnectionStatusObserver;)Z
	public abstract fun getConnectionStatus ()Lio/sentry/IConnectionStatusProvider$ConnectionStatus;
	public abstract fun getConnectionType ()Ljava/lang/String;
	public abstract fun removeConnectionStatusObserver (Lio/sentry/IConnectionStatusProvider$IConnectionStatusObserver;)V
}

public final class io/sentry/IConnectionStatusProvider$ConnectionStatus : java/lang/Enum {
	public static final field CONNECTED Lio/sentry/IConnectionStatusProvider$ConnectionStatus;
	public static final field DISCONNECTED Lio/sentry/IConnectionStatusProvider$ConnectionStatus;
	public static final field NO_PERMISSION Lio/sentry/IConnectionStatusProvider$ConnectionStatus;
	public static final field UNKNOWN Lio/sentry/IConnectionStatusProvider$ConnectionStatus;
	public static fun valueOf (Ljava/lang/String;)Lio/sentry/IConnectionStatusProvider$ConnectionStatus;
	public static fun values ()[Lio/sentry/IConnectionStatusProvider$ConnectionStatus;
}

public abstract interface class io/sentry/IConnectionStatusProvider$IConnectionStatusObserver {
	public abstract fun onConnectionStatusChanged (Lio/sentry/IConnectionStatusProvider$ConnectionStatus;)V
}

public abstract interface class io/sentry/IEnvelopeReader {
	public abstract fun read (Ljava/io/InputStream;)Lio/sentry/SentryEnvelope;
}

public abstract interface class io/sentry/IEnvelopeSender {
	public abstract fun processEnvelopeFile (Ljava/lang/String;Lio/sentry/Hint;)V
}

public abstract interface class io/sentry/IHub : io/sentry/IScopes {
}

public abstract interface class io/sentry/ILogger {
	public abstract fun isEnabled (Lio/sentry/SentryLevel;)Z
	public abstract fun log (Lio/sentry/SentryLevel;Ljava/lang/String;Ljava/lang/Throwable;)V
	public abstract fun log (Lio/sentry/SentryLevel;Ljava/lang/String;[Ljava/lang/Object;)V
	public abstract fun log (Lio/sentry/SentryLevel;Ljava/lang/Throwable;Ljava/lang/String;[Ljava/lang/Object;)V
}

public abstract interface class io/sentry/IMemoryCollector {
	public abstract fun collect ()Lio/sentry/MemoryCollectionData;
}

public abstract interface class io/sentry/IMetricsAggregator : java/io/Closeable {
	public abstract fun distribution (Ljava/lang/String;DLio/sentry/MeasurementUnit;Ljava/util/Map;JLio/sentry/metrics/LocalMetricsAggregator;)V
	public abstract fun flush (Z)V
	public abstract fun gauge (Ljava/lang/String;DLio/sentry/MeasurementUnit;Ljava/util/Map;JLio/sentry/metrics/LocalMetricsAggregator;)V
	public abstract fun increment (Ljava/lang/String;DLio/sentry/MeasurementUnit;Ljava/util/Map;JLio/sentry/metrics/LocalMetricsAggregator;)V
	public abstract fun set (Ljava/lang/String;ILio/sentry/MeasurementUnit;Ljava/util/Map;JLio/sentry/metrics/LocalMetricsAggregator;)V
	public abstract fun set (Ljava/lang/String;Ljava/lang/String;Lio/sentry/MeasurementUnit;Ljava/util/Map;JLio/sentry/metrics/LocalMetricsAggregator;)V
}

public abstract interface class io/sentry/IOptionsObserver {
	public abstract fun setDist (Ljava/lang/String;)V
	public abstract fun setEnvironment (Ljava/lang/String;)V
	public abstract fun setProguardUuid (Ljava/lang/String;)V
	public abstract fun setRelease (Ljava/lang/String;)V
	public abstract fun setReplayErrorSampleRate (Ljava/lang/Double;)V
	public abstract fun setSdkVersion (Lio/sentry/protocol/SdkVersion;)V
	public abstract fun setTags (Ljava/util/Map;)V
}

public abstract interface class io/sentry/IPerformanceCollector {
}

public abstract interface class io/sentry/IPerformanceContinuousCollector : io/sentry/IPerformanceCollector {
	public abstract fun clear ()V
	public abstract fun onSpanFinished (Lio/sentry/ISpan;)V
	public abstract fun onSpanStarted (Lio/sentry/ISpan;)V
}

public abstract interface class io/sentry/IPerformanceSnapshotCollector : io/sentry/IPerformanceCollector {
	public abstract fun collect (Lio/sentry/PerformanceCollectionData;)V
	public abstract fun setup ()V
}

public abstract interface class io/sentry/IScope {
	public abstract fun addAttachment (Lio/sentry/Attachment;)V
	public abstract fun addBreadcrumb (Lio/sentry/Breadcrumb;)V
	public abstract fun addBreadcrumb (Lio/sentry/Breadcrumb;Lio/sentry/Hint;)V
	public abstract fun addEventProcessor (Lio/sentry/EventProcessor;)V
	public abstract fun assignTraceContext (Lio/sentry/SentryEvent;)V
	public abstract fun bindClient (Lio/sentry/ISentryClient;)V
	public abstract fun clear ()V
	public abstract fun clearAttachments ()V
	public abstract fun clearBreadcrumbs ()V
	public abstract fun clearSession ()V
	public abstract fun clearTransaction ()V
	public abstract fun clone ()Lio/sentry/IScope;
	public abstract fun endSession ()Lio/sentry/Session;
	public abstract fun getAttachments ()Ljava/util/List;
	public abstract fun getBreadcrumbs ()Ljava/util/Queue;
	public abstract fun getClient ()Lio/sentry/ISentryClient;
	public abstract fun getContexts ()Lio/sentry/protocol/Contexts;
	public abstract fun getEventProcessors ()Ljava/util/List;
	public abstract fun getEventProcessorsWithOrder ()Ljava/util/List;
	public abstract fun getExtras ()Ljava/util/Map;
	public abstract fun getFingerprint ()Ljava/util/List;
	public abstract fun getLastEventId ()Lio/sentry/protocol/SentryId;
	public abstract fun getLevel ()Lio/sentry/SentryLevel;
	public abstract fun getOptions ()Lio/sentry/SentryOptions;
	public abstract fun getPropagationContext ()Lio/sentry/PropagationContext;
	public abstract fun getReplayId ()Lio/sentry/protocol/SentryId;
	public abstract fun getRequest ()Lio/sentry/protocol/Request;
	public abstract fun getScreen ()Ljava/lang/String;
	public abstract fun getSession ()Lio/sentry/Session;
	public abstract fun getSpan ()Lio/sentry/ISpan;
	public abstract fun getTags ()Ljava/util/Map;
	public abstract fun getTransaction ()Lio/sentry/ITransaction;
	public abstract fun getTransactionName ()Ljava/lang/String;
	public abstract fun getUser ()Lio/sentry/protocol/User;
	public abstract fun removeContexts (Ljava/lang/String;)V
	public abstract fun removeExtra (Ljava/lang/String;)V
	public abstract fun removeTag (Ljava/lang/String;)V
	public abstract fun replaceOptions (Lio/sentry/SentryOptions;)V
	public abstract fun setActiveSpan (Lio/sentry/ISpan;)V
	public abstract fun setContexts (Ljava/lang/String;Ljava/lang/Boolean;)V
	public abstract fun setContexts (Ljava/lang/String;Ljava/lang/Character;)V
	public abstract fun setContexts (Ljava/lang/String;Ljava/lang/Number;)V
	public abstract fun setContexts (Ljava/lang/String;Ljava/lang/Object;)V
	public abstract fun setContexts (Ljava/lang/String;Ljava/lang/String;)V
	public abstract fun setContexts (Ljava/lang/String;Ljava/util/Collection;)V
	public abstract fun setContexts (Ljava/lang/String;[Ljava/lang/Object;)V
	public abstract fun setExtra (Ljava/lang/String;Ljava/lang/String;)V
	public abstract fun setFingerprint (Ljava/util/List;)V
	public abstract fun setLastEventId (Lio/sentry/protocol/SentryId;)V
	public abstract fun setLevel (Lio/sentry/SentryLevel;)V
	public abstract fun setPropagationContext (Lio/sentry/PropagationContext;)V
	public abstract fun setReplayId (Lio/sentry/protocol/SentryId;)V
	public abstract fun setRequest (Lio/sentry/protocol/Request;)V
	public abstract fun setScreen (Ljava/lang/String;)V
	public abstract fun setSpanContext (Ljava/lang/Throwable;Lio/sentry/ISpan;Ljava/lang/String;)V
	public abstract fun setTag (Ljava/lang/String;Ljava/lang/String;)V
	public abstract fun setTransaction (Lio/sentry/ITransaction;)V
	public abstract fun setTransaction (Ljava/lang/String;)V
	public abstract fun setUser (Lio/sentry/protocol/User;)V
	public abstract fun startSession ()Lio/sentry/Scope$SessionPair;
	public abstract fun withPropagationContext (Lio/sentry/Scope$IWithPropagationContext;)Lio/sentry/PropagationContext;
	public abstract fun withSession (Lio/sentry/Scope$IWithSession;)Lio/sentry/Session;
	public abstract fun withTransaction (Lio/sentry/Scope$IWithTransaction;)V
}

public abstract interface class io/sentry/IScopeObserver {
	public abstract fun addBreadcrumb (Lio/sentry/Breadcrumb;)V
	public abstract fun removeExtra (Ljava/lang/String;)V
	public abstract fun removeTag (Ljava/lang/String;)V
	public abstract fun setBreadcrumbs (Ljava/util/Collection;)V
	public abstract fun setContexts (Lio/sentry/protocol/Contexts;)V
	public abstract fun setExtra (Ljava/lang/String;Ljava/lang/String;)V
	public abstract fun setExtras (Ljava/util/Map;)V
	public abstract fun setFingerprint (Ljava/util/Collection;)V
	public abstract fun setLevel (Lio/sentry/SentryLevel;)V
	public abstract fun setReplayId (Lio/sentry/protocol/SentryId;)V
	public abstract fun setRequest (Lio/sentry/protocol/Request;)V
	public abstract fun setTag (Ljava/lang/String;Ljava/lang/String;)V
	public abstract fun setTags (Ljava/util/Map;)V
	public abstract fun setTrace (Lio/sentry/SpanContext;Lio/sentry/IScope;)V
	public abstract fun setTransaction (Ljava/lang/String;)V
	public abstract fun setUser (Lio/sentry/protocol/User;)V
}

public abstract interface class io/sentry/IScopes {
	public abstract fun addBreadcrumb (Lio/sentry/Breadcrumb;)V
	public abstract fun addBreadcrumb (Lio/sentry/Breadcrumb;Lio/sentry/Hint;)V
	public fun addBreadcrumb (Ljava/lang/String;)V
	public fun addBreadcrumb (Ljava/lang/String;Ljava/lang/String;)V
	public abstract fun bindClient (Lio/sentry/ISentryClient;)V
	public abstract fun captureCheckIn (Lio/sentry/CheckIn;)Lio/sentry/protocol/SentryId;
	public fun captureEnvelope (Lio/sentry/SentryEnvelope;)Lio/sentry/protocol/SentryId;
	public abstract fun captureEnvelope (Lio/sentry/SentryEnvelope;Lio/sentry/Hint;)Lio/sentry/protocol/SentryId;
	public fun captureEvent (Lio/sentry/SentryEvent;)Lio/sentry/protocol/SentryId;
	public abstract fun captureEvent (Lio/sentry/SentryEvent;Lio/sentry/Hint;)Lio/sentry/protocol/SentryId;
	public abstract fun captureEvent (Lio/sentry/SentryEvent;Lio/sentry/Hint;Lio/sentry/ScopeCallback;)Lio/sentry/protocol/SentryId;
	public fun captureEvent (Lio/sentry/SentryEvent;Lio/sentry/ScopeCallback;)Lio/sentry/protocol/SentryId;
	public fun captureException (Ljava/lang/Throwable;)Lio/sentry/protocol/SentryId;
	public abstract fun captureException (Ljava/lang/Throwable;Lio/sentry/Hint;)Lio/sentry/protocol/SentryId;
	public abstract fun captureException (Ljava/lang/Throwable;Lio/sentry/Hint;Lio/sentry/ScopeCallback;)Lio/sentry/protocol/SentryId;
	public fun captureException (Ljava/lang/Throwable;Lio/sentry/ScopeCallback;)Lio/sentry/protocol/SentryId;
	public fun captureMessage (Ljava/lang/String;)Lio/sentry/protocol/SentryId;
	public fun captureMessage (Ljava/lang/String;Lio/sentry/ScopeCallback;)Lio/sentry/protocol/SentryId;
	public abstract fun captureMessage (Ljava/lang/String;Lio/sentry/SentryLevel;)Lio/sentry/protocol/SentryId;
	public abstract fun captureMessage (Ljava/lang/String;Lio/sentry/SentryLevel;Lio/sentry/ScopeCallback;)Lio/sentry/protocol/SentryId;
	public abstract fun captureReplay (Lio/sentry/SentryReplayEvent;Lio/sentry/Hint;)Lio/sentry/protocol/SentryId;
	public fun captureTransaction (Lio/sentry/protocol/SentryTransaction;Lio/sentry/Hint;)Lio/sentry/protocol/SentryId;
	public fun captureTransaction (Lio/sentry/protocol/SentryTransaction;Lio/sentry/TraceContext;)Lio/sentry/protocol/SentryId;
	public fun captureTransaction (Lio/sentry/protocol/SentryTransaction;Lio/sentry/TraceContext;Lio/sentry/Hint;)Lio/sentry/protocol/SentryId;
	public abstract fun captureTransaction (Lio/sentry/protocol/SentryTransaction;Lio/sentry/TraceContext;Lio/sentry/Hint;Lio/sentry/ProfilingTraceData;)Lio/sentry/protocol/SentryId;
	public abstract fun captureUserFeedback (Lio/sentry/UserFeedback;)V
	public abstract fun clearBreadcrumbs ()V
	public abstract fun clone ()Lio/sentry/IHub;
	public abstract fun close ()V
	public abstract fun close (Z)V
	public fun configureScope (Lio/sentry/ScopeCallback;)V
	public abstract fun configureScope (Lio/sentry/ScopeType;Lio/sentry/ScopeCallback;)V
	public abstract fun continueTrace (Ljava/lang/String;Ljava/util/List;)Lio/sentry/TransactionContext;
	public abstract fun endSession ()V
	public abstract fun flush (J)V
	public abstract fun forkedCurrentScope (Ljava/lang/String;)Lio/sentry/IScopes;
	public abstract fun forkedRootScopes (Ljava/lang/String;)Lio/sentry/IScopes;
	public abstract fun forkedScopes (Ljava/lang/String;)Lio/sentry/IScopes;
	public abstract fun getBaggage ()Lio/sentry/BaggageHeader;
	public abstract fun getGlobalScope ()Lio/sentry/IScope;
	public abstract fun getIsolationScope ()Lio/sentry/IScope;
	public abstract fun getLastEventId ()Lio/sentry/protocol/SentryId;
	public abstract fun getOptions ()Lio/sentry/SentryOptions;
	public abstract fun getParentScopes ()Lio/sentry/IScopes;
	public abstract fun getRateLimiter ()Lio/sentry/transport/RateLimiter;
	public abstract fun getScope ()Lio/sentry/IScope;
	public abstract fun getSpan ()Lio/sentry/ISpan;
	public abstract fun getTraceparent ()Lio/sentry/SentryTraceHeader;
	public abstract fun getTransaction ()Lio/sentry/ITransaction;
	public abstract fun isAncestorOf (Lio/sentry/IScopes;)Z
	public abstract fun isCrashedLastRun ()Ljava/lang/Boolean;
	public abstract fun isEnabled ()Z
	public abstract fun isHealthy ()Z
	public fun isNoOp ()Z
	public abstract fun makeCurrent ()Lio/sentry/ISentryLifecycleToken;
	public abstract fun metrics ()Lio/sentry/metrics/MetricsApi;
	public abstract fun popScope ()V
	public abstract fun pushIsolationScope ()Lio/sentry/ISentryLifecycleToken;
	public abstract fun pushScope ()Lio/sentry/ISentryLifecycleToken;
	public abstract fun removeExtra (Ljava/lang/String;)V
	public abstract fun removeTag (Ljava/lang/String;)V
	public abstract fun reportFullyDisplayed ()V
	public abstract fun setActiveSpan (Lio/sentry/ISpan;)V
	public abstract fun setExtra (Ljava/lang/String;Ljava/lang/String;)V
	public abstract fun setFingerprint (Ljava/util/List;)V
	public abstract fun setLevel (Lio/sentry/SentryLevel;)V
	public abstract fun setSpanContext (Ljava/lang/Throwable;Lio/sentry/ISpan;Ljava/lang/String;)V
	public abstract fun setTag (Ljava/lang/String;Ljava/lang/String;)V
	public abstract fun setTransaction (Ljava/lang/String;)V
	public abstract fun setUser (Lio/sentry/protocol/User;)V
	public abstract fun startSession ()V
	public fun startTransaction (Lio/sentry/TransactionContext;)Lio/sentry/ITransaction;
	public abstract fun startTransaction (Lio/sentry/TransactionContext;Lio/sentry/TransactionOptions;)Lio/sentry/ITransaction;
	public fun startTransaction (Ljava/lang/String;Ljava/lang/String;)Lio/sentry/ITransaction;
	public fun startTransaction (Ljava/lang/String;Ljava/lang/String;Lio/sentry/TransactionOptions;)Lio/sentry/ITransaction;
	public abstract fun withIsolationScope (Lio/sentry/ScopeCallback;)V
	public abstract fun withScope (Lio/sentry/ScopeCallback;)V
}

public abstract interface class io/sentry/IScopesStorage {
	public abstract fun close ()V
	public abstract fun get ()Lio/sentry/IScopes;
	public abstract fun set (Lio/sentry/IScopes;)Lio/sentry/ISentryLifecycleToken;
}

public abstract interface class io/sentry/ISentryClient {
	public abstract fun captureCheckIn (Lio/sentry/CheckIn;Lio/sentry/IScope;Lio/sentry/Hint;)Lio/sentry/protocol/SentryId;
	public fun captureEnvelope (Lio/sentry/SentryEnvelope;)Lio/sentry/protocol/SentryId;
	public abstract fun captureEnvelope (Lio/sentry/SentryEnvelope;Lio/sentry/Hint;)Lio/sentry/protocol/SentryId;
	public fun captureEvent (Lio/sentry/SentryEvent;)Lio/sentry/protocol/SentryId;
	public fun captureEvent (Lio/sentry/SentryEvent;Lio/sentry/Hint;)Lio/sentry/protocol/SentryId;
	public fun captureEvent (Lio/sentry/SentryEvent;Lio/sentry/IScope;)Lio/sentry/protocol/SentryId;
	public abstract fun captureEvent (Lio/sentry/SentryEvent;Lio/sentry/IScope;Lio/sentry/Hint;)Lio/sentry/protocol/SentryId;
	public fun captureException (Ljava/lang/Throwable;)Lio/sentry/protocol/SentryId;
	public fun captureException (Ljava/lang/Throwable;Lio/sentry/Hint;)Lio/sentry/protocol/SentryId;
	public fun captureException (Ljava/lang/Throwable;Lio/sentry/IScope;)Lio/sentry/protocol/SentryId;
	public fun captureException (Ljava/lang/Throwable;Lio/sentry/IScope;Lio/sentry/Hint;)Lio/sentry/protocol/SentryId;
	public fun captureMessage (Ljava/lang/String;Lio/sentry/SentryLevel;)Lio/sentry/protocol/SentryId;
	public fun captureMessage (Ljava/lang/String;Lio/sentry/SentryLevel;Lio/sentry/IScope;)Lio/sentry/protocol/SentryId;
	public abstract fun captureReplayEvent (Lio/sentry/SentryReplayEvent;Lio/sentry/IScope;Lio/sentry/Hint;)Lio/sentry/protocol/SentryId;
	public fun captureSession (Lio/sentry/Session;)V
	public abstract fun captureSession (Lio/sentry/Session;Lio/sentry/Hint;)V
	public fun captureTransaction (Lio/sentry/protocol/SentryTransaction;)Lio/sentry/protocol/SentryId;
	public fun captureTransaction (Lio/sentry/protocol/SentryTransaction;Lio/sentry/IScope;Lio/sentry/Hint;)Lio/sentry/protocol/SentryId;
	public fun captureTransaction (Lio/sentry/protocol/SentryTransaction;Lio/sentry/TraceContext;)Lio/sentry/protocol/SentryId;
	public fun captureTransaction (Lio/sentry/protocol/SentryTransaction;Lio/sentry/TraceContext;Lio/sentry/IScope;Lio/sentry/Hint;)Lio/sentry/protocol/SentryId;
	public abstract fun captureTransaction (Lio/sentry/protocol/SentryTransaction;Lio/sentry/TraceContext;Lio/sentry/IScope;Lio/sentry/Hint;Lio/sentry/ProfilingTraceData;)Lio/sentry/protocol/SentryId;
	public abstract fun captureUserFeedback (Lio/sentry/UserFeedback;)V
	public abstract fun close ()V
	public abstract fun close (Z)V
	public abstract fun flush (J)V
	public abstract fun getMetricsAggregator ()Lio/sentry/IMetricsAggregator;
	public abstract fun getRateLimiter ()Lio/sentry/transport/RateLimiter;
	public abstract fun isEnabled ()Z
	public fun isHealthy ()Z
}

public abstract interface class io/sentry/ISentryExecutorService {
	public abstract fun close (J)V
	public abstract fun isClosed ()Z
	public abstract fun schedule (Ljava/lang/Runnable;J)Ljava/util/concurrent/Future;
	public abstract fun submit (Ljava/lang/Runnable;)Ljava/util/concurrent/Future;
	public abstract fun submit (Ljava/util/concurrent/Callable;)Ljava/util/concurrent/Future;
}

public abstract interface class io/sentry/ISentryLifecycleToken : java/lang/AutoCloseable {
	public abstract fun close ()V
}

public abstract interface class io/sentry/ISerializer {
	public abstract fun deserialize (Ljava/io/Reader;Ljava/lang/Class;)Ljava/lang/Object;
	public abstract fun deserializeCollection (Ljava/io/Reader;Ljava/lang/Class;Lio/sentry/JsonDeserializer;)Ljava/lang/Object;
	public abstract fun deserializeEnvelope (Ljava/io/InputStream;)Lio/sentry/SentryEnvelope;
	public abstract fun serialize (Lio/sentry/SentryEnvelope;Ljava/io/OutputStream;)V
	public abstract fun serialize (Ljava/lang/Object;Ljava/io/Writer;)V
	public abstract fun serialize (Ljava/util/Map;)Ljava/lang/String;
}

public abstract interface class io/sentry/ISpan {
	public abstract fun finish ()V
	public abstract fun finish (Lio/sentry/SpanStatus;)V
	public abstract fun finish (Lio/sentry/SpanStatus;Lio/sentry/SentryDate;)V
	public abstract fun getContexts ()Lio/sentry/protocol/Contexts;
	public abstract fun getData (Ljava/lang/String;)Ljava/lang/Object;
	public abstract fun getDescription ()Ljava/lang/String;
	public abstract fun getFinishDate ()Lio/sentry/SentryDate;
	public abstract fun getLocalMetricsAggregator ()Lio/sentry/metrics/LocalMetricsAggregator;
	public abstract fun getOperation ()Ljava/lang/String;
	public abstract fun getSamplingDecision ()Lio/sentry/TracesSamplingDecision;
	public abstract fun getSpanContext ()Lio/sentry/SpanContext;
	public abstract fun getStartDate ()Lio/sentry/SentryDate;
	public abstract fun getStatus ()Lio/sentry/SpanStatus;
	public abstract fun getTag (Ljava/lang/String;)Ljava/lang/String;
	public abstract fun getThrowable ()Ljava/lang/Throwable;
	public abstract fun isFinished ()Z
	public abstract fun isNoOp ()Z
	public abstract fun isSampled ()Ljava/lang/Boolean;
	public abstract fun makeCurrent ()Lio/sentry/ISentryLifecycleToken;
	public abstract fun setContext (Ljava/lang/String;Ljava/lang/Object;)V
	public abstract fun setData (Ljava/lang/String;Ljava/lang/Object;)V
	public abstract fun setDescription (Ljava/lang/String;)V
	public abstract fun setMeasurement (Ljava/lang/String;Ljava/lang/Number;)V
	public abstract fun setMeasurement (Ljava/lang/String;Ljava/lang/Number;Lio/sentry/MeasurementUnit;)V
	public abstract fun setOperation (Ljava/lang/String;)V
	public abstract fun setStatus (Lio/sentry/SpanStatus;)V
	public abstract fun setTag (Ljava/lang/String;Ljava/lang/String;)V
	public abstract fun setThrowable (Ljava/lang/Throwable;)V
	public abstract fun startChild (Lio/sentry/SpanContext;Lio/sentry/SpanOptions;)Lio/sentry/ISpan;
	public abstract fun startChild (Ljava/lang/String;)Lio/sentry/ISpan;
	public abstract fun startChild (Ljava/lang/String;Ljava/lang/String;)Lio/sentry/ISpan;
	public abstract fun startChild (Ljava/lang/String;Ljava/lang/String;Lio/sentry/SentryDate;Lio/sentry/Instrumenter;)Lio/sentry/ISpan;
	public abstract fun startChild (Ljava/lang/String;Ljava/lang/String;Lio/sentry/SentryDate;Lio/sentry/Instrumenter;Lio/sentry/SpanOptions;)Lio/sentry/ISpan;
	public abstract fun startChild (Ljava/lang/String;Ljava/lang/String;Lio/sentry/SpanOptions;)Lio/sentry/ISpan;
	public abstract fun toBaggageHeader (Ljava/util/List;)Lio/sentry/BaggageHeader;
	public abstract fun toSentryTrace ()Lio/sentry/SentryTraceHeader;
	public abstract fun traceContext ()Lio/sentry/TraceContext;
	public abstract fun updateEndDate (Lio/sentry/SentryDate;)Z
}

public abstract interface class io/sentry/ISpanFactory {
	public abstract fun createSpan (Lio/sentry/IScopes;Lio/sentry/SpanOptions;Lio/sentry/SpanContext;Lio/sentry/ISpan;)Lio/sentry/ISpan;
	public abstract fun createTransaction (Lio/sentry/TransactionContext;Lio/sentry/IScopes;Lio/sentry/TransactionOptions;Lio/sentry/TransactionPerformanceCollector;)Lio/sentry/ITransaction;
}

public abstract interface class io/sentry/ITransaction : io/sentry/ISpan {
	public abstract fun finish (Lio/sentry/SpanStatus;Lio/sentry/SentryDate;ZLio/sentry/Hint;)V
	public abstract fun forceFinish (Lio/sentry/SpanStatus;ZLio/sentry/Hint;)V
	public abstract fun getEventId ()Lio/sentry/protocol/SentryId;
	public abstract fun getLatestActiveSpan ()Lio/sentry/ISpan;
	public abstract fun getName ()Ljava/lang/String;
	public abstract fun getSpans ()Ljava/util/List;
	public abstract fun getTransactionNameSource ()Lio/sentry/protocol/TransactionNameSource;
	public abstract fun isProfileSampled ()Ljava/lang/Boolean;
	public abstract fun scheduleFinish ()V
	public abstract fun setName (Ljava/lang/String;)V
	public abstract fun setName (Ljava/lang/String;Lio/sentry/protocol/TransactionNameSource;)V
	public abstract fun startChild (Ljava/lang/String;Ljava/lang/String;Lio/sentry/SentryDate;)Lio/sentry/ISpan;
}

public abstract interface class io/sentry/ITransactionProfiler {
	public abstract fun bindTransaction (Lio/sentry/ITransaction;)V
	public abstract fun close ()V
	public abstract fun isRunning ()Z
	public abstract fun onTransactionFinish (Lio/sentry/ITransaction;Ljava/util/List;Lio/sentry/SentryOptions;)Lio/sentry/ProfilingTraceData;
	public abstract fun start ()V
}

public abstract interface class io/sentry/ITransportFactory {
	public abstract fun create (Lio/sentry/SentryOptions;Lio/sentry/RequestDetails;)Lio/sentry/transport/ITransport;
}

public final class io/sentry/InitPriority : java/lang/Enum {
	public static final field HIGH Lio/sentry/InitPriority;
	public static final field HIGHEST Lio/sentry/InitPriority;
	public static final field LOW Lio/sentry/InitPriority;
	public static final field LOWEST Lio/sentry/InitPriority;
	public static final field MEDIUM Lio/sentry/InitPriority;
	public static fun valueOf (Ljava/lang/String;)Lio/sentry/InitPriority;
	public static fun values ()[Lio/sentry/InitPriority;
}

public final class io/sentry/Instrumenter : java/lang/Enum {
	public static final field OTEL Lio/sentry/Instrumenter;
	public static final field SENTRY Lio/sentry/Instrumenter;
	public static fun valueOf (Ljava/lang/String;)Lio/sentry/Instrumenter;
	public static fun values ()[Lio/sentry/Instrumenter;
}

public abstract interface class io/sentry/Integration {
	public abstract fun register (Lio/sentry/IScopes;Lio/sentry/SentryOptions;)V
}

public final class io/sentry/IpAddressUtils {
	public static final field DEFAULT_IP_ADDRESS Ljava/lang/String;
	public static fun isDefault (Ljava/lang/String;)Z
}

public final class io/sentry/JavaMemoryCollector : io/sentry/IPerformanceSnapshotCollector {
	public fun <init> ()V
	public fun collect (Lio/sentry/PerformanceCollectionData;)V
	public fun setup ()V
}

public abstract interface class io/sentry/JsonDeserializer {
	public abstract fun deserialize (Lio/sentry/ObjectReader;Lio/sentry/ILogger;)Ljava/lang/Object;
}

public final class io/sentry/JsonObjectDeserializer {
	public fun <init> ()V
	public fun deserialize (Lio/sentry/JsonObjectReader;)Ljava/lang/Object;
}

public final class io/sentry/JsonObjectReader : io/sentry/ObjectReader {
	public fun <init> (Ljava/io/Reader;)V
	public fun beginArray ()V
	public fun beginObject ()V
	public fun close ()V
	public fun endArray ()V
	public fun endObject ()V
	public fun hasNext ()Z
	public fun nextBoolean ()Z
	public fun nextBooleanOrNull ()Ljava/lang/Boolean;
	public fun nextDateOrNull (Lio/sentry/ILogger;)Ljava/util/Date;
	public fun nextDouble ()D
	public fun nextDoubleOrNull ()Ljava/lang/Double;
	public fun nextFloat ()F
	public fun nextFloatOrNull ()Ljava/lang/Float;
	public fun nextInt ()I
	public fun nextIntegerOrNull ()Ljava/lang/Integer;
	public fun nextListOrNull (Lio/sentry/ILogger;Lio/sentry/JsonDeserializer;)Ljava/util/List;
	public fun nextLong ()J
	public fun nextLongOrNull ()Ljava/lang/Long;
	public fun nextMapOfListOrNull (Lio/sentry/ILogger;Lio/sentry/JsonDeserializer;)Ljava/util/Map;
	public fun nextMapOrNull (Lio/sentry/ILogger;Lio/sentry/JsonDeserializer;)Ljava/util/Map;
	public fun nextName ()Ljava/lang/String;
	public fun nextNull ()V
	public fun nextObjectOrNull ()Ljava/lang/Object;
	public fun nextOrNull (Lio/sentry/ILogger;Lio/sentry/JsonDeserializer;)Ljava/lang/Object;
	public fun nextString ()Ljava/lang/String;
	public fun nextStringOrNull ()Ljava/lang/String;
	public fun nextTimeZoneOrNull (Lio/sentry/ILogger;)Ljava/util/TimeZone;
	public fun nextUnknown (Lio/sentry/ILogger;Ljava/util/Map;Ljava/lang/String;)V
	public fun peek ()Lio/sentry/vendor/gson/stream/JsonToken;
	public fun setLenient (Z)V
	public fun skipValue ()V
}

public final class io/sentry/JsonObjectSerializer {
	public static final field OBJECT_PLACEHOLDER Ljava/lang/String;
	public final field jsonReflectionObjectSerializer Lio/sentry/JsonReflectionObjectSerializer;
	public fun <init> (I)V
	public fun serialize (Lio/sentry/ObjectWriter;Lio/sentry/ILogger;Ljava/lang/Object;)V
}

public final class io/sentry/JsonObjectWriter : io/sentry/ObjectWriter {
	public fun <init> (Ljava/io/Writer;I)V
	public fun beginArray ()Lio/sentry/JsonObjectWriter;
	public synthetic fun beginArray ()Lio/sentry/ObjectWriter;
	public fun beginObject ()Lio/sentry/JsonObjectWriter;
	public synthetic fun beginObject ()Lio/sentry/ObjectWriter;
	public fun endArray ()Lio/sentry/JsonObjectWriter;
	public synthetic fun endArray ()Lio/sentry/ObjectWriter;
	public fun endObject ()Lio/sentry/JsonObjectWriter;
	public synthetic fun endObject ()Lio/sentry/ObjectWriter;
	public fun jsonValue (Ljava/lang/String;)Lio/sentry/ObjectWriter;
	public fun name (Ljava/lang/String;)Lio/sentry/JsonObjectWriter;
	public synthetic fun name (Ljava/lang/String;)Lio/sentry/ObjectWriter;
	public fun nullValue ()Lio/sentry/JsonObjectWriter;
	public synthetic fun nullValue ()Lio/sentry/ObjectWriter;
	public fun setIndent (Ljava/lang/String;)V
	public fun setLenient (Z)V
	public fun value (D)Lio/sentry/JsonObjectWriter;
	public synthetic fun value (D)Lio/sentry/ObjectWriter;
	public fun value (J)Lio/sentry/JsonObjectWriter;
	public synthetic fun value (J)Lio/sentry/ObjectWriter;
	public fun value (Lio/sentry/ILogger;Ljava/lang/Object;)Lio/sentry/JsonObjectWriter;
	public synthetic fun value (Lio/sentry/ILogger;Ljava/lang/Object;)Lio/sentry/ObjectWriter;
	public fun value (Ljava/lang/Boolean;)Lio/sentry/JsonObjectWriter;
	public synthetic fun value (Ljava/lang/Boolean;)Lio/sentry/ObjectWriter;
	public fun value (Ljava/lang/Number;)Lio/sentry/JsonObjectWriter;
	public synthetic fun value (Ljava/lang/Number;)Lio/sentry/ObjectWriter;
	public fun value (Ljava/lang/String;)Lio/sentry/JsonObjectWriter;
	public synthetic fun value (Ljava/lang/String;)Lio/sentry/ObjectWriter;
	public fun value (Z)Lio/sentry/JsonObjectWriter;
	public synthetic fun value (Z)Lio/sentry/ObjectWriter;
}

public final class io/sentry/JsonReflectionObjectSerializer {
	public fun serialize (Ljava/lang/Object;Lio/sentry/ILogger;)Ljava/lang/Object;
	public fun serializeObject (Ljava/lang/Object;Lio/sentry/ILogger;)Ljava/util/Map;
}

public abstract interface class io/sentry/JsonSerializable {
	public abstract fun serialize (Lio/sentry/ObjectWriter;Lio/sentry/ILogger;)V
}

public final class io/sentry/JsonSerializer : io/sentry/ISerializer {
	public fun <init> (Lio/sentry/SentryOptions;)V
	public fun deserialize (Ljava/io/Reader;Ljava/lang/Class;)Ljava/lang/Object;
	public fun deserializeCollection (Ljava/io/Reader;Ljava/lang/Class;Lio/sentry/JsonDeserializer;)Ljava/lang/Object;
	public fun deserializeEnvelope (Ljava/io/InputStream;)Lio/sentry/SentryEnvelope;
	public fun serialize (Lio/sentry/SentryEnvelope;Ljava/io/OutputStream;)V
	public fun serialize (Ljava/lang/Object;Ljava/io/Writer;)V
	public fun serialize (Ljava/util/Map;)Ljava/lang/String;
}

public abstract interface class io/sentry/JsonUnknown {
	public abstract fun getUnknown ()Ljava/util/Map;
	public abstract fun setUnknown (Ljava/util/Map;)V
}

public final class io/sentry/MainEventProcessor : io/sentry/EventProcessor, java/io/Closeable {
	public fun <init> (Lio/sentry/SentryOptions;)V
	public fun close ()V
	public fun getOrder ()Ljava/lang/Long;
	public fun process (Lio/sentry/SentryEvent;Lio/sentry/Hint;)Lio/sentry/SentryEvent;
	public fun process (Lio/sentry/SentryReplayEvent;Lio/sentry/Hint;)Lio/sentry/SentryReplayEvent;
	public fun process (Lio/sentry/protocol/SentryTransaction;Lio/sentry/Hint;)Lio/sentry/protocol/SentryTransaction;
}

public abstract interface class io/sentry/MeasurementUnit {
	public static final field NONE Ljava/lang/String;
	public abstract fun apiName ()Ljava/lang/String;
	public abstract fun name ()Ljava/lang/String;
}

public final class io/sentry/MeasurementUnit$Custom : io/sentry/MeasurementUnit {
	public fun <init> (Ljava/lang/String;)V
	public fun apiName ()Ljava/lang/String;
	public fun name ()Ljava/lang/String;
}

public final class io/sentry/MeasurementUnit$Duration : java/lang/Enum, io/sentry/MeasurementUnit {
	public static final field DAY Lio/sentry/MeasurementUnit$Duration;
	public static final field HOUR Lio/sentry/MeasurementUnit$Duration;
	public static final field MICROSECOND Lio/sentry/MeasurementUnit$Duration;
	public static final field MILLISECOND Lio/sentry/MeasurementUnit$Duration;
	public static final field MINUTE Lio/sentry/MeasurementUnit$Duration;
	public static final field NANOSECOND Lio/sentry/MeasurementUnit$Duration;
	public static final field SECOND Lio/sentry/MeasurementUnit$Duration;
	public static final field WEEK Lio/sentry/MeasurementUnit$Duration;
	public fun apiName ()Ljava/lang/String;
	public static fun valueOf (Ljava/lang/String;)Lio/sentry/MeasurementUnit$Duration;
	public static fun values ()[Lio/sentry/MeasurementUnit$Duration;
}

public final class io/sentry/MeasurementUnit$Fraction : java/lang/Enum, io/sentry/MeasurementUnit {
	public static final field PERCENT Lio/sentry/MeasurementUnit$Fraction;
	public static final field RATIO Lio/sentry/MeasurementUnit$Fraction;
	public fun apiName ()Ljava/lang/String;
	public static fun valueOf (Ljava/lang/String;)Lio/sentry/MeasurementUnit$Fraction;
	public static fun values ()[Lio/sentry/MeasurementUnit$Fraction;
}

public final class io/sentry/MeasurementUnit$Information : java/lang/Enum, io/sentry/MeasurementUnit {
	public static final field BIT Lio/sentry/MeasurementUnit$Information;
	public static final field BYTE Lio/sentry/MeasurementUnit$Information;
	public static final field EXABYTE Lio/sentry/MeasurementUnit$Information;
	public static final field EXBIBYTE Lio/sentry/MeasurementUnit$Information;
	public static final field GIBIBYTE Lio/sentry/MeasurementUnit$Information;
	public static final field GIGABYTE Lio/sentry/MeasurementUnit$Information;
	public static final field KIBIBYTE Lio/sentry/MeasurementUnit$Information;
	public static final field KILOBYTE Lio/sentry/MeasurementUnit$Information;
	public static final field MEBIBYTE Lio/sentry/MeasurementUnit$Information;
	public static final field MEGABYTE Lio/sentry/MeasurementUnit$Information;
	public static final field PEBIBYTE Lio/sentry/MeasurementUnit$Information;
	public static final field PETABYTE Lio/sentry/MeasurementUnit$Information;
	public static final field TEBIBYTE Lio/sentry/MeasurementUnit$Information;
	public static final field TERABYTE Lio/sentry/MeasurementUnit$Information;
	public fun apiName ()Ljava/lang/String;
	public static fun valueOf (Ljava/lang/String;)Lio/sentry/MeasurementUnit$Information;
	public static fun values ()[Lio/sentry/MeasurementUnit$Information;
}

public final class io/sentry/MemoryCollectionData {
	public fun <init> (JJ)V
	public fun <init> (JJJ)V
	public fun getTimestampMillis ()J
	public fun getUsedHeapMemory ()J
	public fun getUsedNativeMemory ()J
}

public final class io/sentry/MetricsAggregator : io/sentry/IMetricsAggregator, java/io/Closeable, java/lang/Runnable {
	public fun <init> (Lio/sentry/SentryOptions;Lio/sentry/metrics/IMetricsClient;)V
	public fun <init> (Lio/sentry/metrics/IMetricsClient;Lio/sentry/ILogger;Lio/sentry/SentryDateProvider;ILio/sentry/SentryOptions$BeforeEmitMetricCallback;Lio/sentry/ISentryExecutorService;)V
	public fun close ()V
	public fun distribution (Ljava/lang/String;DLio/sentry/MeasurementUnit;Ljava/util/Map;JLio/sentry/metrics/LocalMetricsAggregator;)V
	public fun flush (Z)V
	public fun gauge (Ljava/lang/String;DLio/sentry/MeasurementUnit;Ljava/util/Map;JLio/sentry/metrics/LocalMetricsAggregator;)V
	public fun increment (Ljava/lang/String;DLio/sentry/MeasurementUnit;Ljava/util/Map;JLio/sentry/metrics/LocalMetricsAggregator;)V
	public fun run ()V
	public fun set (Ljava/lang/String;ILio/sentry/MeasurementUnit;Ljava/util/Map;JLio/sentry/metrics/LocalMetricsAggregator;)V
	public fun set (Ljava/lang/String;Ljava/lang/String;Lio/sentry/MeasurementUnit;Ljava/util/Map;JLio/sentry/metrics/LocalMetricsAggregator;)V
}

public final class io/sentry/MonitorConfig : io/sentry/JsonSerializable, io/sentry/JsonUnknown {
	public fun <init> (Lio/sentry/MonitorSchedule;)V
	public fun getCheckinMargin ()Ljava/lang/Long;
	public fun getFailureIssueThreshold ()Ljava/lang/Long;
	public fun getMaxRuntime ()Ljava/lang/Long;
	public fun getRecoveryThreshold ()Ljava/lang/Long;
	public fun getSchedule ()Lio/sentry/MonitorSchedule;
	public fun getTimezone ()Ljava/lang/String;
	public fun getUnknown ()Ljava/util/Map;
	public fun serialize (Lio/sentry/ObjectWriter;Lio/sentry/ILogger;)V
	public fun setCheckinMargin (Ljava/lang/Long;)V
	public fun setFailureIssueThreshold (Ljava/lang/Long;)V
	public fun setMaxRuntime (Ljava/lang/Long;)V
	public fun setRecoveryThreshold (Ljava/lang/Long;)V
	public fun setSchedule (Lio/sentry/MonitorSchedule;)V
	public fun setTimezone (Ljava/lang/String;)V
	public fun setUnknown (Ljava/util/Map;)V
}

public final class io/sentry/MonitorConfig$Deserializer : io/sentry/JsonDeserializer {
	public fun <init> ()V
	public fun deserialize (Lio/sentry/ObjectReader;Lio/sentry/ILogger;)Lio/sentry/MonitorConfig;
	public synthetic fun deserialize (Lio/sentry/ObjectReader;Lio/sentry/ILogger;)Ljava/lang/Object;
}

public final class io/sentry/MonitorConfig$JsonKeys {
	public static final field CHECKIN_MARGIN Ljava/lang/String;
	public static final field FAILURE_ISSUE_THRESHOLD Ljava/lang/String;
	public static final field MAX_RUNTIME Ljava/lang/String;
	public static final field RECOVERY_THRESHOLD Ljava/lang/String;
	public static final field SCHEDULE Ljava/lang/String;
	public static final field TIMEZONE Ljava/lang/String;
	public fun <init> ()V
}

public final class io/sentry/MonitorContexts : java/util/concurrent/ConcurrentHashMap, io/sentry/JsonSerializable {
	public fun <init> ()V
	public fun <init> (Lio/sentry/MonitorContexts;)V
	public fun getTrace ()Lio/sentry/SpanContext;
	public fun serialize (Lio/sentry/ObjectWriter;Lio/sentry/ILogger;)V
	public fun setTrace (Lio/sentry/SpanContext;)V
}

public final class io/sentry/MonitorContexts$Deserializer : io/sentry/JsonDeserializer {
	public fun <init> ()V
	public fun deserialize (Lio/sentry/ObjectReader;Lio/sentry/ILogger;)Lio/sentry/MonitorContexts;
	public synthetic fun deserialize (Lio/sentry/ObjectReader;Lio/sentry/ILogger;)Ljava/lang/Object;
}

public final class io/sentry/MonitorSchedule : io/sentry/JsonSerializable, io/sentry/JsonUnknown {
	public fun <init> (Ljava/lang/String;Ljava/lang/String;Ljava/lang/String;)V
	public static fun crontab (Ljava/lang/String;)Lio/sentry/MonitorSchedule;
	public fun getType ()Ljava/lang/String;
	public fun getUnit ()Ljava/lang/String;
	public fun getUnknown ()Ljava/util/Map;
	public fun getValue ()Ljava/lang/String;
	public static fun interval (Ljava/lang/Integer;Lio/sentry/MonitorScheduleUnit;)Lio/sentry/MonitorSchedule;
	public fun serialize (Lio/sentry/ObjectWriter;Lio/sentry/ILogger;)V
	public fun setType (Ljava/lang/String;)V
	public fun setUnit (Lio/sentry/MonitorScheduleUnit;)V
	public fun setUnit (Ljava/lang/String;)V
	public fun setUnknown (Ljava/util/Map;)V
	public fun setValue (Ljava/lang/Integer;)V
	public fun setValue (Ljava/lang/String;)V
}

public final class io/sentry/MonitorSchedule$Deserializer : io/sentry/JsonDeserializer {
	public fun <init> ()V
	public fun deserialize (Lio/sentry/ObjectReader;Lio/sentry/ILogger;)Lio/sentry/MonitorSchedule;
	public synthetic fun deserialize (Lio/sentry/ObjectReader;Lio/sentry/ILogger;)Ljava/lang/Object;
}

public final class io/sentry/MonitorSchedule$JsonKeys {
	public static final field TYPE Ljava/lang/String;
	public static final field UNIT Ljava/lang/String;
	public static final field VALUE Ljava/lang/String;
	public fun <init> ()V
}

public final class io/sentry/MonitorScheduleType : java/lang/Enum {
	public static final field CRONTAB Lio/sentry/MonitorScheduleType;
	public static final field INTERVAL Lio/sentry/MonitorScheduleType;
	public fun apiName ()Ljava/lang/String;
	public static fun valueOf (Ljava/lang/String;)Lio/sentry/MonitorScheduleType;
	public static fun values ()[Lio/sentry/MonitorScheduleType;
}

public final class io/sentry/MonitorScheduleUnit : java/lang/Enum {
	public static final field DAY Lio/sentry/MonitorScheduleUnit;
	public static final field HOUR Lio/sentry/MonitorScheduleUnit;
	public static final field MINUTE Lio/sentry/MonitorScheduleUnit;
	public static final field MONTH Lio/sentry/MonitorScheduleUnit;
	public static final field WEEK Lio/sentry/MonitorScheduleUnit;
	public static final field YEAR Lio/sentry/MonitorScheduleUnit;
	public fun apiName ()Ljava/lang/String;
	public static fun valueOf (Ljava/lang/String;)Lio/sentry/MonitorScheduleUnit;
	public static fun values ()[Lio/sentry/MonitorScheduleUnit;
}

public final class io/sentry/NoOpConnectionStatusProvider : io/sentry/IConnectionStatusProvider {
	public fun <init> ()V
	public fun addConnectionStatusObserver (Lio/sentry/IConnectionStatusProvider$IConnectionStatusObserver;)Z
	public fun getConnectionStatus ()Lio/sentry/IConnectionStatusProvider$ConnectionStatus;
	public fun getConnectionType ()Ljava/lang/String;
	public fun removeConnectionStatusObserver (Lio/sentry/IConnectionStatusProvider$IConnectionStatusObserver;)V
}

public final class io/sentry/NoOpEnvelopeReader : io/sentry/IEnvelopeReader {
	public static fun getInstance ()Lio/sentry/NoOpEnvelopeReader;
	public fun read (Ljava/io/InputStream;)Lio/sentry/SentryEnvelope;
}

public final class io/sentry/NoOpHub : io/sentry/IHub {
	public fun addBreadcrumb (Lio/sentry/Breadcrumb;)V
	public fun addBreadcrumb (Lio/sentry/Breadcrumb;Lio/sentry/Hint;)V
	public fun bindClient (Lio/sentry/ISentryClient;)V
	public fun captureCheckIn (Lio/sentry/CheckIn;)Lio/sentry/protocol/SentryId;
	public fun captureEnvelope (Lio/sentry/SentryEnvelope;Lio/sentry/Hint;)Lio/sentry/protocol/SentryId;
	public fun captureEvent (Lio/sentry/SentryEvent;Lio/sentry/Hint;)Lio/sentry/protocol/SentryId;
	public fun captureEvent (Lio/sentry/SentryEvent;Lio/sentry/Hint;Lio/sentry/ScopeCallback;)Lio/sentry/protocol/SentryId;
	public fun captureException (Ljava/lang/Throwable;Lio/sentry/Hint;)Lio/sentry/protocol/SentryId;
	public fun captureException (Ljava/lang/Throwable;Lio/sentry/Hint;Lio/sentry/ScopeCallback;)Lio/sentry/protocol/SentryId;
	public fun captureMessage (Ljava/lang/String;Lio/sentry/SentryLevel;)Lio/sentry/protocol/SentryId;
	public fun captureMessage (Ljava/lang/String;Lio/sentry/SentryLevel;Lio/sentry/ScopeCallback;)Lio/sentry/protocol/SentryId;
	public fun captureReplay (Lio/sentry/SentryReplayEvent;Lio/sentry/Hint;)Lio/sentry/protocol/SentryId;
	public fun captureTransaction (Lio/sentry/protocol/SentryTransaction;Lio/sentry/TraceContext;Lio/sentry/Hint;Lio/sentry/ProfilingTraceData;)Lio/sentry/protocol/SentryId;
	public fun captureUserFeedback (Lio/sentry/UserFeedback;)V
	public fun clearBreadcrumbs ()V
	public fun clone ()Lio/sentry/IHub;
	public synthetic fun clone ()Ljava/lang/Object;
	public fun close ()V
	public fun close (Z)V
	public fun configureScope (Lio/sentry/ScopeType;Lio/sentry/ScopeCallback;)V
	public fun continueTrace (Ljava/lang/String;Ljava/util/List;)Lio/sentry/TransactionContext;
	public fun endSession ()V
	public fun flush (J)V
	public fun forkedCurrentScope (Ljava/lang/String;)Lio/sentry/IScopes;
	public fun forkedRootScopes (Ljava/lang/String;)Lio/sentry/IScopes;
	public fun forkedScopes (Ljava/lang/String;)Lio/sentry/IScopes;
	public fun getBaggage ()Lio/sentry/BaggageHeader;
	public fun getGlobalScope ()Lio/sentry/IScope;
	public static fun getInstance ()Lio/sentry/NoOpHub;
	public fun getIsolationScope ()Lio/sentry/IScope;
	public fun getLastEventId ()Lio/sentry/protocol/SentryId;
	public fun getOptions ()Lio/sentry/SentryOptions;
	public fun getParentScopes ()Lio/sentry/IScopes;
	public fun getRateLimiter ()Lio/sentry/transport/RateLimiter;
	public fun getScope ()Lio/sentry/IScope;
	public fun getSpan ()Lio/sentry/ISpan;
	public fun getTraceparent ()Lio/sentry/SentryTraceHeader;
	public fun getTransaction ()Lio/sentry/ITransaction;
	public fun isAncestorOf (Lio/sentry/IScopes;)Z
	public fun isCrashedLastRun ()Ljava/lang/Boolean;
	public fun isEnabled ()Z
	public fun isHealthy ()Z
	public fun isNoOp ()Z
	public fun makeCurrent ()Lio/sentry/ISentryLifecycleToken;
	public fun metrics ()Lio/sentry/metrics/MetricsApi;
	public fun popScope ()V
	public fun pushIsolationScope ()Lio/sentry/ISentryLifecycleToken;
	public fun pushScope ()Lio/sentry/ISentryLifecycleToken;
	public fun removeExtra (Ljava/lang/String;)V
	public fun removeTag (Ljava/lang/String;)V
	public fun reportFullyDisplayed ()V
	public fun setActiveSpan (Lio/sentry/ISpan;)V
	public fun setExtra (Ljava/lang/String;Ljava/lang/String;)V
	public fun setFingerprint (Ljava/util/List;)V
	public fun setLevel (Lio/sentry/SentryLevel;)V
	public fun setSpanContext (Ljava/lang/Throwable;Lio/sentry/ISpan;Ljava/lang/String;)V
	public fun setTag (Ljava/lang/String;Ljava/lang/String;)V
	public fun setTransaction (Ljava/lang/String;)V
	public fun setUser (Lio/sentry/protocol/User;)V
	public fun startSession ()V
	public fun startTransaction (Lio/sentry/TransactionContext;Lio/sentry/TransactionOptions;)Lio/sentry/ITransaction;
	public fun withIsolationScope (Lio/sentry/ScopeCallback;)V
	public fun withScope (Lio/sentry/ScopeCallback;)V
}

public final class io/sentry/NoOpLogger : io/sentry/ILogger {
	public static fun getInstance ()Lio/sentry/NoOpLogger;
	public fun isEnabled (Lio/sentry/SentryLevel;)Z
	public fun log (Lio/sentry/SentryLevel;Ljava/lang/String;Ljava/lang/Throwable;)V
	public fun log (Lio/sentry/SentryLevel;Ljava/lang/String;[Ljava/lang/Object;)V
	public fun log (Lio/sentry/SentryLevel;Ljava/lang/Throwable;Ljava/lang/String;[Ljava/lang/Object;)V
}

public final class io/sentry/NoOpReplayBreadcrumbConverter : io/sentry/ReplayBreadcrumbConverter {
	public fun convert (Lio/sentry/Breadcrumb;)Lio/sentry/rrweb/RRWebEvent;
	public static fun getInstance ()Lio/sentry/NoOpReplayBreadcrumbConverter;
}

public final class io/sentry/NoOpReplayController : io/sentry/ReplayController {
	public fun captureReplay (Ljava/lang/Boolean;)V
	public fun getBreadcrumbConverter ()Lio/sentry/ReplayBreadcrumbConverter;
	public static fun getInstance ()Lio/sentry/NoOpReplayController;
	public fun getReplayId ()Lio/sentry/protocol/SentryId;
	public fun isRecording ()Z
	public fun pause ()V
	public fun resume ()V
	public fun setBreadcrumbConverter (Lio/sentry/ReplayBreadcrumbConverter;)V
	public fun start ()V
	public fun stop ()V
}

public final class io/sentry/NoOpScope : io/sentry/IScope {
	public fun addAttachment (Lio/sentry/Attachment;)V
	public fun addBreadcrumb (Lio/sentry/Breadcrumb;)V
	public fun addBreadcrumb (Lio/sentry/Breadcrumb;Lio/sentry/Hint;)V
	public fun addEventProcessor (Lio/sentry/EventProcessor;)V
	public fun assignTraceContext (Lio/sentry/SentryEvent;)V
	public fun bindClient (Lio/sentry/ISentryClient;)V
	public fun clear ()V
	public fun clearAttachments ()V
	public fun clearBreadcrumbs ()V
	public fun clearSession ()V
	public fun clearTransaction ()V
	public fun clone ()Lio/sentry/IScope;
	public synthetic fun clone ()Ljava/lang/Object;
	public fun endSession ()Lio/sentry/Session;
	public fun getAttachments ()Ljava/util/List;
	public fun getBreadcrumbs ()Ljava/util/Queue;
	public fun getClient ()Lio/sentry/ISentryClient;
	public fun getContexts ()Lio/sentry/protocol/Contexts;
	public fun getEventProcessors ()Ljava/util/List;
	public fun getEventProcessorsWithOrder ()Ljava/util/List;
	public fun getExtras ()Ljava/util/Map;
	public fun getFingerprint ()Ljava/util/List;
	public static fun getInstance ()Lio/sentry/NoOpScope;
	public fun getLastEventId ()Lio/sentry/protocol/SentryId;
	public fun getLevel ()Lio/sentry/SentryLevel;
	public fun getOptions ()Lio/sentry/SentryOptions;
	public fun getPropagationContext ()Lio/sentry/PropagationContext;
	public fun getReplayId ()Lio/sentry/protocol/SentryId;
	public fun getRequest ()Lio/sentry/protocol/Request;
	public fun getScreen ()Ljava/lang/String;
	public fun getSession ()Lio/sentry/Session;
	public fun getSpan ()Lio/sentry/ISpan;
	public fun getTags ()Ljava/util/Map;
	public fun getTransaction ()Lio/sentry/ITransaction;
	public fun getTransactionName ()Ljava/lang/String;
	public fun getUser ()Lio/sentry/protocol/User;
	public fun removeContexts (Ljava/lang/String;)V
	public fun removeExtra (Ljava/lang/String;)V
	public fun removeTag (Ljava/lang/String;)V
	public fun replaceOptions (Lio/sentry/SentryOptions;)V
	public fun setActiveSpan (Lio/sentry/ISpan;)V
	public fun setContexts (Ljava/lang/String;Ljava/lang/Boolean;)V
	public fun setContexts (Ljava/lang/String;Ljava/lang/Character;)V
	public fun setContexts (Ljava/lang/String;Ljava/lang/Number;)V
	public fun setContexts (Ljava/lang/String;Ljava/lang/Object;)V
	public fun setContexts (Ljava/lang/String;Ljava/lang/String;)V
	public fun setContexts (Ljava/lang/String;Ljava/util/Collection;)V
	public fun setContexts (Ljava/lang/String;[Ljava/lang/Object;)V
	public fun setExtra (Ljava/lang/String;Ljava/lang/String;)V
	public fun setFingerprint (Ljava/util/List;)V
	public fun setLastEventId (Lio/sentry/protocol/SentryId;)V
	public fun setLevel (Lio/sentry/SentryLevel;)V
	public fun setPropagationContext (Lio/sentry/PropagationContext;)V
	public fun setReplayId (Lio/sentry/protocol/SentryId;)V
	public fun setRequest (Lio/sentry/protocol/Request;)V
	public fun setScreen (Ljava/lang/String;)V
	public fun setSpanContext (Ljava/lang/Throwable;Lio/sentry/ISpan;Ljava/lang/String;)V
	public fun setTag (Ljava/lang/String;Ljava/lang/String;)V
	public fun setTransaction (Lio/sentry/ITransaction;)V
	public fun setTransaction (Ljava/lang/String;)V
	public fun setUser (Lio/sentry/protocol/User;)V
	public fun startSession ()Lio/sentry/Scope$SessionPair;
	public fun withPropagationContext (Lio/sentry/Scope$IWithPropagationContext;)Lio/sentry/PropagationContext;
	public fun withSession (Lio/sentry/Scope$IWithSession;)Lio/sentry/Session;
	public fun withTransaction (Lio/sentry/Scope$IWithTransaction;)V
}

public final class io/sentry/NoOpScopes : io/sentry/IScopes {
	public fun addBreadcrumb (Lio/sentry/Breadcrumb;)V
	public fun addBreadcrumb (Lio/sentry/Breadcrumb;Lio/sentry/Hint;)V
	public fun bindClient (Lio/sentry/ISentryClient;)V
	public fun captureCheckIn (Lio/sentry/CheckIn;)Lio/sentry/protocol/SentryId;
	public fun captureEnvelope (Lio/sentry/SentryEnvelope;Lio/sentry/Hint;)Lio/sentry/protocol/SentryId;
	public fun captureEvent (Lio/sentry/SentryEvent;Lio/sentry/Hint;)Lio/sentry/protocol/SentryId;
	public fun captureEvent (Lio/sentry/SentryEvent;Lio/sentry/Hint;Lio/sentry/ScopeCallback;)Lio/sentry/protocol/SentryId;
	public fun captureException (Ljava/lang/Throwable;Lio/sentry/Hint;)Lio/sentry/protocol/SentryId;
	public fun captureException (Ljava/lang/Throwable;Lio/sentry/Hint;Lio/sentry/ScopeCallback;)Lio/sentry/protocol/SentryId;
	public fun captureMessage (Ljava/lang/String;Lio/sentry/SentryLevel;)Lio/sentry/protocol/SentryId;
	public fun captureMessage (Ljava/lang/String;Lio/sentry/SentryLevel;Lio/sentry/ScopeCallback;)Lio/sentry/protocol/SentryId;
	public fun captureReplay (Lio/sentry/SentryReplayEvent;Lio/sentry/Hint;)Lio/sentry/protocol/SentryId;
	public fun captureTransaction (Lio/sentry/protocol/SentryTransaction;Lio/sentry/TraceContext;Lio/sentry/Hint;Lio/sentry/ProfilingTraceData;)Lio/sentry/protocol/SentryId;
	public fun captureUserFeedback (Lio/sentry/UserFeedback;)V
	public fun clearBreadcrumbs ()V
	public fun clone ()Lio/sentry/IHub;
	public synthetic fun clone ()Ljava/lang/Object;
	public fun close ()V
	public fun close (Z)V
	public fun configureScope (Lio/sentry/ScopeType;Lio/sentry/ScopeCallback;)V
	public fun continueTrace (Ljava/lang/String;Ljava/util/List;)Lio/sentry/TransactionContext;
	public fun endSession ()V
	public fun flush (J)V
	public fun forkedCurrentScope (Ljava/lang/String;)Lio/sentry/IScopes;
	public fun forkedRootScopes (Ljava/lang/String;)Lio/sentry/IScopes;
	public fun forkedScopes (Ljava/lang/String;)Lio/sentry/IScopes;
	public fun getBaggage ()Lio/sentry/BaggageHeader;
	public fun getGlobalScope ()Lio/sentry/IScope;
	public static fun getInstance ()Lio/sentry/NoOpScopes;
	public fun getIsolationScope ()Lio/sentry/IScope;
	public fun getLastEventId ()Lio/sentry/protocol/SentryId;
	public fun getOptions ()Lio/sentry/SentryOptions;
	public fun getParentScopes ()Lio/sentry/IScopes;
	public fun getRateLimiter ()Lio/sentry/transport/RateLimiter;
	public fun getScope ()Lio/sentry/IScope;
	public fun getSpan ()Lio/sentry/ISpan;
	public fun getTraceparent ()Lio/sentry/SentryTraceHeader;
	public fun getTransaction ()Lio/sentry/ITransaction;
	public fun isAncestorOf (Lio/sentry/IScopes;)Z
	public fun isCrashedLastRun ()Ljava/lang/Boolean;
	public fun isEnabled ()Z
	public fun isHealthy ()Z
	public fun isNoOp ()Z
	public fun makeCurrent ()Lio/sentry/ISentryLifecycleToken;
	public fun metrics ()Lio/sentry/metrics/MetricsApi;
	public fun popScope ()V
	public fun pushIsolationScope ()Lio/sentry/ISentryLifecycleToken;
	public fun pushScope ()Lio/sentry/ISentryLifecycleToken;
	public fun removeExtra (Ljava/lang/String;)V
	public fun removeTag (Ljava/lang/String;)V
	public fun reportFullyDisplayed ()V
	public fun setActiveSpan (Lio/sentry/ISpan;)V
	public fun setExtra (Ljava/lang/String;Ljava/lang/String;)V
	public fun setFingerprint (Ljava/util/List;)V
	public fun setLevel (Lio/sentry/SentryLevel;)V
	public fun setSpanContext (Ljava/lang/Throwable;Lio/sentry/ISpan;Ljava/lang/String;)V
	public fun setTag (Ljava/lang/String;Ljava/lang/String;)V
	public fun setTransaction (Ljava/lang/String;)V
	public fun setUser (Lio/sentry/protocol/User;)V
	public fun startSession ()V
	public fun startTransaction (Lio/sentry/TransactionContext;Lio/sentry/TransactionOptions;)Lio/sentry/ITransaction;
	public fun withIsolationScope (Lio/sentry/ScopeCallback;)V
	public fun withScope (Lio/sentry/ScopeCallback;)V
}

public final class io/sentry/NoOpScopesLifecycleToken : io/sentry/ISentryLifecycleToken {
	public fun close ()V
	public static fun getInstance ()Lio/sentry/NoOpScopesLifecycleToken;
}

public final class io/sentry/NoOpScopesStorage : io/sentry/IScopesStorage {
	public fun close ()V
	public fun get ()Lio/sentry/IScopes;
	public static fun getInstance ()Lio/sentry/NoOpScopesStorage;
	public fun set (Lio/sentry/IScopes;)Lio/sentry/ISentryLifecycleToken;
}

public final class io/sentry/NoOpSpan : io/sentry/ISpan {
	public fun finish ()V
	public fun finish (Lio/sentry/SpanStatus;)V
	public fun finish (Lio/sentry/SpanStatus;Lio/sentry/SentryDate;)V
	public fun getContexts ()Lio/sentry/protocol/Contexts;
	public fun getData (Ljava/lang/String;)Ljava/lang/Object;
	public fun getDescription ()Ljava/lang/String;
	public fun getFinishDate ()Lio/sentry/SentryDate;
	public static fun getInstance ()Lio/sentry/NoOpSpan;
	public fun getLocalMetricsAggregator ()Lio/sentry/metrics/LocalMetricsAggregator;
	public fun getOperation ()Ljava/lang/String;
	public fun getSamplingDecision ()Lio/sentry/TracesSamplingDecision;
	public fun getSpanContext ()Lio/sentry/SpanContext;
	public fun getStartDate ()Lio/sentry/SentryDate;
	public fun getStatus ()Lio/sentry/SpanStatus;
	public fun getTag (Ljava/lang/String;)Ljava/lang/String;
	public fun getThrowable ()Ljava/lang/Throwable;
	public fun isFinished ()Z
	public fun isNoOp ()Z
	public fun isSampled ()Ljava/lang/Boolean;
	public fun makeCurrent ()Lio/sentry/ISentryLifecycleToken;
	public fun setContext (Ljava/lang/String;Ljava/lang/Object;)V
	public fun setData (Ljava/lang/String;Ljava/lang/Object;)V
	public fun setDescription (Ljava/lang/String;)V
	public fun setMeasurement (Ljava/lang/String;Ljava/lang/Number;)V
	public fun setMeasurement (Ljava/lang/String;Ljava/lang/Number;Lio/sentry/MeasurementUnit;)V
	public fun setOperation (Ljava/lang/String;)V
	public fun setStatus (Lio/sentry/SpanStatus;)V
	public fun setTag (Ljava/lang/String;Ljava/lang/String;)V
	public fun setThrowable (Ljava/lang/Throwable;)V
	public fun startChild (Lio/sentry/SpanContext;Lio/sentry/SpanOptions;)Lio/sentry/ISpan;
	public fun startChild (Ljava/lang/String;)Lio/sentry/ISpan;
	public fun startChild (Ljava/lang/String;Ljava/lang/String;)Lio/sentry/ISpan;
	public fun startChild (Ljava/lang/String;Ljava/lang/String;Lio/sentry/SentryDate;Lio/sentry/Instrumenter;)Lio/sentry/ISpan;
	public fun startChild (Ljava/lang/String;Ljava/lang/String;Lio/sentry/SentryDate;Lio/sentry/Instrumenter;Lio/sentry/SpanOptions;)Lio/sentry/ISpan;
	public fun startChild (Ljava/lang/String;Ljava/lang/String;Lio/sentry/SpanOptions;)Lio/sentry/ISpan;
	public fun toBaggageHeader (Ljava/util/List;)Lio/sentry/BaggageHeader;
	public fun toSentryTrace ()Lio/sentry/SentryTraceHeader;
	public fun traceContext ()Lio/sentry/TraceContext;
	public fun updateEndDate (Lio/sentry/SentryDate;)Z
}

public final class io/sentry/NoOpSpanFactory : io/sentry/ISpanFactory {
	public fun createSpan (Lio/sentry/IScopes;Lio/sentry/SpanOptions;Lio/sentry/SpanContext;Lio/sentry/ISpan;)Lio/sentry/ISpan;
	public fun createTransaction (Lio/sentry/TransactionContext;Lio/sentry/IScopes;Lio/sentry/TransactionOptions;Lio/sentry/TransactionPerformanceCollector;)Lio/sentry/ITransaction;
	public static fun getInstance ()Lio/sentry/NoOpSpanFactory;
}

public final class io/sentry/NoOpTransaction : io/sentry/ITransaction {
	public fun finish ()V
	public fun finish (Lio/sentry/SpanStatus;)V
	public fun finish (Lio/sentry/SpanStatus;Lio/sentry/SentryDate;)V
	public fun finish (Lio/sentry/SpanStatus;Lio/sentry/SentryDate;ZLio/sentry/Hint;)V
	public fun forceFinish (Lio/sentry/SpanStatus;ZLio/sentry/Hint;)V
	public fun getContexts ()Lio/sentry/protocol/Contexts;
	public fun getData (Ljava/lang/String;)Ljava/lang/Object;
	public fun getDescription ()Ljava/lang/String;
	public fun getEventId ()Lio/sentry/protocol/SentryId;
	public fun getFinishDate ()Lio/sentry/SentryDate;
	public static fun getInstance ()Lio/sentry/NoOpTransaction;
	public fun getLatestActiveSpan ()Lio/sentry/ISpan;
	public fun getLocalMetricsAggregator ()Lio/sentry/metrics/LocalMetricsAggregator;
	public fun getName ()Ljava/lang/String;
	public fun getOperation ()Ljava/lang/String;
	public fun getSamplingDecision ()Lio/sentry/TracesSamplingDecision;
	public fun getSpanContext ()Lio/sentry/SpanContext;
	public fun getSpans ()Ljava/util/List;
	public fun getStartDate ()Lio/sentry/SentryDate;
	public fun getStatus ()Lio/sentry/SpanStatus;
	public fun getTag (Ljava/lang/String;)Ljava/lang/String;
	public fun getThrowable ()Ljava/lang/Throwable;
	public fun getTransactionNameSource ()Lio/sentry/protocol/TransactionNameSource;
	public fun isFinished ()Z
	public fun isNoOp ()Z
	public fun isProfileSampled ()Ljava/lang/Boolean;
	public fun isSampled ()Ljava/lang/Boolean;
	public fun makeCurrent ()Lio/sentry/ISentryLifecycleToken;
	public fun scheduleFinish ()V
	public fun setContext (Ljava/lang/String;Ljava/lang/Object;)V
	public fun setData (Ljava/lang/String;Ljava/lang/Object;)V
	public fun setDescription (Ljava/lang/String;)V
	public fun setMeasurement (Ljava/lang/String;Ljava/lang/Number;)V
	public fun setMeasurement (Ljava/lang/String;Ljava/lang/Number;Lio/sentry/MeasurementUnit;)V
	public fun setName (Ljava/lang/String;)V
	public fun setName (Ljava/lang/String;Lio/sentry/protocol/TransactionNameSource;)V
	public fun setOperation (Ljava/lang/String;)V
	public fun setStatus (Lio/sentry/SpanStatus;)V
	public fun setTag (Ljava/lang/String;Ljava/lang/String;)V
	public fun setThrowable (Ljava/lang/Throwable;)V
	public fun startChild (Lio/sentry/SpanContext;Lio/sentry/SpanOptions;)Lio/sentry/ISpan;
	public fun startChild (Ljava/lang/String;)Lio/sentry/ISpan;
	public fun startChild (Ljava/lang/String;Ljava/lang/String;)Lio/sentry/ISpan;
	public fun startChild (Ljava/lang/String;Ljava/lang/String;Lio/sentry/SentryDate;)Lio/sentry/ISpan;
	public fun startChild (Ljava/lang/String;Ljava/lang/String;Lio/sentry/SentryDate;Lio/sentry/Instrumenter;)Lio/sentry/ISpan;
	public fun startChild (Ljava/lang/String;Ljava/lang/String;Lio/sentry/SentryDate;Lio/sentry/Instrumenter;Lio/sentry/SpanOptions;)Lio/sentry/ISpan;
	public fun startChild (Ljava/lang/String;Ljava/lang/String;Lio/sentry/SpanOptions;)Lio/sentry/ISpan;
	public fun toBaggageHeader (Ljava/util/List;)Lio/sentry/BaggageHeader;
	public fun toSentryTrace ()Lio/sentry/SentryTraceHeader;
	public fun traceContext ()Lio/sentry/TraceContext;
	public fun updateEndDate (Lio/sentry/SentryDate;)Z
}

public final class io/sentry/NoOpTransactionPerformanceCollector : io/sentry/TransactionPerformanceCollector {
	public fun close ()V
	public static fun getInstance ()Lio/sentry/NoOpTransactionPerformanceCollector;
	public fun onSpanFinished (Lio/sentry/ISpan;)V
	public fun onSpanStarted (Lio/sentry/ISpan;)V
	public fun start (Lio/sentry/ITransaction;)V
	public fun stop (Lio/sentry/ITransaction;)Ljava/util/List;
}

public final class io/sentry/NoOpTransactionProfiler : io/sentry/ITransactionProfiler {
	public fun bindTransaction (Lio/sentry/ITransaction;)V
	public fun close ()V
	public static fun getInstance ()Lio/sentry/NoOpTransactionProfiler;
	public fun isRunning ()Z
	public fun onTransactionFinish (Lio/sentry/ITransaction;Ljava/util/List;Lio/sentry/SentryOptions;)Lio/sentry/ProfilingTraceData;
	public fun start ()V
}

public final class io/sentry/NoOpTransportFactory : io/sentry/ITransportFactory {
	public fun create (Lio/sentry/SentryOptions;Lio/sentry/RequestDetails;)Lio/sentry/transport/ITransport;
	public static fun getInstance ()Lio/sentry/NoOpTransportFactory;
}

public abstract interface class io/sentry/ObjectReader : java/io/Closeable {
	public abstract fun beginArray ()V
	public abstract fun beginObject ()V
	public static fun dateOrNull (Ljava/lang/String;Lio/sentry/ILogger;)Ljava/util/Date;
	public abstract fun endArray ()V
	public abstract fun endObject ()V
	public abstract fun hasNext ()Z
	public abstract fun nextBoolean ()Z
	public abstract fun nextBooleanOrNull ()Ljava/lang/Boolean;
	public abstract fun nextDateOrNull (Lio/sentry/ILogger;)Ljava/util/Date;
	public abstract fun nextDouble ()D
	public abstract fun nextDoubleOrNull ()Ljava/lang/Double;
	public abstract fun nextFloat ()F
	public abstract fun nextFloatOrNull ()Ljava/lang/Float;
	public abstract fun nextInt ()I
	public abstract fun nextIntegerOrNull ()Ljava/lang/Integer;
	public abstract fun nextListOrNull (Lio/sentry/ILogger;Lio/sentry/JsonDeserializer;)Ljava/util/List;
	public abstract fun nextLong ()J
	public abstract fun nextLongOrNull ()Ljava/lang/Long;
	public abstract fun nextMapOfListOrNull (Lio/sentry/ILogger;Lio/sentry/JsonDeserializer;)Ljava/util/Map;
	public abstract fun nextMapOrNull (Lio/sentry/ILogger;Lio/sentry/JsonDeserializer;)Ljava/util/Map;
	public abstract fun nextName ()Ljava/lang/String;
	public abstract fun nextNull ()V
	public abstract fun nextObjectOrNull ()Ljava/lang/Object;
	public abstract fun nextOrNull (Lio/sentry/ILogger;Lio/sentry/JsonDeserializer;)Ljava/lang/Object;
	public abstract fun nextString ()Ljava/lang/String;
	public abstract fun nextStringOrNull ()Ljava/lang/String;
	public abstract fun nextTimeZoneOrNull (Lio/sentry/ILogger;)Ljava/util/TimeZone;
	public abstract fun nextUnknown (Lio/sentry/ILogger;Ljava/util/Map;Ljava/lang/String;)V
	public abstract fun peek ()Lio/sentry/vendor/gson/stream/JsonToken;
	public abstract fun setLenient (Z)V
	public abstract fun skipValue ()V
}

public abstract interface class io/sentry/ObjectWriter {
	public abstract fun beginArray ()Lio/sentry/ObjectWriter;
	public abstract fun beginObject ()Lio/sentry/ObjectWriter;
	public abstract fun endArray ()Lio/sentry/ObjectWriter;
	public abstract fun endObject ()Lio/sentry/ObjectWriter;
	public abstract fun jsonValue (Ljava/lang/String;)Lio/sentry/ObjectWriter;
	public abstract fun name (Ljava/lang/String;)Lio/sentry/ObjectWriter;
	public abstract fun nullValue ()Lio/sentry/ObjectWriter;
	public abstract fun setLenient (Z)V
	public abstract fun value (D)Lio/sentry/ObjectWriter;
	public abstract fun value (J)Lio/sentry/ObjectWriter;
	public abstract fun value (Lio/sentry/ILogger;Ljava/lang/Object;)Lio/sentry/ObjectWriter;
	public abstract fun value (Ljava/lang/Boolean;)Lio/sentry/ObjectWriter;
	public abstract fun value (Ljava/lang/Number;)Lio/sentry/ObjectWriter;
	public abstract fun value (Ljava/lang/String;)Lio/sentry/ObjectWriter;
	public abstract fun value (Z)Lio/sentry/ObjectWriter;
}

public final class io/sentry/OptionsContainer {
	public static fun create (Ljava/lang/Class;)Lio/sentry/OptionsContainer;
	public fun createInstance ()Ljava/lang/Object;
}

public final class io/sentry/OutboxSender : io/sentry/IEnvelopeSender {
	public fun <init> (Lio/sentry/IScopes;Lio/sentry/IEnvelopeReader;Lio/sentry/ISerializer;Lio/sentry/ILogger;JI)V
	public synthetic fun processDirectory (Ljava/io/File;)V
	public fun processEnvelopeFile (Ljava/lang/String;Lio/sentry/Hint;)V
}

public final class io/sentry/PerformanceCollectionData {
	public fun <init> ()V
	public fun addCpuData (Lio/sentry/CpuCollectionData;)V
	public fun addMemoryData (Lio/sentry/MemoryCollectionData;)V
	public fun getCpuData ()Lio/sentry/CpuCollectionData;
	public fun getMemoryData ()Lio/sentry/MemoryCollectionData;
}

public final class io/sentry/ProfilingTraceData : io/sentry/JsonSerializable, io/sentry/JsonUnknown {
	public static final field TRUNCATION_REASON_BACKGROUNDED Ljava/lang/String;
	public static final field TRUNCATION_REASON_NORMAL Ljava/lang/String;
	public static final field TRUNCATION_REASON_TIMEOUT Ljava/lang/String;
	public fun <init> (Ljava/io/File;Lio/sentry/ITransaction;)V
	public fun <init> (Ljava/io/File;Ljava/util/Date;Ljava/util/List;Ljava/lang/String;Ljava/lang/String;Ljava/lang/String;Ljava/lang/String;ILjava/lang/String;Ljava/util/concurrent/Callable;Ljava/lang/String;Ljava/lang/String;Ljava/lang/String;Ljava/lang/Boolean;Ljava/lang/String;Ljava/lang/String;Ljava/lang/String;Ljava/lang/String;Ljava/lang/String;Ljava/util/Map;)V
	public fun getAndroidApiLevel ()I
	public fun getBuildId ()Ljava/lang/String;
	public fun getCpuArchitecture ()Ljava/lang/String;
	public fun getDeviceCpuFrequencies ()Ljava/util/List;
	public fun getDeviceLocale ()Ljava/lang/String;
	public fun getDeviceManufacturer ()Ljava/lang/String;
	public fun getDeviceModel ()Ljava/lang/String;
	public fun getDeviceOsBuildNumber ()Ljava/lang/String;
	public fun getDeviceOsName ()Ljava/lang/String;
	public fun getDeviceOsVersion ()Ljava/lang/String;
	public fun getDevicePhysicalMemoryBytes ()Ljava/lang/String;
	public fun getDurationNs ()Ljava/lang/String;
	public fun getEnvironment ()Ljava/lang/String;
	public fun getMeasurementsMap ()Ljava/util/Map;
	public fun getPlatform ()Ljava/lang/String;
	public fun getProfileId ()Ljava/lang/String;
	public fun getRelease ()Ljava/lang/String;
	public fun getSampledProfile ()Ljava/lang/String;
	public fun getTimestamp ()Ljava/util/Date;
	public fun getTraceFile ()Ljava/io/File;
	public fun getTraceId ()Ljava/lang/String;
	public fun getTransactionId ()Ljava/lang/String;
	public fun getTransactionName ()Ljava/lang/String;
	public fun getTransactions ()Ljava/util/List;
	public fun getTruncationReason ()Ljava/lang/String;
	public fun getUnknown ()Ljava/util/Map;
	public fun isDeviceIsEmulator ()Z
	public fun readDeviceCpuFrequencies ()V
	public fun serialize (Lio/sentry/ObjectWriter;Lio/sentry/ILogger;)V
	public fun setAndroidApiLevel (I)V
	public fun setBuildId (Ljava/lang/String;)V
	public fun setCpuArchitecture (Ljava/lang/String;)V
	public fun setDeviceCpuFrequencies (Ljava/util/List;)V
	public fun setDeviceIsEmulator (Z)V
	public fun setDeviceLocale (Ljava/lang/String;)V
	public fun setDeviceManufacturer (Ljava/lang/String;)V
	public fun setDeviceModel (Ljava/lang/String;)V
	public fun setDeviceOsBuildNumber (Ljava/lang/String;)V
	public fun setDeviceOsVersion (Ljava/lang/String;)V
	public fun setDevicePhysicalMemoryBytes (Ljava/lang/String;)V
	public fun setDurationNs (Ljava/lang/String;)V
	public fun setEnvironment (Ljava/lang/String;)V
	public fun setProfileId (Ljava/lang/String;)V
	public fun setRelease (Ljava/lang/String;)V
	public fun setSampledProfile (Ljava/lang/String;)V
	public fun setTimestamp (Ljava/util/Date;)V
	public fun setTraceId (Ljava/lang/String;)V
	public fun setTransactionId (Ljava/lang/String;)V
	public fun setTransactionName (Ljava/lang/String;)V
	public fun setTransactions (Ljava/util/List;)V
	public fun setTruncationReason (Ljava/lang/String;)V
	public fun setUnknown (Ljava/util/Map;)V
}

public final class io/sentry/ProfilingTraceData$Deserializer : io/sentry/JsonDeserializer {
	public fun <init> ()V
	public fun deserialize (Lio/sentry/ObjectReader;Lio/sentry/ILogger;)Lio/sentry/ProfilingTraceData;
	public synthetic fun deserialize (Lio/sentry/ObjectReader;Lio/sentry/ILogger;)Ljava/lang/Object;
}

public final class io/sentry/ProfilingTraceData$JsonKeys {
	public static final field ANDROID_API_LEVEL Ljava/lang/String;
	public static final field ARCHITECTURE Ljava/lang/String;
	public static final field BUILD_ID Ljava/lang/String;
	public static final field DEVICE_CPU_FREQUENCIES Ljava/lang/String;
	public static final field DEVICE_IS_EMULATOR Ljava/lang/String;
	public static final field DEVICE_LOCALE Ljava/lang/String;
	public static final field DEVICE_MANUFACTURER Ljava/lang/String;
	public static final field DEVICE_MODEL Ljava/lang/String;
	public static final field DEVICE_OS_BUILD_NUMBER Ljava/lang/String;
	public static final field DEVICE_OS_NAME Ljava/lang/String;
	public static final field DEVICE_OS_VERSION Ljava/lang/String;
	public static final field DEVICE_PHYSICAL_MEMORY_BYTES Ljava/lang/String;
	public static final field DURATION_NS Ljava/lang/String;
	public static final field ENVIRONMENT Ljava/lang/String;
	public static final field MEASUREMENTS Ljava/lang/String;
	public static final field PLATFORM Ljava/lang/String;
	public static final field PROFILE_ID Ljava/lang/String;
	public static final field RELEASE Ljava/lang/String;
	public static final field SAMPLED_PROFILE Ljava/lang/String;
	public static final field TIMESTAMP Ljava/lang/String;
	public static final field TRACE_ID Ljava/lang/String;
	public static final field TRANSACTION_ID Ljava/lang/String;
	public static final field TRANSACTION_LIST Ljava/lang/String;
	public static final field TRANSACTION_NAME Ljava/lang/String;
	public static final field TRUNCATION_REASON Ljava/lang/String;
	public static final field VERSION_CODE Ljava/lang/String;
	public fun <init> ()V
}

public final class io/sentry/ProfilingTransactionData : io/sentry/JsonSerializable, io/sentry/JsonUnknown {
	public fun <init> ()V
	public fun <init> (Lio/sentry/ITransaction;Ljava/lang/Long;Ljava/lang/Long;)V
	public fun equals (Ljava/lang/Object;)Z
	public fun getId ()Ljava/lang/String;
	public fun getName ()Ljava/lang/String;
	public fun getRelativeEndCpuMs ()Ljava/lang/Long;
	public fun getRelativeEndNs ()Ljava/lang/Long;
	public fun getRelativeStartCpuMs ()Ljava/lang/Long;
	public fun getRelativeStartNs ()Ljava/lang/Long;
	public fun getTraceId ()Ljava/lang/String;
	public fun getUnknown ()Ljava/util/Map;
	public fun hashCode ()I
	public fun notifyFinish (Ljava/lang/Long;Ljava/lang/Long;Ljava/lang/Long;Ljava/lang/Long;)V
	public fun serialize (Lio/sentry/ObjectWriter;Lio/sentry/ILogger;)V
	public fun setId (Ljava/lang/String;)V
	public fun setName (Ljava/lang/String;)V
	public fun setRelativeEndNs (Ljava/lang/Long;)V
	public fun setRelativeStartNs (Ljava/lang/Long;)V
	public fun setTraceId (Ljava/lang/String;)V
	public fun setUnknown (Ljava/util/Map;)V
}

public final class io/sentry/ProfilingTransactionData$Deserializer : io/sentry/JsonDeserializer {
	public fun <init> ()V
	public fun deserialize (Lio/sentry/ObjectReader;Lio/sentry/ILogger;)Lio/sentry/ProfilingTransactionData;
	public synthetic fun deserialize (Lio/sentry/ObjectReader;Lio/sentry/ILogger;)Ljava/lang/Object;
}

public final class io/sentry/ProfilingTransactionData$JsonKeys {
	public static final field END_CPU_MS Ljava/lang/String;
	public static final field END_NS Ljava/lang/String;
	public static final field ID Ljava/lang/String;
	public static final field NAME Ljava/lang/String;
	public static final field START_CPU_MS Ljava/lang/String;
	public static final field START_NS Ljava/lang/String;
	public static final field TRACE_ID Ljava/lang/String;
	public fun <init> ()V
}

public final class io/sentry/PropagationContext {
	public fun <init> ()V
	public fun <init> (Lio/sentry/PropagationContext;)V
	public fun <init> (Lio/sentry/protocol/SentryId;Lio/sentry/SpanId;Lio/sentry/SpanId;Lio/sentry/Baggage;Ljava/lang/Boolean;)V
	public static fun fromHeaders (Lio/sentry/ILogger;Ljava/lang/String;Ljava/lang/String;)Lio/sentry/PropagationContext;
	public static fun fromHeaders (Lio/sentry/ILogger;Ljava/lang/String;Ljava/util/List;)Lio/sentry/PropagationContext;
	public static fun fromHeaders (Lio/sentry/SentryTraceHeader;Lio/sentry/Baggage;Lio/sentry/SpanId;)Lio/sentry/PropagationContext;
	public fun getBaggage ()Lio/sentry/Baggage;
	public fun getParentSpanId ()Lio/sentry/SpanId;
	public fun getSpanId ()Lio/sentry/SpanId;
	public fun getTraceId ()Lio/sentry/protocol/SentryId;
	public fun isSampled ()Ljava/lang/Boolean;
	public fun setBaggage (Lio/sentry/Baggage;)V
	public fun setParentSpanId (Lio/sentry/SpanId;)V
	public fun setSampled (Ljava/lang/Boolean;)V
	public fun setSpanId (Lio/sentry/SpanId;)V
	public fun setTraceId (Lio/sentry/protocol/SentryId;)V
	public fun toSpanContext ()Lio/sentry/SpanContext;
	public fun traceContext ()Lio/sentry/TraceContext;
}

public abstract interface class io/sentry/ReplayBreadcrumbConverter {
	public abstract fun convert (Lio/sentry/Breadcrumb;)Lio/sentry/rrweb/RRWebEvent;
}

public abstract interface class io/sentry/ReplayController {
	public abstract fun captureReplay (Ljava/lang/Boolean;)V
	public abstract fun getBreadcrumbConverter ()Lio/sentry/ReplayBreadcrumbConverter;
	public abstract fun getReplayId ()Lio/sentry/protocol/SentryId;
	public abstract fun isRecording ()Z
	public abstract fun pause ()V
	public abstract fun resume ()V
	public abstract fun setBreadcrumbConverter (Lio/sentry/ReplayBreadcrumbConverter;)V
	public abstract fun start ()V
	public abstract fun stop ()V
}

public final class io/sentry/ReplayRecording : io/sentry/JsonSerializable, io/sentry/JsonUnknown {
	public fun <init> ()V
	public fun equals (Ljava/lang/Object;)Z
	public fun getPayload ()Ljava/util/List;
	public fun getSegmentId ()Ljava/lang/Integer;
	public fun getUnknown ()Ljava/util/Map;
	public fun hashCode ()I
	public fun serialize (Lio/sentry/ObjectWriter;Lio/sentry/ILogger;)V
	public fun setPayload (Ljava/util/List;)V
	public fun setSegmentId (Ljava/lang/Integer;)V
	public fun setUnknown (Ljava/util/Map;)V
}

public final class io/sentry/ReplayRecording$Deserializer : io/sentry/JsonDeserializer {
	public fun <init> ()V
	public fun deserialize (Lio/sentry/ObjectReader;Lio/sentry/ILogger;)Lio/sentry/ReplayRecording;
	public synthetic fun deserialize (Lio/sentry/ObjectReader;Lio/sentry/ILogger;)Ljava/lang/Object;
}

public final class io/sentry/ReplayRecording$JsonKeys {
	public static final field SEGMENT_ID Ljava/lang/String;
	public fun <init> ()V
}

public final class io/sentry/RequestDetails {
	public fun <init> (Ljava/lang/String;Ljava/util/Map;)V
	public fun getHeaders ()Ljava/util/Map;
	public fun getUrl ()Ljava/net/URL;
}

public final class io/sentry/SamplingContext {
	public fun <init> (Lio/sentry/TransactionContext;Lio/sentry/CustomSamplingContext;)V
	public fun getCustomSamplingContext ()Lio/sentry/CustomSamplingContext;
	public fun getTransactionContext ()Lio/sentry/TransactionContext;
}

public final class io/sentry/Scope : io/sentry/IScope {
	public fun <init> (Lio/sentry/SentryOptions;)V
	public fun addAttachment (Lio/sentry/Attachment;)V
	public fun addBreadcrumb (Lio/sentry/Breadcrumb;)V
	public fun addBreadcrumb (Lio/sentry/Breadcrumb;Lio/sentry/Hint;)V
	public fun addEventProcessor (Lio/sentry/EventProcessor;)V
	public fun assignTraceContext (Lio/sentry/SentryEvent;)V
	public fun bindClient (Lio/sentry/ISentryClient;)V
	public fun clear ()V
	public fun clearAttachments ()V
	public fun clearBreadcrumbs ()V
	public fun clearSession ()V
	public fun clearTransaction ()V
	public fun clone ()Lio/sentry/IScope;
	public synthetic fun clone ()Ljava/lang/Object;
	public fun endSession ()Lio/sentry/Session;
	public fun getAttachments ()Ljava/util/List;
	public fun getBreadcrumbs ()Ljava/util/Queue;
	public fun getClient ()Lio/sentry/ISentryClient;
	public fun getContexts ()Lio/sentry/protocol/Contexts;
	public fun getEventProcessors ()Ljava/util/List;
	public fun getEventProcessorsWithOrder ()Ljava/util/List;
	public fun getExtras ()Ljava/util/Map;
	public fun getFingerprint ()Ljava/util/List;
	public fun getLastEventId ()Lio/sentry/protocol/SentryId;
	public fun getLevel ()Lio/sentry/SentryLevel;
	public fun getOptions ()Lio/sentry/SentryOptions;
	public fun getPropagationContext ()Lio/sentry/PropagationContext;
	public fun getReplayId ()Lio/sentry/protocol/SentryId;
	public fun getRequest ()Lio/sentry/protocol/Request;
	public fun getScreen ()Ljava/lang/String;
	public fun getSession ()Lio/sentry/Session;
	public fun getSpan ()Lio/sentry/ISpan;
	public fun getTags ()Ljava/util/Map;
	public fun getTransaction ()Lio/sentry/ITransaction;
	public fun getTransactionName ()Ljava/lang/String;
	public fun getUser ()Lio/sentry/protocol/User;
	public fun removeContexts (Ljava/lang/String;)V
	public fun removeExtra (Ljava/lang/String;)V
	public fun removeTag (Ljava/lang/String;)V
	public fun replaceOptions (Lio/sentry/SentryOptions;)V
	public fun setActiveSpan (Lio/sentry/ISpan;)V
	public fun setContexts (Ljava/lang/String;Ljava/lang/Boolean;)V
	public fun setContexts (Ljava/lang/String;Ljava/lang/Character;)V
	public fun setContexts (Ljava/lang/String;Ljava/lang/Number;)V
	public fun setContexts (Ljava/lang/String;Ljava/lang/Object;)V
	public fun setContexts (Ljava/lang/String;Ljava/lang/String;)V
	public fun setContexts (Ljava/lang/String;Ljava/util/Collection;)V
	public fun setContexts (Ljava/lang/String;[Ljava/lang/Object;)V
	public fun setExtra (Ljava/lang/String;Ljava/lang/String;)V
	public fun setFingerprint (Ljava/util/List;)V
	public fun setLastEventId (Lio/sentry/protocol/SentryId;)V
	public fun setLevel (Lio/sentry/SentryLevel;)V
	public fun setPropagationContext (Lio/sentry/PropagationContext;)V
	public fun setReplayId (Lio/sentry/protocol/SentryId;)V
	public fun setRequest (Lio/sentry/protocol/Request;)V
	public fun setScreen (Ljava/lang/String;)V
	public fun setSpanContext (Ljava/lang/Throwable;Lio/sentry/ISpan;Ljava/lang/String;)V
	public fun setTag (Ljava/lang/String;Ljava/lang/String;)V
	public fun setTransaction (Lio/sentry/ITransaction;)V
	public fun setTransaction (Ljava/lang/String;)V
	public fun setUser (Lio/sentry/protocol/User;)V
	public fun startSession ()Lio/sentry/Scope$SessionPair;
	public fun withPropagationContext (Lio/sentry/Scope$IWithPropagationContext;)Lio/sentry/PropagationContext;
	public fun withSession (Lio/sentry/Scope$IWithSession;)Lio/sentry/Session;
	public fun withTransaction (Lio/sentry/Scope$IWithTransaction;)V
}

public abstract interface class io/sentry/Scope$IWithPropagationContext {
	public abstract fun accept (Lio/sentry/PropagationContext;)V
}

public abstract interface class io/sentry/Scope$IWithTransaction {
	public abstract fun accept (Lio/sentry/ITransaction;)V
}

public abstract interface class io/sentry/ScopeCallback {
	public abstract fun run (Lio/sentry/IScope;)V
}

public abstract class io/sentry/ScopeObserverAdapter : io/sentry/IScopeObserver {
	public fun <init> ()V
	public fun addBreadcrumb (Lio/sentry/Breadcrumb;)V
	public fun removeExtra (Ljava/lang/String;)V
	public fun removeTag (Ljava/lang/String;)V
	public fun setBreadcrumbs (Ljava/util/Collection;)V
	public fun setContexts (Lio/sentry/protocol/Contexts;)V
	public fun setExtra (Ljava/lang/String;Ljava/lang/String;)V
	public fun setExtras (Ljava/util/Map;)V
	public fun setFingerprint (Ljava/util/Collection;)V
	public fun setLevel (Lio/sentry/SentryLevel;)V
	public fun setReplayId (Lio/sentry/protocol/SentryId;)V
	public fun setRequest (Lio/sentry/protocol/Request;)V
	public fun setTag (Ljava/lang/String;Ljava/lang/String;)V
	public fun setTags (Ljava/util/Map;)V
	public fun setTrace (Lio/sentry/SpanContext;Lio/sentry/IScope;)V
	public fun setTransaction (Ljava/lang/String;)V
	public fun setUser (Lio/sentry/protocol/User;)V
}

public final class io/sentry/ScopeType : java/lang/Enum {
	public static final field COMBINED Lio/sentry/ScopeType;
	public static final field CURRENT Lio/sentry/ScopeType;
	public static final field GLOBAL Lio/sentry/ScopeType;
	public static final field ISOLATION Lio/sentry/ScopeType;
	public static fun valueOf (Ljava/lang/String;)Lio/sentry/ScopeType;
	public static fun values ()[Lio/sentry/ScopeType;
}

public final class io/sentry/Scopes : io/sentry/IScopes, io/sentry/metrics/MetricsApi$IMetricsInterface {
	public fun <init> (Lio/sentry/IScope;Lio/sentry/IScope;Lio/sentry/IScope;Ljava/lang/String;)V
	public fun addBreadcrumb (Lio/sentry/Breadcrumb;)V
	public fun addBreadcrumb (Lio/sentry/Breadcrumb;Lio/sentry/Hint;)V
	public fun bindClient (Lio/sentry/ISentryClient;)V
	public fun captureCheckIn (Lio/sentry/CheckIn;)Lio/sentry/protocol/SentryId;
	public fun captureEnvelope (Lio/sentry/SentryEnvelope;Lio/sentry/Hint;)Lio/sentry/protocol/SentryId;
	public fun captureEvent (Lio/sentry/SentryEvent;Lio/sentry/Hint;)Lio/sentry/protocol/SentryId;
	public fun captureEvent (Lio/sentry/SentryEvent;Lio/sentry/Hint;Lio/sentry/ScopeCallback;)Lio/sentry/protocol/SentryId;
	public fun captureException (Ljava/lang/Throwable;Lio/sentry/Hint;)Lio/sentry/protocol/SentryId;
	public fun captureException (Ljava/lang/Throwable;Lio/sentry/Hint;Lio/sentry/ScopeCallback;)Lio/sentry/protocol/SentryId;
	public fun captureMessage (Ljava/lang/String;Lio/sentry/SentryLevel;)Lio/sentry/protocol/SentryId;
	public fun captureMessage (Ljava/lang/String;Lio/sentry/SentryLevel;Lio/sentry/ScopeCallback;)Lio/sentry/protocol/SentryId;
	public fun captureReplay (Lio/sentry/SentryReplayEvent;Lio/sentry/Hint;)Lio/sentry/protocol/SentryId;
	public fun captureTransaction (Lio/sentry/protocol/SentryTransaction;Lio/sentry/TraceContext;Lio/sentry/Hint;Lio/sentry/ProfilingTraceData;)Lio/sentry/protocol/SentryId;
	public fun captureUserFeedback (Lio/sentry/UserFeedback;)V
	public fun clearBreadcrumbs ()V
	public fun clone ()Lio/sentry/IHub;
	public synthetic fun clone ()Ljava/lang/Object;
	public fun close ()V
	public fun close (Z)V
	public fun configureScope (Lio/sentry/ScopeType;Lio/sentry/ScopeCallback;)V
	public fun continueTrace (Ljava/lang/String;Ljava/util/List;)Lio/sentry/TransactionContext;
	public fun endSession ()V
	public fun flush (J)V
	public fun forkedCurrentScope (Ljava/lang/String;)Lio/sentry/IScopes;
	public fun forkedRootScopes (Ljava/lang/String;)Lio/sentry/IScopes;
	public fun forkedScopes (Ljava/lang/String;)Lio/sentry/IScopes;
	public fun getBaggage ()Lio/sentry/BaggageHeader;
	public fun getCreator ()Ljava/lang/String;
	public fun getDefaultTagsForMetrics ()Ljava/util/Map;
	public fun getGlobalScope ()Lio/sentry/IScope;
	public fun getIsolationScope ()Lio/sentry/IScope;
	public fun getLastEventId ()Lio/sentry/protocol/SentryId;
	public fun getLocalMetricsAggregator ()Lio/sentry/metrics/LocalMetricsAggregator;
	public fun getMetricsAggregator ()Lio/sentry/IMetricsAggregator;
	public fun getOptions ()Lio/sentry/SentryOptions;
	public fun getParentScopes ()Lio/sentry/IScopes;
	public fun getRateLimiter ()Lio/sentry/transport/RateLimiter;
	public fun getScope ()Lio/sentry/IScope;
	public fun getSpan ()Lio/sentry/ISpan;
	public fun getTraceparent ()Lio/sentry/SentryTraceHeader;
	public fun getTransaction ()Lio/sentry/ITransaction;
	public fun isAncestorOf (Lio/sentry/IScopes;)Z
	public fun isCrashedLastRun ()Ljava/lang/Boolean;
	public fun isEnabled ()Z
	public fun isHealthy ()Z
	public fun makeCurrent ()Lio/sentry/ISentryLifecycleToken;
	public fun metrics ()Lio/sentry/metrics/MetricsApi;
	public fun popScope ()V
	public fun pushIsolationScope ()Lio/sentry/ISentryLifecycleToken;
	public fun pushScope ()Lio/sentry/ISentryLifecycleToken;
	public fun removeExtra (Ljava/lang/String;)V
	public fun removeTag (Ljava/lang/String;)V
	public fun reportFullyDisplayed ()V
	public fun setActiveSpan (Lio/sentry/ISpan;)V
	public fun setExtra (Ljava/lang/String;Ljava/lang/String;)V
	public fun setFingerprint (Ljava/util/List;)V
	public fun setLevel (Lio/sentry/SentryLevel;)V
	public fun setSpanContext (Ljava/lang/Throwable;Lio/sentry/ISpan;Ljava/lang/String;)V
	public fun setTag (Ljava/lang/String;Ljava/lang/String;)V
	public fun setTransaction (Ljava/lang/String;)V
	public fun setUser (Lio/sentry/protocol/User;)V
	public fun startSession ()V
	public fun startSpanForMetric (Ljava/lang/String;Ljava/lang/String;)Lio/sentry/ISpan;
	public fun startTransaction (Lio/sentry/TransactionContext;Lio/sentry/TransactionOptions;)Lio/sentry/ITransaction;
	public fun withIsolationScope (Lio/sentry/ScopeCallback;)V
	public fun withScope (Lio/sentry/ScopeCallback;)V
}

public final class io/sentry/ScopesAdapter : io/sentry/IScopes {
	public fun addBreadcrumb (Lio/sentry/Breadcrumb;)V
	public fun addBreadcrumb (Lio/sentry/Breadcrumb;Lio/sentry/Hint;)V
	public fun bindClient (Lio/sentry/ISentryClient;)V
	public fun captureCheckIn (Lio/sentry/CheckIn;)Lio/sentry/protocol/SentryId;
	public fun captureEnvelope (Lio/sentry/SentryEnvelope;Lio/sentry/Hint;)Lio/sentry/protocol/SentryId;
	public fun captureEvent (Lio/sentry/SentryEvent;Lio/sentry/Hint;)Lio/sentry/protocol/SentryId;
	public fun captureEvent (Lio/sentry/SentryEvent;Lio/sentry/Hint;Lio/sentry/ScopeCallback;)Lio/sentry/protocol/SentryId;
	public fun captureException (Ljava/lang/Throwable;Lio/sentry/Hint;)Lio/sentry/protocol/SentryId;
	public fun captureException (Ljava/lang/Throwable;Lio/sentry/Hint;Lio/sentry/ScopeCallback;)Lio/sentry/protocol/SentryId;
	public fun captureMessage (Ljava/lang/String;Lio/sentry/SentryLevel;)Lio/sentry/protocol/SentryId;
	public fun captureMessage (Ljava/lang/String;Lio/sentry/SentryLevel;Lio/sentry/ScopeCallback;)Lio/sentry/protocol/SentryId;
	public fun captureReplay (Lio/sentry/SentryReplayEvent;Lio/sentry/Hint;)Lio/sentry/protocol/SentryId;
	public fun captureTransaction (Lio/sentry/protocol/SentryTransaction;Lio/sentry/TraceContext;Lio/sentry/Hint;Lio/sentry/ProfilingTraceData;)Lio/sentry/protocol/SentryId;
	public fun captureUserFeedback (Lio/sentry/UserFeedback;)V
	public fun clearBreadcrumbs ()V
	public fun clone ()Lio/sentry/IHub;
	public synthetic fun clone ()Ljava/lang/Object;
	public fun close ()V
	public fun close (Z)V
	public fun configureScope (Lio/sentry/ScopeType;Lio/sentry/ScopeCallback;)V
	public fun continueTrace (Ljava/lang/String;Ljava/util/List;)Lio/sentry/TransactionContext;
	public fun endSession ()V
	public fun flush (J)V
	public fun forkedCurrentScope (Ljava/lang/String;)Lio/sentry/IScopes;
	public fun forkedRootScopes (Ljava/lang/String;)Lio/sentry/IScopes;
	public fun forkedScopes (Ljava/lang/String;)Lio/sentry/IScopes;
	public fun getBaggage ()Lio/sentry/BaggageHeader;
	public fun getGlobalScope ()Lio/sentry/IScope;
	public static fun getInstance ()Lio/sentry/ScopesAdapter;
	public fun getIsolationScope ()Lio/sentry/IScope;
	public fun getLastEventId ()Lio/sentry/protocol/SentryId;
	public fun getOptions ()Lio/sentry/SentryOptions;
	public fun getParentScopes ()Lio/sentry/IScopes;
	public fun getRateLimiter ()Lio/sentry/transport/RateLimiter;
	public fun getScope ()Lio/sentry/IScope;
	public fun getSpan ()Lio/sentry/ISpan;
	public fun getTraceparent ()Lio/sentry/SentryTraceHeader;
	public fun getTransaction ()Lio/sentry/ITransaction;
	public fun isAncestorOf (Lio/sentry/IScopes;)Z
	public fun isCrashedLastRun ()Ljava/lang/Boolean;
	public fun isEnabled ()Z
	public fun isHealthy ()Z
	public fun makeCurrent ()Lio/sentry/ISentryLifecycleToken;
	public fun metrics ()Lio/sentry/metrics/MetricsApi;
	public fun popScope ()V
	public fun pushIsolationScope ()Lio/sentry/ISentryLifecycleToken;
	public fun pushScope ()Lio/sentry/ISentryLifecycleToken;
	public fun removeExtra (Ljava/lang/String;)V
	public fun removeTag (Ljava/lang/String;)V
	public fun reportFullyDisplayed ()V
	public fun setActiveSpan (Lio/sentry/ISpan;)V
	public fun setExtra (Ljava/lang/String;Ljava/lang/String;)V
	public fun setFingerprint (Ljava/util/List;)V
	public fun setLevel (Lio/sentry/SentryLevel;)V
	public fun setSpanContext (Ljava/lang/Throwable;Lio/sentry/ISpan;Ljava/lang/String;)V
	public fun setTag (Ljava/lang/String;Ljava/lang/String;)V
	public fun setTransaction (Ljava/lang/String;)V
	public fun setUser (Lio/sentry/protocol/User;)V
	public fun startSession ()V
	public fun startTransaction (Lio/sentry/TransactionContext;Lio/sentry/TransactionOptions;)Lio/sentry/ITransaction;
	public fun withIsolationScope (Lio/sentry/ScopeCallback;)V
	public fun withScope (Lio/sentry/ScopeCallback;)V
}

public final class io/sentry/ScopesStorageFactory {
	public fun <init> ()V
	public static fun create (Lio/sentry/util/LoadClass;Lio/sentry/ILogger;)Lio/sentry/IScopesStorage;
}

public final class io/sentry/SendCachedEnvelopeFireAndForgetIntegration : io/sentry/IConnectionStatusProvider$IConnectionStatusObserver, io/sentry/Integration, java/io/Closeable {
	public fun <init> (Lio/sentry/SendCachedEnvelopeFireAndForgetIntegration$SendFireAndForgetFactory;)V
	public fun close ()V
	public fun onConnectionStatusChanged (Lio/sentry/IConnectionStatusProvider$ConnectionStatus;)V
	public fun register (Lio/sentry/IScopes;Lio/sentry/SentryOptions;)V
}

public abstract interface class io/sentry/SendCachedEnvelopeFireAndForgetIntegration$SendFireAndForget {
	public abstract fun send ()V
}

public abstract interface class io/sentry/SendCachedEnvelopeFireAndForgetIntegration$SendFireAndForgetDirPath {
	public abstract fun getDirPath ()Ljava/lang/String;
}

public abstract interface class io/sentry/SendCachedEnvelopeFireAndForgetIntegration$SendFireAndForgetFactory {
	public abstract fun create (Lio/sentry/IScopes;Lio/sentry/SentryOptions;)Lio/sentry/SendCachedEnvelopeFireAndForgetIntegration$SendFireAndForget;
	public fun hasValidPath (Ljava/lang/String;Lio/sentry/ILogger;)Z
	public fun processDir (Lio/sentry/DirectoryProcessor;Ljava/lang/String;Lio/sentry/ILogger;)Lio/sentry/SendCachedEnvelopeFireAndForgetIntegration$SendFireAndForget;
}

public final class io/sentry/SendFireAndForgetEnvelopeSender : io/sentry/SendCachedEnvelopeFireAndForgetIntegration$SendFireAndForgetFactory {
	public fun <init> (Lio/sentry/SendCachedEnvelopeFireAndForgetIntegration$SendFireAndForgetDirPath;)V
	public fun create (Lio/sentry/IScopes;Lio/sentry/SentryOptions;)Lio/sentry/SendCachedEnvelopeFireAndForgetIntegration$SendFireAndForget;
}

public final class io/sentry/SendFireAndForgetOutboxSender : io/sentry/SendCachedEnvelopeFireAndForgetIntegration$SendFireAndForgetFactory {
	public fun <init> (Lio/sentry/SendCachedEnvelopeFireAndForgetIntegration$SendFireAndForgetDirPath;)V
	public fun create (Lio/sentry/IScopes;Lio/sentry/SentryOptions;)Lio/sentry/SendCachedEnvelopeFireAndForgetIntegration$SendFireAndForget;
}

public final class io/sentry/Sentry {
	public static final field APP_START_PROFILING_CONFIG_FILE_NAME Ljava/lang/String;
	public static fun addBreadcrumb (Lio/sentry/Breadcrumb;)V
	public static fun addBreadcrumb (Lio/sentry/Breadcrumb;Lio/sentry/Hint;)V
	public static fun addBreadcrumb (Ljava/lang/String;)V
	public static fun addBreadcrumb (Ljava/lang/String;Ljava/lang/String;)V
	public static fun bindClient (Lio/sentry/ISentryClient;)V
	public static fun captureCheckIn (Lio/sentry/CheckIn;)Lio/sentry/protocol/SentryId;
	public static fun captureEvent (Lio/sentry/SentryEvent;)Lio/sentry/protocol/SentryId;
	public static fun captureEvent (Lio/sentry/SentryEvent;Lio/sentry/Hint;)Lio/sentry/protocol/SentryId;
	public static fun captureEvent (Lio/sentry/SentryEvent;Lio/sentry/Hint;Lio/sentry/ScopeCallback;)Lio/sentry/protocol/SentryId;
	public static fun captureEvent (Lio/sentry/SentryEvent;Lio/sentry/ScopeCallback;)Lio/sentry/protocol/SentryId;
	public static fun captureException (Ljava/lang/Throwable;)Lio/sentry/protocol/SentryId;
	public static fun captureException (Ljava/lang/Throwable;Lio/sentry/Hint;)Lio/sentry/protocol/SentryId;
	public static fun captureException (Ljava/lang/Throwable;Lio/sentry/Hint;Lio/sentry/ScopeCallback;)Lio/sentry/protocol/SentryId;
	public static fun captureException (Ljava/lang/Throwable;Lio/sentry/ScopeCallback;)Lio/sentry/protocol/SentryId;
	public static fun captureMessage (Ljava/lang/String;)Lio/sentry/protocol/SentryId;
	public static fun captureMessage (Ljava/lang/String;Lio/sentry/ScopeCallback;)Lio/sentry/protocol/SentryId;
	public static fun captureMessage (Ljava/lang/String;Lio/sentry/SentryLevel;)Lio/sentry/protocol/SentryId;
	public static fun captureMessage (Ljava/lang/String;Lio/sentry/SentryLevel;Lio/sentry/ScopeCallback;)Lio/sentry/protocol/SentryId;
	public static fun captureUserFeedback (Lio/sentry/UserFeedback;)V
	public static fun clearBreadcrumbs ()V
	public static fun close ()V
	public static fun configureScope (Lio/sentry/ScopeCallback;)V
	public static fun configureScope (Lio/sentry/ScopeType;Lio/sentry/ScopeCallback;)V
	public static fun continueTrace (Ljava/lang/String;Ljava/util/List;)Lio/sentry/TransactionContext;
	public static fun endSession ()V
	public static fun flush (J)V
	public static fun forkedCurrentScope (Ljava/lang/String;)Lio/sentry/IScopes;
	public static fun forkedRootScopes (Ljava/lang/String;)Lio/sentry/IScopes;
	public static fun forkedScopes (Ljava/lang/String;)Lio/sentry/IScopes;
	public static fun getBaggage ()Lio/sentry/BaggageHeader;
	public static fun getCurrentHub ()Lio/sentry/IHub;
	public static fun getCurrentScopes ()Lio/sentry/IScopes;
	public static fun getGlobalScope ()Lio/sentry/IScope;
	public static fun getLastEventId ()Lio/sentry/protocol/SentryId;
	public static fun getSpan ()Lio/sentry/ISpan;
	public static fun getTraceparent ()Lio/sentry/SentryTraceHeader;
	public static fun init ()V
	public static fun init (Lio/sentry/OptionsContainer;Lio/sentry/Sentry$OptionsConfiguration;)V
	public static fun init (Lio/sentry/OptionsContainer;Lio/sentry/Sentry$OptionsConfiguration;Z)V
	public static fun init (Lio/sentry/Sentry$OptionsConfiguration;)V
	public static fun init (Lio/sentry/Sentry$OptionsConfiguration;Z)V
	public static fun init (Lio/sentry/SentryOptions;)V
	public static fun init (Ljava/lang/String;)V
	public static fun isCrashedLastRun ()Ljava/lang/Boolean;
	public static fun isEnabled ()Z
	public static fun isHealthy ()Z
	public static fun metrics ()Lio/sentry/metrics/MetricsApi;
	public static fun popScope ()V
	public static fun pushIsolationScope ()Lio/sentry/ISentryLifecycleToken;
	public static fun pushScope ()Lio/sentry/ISentryLifecycleToken;
	public static fun removeExtra (Ljava/lang/String;)V
	public static fun removeTag (Ljava/lang/String;)V
	public static fun reportFullyDisplayed ()V
	public static fun setCurrentHub (Lio/sentry/IHub;)Lio/sentry/ISentryLifecycleToken;
	public static fun setCurrentScopes (Lio/sentry/IScopes;)Lio/sentry/ISentryLifecycleToken;
	public static fun setExtra (Ljava/lang/String;Ljava/lang/String;)V
	public static fun setFingerprint (Ljava/util/List;)V
	public static fun setLevel (Lio/sentry/SentryLevel;)V
	public static fun setTag (Ljava/lang/String;Ljava/lang/String;)V
	public static fun setTransaction (Ljava/lang/String;)V
	public static fun setUser (Lio/sentry/protocol/User;)V
	public static fun startSession ()V
	public static fun startTransaction (Lio/sentry/TransactionContext;)Lio/sentry/ITransaction;
	public static fun startTransaction (Lio/sentry/TransactionContext;Lio/sentry/TransactionOptions;)Lio/sentry/ITransaction;
	public static fun startTransaction (Ljava/lang/String;Ljava/lang/String;)Lio/sentry/ITransaction;
	public static fun startTransaction (Ljava/lang/String;Ljava/lang/String;Lio/sentry/TransactionOptions;)Lio/sentry/ITransaction;
	public static fun startTransaction (Ljava/lang/String;Ljava/lang/String;Ljava/lang/String;Lio/sentry/TransactionOptions;)Lio/sentry/ITransaction;
	public static fun withIsolationScope (Lio/sentry/ScopeCallback;)V
	public static fun withScope (Lio/sentry/ScopeCallback;)V
}

public abstract interface class io/sentry/Sentry$OptionsConfiguration {
	public abstract fun configure (Lio/sentry/SentryOptions;)V
}

public final class io/sentry/SentryAppStartProfilingOptions : io/sentry/JsonSerializable, io/sentry/JsonUnknown {
	public fun <init> ()V
	public fun getProfileSampleRate ()Ljava/lang/Double;
	public fun getProfilingTracesDirPath ()Ljava/lang/String;
	public fun getProfilingTracesHz ()I
	public fun getTraceSampleRate ()Ljava/lang/Double;
	public fun getUnknown ()Ljava/util/Map;
	public fun isProfileSampled ()Z
	public fun isProfilingEnabled ()Z
	public fun isTraceSampled ()Z
	public fun serialize (Lio/sentry/ObjectWriter;Lio/sentry/ILogger;)V
	public fun setProfileSampleRate (Ljava/lang/Double;)V
	public fun setProfileSampled (Z)V
	public fun setProfilingEnabled (Z)V
	public fun setProfilingTracesDirPath (Ljava/lang/String;)V
	public fun setProfilingTracesHz (I)V
	public fun setTraceSampleRate (Ljava/lang/Double;)V
	public fun setTraceSampled (Z)V
	public fun setUnknown (Ljava/util/Map;)V
}

public final class io/sentry/SentryAppStartProfilingOptions$Deserializer : io/sentry/JsonDeserializer {
	public fun <init> ()V
	public fun deserialize (Lio/sentry/ObjectReader;Lio/sentry/ILogger;)Lio/sentry/SentryAppStartProfilingOptions;
	public synthetic fun deserialize (Lio/sentry/ObjectReader;Lio/sentry/ILogger;)Ljava/lang/Object;
}

public final class io/sentry/SentryAppStartProfilingOptions$JsonKeys {
	public static final field IS_PROFILING_ENABLED Ljava/lang/String;
	public static final field PROFILE_SAMPLED Ljava/lang/String;
	public static final field PROFILE_SAMPLE_RATE Ljava/lang/String;
	public static final field PROFILING_TRACES_DIR_PATH Ljava/lang/String;
	public static final field PROFILING_TRACES_HZ Ljava/lang/String;
	public static final field TRACE_SAMPLED Ljava/lang/String;
	public static final field TRACE_SAMPLE_RATE Ljava/lang/String;
	public fun <init> ()V
}

public final class io/sentry/SentryAutoDateProvider : io/sentry/SentryDateProvider {
	public fun <init> ()V
	public fun now ()Lio/sentry/SentryDate;
}

public abstract class io/sentry/SentryBaseEvent {
	public static final field DEFAULT_PLATFORM Ljava/lang/String;
	protected field throwable Ljava/lang/Throwable;
	protected fun <init> ()V
	protected fun <init> (Lio/sentry/protocol/SentryId;)V
	public fun addBreadcrumb (Lio/sentry/Breadcrumb;)V
	public fun addBreadcrumb (Ljava/lang/String;)V
	public fun getBreadcrumbs ()Ljava/util/List;
	public fun getContexts ()Lio/sentry/protocol/Contexts;
	public fun getDebugMeta ()Lio/sentry/protocol/DebugMeta;
	public fun getDist ()Ljava/lang/String;
	public fun getEnvironment ()Ljava/lang/String;
	public fun getEventId ()Lio/sentry/protocol/SentryId;
	public fun getExtra (Ljava/lang/String;)Ljava/lang/Object;
	public fun getExtras ()Ljava/util/Map;
	public fun getPlatform ()Ljava/lang/String;
	public fun getRelease ()Ljava/lang/String;
	public fun getRequest ()Lio/sentry/protocol/Request;
	public fun getSdk ()Lio/sentry/protocol/SdkVersion;
	public fun getServerName ()Ljava/lang/String;
	public fun getTag (Ljava/lang/String;)Ljava/lang/String;
	public fun getTags ()Ljava/util/Map;
	public fun getThrowable ()Ljava/lang/Throwable;
	public fun getThrowableMechanism ()Ljava/lang/Throwable;
	public fun getUser ()Lio/sentry/protocol/User;
	public fun removeExtra (Ljava/lang/String;)V
	public fun removeTag (Ljava/lang/String;)V
	public fun setBreadcrumbs (Ljava/util/List;)V
	public fun setDebugMeta (Lio/sentry/protocol/DebugMeta;)V
	public fun setDist (Ljava/lang/String;)V
	public fun setEnvironment (Ljava/lang/String;)V
	public fun setEventId (Lio/sentry/protocol/SentryId;)V
	public fun setExtra (Ljava/lang/String;Ljava/lang/Object;)V
	public fun setExtras (Ljava/util/Map;)V
	public fun setPlatform (Ljava/lang/String;)V
	public fun setRelease (Ljava/lang/String;)V
	public fun setRequest (Lio/sentry/protocol/Request;)V
	public fun setSdk (Lio/sentry/protocol/SdkVersion;)V
	public fun setServerName (Ljava/lang/String;)V
	public fun setTag (Ljava/lang/String;Ljava/lang/String;)V
	public fun setTags (Ljava/util/Map;)V
	public fun setThrowable (Ljava/lang/Throwable;)V
	public fun setUser (Lio/sentry/protocol/User;)V
}

public final class io/sentry/SentryBaseEvent$Deserializer {
	public fun <init> ()V
	public fun deserializeValue (Lio/sentry/SentryBaseEvent;Ljava/lang/String;Lio/sentry/ObjectReader;Lio/sentry/ILogger;)Z
}

public final class io/sentry/SentryBaseEvent$JsonKeys {
	public static final field BREADCRUMBS Ljava/lang/String;
	public static final field CONTEXTS Ljava/lang/String;
	public static final field DEBUG_META Ljava/lang/String;
	public static final field DIST Ljava/lang/String;
	public static final field ENVIRONMENT Ljava/lang/String;
	public static final field EVENT_ID Ljava/lang/String;
	public static final field EXTRA Ljava/lang/String;
	public static final field PLATFORM Ljava/lang/String;
	public static final field RELEASE Ljava/lang/String;
	public static final field REQUEST Ljava/lang/String;
	public static final field SDK Ljava/lang/String;
	public static final field SERVER_NAME Ljava/lang/String;
	public static final field TAGS Ljava/lang/String;
	public static final field USER Ljava/lang/String;
	public fun <init> ()V
}

public final class io/sentry/SentryBaseEvent$Serializer {
	public fun <init> ()V
	public fun serialize (Lio/sentry/SentryBaseEvent;Lio/sentry/ObjectWriter;Lio/sentry/ILogger;)V
}

public final class io/sentry/SentryClient : io/sentry/ISentryClient, io/sentry/metrics/IMetricsClient {
	public fun captureCheckIn (Lio/sentry/CheckIn;Lio/sentry/IScope;Lio/sentry/Hint;)Lio/sentry/protocol/SentryId;
	public fun captureEnvelope (Lio/sentry/SentryEnvelope;Lio/sentry/Hint;)Lio/sentry/protocol/SentryId;
	public fun captureEvent (Lio/sentry/SentryEvent;Lio/sentry/IScope;Lio/sentry/Hint;)Lio/sentry/protocol/SentryId;
	public fun captureMetrics (Lio/sentry/metrics/EncodedMetrics;)Lio/sentry/protocol/SentryId;
	public fun captureReplayEvent (Lio/sentry/SentryReplayEvent;Lio/sentry/IScope;Lio/sentry/Hint;)Lio/sentry/protocol/SentryId;
	public fun captureSession (Lio/sentry/Session;Lio/sentry/Hint;)V
	public fun captureTransaction (Lio/sentry/protocol/SentryTransaction;Lio/sentry/TraceContext;Lio/sentry/IScope;Lio/sentry/Hint;Lio/sentry/ProfilingTraceData;)Lio/sentry/protocol/SentryId;
	public fun captureUserFeedback (Lio/sentry/UserFeedback;)V
	public fun close ()V
	public fun close (Z)V
	public fun flush (J)V
	public fun getMetricsAggregator ()Lio/sentry/IMetricsAggregator;
	public fun getRateLimiter ()Lio/sentry/transport/RateLimiter;
	public fun isEnabled ()Z
	public fun isHealthy ()Z
}

public final class io/sentry/SentryCrashLastRunState {
	public static fun getInstance ()Lio/sentry/SentryCrashLastRunState;
	public fun isCrashedLastRun (Ljava/lang/String;Z)Ljava/lang/Boolean;
	public fun reset ()V
	public fun setCrashedLastRun (Z)V
}

public abstract class io/sentry/SentryDate : java/lang/Comparable {
	public fun <init> ()V
	public fun compareTo (Lio/sentry/SentryDate;)I
	public synthetic fun compareTo (Ljava/lang/Object;)I
	public fun diff (Lio/sentry/SentryDate;)J
	public final fun isAfter (Lio/sentry/SentryDate;)Z
	public final fun isBefore (Lio/sentry/SentryDate;)Z
	public fun laterDateNanosTimestampByDiff (Lio/sentry/SentryDate;)J
	public abstract fun nanoTimestamp ()J
}

public abstract interface class io/sentry/SentryDateProvider {
	public abstract fun now ()Lio/sentry/SentryDate;
}

public final class io/sentry/SentryEnvelope {
	public fun <init> (Lio/sentry/SentryEnvelopeHeader;Ljava/lang/Iterable;)V
	public fun <init> (Lio/sentry/protocol/SentryId;Lio/sentry/protocol/SdkVersion;Lio/sentry/SentryEnvelopeItem;)V
	public fun <init> (Lio/sentry/protocol/SentryId;Lio/sentry/protocol/SdkVersion;Ljava/lang/Iterable;)V
	public static fun from (Lio/sentry/ISerializer;Lio/sentry/ProfilingTraceData;JLio/sentry/protocol/SdkVersion;)Lio/sentry/SentryEnvelope;
	public static fun from (Lio/sentry/ISerializer;Lio/sentry/SentryBaseEvent;Lio/sentry/protocol/SdkVersion;)Lio/sentry/SentryEnvelope;
	public static fun from (Lio/sentry/ISerializer;Lio/sentry/Session;Lio/sentry/protocol/SdkVersion;)Lio/sentry/SentryEnvelope;
	public fun getHeader ()Lio/sentry/SentryEnvelopeHeader;
	public fun getItems ()Ljava/lang/Iterable;
}

public final class io/sentry/SentryEnvelopeHeader : io/sentry/JsonSerializable, io/sentry/JsonUnknown {
	public fun <init> ()V
	public fun <init> (Lio/sentry/protocol/SentryId;)V
	public fun <init> (Lio/sentry/protocol/SentryId;Lio/sentry/protocol/SdkVersion;)V
	public fun <init> (Lio/sentry/protocol/SentryId;Lio/sentry/protocol/SdkVersion;Lio/sentry/TraceContext;)V
	public fun getEventId ()Lio/sentry/protocol/SentryId;
	public fun getSdkVersion ()Lio/sentry/protocol/SdkVersion;
	public fun getSentAt ()Ljava/util/Date;
	public fun getTraceContext ()Lio/sentry/TraceContext;
	public fun getUnknown ()Ljava/util/Map;
	public fun serialize (Lio/sentry/ObjectWriter;Lio/sentry/ILogger;)V
	public fun setSentAt (Ljava/util/Date;)V
	public fun setUnknown (Ljava/util/Map;)V
}

public final class io/sentry/SentryEnvelopeHeader$Deserializer : io/sentry/JsonDeserializer {
	public fun <init> ()V
	public fun deserialize (Lio/sentry/ObjectReader;Lio/sentry/ILogger;)Lio/sentry/SentryEnvelopeHeader;
	public synthetic fun deserialize (Lio/sentry/ObjectReader;Lio/sentry/ILogger;)Ljava/lang/Object;
}

public final class io/sentry/SentryEnvelopeHeader$JsonKeys {
	public static final field EVENT_ID Ljava/lang/String;
	public static final field SDK Ljava/lang/String;
	public static final field SENT_AT Ljava/lang/String;
	public static final field TRACE Ljava/lang/String;
	public fun <init> ()V
}

public final class io/sentry/SentryEnvelopeItem {
	public static fun fromAttachment (Lio/sentry/ISerializer;Lio/sentry/ILogger;Lio/sentry/Attachment;J)Lio/sentry/SentryEnvelopeItem;
	public static fun fromCheckIn (Lio/sentry/ISerializer;Lio/sentry/CheckIn;)Lio/sentry/SentryEnvelopeItem;
	public static fun fromClientReport (Lio/sentry/ISerializer;Lio/sentry/clientreport/ClientReport;)Lio/sentry/SentryEnvelopeItem;
	public static fun fromEvent (Lio/sentry/ISerializer;Lio/sentry/SentryBaseEvent;)Lio/sentry/SentryEnvelopeItem;
	public static fun fromMetrics (Lio/sentry/metrics/EncodedMetrics;)Lio/sentry/SentryEnvelopeItem;
	public static fun fromProfilingTrace (Lio/sentry/ProfilingTraceData;JLio/sentry/ISerializer;)Lio/sentry/SentryEnvelopeItem;
	public static fun fromReplay (Lio/sentry/ISerializer;Lio/sentry/ILogger;Lio/sentry/SentryReplayEvent;Lio/sentry/ReplayRecording;Z)Lio/sentry/SentryEnvelopeItem;
	public static fun fromSession (Lio/sentry/ISerializer;Lio/sentry/Session;)Lio/sentry/SentryEnvelopeItem;
	public static fun fromUserFeedback (Lio/sentry/ISerializer;Lio/sentry/UserFeedback;)Lio/sentry/SentryEnvelopeItem;
	public fun getClientReport (Lio/sentry/ISerializer;)Lio/sentry/clientreport/ClientReport;
	public fun getData ()[B
	public fun getEvent (Lio/sentry/ISerializer;)Lio/sentry/SentryEvent;
	public fun getHeader ()Lio/sentry/SentryEnvelopeItemHeader;
	public fun getTransaction (Lio/sentry/ISerializer;)Lio/sentry/protocol/SentryTransaction;
}

public final class io/sentry/SentryEnvelopeItemHeader : io/sentry/JsonSerializable, io/sentry/JsonUnknown {
	public fun <init> (Lio/sentry/SentryItemType;ILjava/lang/String;Ljava/lang/String;Ljava/lang/String;)V
	public fun getAttachmentType ()Ljava/lang/String;
	public fun getContentType ()Ljava/lang/String;
	public fun getFileName ()Ljava/lang/String;
	public fun getLength ()I
	public fun getType ()Lio/sentry/SentryItemType;
	public fun getUnknown ()Ljava/util/Map;
	public fun serialize (Lio/sentry/ObjectWriter;Lio/sentry/ILogger;)V
	public fun setUnknown (Ljava/util/Map;)V
}

public final class io/sentry/SentryEnvelopeItemHeader$Deserializer : io/sentry/JsonDeserializer {
	public fun <init> ()V
	public fun deserialize (Lio/sentry/ObjectReader;Lio/sentry/ILogger;)Lio/sentry/SentryEnvelopeItemHeader;
	public synthetic fun deserialize (Lio/sentry/ObjectReader;Lio/sentry/ILogger;)Ljava/lang/Object;
}

public final class io/sentry/SentryEnvelopeItemHeader$JsonKeys {
	public static final field ATTACHMENT_TYPE Ljava/lang/String;
	public static final field CONTENT_TYPE Ljava/lang/String;
	public static final field FILENAME Ljava/lang/String;
	public static final field LENGTH Ljava/lang/String;
	public static final field TYPE Ljava/lang/String;
	public fun <init> ()V
}

public final class io/sentry/SentryEvent : io/sentry/SentryBaseEvent, io/sentry/JsonSerializable, io/sentry/JsonUnknown {
	public fun <init> ()V
	public fun <init> (Ljava/lang/Throwable;)V
	public fun <init> (Ljava/util/Date;)V
	public fun getExceptions ()Ljava/util/List;
	public fun getFingerprints ()Ljava/util/List;
	public fun getLevel ()Lio/sentry/SentryLevel;
	public fun getLogger ()Ljava/lang/String;
	public fun getMessage ()Lio/sentry/protocol/Message;
	public fun getModule (Ljava/lang/String;)Ljava/lang/String;
	public fun getThreads ()Ljava/util/List;
	public fun getTimestamp ()Ljava/util/Date;
	public fun getTransaction ()Ljava/lang/String;
	public fun getUnhandledException ()Lio/sentry/protocol/SentryException;
	public fun getUnknown ()Ljava/util/Map;
	public fun isCrashed ()Z
	public fun isErrored ()Z
	public fun removeModule (Ljava/lang/String;)V
	public fun serialize (Lio/sentry/ObjectWriter;Lio/sentry/ILogger;)V
	public fun setExceptions (Ljava/util/List;)V
	public fun setFingerprints (Ljava/util/List;)V
	public fun setLevel (Lio/sentry/SentryLevel;)V
	public fun setLogger (Ljava/lang/String;)V
	public fun setMessage (Lio/sentry/protocol/Message;)V
	public fun setModule (Ljava/lang/String;Ljava/lang/String;)V
	public fun setModules (Ljava/util/Map;)V
	public fun setThreads (Ljava/util/List;)V
	public fun setTimestamp (Ljava/util/Date;)V
	public fun setTransaction (Ljava/lang/String;)V
	public fun setUnknown (Ljava/util/Map;)V
}

public final class io/sentry/SentryEvent$Deserializer : io/sentry/JsonDeserializer {
	public fun <init> ()V
	public fun deserialize (Lio/sentry/ObjectReader;Lio/sentry/ILogger;)Lio/sentry/SentryEvent;
	public synthetic fun deserialize (Lio/sentry/ObjectReader;Lio/sentry/ILogger;)Ljava/lang/Object;
}

public final class io/sentry/SentryEvent$JsonKeys {
	public static final field EXCEPTION Ljava/lang/String;
	public static final field FINGERPRINT Ljava/lang/String;
	public static final field LEVEL Ljava/lang/String;
	public static final field LOGGER Ljava/lang/String;
	public static final field MESSAGE Ljava/lang/String;
	public static final field MODULES Ljava/lang/String;
	public static final field THREADS Ljava/lang/String;
	public static final field TIMESTAMP Ljava/lang/String;
	public static final field TRANSACTION Ljava/lang/String;
	public fun <init> ()V
}

public final class io/sentry/SentryExceptionFactory {
	public fun <init> (Lio/sentry/SentryStackTraceFactory;)V
	public fun getSentryExceptions (Ljava/lang/Throwable;)Ljava/util/List;
	public fun getSentryExceptionsFromThread (Lio/sentry/protocol/SentryThread;Lio/sentry/protocol/Mechanism;Ljava/lang/Throwable;)Ljava/util/List;
}

public final class io/sentry/SentryExecutorService : io/sentry/ISentryExecutorService {
	public fun <init> ()V
	public fun close (J)V
	public fun isClosed ()Z
	public fun schedule (Ljava/lang/Runnable;J)Ljava/util/concurrent/Future;
	public fun submit (Ljava/lang/Runnable;)Ljava/util/concurrent/Future;
	public fun submit (Ljava/util/concurrent/Callable;)Ljava/util/concurrent/Future;
}

public final class io/sentry/SentryInstantDate : io/sentry/SentryDate {
	public fun <init> ()V
	public fun <init> (Ljava/time/Instant;)V
	public fun nanoTimestamp ()J
}

public final class io/sentry/SentryInstantDateProvider : io/sentry/SentryDateProvider {
	public fun <init> ()V
	public fun now ()Lio/sentry/SentryDate;
}

public final class io/sentry/SentryIntegrationPackageStorage {
	public fun addIntegration (Ljava/lang/String;)V
	public fun addPackage (Ljava/lang/String;Ljava/lang/String;)V
	public fun clearStorage ()V
	public static fun getInstance ()Lio/sentry/SentryIntegrationPackageStorage;
	public fun getIntegrations ()Ljava/util/Set;
	public fun getPackages ()Ljava/util/Set;
}

public final class io/sentry/SentryItemType : java/lang/Enum, io/sentry/JsonSerializable {
	public static final field Attachment Lio/sentry/SentryItemType;
	public static final field CheckIn Lio/sentry/SentryItemType;
	public static final field ClientReport Lio/sentry/SentryItemType;
	public static final field Event Lio/sentry/SentryItemType;
	public static final field Profile Lio/sentry/SentryItemType;
	public static final field ReplayEvent Lio/sentry/SentryItemType;
	public static final field ReplayRecording Lio/sentry/SentryItemType;
	public static final field ReplayVideo Lio/sentry/SentryItemType;
	public static final field Session Lio/sentry/SentryItemType;
	public static final field Statsd Lio/sentry/SentryItemType;
	public static final field Transaction Lio/sentry/SentryItemType;
	public static final field Unknown Lio/sentry/SentryItemType;
	public static final field UserFeedback Lio/sentry/SentryItemType;
	public fun getItemType ()Ljava/lang/String;
	public static fun resolve (Ljava/lang/Object;)Lio/sentry/SentryItemType;
	public fun serialize (Lio/sentry/ObjectWriter;Lio/sentry/ILogger;)V
	public static fun valueOf (Ljava/lang/String;)Lio/sentry/SentryItemType;
	public static fun valueOfLabel (Ljava/lang/String;)Lio/sentry/SentryItemType;
	public static fun values ()[Lio/sentry/SentryItemType;
}

public final class io/sentry/SentryLevel : java/lang/Enum, io/sentry/JsonSerializable {
	public static final field DEBUG Lio/sentry/SentryLevel;
	public static final field ERROR Lio/sentry/SentryLevel;
	public static final field FATAL Lio/sentry/SentryLevel;
	public static final field INFO Lio/sentry/SentryLevel;
	public static final field WARNING Lio/sentry/SentryLevel;
	public fun serialize (Lio/sentry/ObjectWriter;Lio/sentry/ILogger;)V
	public static fun valueOf (Ljava/lang/String;)Lio/sentry/SentryLevel;
	public static fun values ()[Lio/sentry/SentryLevel;
}

public final class io/sentry/SentryLevel$Deserializer : io/sentry/JsonDeserializer {
	public fun <init> ()V
	public fun deserialize (Lio/sentry/ObjectReader;Lio/sentry/ILogger;)Lio/sentry/SentryLevel;
	public synthetic fun deserialize (Lio/sentry/ObjectReader;Lio/sentry/ILogger;)Ljava/lang/Object;
}

public final class io/sentry/SentryLockReason : io/sentry/JsonSerializable, io/sentry/JsonUnknown {
	public static final field ANY I
	public static final field BLOCKED I
	public static final field LOCKED I
	public static final field SLEEPING I
	public static final field WAITING I
	public fun <init> ()V
	public fun <init> (Lio/sentry/SentryLockReason;)V
	public fun equals (Ljava/lang/Object;)Z
	public fun getAddress ()Ljava/lang/String;
	public fun getClassName ()Ljava/lang/String;
	public fun getPackageName ()Ljava/lang/String;
	public fun getThreadId ()Ljava/lang/Long;
	public fun getType ()I
	public fun getUnknown ()Ljava/util/Map;
	public fun hashCode ()I
	public fun serialize (Lio/sentry/ObjectWriter;Lio/sentry/ILogger;)V
	public fun setAddress (Ljava/lang/String;)V
	public fun setClassName (Ljava/lang/String;)V
	public fun setPackageName (Ljava/lang/String;)V
	public fun setThreadId (Ljava/lang/Long;)V
	public fun setType (I)V
	public fun setUnknown (Ljava/util/Map;)V
}

public final class io/sentry/SentryLockReason$Deserializer : io/sentry/JsonDeserializer {
	public fun <init> ()V
	public fun deserialize (Lio/sentry/ObjectReader;Lio/sentry/ILogger;)Lio/sentry/SentryLockReason;
	public synthetic fun deserialize (Lio/sentry/ObjectReader;Lio/sentry/ILogger;)Ljava/lang/Object;
}

public final class io/sentry/SentryLockReason$JsonKeys {
	public static final field ADDRESS Ljava/lang/String;
	public static final field CLASS_NAME Ljava/lang/String;
	public static final field PACKAGE_NAME Ljava/lang/String;
	public static final field THREAD_ID Ljava/lang/String;
	public static final field TYPE Ljava/lang/String;
	public fun <init> ()V
}

public final class io/sentry/SentryLongDate : io/sentry/SentryDate {
	public fun <init> (J)V
	public fun nanoTimestamp ()J
}

public final class io/sentry/SentryNanotimeDate : io/sentry/SentryDate {
	public fun <init> ()V
	public fun <init> (Ljava/util/Date;J)V
	public fun compareTo (Lio/sentry/SentryDate;)I
	public synthetic fun compareTo (Ljava/lang/Object;)I
	public fun diff (Lio/sentry/SentryDate;)J
	public fun laterDateNanosTimestampByDiff (Lio/sentry/SentryDate;)J
	public fun nanoTimestamp ()J
}

public final class io/sentry/SentryNanotimeDateProvider : io/sentry/SentryDateProvider {
	public fun <init> ()V
	public fun now ()Lio/sentry/SentryDate;
}

public class io/sentry/SentryOptions {
	public static final field DEFAULT_PROPAGATION_TARGETS Ljava/lang/String;
	protected final field lock Lio/sentry/util/AutoClosableReentrantLock;
	public fun <init> ()V
	public fun addBundleId (Ljava/lang/String;)V
	public fun addContextTag (Ljava/lang/String;)V
	public fun addEventProcessor (Lio/sentry/EventProcessor;)V
	public fun addIgnoredExceptionForType (Ljava/lang/Class;)V
	public fun addInAppExclude (Ljava/lang/String;)V
	public fun addInAppInclude (Ljava/lang/String;)V
	public fun addIntegration (Lio/sentry/Integration;)V
	public fun addOptionsObserver (Lio/sentry/IOptionsObserver;)V
	public fun addPerformanceCollector (Lio/sentry/IPerformanceCollector;)V
	public fun addScopeObserver (Lio/sentry/IScopeObserver;)V
	public fun addTracingOrigin (Ljava/lang/String;)V
	public static fun empty ()Lio/sentry/SentryOptions;
	public fun getBackpressureMonitor ()Lio/sentry/backpressure/IBackpressureMonitor;
	public fun getBeforeBreadcrumb ()Lio/sentry/SentryOptions$BeforeBreadcrumbCallback;
	public fun getBeforeEmitMetricCallback ()Lio/sentry/SentryOptions$BeforeEmitMetricCallback;
	public fun getBeforeEnvelopeCallback ()Lio/sentry/SentryOptions$BeforeEnvelopeCallback;
	public fun getBeforeSend ()Lio/sentry/SentryOptions$BeforeSendCallback;
	public fun getBeforeSendTransaction ()Lio/sentry/SentryOptions$BeforeSendTransactionCallback;
	public fun getBundleIds ()Ljava/util/Set;
	public fun getCacheDirPath ()Ljava/lang/String;
	public fun getClientReportRecorder ()Lio/sentry/clientreport/IClientReportRecorder;
	public fun getConnectionStatusProvider ()Lio/sentry/IConnectionStatusProvider;
	public fun getConnectionTimeoutMillis ()I
	public fun getContextTags ()Ljava/util/List;
	public fun getCron ()Lio/sentry/SentryOptions$Cron;
	public fun getDateProvider ()Lio/sentry/SentryDateProvider;
	public fun getDebugMetaLoader ()Lio/sentry/internal/debugmeta/IDebugMetaLoader;
	public fun getDefaultScopeType ()Lio/sentry/ScopeType;
	public fun getDiagnosticLevel ()Lio/sentry/SentryLevel;
	public fun getDist ()Ljava/lang/String;
	public fun getDistinctId ()Ljava/lang/String;
	public fun getDsn ()Ljava/lang/String;
	public fun getEnableTracing ()Ljava/lang/Boolean;
	public fun getEnvelopeDiskCache ()Lio/sentry/cache/IEnvelopeCache;
	public fun getEnvelopeReader ()Lio/sentry/IEnvelopeReader;
	public fun getEnvironment ()Ljava/lang/String;
	public fun getEventProcessors ()Ljava/util/List;
	public fun getExecutorService ()Lio/sentry/ISentryExecutorService;
	public fun getExperimental ()Lio/sentry/ExperimentalOptions;
	public fun getFlushTimeoutMillis ()J
	public fun getFullyDisplayedReporter ()Lio/sentry/FullyDisplayedReporter;
	public fun getGestureTargetLocators ()Ljava/util/List;
	public fun getIdleTimeout ()Ljava/lang/Long;
	public fun getIgnoredCheckIns ()Ljava/util/List;
	public fun getIgnoredExceptionsForType ()Ljava/util/Set;
	public fun getIgnoredSpanOrigins ()Ljava/util/List;
	public fun getInAppExcludes ()Ljava/util/List;
	public fun getInAppIncludes ()Ljava/util/List;
	public fun getInitPriority ()Lio/sentry/InitPriority;
	public fun getInstrumenter ()Lio/sentry/Instrumenter;
	public fun getIntegrations ()Ljava/util/List;
	public fun getInternalTracesSampler ()Lio/sentry/TracesSampler;
	public fun getLogger ()Lio/sentry/ILogger;
	public fun getMaxAttachmentSize ()J
	public fun getMaxBreadcrumbs ()I
	public fun getMaxCacheItems ()I
	public fun getMaxDepth ()I
	public fun getMaxQueueSize ()I
	public fun getMaxRequestBodySize ()Lio/sentry/SentryOptions$RequestSize;
	public fun getMaxSpans ()I
	public fun getMaxTraceFileSize ()J
	public fun getModulesLoader ()Lio/sentry/internal/modules/IModulesLoader;
	public fun getOptionsObservers ()Ljava/util/List;
	public fun getOutboxPath ()Ljava/lang/String;
	public fun getPerformanceCollectors ()Ljava/util/List;
	public fun getProfilesSampleRate ()Ljava/lang/Double;
	public fun getProfilesSampler ()Lio/sentry/SentryOptions$ProfilesSamplerCallback;
	public fun getProfilingTracesDirPath ()Ljava/lang/String;
	public fun getProfilingTracesHz ()I
	public fun getProguardUuid ()Ljava/lang/String;
	public fun getProxy ()Lio/sentry/SentryOptions$Proxy;
	public fun getReadTimeoutMillis ()I
	public fun getRelease ()Ljava/lang/String;
	public fun getReplayController ()Lio/sentry/ReplayController;
	public fun getSampleRate ()Ljava/lang/Double;
	public fun getScopeObservers ()Ljava/util/List;
	public fun getSdkVersion ()Lio/sentry/protocol/SdkVersion;
	public fun getSentryClientName ()Ljava/lang/String;
	public fun getSerializer ()Lio/sentry/ISerializer;
	public fun getServerName ()Ljava/lang/String;
	public fun getSessionFlushTimeoutMillis ()J
	public fun getSessionTrackingIntervalMillis ()J
	public fun getShutdownTimeout ()J
	public fun getShutdownTimeoutMillis ()J
	public fun getSpanFactory ()Lio/sentry/ISpanFactory;
	public fun getSpotlightConnectionUrl ()Ljava/lang/String;
	public fun getSslSocketFactory ()Ljavax/net/ssl/SSLSocketFactory;
	public fun getTags ()Ljava/util/Map;
	public fun getThreadChecker ()Lio/sentry/util/thread/IThreadChecker;
	public fun getTracePropagationTargets ()Ljava/util/List;
	public fun getTracesSampleRate ()Ljava/lang/Double;
	public fun getTracesSampler ()Lio/sentry/SentryOptions$TracesSamplerCallback;
	public fun getTracingOrigins ()Ljava/util/List;
	public fun getTransactionPerformanceCollector ()Lio/sentry/TransactionPerformanceCollector;
	public fun getTransactionProfiler ()Lio/sentry/ITransactionProfiler;
	public fun getTransportFactory ()Lio/sentry/ITransportFactory;
	public fun getTransportGate ()Lio/sentry/transport/ITransportGate;
	public final fun getViewHierarchyExporters ()Ljava/util/List;
	public fun isAttachServerName ()Z
	public fun isAttachStacktrace ()Z
	public fun isAttachThreads ()Z
	public fun isDebug ()Z
	public fun isEnableAppStartProfiling ()Z
	public fun isEnableAutoSessionTracking ()Z
	public fun isEnableBackpressureHandling ()Z
	public fun isEnableDeduplication ()Z
	public fun isEnableDefaultTagsForMetrics ()Z
	public fun isEnableExternalConfiguration ()Z
	public fun isEnableMetrics ()Z
	public fun isEnablePrettySerializationOutput ()Z
	public fun isEnableScopePersistence ()Z
	public fun isEnableScreenTracking ()Z
	public fun isEnableShutdownHook ()Z
	public fun isEnableSpanLocalMetricAggregation ()Z
	public fun isEnableSpotlight ()Z
	public fun isEnableTimeToFullDisplayTracing ()Z
	public fun isEnableUncaughtExceptionHandler ()Z
	public fun isEnableUserInteractionBreadcrumbs ()Z
	public fun isEnableUserInteractionTracing ()Z
	public fun isEnabled ()Z
	public fun isForceInit ()Z
	public fun isPrintUncaughtStackTrace ()Z
	public fun isProfilingEnabled ()Z
	public fun isSendClientReports ()Z
	public fun isSendDefaultPii ()Z
	public fun isSendModules ()Z
	public fun isTraceOptionsRequests ()Z
	public fun isTraceSampling ()Z
	public fun isTracingEnabled ()Z
	public fun merge (Lio/sentry/ExternalOptions;)V
	public fun setAttachServerName (Z)V
	public fun setAttachStacktrace (Z)V
	public fun setAttachThreads (Z)V
	public fun setBackpressureMonitor (Lio/sentry/backpressure/IBackpressureMonitor;)V
	public fun setBeforeBreadcrumb (Lio/sentry/SentryOptions$BeforeBreadcrumbCallback;)V
	public fun setBeforeEmitMetricCallback (Lio/sentry/SentryOptions$BeforeEmitMetricCallback;)V
	public fun setBeforeEnvelopeCallback (Lio/sentry/SentryOptions$BeforeEnvelopeCallback;)V
	public fun setBeforeSend (Lio/sentry/SentryOptions$BeforeSendCallback;)V
	public fun setBeforeSendTransaction (Lio/sentry/SentryOptions$BeforeSendTransactionCallback;)V
	public fun setCacheDirPath (Ljava/lang/String;)V
	public fun setConnectionStatusProvider (Lio/sentry/IConnectionStatusProvider;)V
	public fun setConnectionTimeoutMillis (I)V
	public fun setCron (Lio/sentry/SentryOptions$Cron;)V
	public fun setDateProvider (Lio/sentry/SentryDateProvider;)V
	public fun setDebug (Z)V
	public fun setDebugMetaLoader (Lio/sentry/internal/debugmeta/IDebugMetaLoader;)V
	public fun setDefaultScopeType (Lio/sentry/ScopeType;)V
	public fun setDiagnosticLevel (Lio/sentry/SentryLevel;)V
	public fun setDist (Ljava/lang/String;)V
	public fun setDistinctId (Ljava/lang/String;)V
	public fun setDsn (Ljava/lang/String;)V
	public fun setEnableAppStartProfiling (Z)V
	public fun setEnableAutoSessionTracking (Z)V
	public fun setEnableBackpressureHandling (Z)V
	public fun setEnableDeduplication (Z)V
	public fun setEnableDefaultTagsForMetrics (Z)V
	public fun setEnableExternalConfiguration (Z)V
	public fun setEnableMetrics (Z)V
	public fun setEnablePrettySerializationOutput (Z)V
	public fun setEnableScopePersistence (Z)V
	public fun setEnableScreenTracking (Z)V
	public fun setEnableShutdownHook (Z)V
	public fun setEnableSpanLocalMetricAggregation (Z)V
	public fun setEnableSpotlight (Z)V
	public fun setEnableTimeToFullDisplayTracing (Z)V
	public fun setEnableTracing (Ljava/lang/Boolean;)V
	public fun setEnableUncaughtExceptionHandler (Z)V
	public fun setEnableUserInteractionBreadcrumbs (Z)V
	public fun setEnableUserInteractionTracing (Z)V
	public fun setEnabled (Z)V
	public fun setEnvelopeDiskCache (Lio/sentry/cache/IEnvelopeCache;)V
	public fun setEnvelopeReader (Lio/sentry/IEnvelopeReader;)V
	public fun setEnvironment (Ljava/lang/String;)V
	public fun setExecutorService (Lio/sentry/ISentryExecutorService;)V
	public fun setFlushTimeoutMillis (J)V
	public fun setForceInit (Z)V
	public fun setGestureTargetLocators (Ljava/util/List;)V
	public fun setIdleTimeout (Ljava/lang/Long;)V
	public fun setIgnoredCheckIns (Ljava/util/List;)V
	public fun setIgnoredSpanOrigins (Ljava/util/List;)V
	public fun setInitPriority (Lio/sentry/InitPriority;)V
	public fun setInstrumenter (Lio/sentry/Instrumenter;)V
	public fun setLogger (Lio/sentry/ILogger;)V
	public fun setMaxAttachmentSize (J)V
	public fun setMaxBreadcrumbs (I)V
	public fun setMaxCacheItems (I)V
	public fun setMaxDepth (I)V
	public fun setMaxQueueSize (I)V
	public fun setMaxRequestBodySize (Lio/sentry/SentryOptions$RequestSize;)V
	public fun setMaxSpans (I)V
	public fun setMaxTraceFileSize (J)V
	public fun setModulesLoader (Lio/sentry/internal/modules/IModulesLoader;)V
	public fun setPrintUncaughtStackTrace (Z)V
	public fun setProfilesSampleRate (Ljava/lang/Double;)V
	public fun setProfilesSampler (Lio/sentry/SentryOptions$ProfilesSamplerCallback;)V
	public fun setProfilingEnabled (Z)V
	public fun setProfilingTracesHz (I)V
	public fun setProguardUuid (Ljava/lang/String;)V
	public fun setProxy (Lio/sentry/SentryOptions$Proxy;)V
	public fun setReadTimeoutMillis (I)V
	public fun setRelease (Ljava/lang/String;)V
	public fun setReplayController (Lio/sentry/ReplayController;)V
	public fun setSampleRate (Ljava/lang/Double;)V
	public fun setSdkVersion (Lio/sentry/protocol/SdkVersion;)V
	public fun setSendClientReports (Z)V
	public fun setSendDefaultPii (Z)V
	public fun setSendModules (Z)V
	public fun setSentryClientName (Ljava/lang/String;)V
	public fun setSerializer (Lio/sentry/ISerializer;)V
	public fun setServerName (Ljava/lang/String;)V
	public fun setSessionFlushTimeoutMillis (J)V
	public fun setSessionTrackingIntervalMillis (J)V
	public fun setShutdownTimeout (J)V
	public fun setShutdownTimeoutMillis (J)V
	public fun setSpanFactory (Lio/sentry/ISpanFactory;)V
	public fun setSpotlightConnectionUrl (Ljava/lang/String;)V
	public fun setSslSocketFactory (Ljavax/net/ssl/SSLSocketFactory;)V
	public fun setTag (Ljava/lang/String;Ljava/lang/String;)V
	public fun setThreadChecker (Lio/sentry/util/thread/IThreadChecker;)V
	public fun setTraceOptionsRequests (Z)V
	public fun setTracePropagationTargets (Ljava/util/List;)V
	public fun setTraceSampling (Z)V
	public fun setTracesSampleRate (Ljava/lang/Double;)V
	public fun setTracesSampler (Lio/sentry/SentryOptions$TracesSamplerCallback;)V
	public fun setTracingOrigins (Ljava/util/List;)V
	public fun setTransactionPerformanceCollector (Lio/sentry/TransactionPerformanceCollector;)V
	public fun setTransactionProfiler (Lio/sentry/ITransactionProfiler;)V
	public fun setTransportFactory (Lio/sentry/ITransportFactory;)V
	public fun setTransportGate (Lio/sentry/transport/ITransportGate;)V
	public fun setViewHierarchyExporters (Ljava/util/List;)V
}

public abstract interface class io/sentry/SentryOptions$BeforeBreadcrumbCallback {
	public abstract fun execute (Lio/sentry/Breadcrumb;Lio/sentry/Hint;)Lio/sentry/Breadcrumb;
}

public abstract interface class io/sentry/SentryOptions$BeforeEmitMetricCallback {
	public abstract fun execute (Ljava/lang/String;Ljava/util/Map;)Z
}

public abstract interface class io/sentry/SentryOptions$BeforeEnvelopeCallback {
	public abstract fun execute (Lio/sentry/SentryEnvelope;Lio/sentry/Hint;)V
}

public abstract interface class io/sentry/SentryOptions$BeforeSendCallback {
	public abstract fun execute (Lio/sentry/SentryEvent;Lio/sentry/Hint;)Lio/sentry/SentryEvent;
}

public abstract interface class io/sentry/SentryOptions$BeforeSendTransactionCallback {
	public abstract fun execute (Lio/sentry/protocol/SentryTransaction;Lio/sentry/Hint;)Lio/sentry/protocol/SentryTransaction;
}

public final class io/sentry/SentryOptions$Cron {
	public fun <init> ()V
	public fun getDefaultCheckinMargin ()Ljava/lang/Long;
	public fun getDefaultFailureIssueThreshold ()Ljava/lang/Long;
	public fun getDefaultMaxRuntime ()Ljava/lang/Long;
	public fun getDefaultRecoveryThreshold ()Ljava/lang/Long;
	public fun getDefaultTimezone ()Ljava/lang/String;
	public fun setDefaultCheckinMargin (Ljava/lang/Long;)V
	public fun setDefaultFailureIssueThreshold (Ljava/lang/Long;)V
	public fun setDefaultMaxRuntime (Ljava/lang/Long;)V
	public fun setDefaultRecoveryThreshold (Ljava/lang/Long;)V
	public fun setDefaultTimezone (Ljava/lang/String;)V
}

public abstract interface class io/sentry/SentryOptions$ProfilesSamplerCallback {
	public abstract fun sample (Lio/sentry/SamplingContext;)Ljava/lang/Double;
}

public final class io/sentry/SentryOptions$Proxy {
	public fun <init> ()V
	public fun <init> (Ljava/lang/String;Ljava/lang/String;)V
	public fun <init> (Ljava/lang/String;Ljava/lang/String;Ljava/lang/String;Ljava/lang/String;)V
	public fun <init> (Ljava/lang/String;Ljava/lang/String;Ljava/net/Proxy$Type;)V
	public fun <init> (Ljava/lang/String;Ljava/lang/String;Ljava/net/Proxy$Type;Ljava/lang/String;Ljava/lang/String;)V
	public fun getHost ()Ljava/lang/String;
	public fun getPass ()Ljava/lang/String;
	public fun getPort ()Ljava/lang/String;
	public fun getType ()Ljava/net/Proxy$Type;
	public fun getUser ()Ljava/lang/String;
	public fun setHost (Ljava/lang/String;)V
	public fun setPass (Ljava/lang/String;)V
	public fun setPort (Ljava/lang/String;)V
	public fun setType (Ljava/net/Proxy$Type;)V
	public fun setUser (Ljava/lang/String;)V
}

public final class io/sentry/SentryOptions$RequestSize : java/lang/Enum {
	public static final field ALWAYS Lio/sentry/SentryOptions$RequestSize;
	public static final field MEDIUM Lio/sentry/SentryOptions$RequestSize;
	public static final field NONE Lio/sentry/SentryOptions$RequestSize;
	public static final field SMALL Lio/sentry/SentryOptions$RequestSize;
	public static fun valueOf (Ljava/lang/String;)Lio/sentry/SentryOptions$RequestSize;
	public static fun values ()[Lio/sentry/SentryOptions$RequestSize;
}

public abstract interface class io/sentry/SentryOptions$TracesSamplerCallback {
	public abstract fun sample (Lio/sentry/SamplingContext;)Ljava/lang/Double;
}

public final class io/sentry/SentryReplayEvent : io/sentry/SentryBaseEvent, io/sentry/JsonSerializable, io/sentry/JsonUnknown {
	public static final field REPLAY_EVENT_TYPE Ljava/lang/String;
	public static final field REPLAY_VIDEO_MAX_SIZE J
	public fun <init> ()V
	public fun equals (Ljava/lang/Object;)Z
	public fun getErrorIds ()Ljava/util/List;
	public fun getReplayId ()Lio/sentry/protocol/SentryId;
	public fun getReplayStartTimestamp ()Ljava/util/Date;
	public fun getReplayType ()Lio/sentry/SentryReplayEvent$ReplayType;
	public fun getSegmentId ()I
	public fun getTimestamp ()Ljava/util/Date;
	public fun getTraceIds ()Ljava/util/List;
	public fun getType ()Ljava/lang/String;
	public fun getUnknown ()Ljava/util/Map;
	public fun getUrls ()Ljava/util/List;
	public fun getVideoFile ()Ljava/io/File;
	public fun hashCode ()I
	public fun serialize (Lio/sentry/ObjectWriter;Lio/sentry/ILogger;)V
	public fun setErrorIds (Ljava/util/List;)V
	public fun setReplayId (Lio/sentry/protocol/SentryId;)V
	public fun setReplayStartTimestamp (Ljava/util/Date;)V
	public fun setReplayType (Lio/sentry/SentryReplayEvent$ReplayType;)V
	public fun setSegmentId (I)V
	public fun setTimestamp (Ljava/util/Date;)V
	public fun setTraceIds (Ljava/util/List;)V
	public fun setType (Ljava/lang/String;)V
	public fun setUnknown (Ljava/util/Map;)V
	public fun setUrls (Ljava/util/List;)V
	public fun setVideoFile (Ljava/io/File;)V
}

public final class io/sentry/SentryReplayEvent$Deserializer : io/sentry/JsonDeserializer {
	public fun <init> ()V
	public fun deserialize (Lio/sentry/ObjectReader;Lio/sentry/ILogger;)Lio/sentry/SentryReplayEvent;
	public synthetic fun deserialize (Lio/sentry/ObjectReader;Lio/sentry/ILogger;)Ljava/lang/Object;
}

public final class io/sentry/SentryReplayEvent$JsonKeys {
	public static final field ERROR_IDS Ljava/lang/String;
	public static final field REPLAY_ID Ljava/lang/String;
	public static final field REPLAY_START_TIMESTAMP Ljava/lang/String;
	public static final field REPLAY_TYPE Ljava/lang/String;
	public static final field SEGMENT_ID Ljava/lang/String;
	public static final field TIMESTAMP Ljava/lang/String;
	public static final field TRACE_IDS Ljava/lang/String;
	public static final field TYPE Ljava/lang/String;
	public static final field URLS Ljava/lang/String;
	public fun <init> ()V
}

public final class io/sentry/SentryReplayEvent$ReplayType : java/lang/Enum, io/sentry/JsonSerializable {
	public static final field BUFFER Lio/sentry/SentryReplayEvent$ReplayType;
	public static final field SESSION Lio/sentry/SentryReplayEvent$ReplayType;
	public fun serialize (Lio/sentry/ObjectWriter;Lio/sentry/ILogger;)V
	public static fun valueOf (Ljava/lang/String;)Lio/sentry/SentryReplayEvent$ReplayType;
	public static fun values ()[Lio/sentry/SentryReplayEvent$ReplayType;
}

public final class io/sentry/SentryReplayEvent$ReplayType$Deserializer : io/sentry/JsonDeserializer {
	public fun <init> ()V
	public fun deserialize (Lio/sentry/ObjectReader;Lio/sentry/ILogger;)Lio/sentry/SentryReplayEvent$ReplayType;
	public synthetic fun deserialize (Lio/sentry/ObjectReader;Lio/sentry/ILogger;)Ljava/lang/Object;
}

public final class io/sentry/SentryReplayOptions {
	public static final field IMAGE_VIEW_CLASS_NAME Ljava/lang/String;
	public static final field TEXT_VIEW_CLASS_NAME Ljava/lang/String;
	public fun <init> ()V
	public fun <init> (Ljava/lang/Double;Ljava/lang/Double;)V
	public fun addIgnoreViewClass (Ljava/lang/String;)V
	public fun addRedactViewClass (Ljava/lang/String;)V
	public fun getErrorReplayDuration ()J
	public fun getFrameRate ()I
	public fun getIgnoreViewClasses ()Ljava/util/Set;
	public fun getOnErrorSampleRate ()Ljava/lang/Double;
	public fun getQuality ()Lio/sentry/SentryReplayOptions$SentryReplayQuality;
	public fun getRedactViewClasses ()Ljava/util/Set;
	public fun getSessionDuration ()J
	public fun getSessionSampleRate ()Ljava/lang/Double;
	public fun getSessionSegmentDuration ()J
	public fun isSessionReplayEnabled ()Z
	public fun isSessionReplayForErrorsEnabled ()Z
	public fun setOnErrorSampleRate (Ljava/lang/Double;)V
	public fun setQuality (Lio/sentry/SentryReplayOptions$SentryReplayQuality;)V
	public fun setRedactAllImages (Z)V
	public fun setRedactAllText (Z)V
	public fun setSessionSampleRate (Ljava/lang/Double;)V
}

public final class io/sentry/SentryReplayOptions$SentryReplayQuality : java/lang/Enum {
	public static final field HIGH Lio/sentry/SentryReplayOptions$SentryReplayQuality;
	public static final field LOW Lio/sentry/SentryReplayOptions$SentryReplayQuality;
	public static final field MEDIUM Lio/sentry/SentryReplayOptions$SentryReplayQuality;
	public final field bitRate I
	public final field sizeScale F
	public static fun valueOf (Ljava/lang/String;)Lio/sentry/SentryReplayOptions$SentryReplayQuality;
	public static fun values ()[Lio/sentry/SentryReplayOptions$SentryReplayQuality;
}

public final class io/sentry/SentrySpanFactoryHolder {
	public fun <init> ()V
	public static fun getSpanFactory ()Lio/sentry/ISpanFactory;
	public static fun setSpanFactory (Lio/sentry/ISpanFactory;)V
}

public final class io/sentry/SentrySpanStorage {
	public fun get (Ljava/lang/String;)Lio/sentry/ISpan;
	public static fun getInstance ()Lio/sentry/SentrySpanStorage;
	public fun removeAndGet (Ljava/lang/String;)Lio/sentry/ISpan;
	public fun store (Ljava/lang/String;Lio/sentry/ISpan;)V
}

public final class io/sentry/SentryStackTraceFactory {
	public fun <init> (Lio/sentry/SentryOptions;)V
	public fun getInAppCallStack ()Ljava/util/List;
	public fun getStackFrames ([Ljava/lang/StackTraceElement;Z)Ljava/util/List;
	public fun isInApp (Ljava/lang/String;)Ljava/lang/Boolean;
}

public final class io/sentry/SentryThreadFactory {
	public fun <init> (Lio/sentry/SentryStackTraceFactory;Lio/sentry/SentryOptions;)V
}

public final class io/sentry/SentryTraceHeader {
	public static final field SENTRY_TRACE_HEADER Ljava/lang/String;
	public fun <init> (Lio/sentry/protocol/SentryId;Lio/sentry/SpanId;Ljava/lang/Boolean;)V
	public fun <init> (Ljava/lang/String;)V
	public fun getName ()Ljava/lang/String;
	public fun getSpanId ()Lio/sentry/SpanId;
	public fun getTraceId ()Lio/sentry/protocol/SentryId;
	public fun getValue ()Ljava/lang/String;
	public fun isSampled ()Ljava/lang/Boolean;
}

public final class io/sentry/SentryTracer : io/sentry/ITransaction {
	public fun <init> (Lio/sentry/TransactionContext;Lio/sentry/IScopes;)V
	public fun <init> (Lio/sentry/TransactionContext;Lio/sentry/IScopes;Lio/sentry/TransactionOptions;)V
	public fun finish ()V
	public fun finish (Lio/sentry/SpanStatus;)V
	public fun finish (Lio/sentry/SpanStatus;Lio/sentry/SentryDate;)V
	public fun finish (Lio/sentry/SpanStatus;Lio/sentry/SentryDate;ZLio/sentry/Hint;)V
	public fun forceFinish (Lio/sentry/SpanStatus;ZLio/sentry/Hint;)V
	public fun getChildren ()Ljava/util/List;
	public fun getContexts ()Lio/sentry/protocol/Contexts;
	public fun getData ()Ljava/util/Map;
	public fun getData (Ljava/lang/String;)Ljava/lang/Object;
	public fun getDescription ()Ljava/lang/String;
	public fun getEventId ()Lio/sentry/protocol/SentryId;
	public fun getFinishDate ()Lio/sentry/SentryDate;
	public fun getLatestActiveSpan ()Lio/sentry/ISpan;
	public fun getLocalMetricsAggregator ()Lio/sentry/metrics/LocalMetricsAggregator;
	public fun getName ()Ljava/lang/String;
	public fun getOperation ()Ljava/lang/String;
	public fun getSamplingDecision ()Lio/sentry/TracesSamplingDecision;
	public fun getSpanContext ()Lio/sentry/SpanContext;
	public fun getSpans ()Ljava/util/List;
	public fun getStartDate ()Lio/sentry/SentryDate;
	public fun getStatus ()Lio/sentry/SpanStatus;
	public fun getTag (Ljava/lang/String;)Ljava/lang/String;
	public fun getThrowable ()Ljava/lang/Throwable;
	public fun getTransactionNameSource ()Lio/sentry/protocol/TransactionNameSource;
	public fun isFinished ()Z
	public fun isNoOp ()Z
	public fun isProfileSampled ()Ljava/lang/Boolean;
	public fun isSampled ()Ljava/lang/Boolean;
	public fun makeCurrent ()Lio/sentry/ISentryLifecycleToken;
	public fun scheduleFinish ()V
	public fun setContext (Ljava/lang/String;Ljava/lang/Object;)V
	public fun setData (Ljava/lang/String;Ljava/lang/Object;)V
	public fun setDescription (Ljava/lang/String;)V
	public fun setMeasurement (Ljava/lang/String;Ljava/lang/Number;)V
	public fun setMeasurement (Ljava/lang/String;Ljava/lang/Number;Lio/sentry/MeasurementUnit;)V
	public fun setMeasurementFromChild (Ljava/lang/String;Ljava/lang/Number;)V
	public fun setMeasurementFromChild (Ljava/lang/String;Ljava/lang/Number;Lio/sentry/MeasurementUnit;)V
	public fun setName (Ljava/lang/String;)V
	public fun setName (Ljava/lang/String;Lio/sentry/protocol/TransactionNameSource;)V
	public fun setOperation (Ljava/lang/String;)V
	public fun setStatus (Lio/sentry/SpanStatus;)V
	public fun setTag (Ljava/lang/String;Ljava/lang/String;)V
	public fun setThrowable (Ljava/lang/Throwable;)V
	public fun startChild (Lio/sentry/SpanContext;Lio/sentry/SpanOptions;)Lio/sentry/ISpan;
	public fun startChild (Ljava/lang/String;)Lio/sentry/ISpan;
	public fun startChild (Ljava/lang/String;Ljava/lang/String;)Lio/sentry/ISpan;
	public fun startChild (Ljava/lang/String;Ljava/lang/String;Lio/sentry/SentryDate;)Lio/sentry/ISpan;
	public fun startChild (Ljava/lang/String;Ljava/lang/String;Lio/sentry/SentryDate;Lio/sentry/Instrumenter;)Lio/sentry/ISpan;
	public fun startChild (Ljava/lang/String;Ljava/lang/String;Lio/sentry/SentryDate;Lio/sentry/Instrumenter;Lio/sentry/SpanOptions;)Lio/sentry/ISpan;
	public fun startChild (Ljava/lang/String;Ljava/lang/String;Lio/sentry/SpanOptions;)Lio/sentry/ISpan;
	public fun toBaggageHeader (Ljava/util/List;)Lio/sentry/BaggageHeader;
	public fun toSentryTrace ()Lio/sentry/SentryTraceHeader;
	public fun traceContext ()Lio/sentry/TraceContext;
	public fun updateEndDate (Lio/sentry/SentryDate;)Z
}

public final class io/sentry/SentryWrapper {
	public fun <init> ()V
	public static fun wrapCallable (Ljava/util/concurrent/Callable;)Ljava/util/concurrent/Callable;
	public static fun wrapSupplier (Ljava/util/function/Supplier;)Ljava/util/function/Supplier;
}

public final class io/sentry/Session : io/sentry/JsonSerializable, io/sentry/JsonUnknown {
	public fun <init> (Lio/sentry/Session$State;Ljava/util/Date;Ljava/util/Date;ILjava/lang/String;Ljava/util/UUID;Ljava/lang/Boolean;Ljava/lang/Long;Ljava/lang/Double;Ljava/lang/String;Ljava/lang/String;Ljava/lang/String;Ljava/lang/String;Ljava/lang/String;)V
	public fun <init> (Ljava/lang/String;Lio/sentry/protocol/User;Ljava/lang/String;Ljava/lang/String;)V
	public fun clone ()Lio/sentry/Session;
	public synthetic fun clone ()Ljava/lang/Object;
	public fun end ()V
	public fun end (Ljava/util/Date;)V
	public fun errorCount ()I
	public fun getAbnormalMechanism ()Ljava/lang/String;
	public fun getDistinctId ()Ljava/lang/String;
	public fun getDuration ()Ljava/lang/Double;
	public fun getEnvironment ()Ljava/lang/String;
	public fun getInit ()Ljava/lang/Boolean;
	public fun getIpAddress ()Ljava/lang/String;
	public fun getRelease ()Ljava/lang/String;
	public fun getSequence ()Ljava/lang/Long;
	public fun getSessionId ()Ljava/util/UUID;
	public fun getStarted ()Ljava/util/Date;
	public fun getStatus ()Lio/sentry/Session$State;
	public fun getTimestamp ()Ljava/util/Date;
	public fun getUnknown ()Ljava/util/Map;
	public fun getUserAgent ()Ljava/lang/String;
	public fun isTerminated ()Z
	public fun serialize (Lio/sentry/ObjectWriter;Lio/sentry/ILogger;)V
	public fun setInitAsTrue ()V
	public fun setUnknown (Ljava/util/Map;)V
	public fun update (Lio/sentry/Session$State;Ljava/lang/String;Z)Z
	public fun update (Lio/sentry/Session$State;Ljava/lang/String;ZLjava/lang/String;)Z
}

public final class io/sentry/Session$Deserializer : io/sentry/JsonDeserializer {
	public fun <init> ()V
	public fun deserialize (Lio/sentry/ObjectReader;Lio/sentry/ILogger;)Lio/sentry/Session;
	public synthetic fun deserialize (Lio/sentry/ObjectReader;Lio/sentry/ILogger;)Ljava/lang/Object;
}

public final class io/sentry/Session$JsonKeys {
	public static final field ABNORMAL_MECHANISM Ljava/lang/String;
	public static final field ATTRS Ljava/lang/String;
	public static final field DID Ljava/lang/String;
	public static final field DURATION Ljava/lang/String;
	public static final field ENVIRONMENT Ljava/lang/String;
	public static final field ERRORS Ljava/lang/String;
	public static final field INIT Ljava/lang/String;
	public static final field IP_ADDRESS Ljava/lang/String;
	public static final field RELEASE Ljava/lang/String;
	public static final field SEQ Ljava/lang/String;
	public static final field SID Ljava/lang/String;
	public static final field STARTED Ljava/lang/String;
	public static final field STATUS Ljava/lang/String;
	public static final field TIMESTAMP Ljava/lang/String;
	public static final field USER_AGENT Ljava/lang/String;
	public fun <init> ()V
}

public final class io/sentry/Session$State : java/lang/Enum {
	public static final field Abnormal Lio/sentry/Session$State;
	public static final field Crashed Lio/sentry/Session$State;
	public static final field Exited Lio/sentry/Session$State;
	public static final field Ok Lio/sentry/Session$State;
	public static fun valueOf (Ljava/lang/String;)Lio/sentry/Session$State;
	public static fun values ()[Lio/sentry/Session$State;
}

public final class io/sentry/ShutdownHookIntegration : io/sentry/Integration, java/io/Closeable {
	public fun <init> ()V
	public fun <init> (Ljava/lang/Runtime;)V
	public fun close ()V
	public fun register (Lio/sentry/IScopes;Lio/sentry/SentryOptions;)V
}

public final class io/sentry/Span : io/sentry/ISpan {
	public fun <init> (Lio/sentry/TransactionContext;Lio/sentry/SentryTracer;Lio/sentry/IScopes;Lio/sentry/SpanOptions;)V
	public fun finish ()V
	public fun finish (Lio/sentry/SpanStatus;)V
	public fun finish (Lio/sentry/SpanStatus;Lio/sentry/SentryDate;)V
	public fun getContexts ()Lio/sentry/protocol/Contexts;
	public fun getData ()Ljava/util/Map;
	public fun getData (Ljava/lang/String;)Ljava/lang/Object;
	public fun getDescription ()Ljava/lang/String;
	public fun getFinishDate ()Lio/sentry/SentryDate;
	public fun getLocalMetricsAggregator ()Lio/sentry/metrics/LocalMetricsAggregator;
	public fun getMeasurements ()Ljava/util/Map;
	public fun getOperation ()Ljava/lang/String;
	public fun getParentSpanId ()Lio/sentry/SpanId;
	public fun getSamplingDecision ()Lio/sentry/TracesSamplingDecision;
	public fun getSpanContext ()Lio/sentry/SpanContext;
	public fun getSpanId ()Lio/sentry/SpanId;
	public fun getStartDate ()Lio/sentry/SentryDate;
	public fun getStatus ()Lio/sentry/SpanStatus;
	public fun getTag (Ljava/lang/String;)Ljava/lang/String;
	public fun getTags ()Ljava/util/Map;
	public fun getThrowable ()Ljava/lang/Throwable;
	public fun getTraceId ()Lio/sentry/protocol/SentryId;
	public fun isFinished ()Z
	public fun isNoOp ()Z
	public fun isProfileSampled ()Ljava/lang/Boolean;
	public fun isSampled ()Ljava/lang/Boolean;
	public fun makeCurrent ()Lio/sentry/ISentryLifecycleToken;
	public fun setContext (Ljava/lang/String;Ljava/lang/Object;)V
	public fun setData (Ljava/lang/String;Ljava/lang/Object;)V
	public fun setDescription (Ljava/lang/String;)V
	public fun setMeasurement (Ljava/lang/String;Ljava/lang/Number;)V
	public fun setMeasurement (Ljava/lang/String;Ljava/lang/Number;Lio/sentry/MeasurementUnit;)V
	public fun setOperation (Ljava/lang/String;)V
	public fun setStatus (Lio/sentry/SpanStatus;)V
	public fun setTag (Ljava/lang/String;Ljava/lang/String;)V
	public fun setThrowable (Ljava/lang/Throwable;)V
	public fun startChild (Lio/sentry/SpanContext;Lio/sentry/SpanOptions;)Lio/sentry/ISpan;
	public fun startChild (Ljava/lang/String;)Lio/sentry/ISpan;
	public fun startChild (Ljava/lang/String;Ljava/lang/String;)Lio/sentry/ISpan;
	public fun startChild (Ljava/lang/String;Ljava/lang/String;Lio/sentry/SentryDate;Lio/sentry/Instrumenter;)Lio/sentry/ISpan;
	public fun startChild (Ljava/lang/String;Ljava/lang/String;Lio/sentry/SentryDate;Lio/sentry/Instrumenter;Lio/sentry/SpanOptions;)Lio/sentry/ISpan;
	public fun startChild (Ljava/lang/String;Ljava/lang/String;Lio/sentry/SpanOptions;)Lio/sentry/ISpan;
	public fun toBaggageHeader (Ljava/util/List;)Lio/sentry/BaggageHeader;
	public fun toSentryTrace ()Lio/sentry/SentryTraceHeader;
	public fun traceContext ()Lio/sentry/TraceContext;
	public fun updateEndDate (Lio/sentry/SentryDate;)Z
}

public class io/sentry/SpanContext : io/sentry/JsonSerializable, io/sentry/JsonUnknown {
	public static final field DEFAULT_ORIGIN Ljava/lang/String;
	public static final field TYPE Ljava/lang/String;
	protected field baggage Lio/sentry/Baggage;
	protected field description Ljava/lang/String;
	protected field op Ljava/lang/String;
	protected field origin Ljava/lang/String;
	protected field status Lio/sentry/SpanStatus;
	protected field tags Ljava/util/Map;
	public fun <init> (Lio/sentry/SpanContext;)V
	public fun <init> (Lio/sentry/protocol/SentryId;Lio/sentry/SpanId;Lio/sentry/SpanId;Ljava/lang/String;Ljava/lang/String;Lio/sentry/TracesSamplingDecision;Lio/sentry/SpanStatus;Ljava/lang/String;)V
	public fun <init> (Lio/sentry/protocol/SentryId;Lio/sentry/SpanId;Ljava/lang/String;Lio/sentry/SpanId;Lio/sentry/TracesSamplingDecision;)V
	public fun <init> (Ljava/lang/String;)V
	public fun <init> (Ljava/lang/String;Lio/sentry/TracesSamplingDecision;)V
	public fun copyForChild (Ljava/lang/String;Lio/sentry/SpanId;Lio/sentry/SpanId;)Lio/sentry/SpanContext;
	public fun equals (Ljava/lang/Object;)Z
	public fun getBaggage ()Lio/sentry/Baggage;
	public fun getDescription ()Ljava/lang/String;
	public fun getInstrumenter ()Lio/sentry/Instrumenter;
	public fun getOperation ()Ljava/lang/String;
	public fun getOrigin ()Ljava/lang/String;
	public fun getParentSpanId ()Lio/sentry/SpanId;
	public fun getProfileSampled ()Ljava/lang/Boolean;
	public fun getSampled ()Ljava/lang/Boolean;
	public fun getSamplingDecision ()Lio/sentry/TracesSamplingDecision;
	public fun getSpanId ()Lio/sentry/SpanId;
	public fun getStatus ()Lio/sentry/SpanStatus;
	public fun getTags ()Ljava/util/Map;
	public fun getTraceId ()Lio/sentry/protocol/SentryId;
	public fun getUnknown ()Ljava/util/Map;
	public fun hashCode ()I
	public fun serialize (Lio/sentry/ObjectWriter;Lio/sentry/ILogger;)V
	public fun setDescription (Ljava/lang/String;)V
	public fun setInstrumenter (Lio/sentry/Instrumenter;)V
	public fun setOperation (Ljava/lang/String;)V
	public fun setOrigin (Ljava/lang/String;)V
	public fun setSampled (Ljava/lang/Boolean;)V
	public fun setSampled (Ljava/lang/Boolean;Ljava/lang/Boolean;)V
	public fun setSamplingDecision (Lio/sentry/TracesSamplingDecision;)V
	public fun setStatus (Lio/sentry/SpanStatus;)V
	public fun setTag (Ljava/lang/String;Ljava/lang/String;)V
	public fun setUnknown (Ljava/util/Map;)V
}

public final class io/sentry/SpanContext$Deserializer : io/sentry/JsonDeserializer {
	public fun <init> ()V
	public fun deserialize (Lio/sentry/ObjectReader;Lio/sentry/ILogger;)Lio/sentry/SpanContext;
	public synthetic fun deserialize (Lio/sentry/ObjectReader;Lio/sentry/ILogger;)Ljava/lang/Object;
}

public final class io/sentry/SpanContext$JsonKeys {
	public static final field DESCRIPTION Ljava/lang/String;
	public static final field OP Ljava/lang/String;
	public static final field ORIGIN Ljava/lang/String;
	public static final field PARENT_SPAN_ID Ljava/lang/String;
	public static final field SPAN_ID Ljava/lang/String;
	public static final field STATUS Ljava/lang/String;
	public static final field TAGS Ljava/lang/String;
	public static final field TRACE_ID Ljava/lang/String;
	public fun <init> ()V
}

public abstract interface class io/sentry/SpanDataConvention {
	public static final field BLOCKED_MAIN_THREAD_KEY Ljava/lang/String;
	public static final field CALL_STACK_KEY Ljava/lang/String;
	public static final field CONTRIBUTES_TTFD Ljava/lang/String;
	public static final field CONTRIBUTES_TTID Ljava/lang/String;
	public static final field DB_NAME_KEY Ljava/lang/String;
	public static final field DB_SYSTEM_KEY Ljava/lang/String;
	public static final field FRAMES_DELAY Ljava/lang/String;
	public static final field FRAMES_FROZEN Ljava/lang/String;
	public static final field FRAMES_SLOW Ljava/lang/String;
	public static final field FRAMES_TOTAL Ljava/lang/String;
	public static final field HTTP_END_TIMESTAMP Ljava/lang/String;
	public static final field HTTP_FRAGMENT_KEY Ljava/lang/String;
	public static final field HTTP_METHOD_KEY Ljava/lang/String;
	public static final field HTTP_QUERY_KEY Ljava/lang/String;
	public static final field HTTP_RESPONSE_CONTENT_LENGTH_KEY Ljava/lang/String;
	public static final field HTTP_START_TIMESTAMP Ljava/lang/String;
	public static final field HTTP_STATUS_CODE_KEY Ljava/lang/String;
	public static final field THREAD_ID Ljava/lang/String;
	public static final field THREAD_NAME Ljava/lang/String;
}

public abstract interface class io/sentry/SpanFinishedCallback {
	public abstract fun execute (Lio/sentry/Span;)V
}

public final class io/sentry/SpanId : io/sentry/JsonSerializable {
	public static final field EMPTY_ID Lio/sentry/SpanId;
	public fun <init> ()V
	public fun <init> (Ljava/lang/String;)V
	public fun equals (Ljava/lang/Object;)Z
	public fun hashCode ()I
	public fun serialize (Lio/sentry/ObjectWriter;Lio/sentry/ILogger;)V
	public fun toString ()Ljava/lang/String;
}

public final class io/sentry/SpanId$Deserializer : io/sentry/JsonDeserializer {
	public fun <init> ()V
	public fun deserialize (Lio/sentry/ObjectReader;Lio/sentry/ILogger;)Lio/sentry/SpanId;
	public synthetic fun deserialize (Lio/sentry/ObjectReader;Lio/sentry/ILogger;)Ljava/lang/Object;
}

public class io/sentry/SpanOptions {
	protected field origin Ljava/lang/String;
	public fun <init> ()V
	public fun getOrigin ()Ljava/lang/String;
	public fun getStartTimestamp ()Lio/sentry/SentryDate;
	public fun isIdle ()Z
	public fun isTrimEnd ()Z
	public fun isTrimStart ()Z
	public fun setIdle (Z)V
	public fun setOrigin (Ljava/lang/String;)V
	public fun setStartTimestamp (Lio/sentry/SentryDate;)V
	public fun setTrimEnd (Z)V
	public fun setTrimStart (Z)V
}

public final class io/sentry/SpanStatus : java/lang/Enum, io/sentry/JsonSerializable {
	public static final field ABORTED Lio/sentry/SpanStatus;
	public static final field ALREADY_EXISTS Lio/sentry/SpanStatus;
	public static final field CANCELLED Lio/sentry/SpanStatus;
	public static final field DATA_LOSS Lio/sentry/SpanStatus;
	public static final field DEADLINE_EXCEEDED Lio/sentry/SpanStatus;
	public static final field FAILED_PRECONDITION Lio/sentry/SpanStatus;
	public static final field INTERNAL_ERROR Lio/sentry/SpanStatus;
	public static final field INVALID_ARGUMENT Lio/sentry/SpanStatus;
	public static final field NOT_FOUND Lio/sentry/SpanStatus;
	public static final field OK Lio/sentry/SpanStatus;
	public static final field OUT_OF_RANGE Lio/sentry/SpanStatus;
	public static final field PERMISSION_DENIED Lio/sentry/SpanStatus;
	public static final field RESOURCE_EXHAUSTED Lio/sentry/SpanStatus;
	public static final field UNAUTHENTICATED Lio/sentry/SpanStatus;
	public static final field UNAVAILABLE Lio/sentry/SpanStatus;
	public static final field UNIMPLEMENTED Lio/sentry/SpanStatus;
	public static final field UNKNOWN Lio/sentry/SpanStatus;
	public static final field UNKNOWN_ERROR Lio/sentry/SpanStatus;
	public fun apiName ()Ljava/lang/String;
	public static fun fromApiNameSafely (Ljava/lang/String;)Lio/sentry/SpanStatus;
	public static fun fromHttpStatusCode (I)Lio/sentry/SpanStatus;
	public static fun fromHttpStatusCode (Ljava/lang/Integer;Lio/sentry/SpanStatus;)Lio/sentry/SpanStatus;
	public fun serialize (Lio/sentry/ObjectWriter;Lio/sentry/ILogger;)V
	public static fun valueOf (Ljava/lang/String;)Lio/sentry/SpanStatus;
	public static fun values ()[Lio/sentry/SpanStatus;
}

public final class io/sentry/SpanStatus$Deserializer : io/sentry/JsonDeserializer {
	public fun <init> ()V
	public fun deserialize (Lio/sentry/ObjectReader;Lio/sentry/ILogger;)Lio/sentry/SpanStatus;
	public synthetic fun deserialize (Lio/sentry/ObjectReader;Lio/sentry/ILogger;)Ljava/lang/Object;
}

public final class io/sentry/SpotlightIntegration : io/sentry/Integration, io/sentry/SentryOptions$BeforeEnvelopeCallback, java/io/Closeable {
	public fun <init> ()V
	public fun close ()V
	public fun execute (Lio/sentry/SentryEnvelope;Lio/sentry/Hint;)V
	public fun getSpotlightConnectionUrl ()Ljava/lang/String;
	public fun register (Lio/sentry/IScopes;Lio/sentry/SentryOptions;)V
}

public final class io/sentry/SystemOutLogger : io/sentry/ILogger {
	public fun <init> ()V
	public fun isEnabled (Lio/sentry/SentryLevel;)Z
	public fun log (Lio/sentry/SentryLevel;Ljava/lang/String;Ljava/lang/Throwable;)V
	public fun log (Lio/sentry/SentryLevel;Ljava/lang/String;[Ljava/lang/Object;)V
	public fun log (Lio/sentry/SentryLevel;Ljava/lang/Throwable;Ljava/lang/String;[Ljava/lang/Object;)V
}

public final class io/sentry/TraceContext : io/sentry/JsonSerializable, io/sentry/JsonUnknown {
	public fun getEnvironment ()Ljava/lang/String;
	public fun getPublicKey ()Ljava/lang/String;
	public fun getRelease ()Ljava/lang/String;
	public fun getReplayId ()Lio/sentry/protocol/SentryId;
	public fun getSampleRate ()Ljava/lang/String;
	public fun getSampled ()Ljava/lang/String;
	public fun getTraceId ()Lio/sentry/protocol/SentryId;
	public fun getTransaction ()Ljava/lang/String;
	public fun getUnknown ()Ljava/util/Map;
	public fun getUserId ()Ljava/lang/String;
	public fun serialize (Lio/sentry/ObjectWriter;Lio/sentry/ILogger;)V
	public fun setUnknown (Ljava/util/Map;)V
}

public final class io/sentry/TraceContext$Deserializer : io/sentry/JsonDeserializer {
	public fun <init> ()V
	public fun deserialize (Lio/sentry/ObjectReader;Lio/sentry/ILogger;)Lio/sentry/TraceContext;
	public synthetic fun deserialize (Lio/sentry/ObjectReader;Lio/sentry/ILogger;)Ljava/lang/Object;
}

public final class io/sentry/TraceContext$JsonKeys {
	public static final field ENVIRONMENT Ljava/lang/String;
	public static final field PUBLIC_KEY Ljava/lang/String;
	public static final field RELEASE Ljava/lang/String;
	public static final field REPLAY_ID Ljava/lang/String;
	public static final field SAMPLED Ljava/lang/String;
	public static final field SAMPLE_RATE Ljava/lang/String;
	public static final field TRACE_ID Ljava/lang/String;
	public static final field TRANSACTION Ljava/lang/String;
	public static final field USER Ljava/lang/String;
	public static final field USER_ID Ljava/lang/String;
	public fun <init> ()V
}

public final class io/sentry/TracesSampler {
	public fun <init> (Lio/sentry/SentryOptions;)V
	public fun sample (Lio/sentry/SamplingContext;)Lio/sentry/TracesSamplingDecision;
}

public final class io/sentry/TracesSamplingDecision {
	public fun <init> (Ljava/lang/Boolean;)V
	public fun <init> (Ljava/lang/Boolean;Ljava/lang/Double;)V
	public fun <init> (Ljava/lang/Boolean;Ljava/lang/Double;Ljava/lang/Boolean;Ljava/lang/Double;)V
	public fun getProfileSampleRate ()Ljava/lang/Double;
	public fun getProfileSampled ()Ljava/lang/Boolean;
	public fun getSampleRate ()Ljava/lang/Double;
	public fun getSampled ()Ljava/lang/Boolean;
}

public final class io/sentry/TransactionContext : io/sentry/SpanContext {
	public static final field DEFAULT_TRANSACTION_NAME Ljava/lang/String;
	public fun <init> (Lio/sentry/protocol/SentryId;Lio/sentry/SpanId;Lio/sentry/SpanId;Lio/sentry/TracesSamplingDecision;Lio/sentry/Baggage;)V
	public fun <init> (Ljava/lang/String;Lio/sentry/protocol/TransactionNameSource;Ljava/lang/String;)V
	public fun <init> (Ljava/lang/String;Lio/sentry/protocol/TransactionNameSource;Ljava/lang/String;Lio/sentry/TracesSamplingDecision;)V
	public fun <init> (Ljava/lang/String;Ljava/lang/String;)V
	public fun <init> (Ljava/lang/String;Ljava/lang/String;Lio/sentry/TracesSamplingDecision;)V
	public static fun fromPropagationContext (Lio/sentry/PropagationContext;)Lio/sentry/TransactionContext;
	public static fun fromSentryTrace (Ljava/lang/String;Ljava/lang/String;Lio/sentry/SentryTraceHeader;)Lio/sentry/TransactionContext;
	public fun getName ()Ljava/lang/String;
	public fun getParentSampled ()Ljava/lang/Boolean;
	public fun getParentSamplingDecision ()Lio/sentry/TracesSamplingDecision;
	public fun getTransactionNameSource ()Lio/sentry/protocol/TransactionNameSource;
	public fun isForNextAppStart ()Z
	public fun setForNextAppStart (Z)V
	public fun setName (Ljava/lang/String;)V
	public fun setParentSampled (Ljava/lang/Boolean;)V
	public fun setParentSampled (Ljava/lang/Boolean;Ljava/lang/Boolean;)V
	public fun setTransactionNameSource (Lio/sentry/protocol/TransactionNameSource;)V
}

public abstract interface class io/sentry/TransactionFinishedCallback {
	public abstract fun execute (Lio/sentry/ITransaction;)V
}

public final class io/sentry/TransactionOptions : io/sentry/SpanOptions {
	public static final field DEFAULT_DEADLINE_TIMEOUT_AUTO_TRANSACTION J
	public fun <init> ()V
	public fun getCustomSamplingContext ()Lio/sentry/CustomSamplingContext;
	public fun getDeadlineTimeout ()Ljava/lang/Long;
	public fun getIdleTimeout ()Ljava/lang/Long;
	public fun getSpanFactory ()Lio/sentry/ISpanFactory;
	public fun getTransactionFinishedCallback ()Lio/sentry/TransactionFinishedCallback;
	public fun isAppStartTransaction ()Z
	public fun isBindToScope ()Z
	public fun isWaitForChildren ()Z
	public fun setAppStartTransaction (Z)V
	public fun setBindToScope (Z)V
	public fun setCustomSamplingContext (Lio/sentry/CustomSamplingContext;)V
	public fun setDeadlineTimeout (Ljava/lang/Long;)V
	public fun setIdleTimeout (Ljava/lang/Long;)V
	public fun setSpanFactory (Lio/sentry/ISpanFactory;)V
	public fun setTransactionFinishedCallback (Lio/sentry/TransactionFinishedCallback;)V
	public fun setWaitForChildren (Z)V
}

public abstract interface class io/sentry/TransactionPerformanceCollector {
	public abstract fun close ()V
	public abstract fun onSpanFinished (Lio/sentry/ISpan;)V
	public abstract fun onSpanStarted (Lio/sentry/ISpan;)V
	public abstract fun start (Lio/sentry/ITransaction;)V
	public abstract fun stop (Lio/sentry/ITransaction;)Ljava/util/List;
}

public final class io/sentry/TypeCheckHint {
	public static final field ANDROID_ACTIVITY Ljava/lang/String;
	public static final field ANDROID_CONFIGURATION Ljava/lang/String;
	public static final field ANDROID_FRAGMENT Ljava/lang/String;
	public static final field ANDROID_INTENT Ljava/lang/String;
	public static final field ANDROID_MOTION_EVENT Ljava/lang/String;
	public static final field ANDROID_NAV_DESTINATION Ljava/lang/String;
	public static final field ANDROID_NETWORK_CAPABILITIES Ljava/lang/String;
	public static final field ANDROID_SENSOR_EVENT Ljava/lang/String;
	public static final field ANDROID_VIEW Ljava/lang/String;
	public static final field APOLLO_REQUEST Ljava/lang/String;
	public static final field APOLLO_RESPONSE Ljava/lang/String;
	public static final field GRAPHQL_DATA_FETCHING_ENVIRONMENT Ljava/lang/String;
	public static final field GRAPHQL_HANDLER_PARAMETERS Ljava/lang/String;
	public static final field JUL_LOG_RECORD Ljava/lang/String;
	public static final field LOG4J_LOG_EVENT Ljava/lang/String;
	public static final field LOGBACK_LOGGING_EVENT Ljava/lang/String;
	public static final field OKHTTP_REQUEST Ljava/lang/String;
	public static final field OKHTTP_RESPONSE Ljava/lang/String;
	public static final field OPEN_FEIGN_REQUEST Ljava/lang/String;
	public static final field OPEN_FEIGN_RESPONSE Ljava/lang/String;
	public static final field SENTRY_DART_SDK_NAME Ljava/lang/String;
	public static final field SENTRY_DOTNET_SDK_NAME Ljava/lang/String;
	public static final field SENTRY_EVENT_DROP_REASON Ljava/lang/String;
	public static final field SENTRY_IS_FROM_HYBRID_SDK Ljava/lang/String;
	public static final field SENTRY_JAVASCRIPT_SDK_NAME Ljava/lang/String;
	public static final field SENTRY_SYNTHETIC_EXCEPTION Ljava/lang/String;
	public static final field SENTRY_TYPE_CHECK_HINT Ljava/lang/String;
	public static final field SERVLET_REQUEST Ljava/lang/String;
	public static final field SPRING_EXCHANGE_FILTER_REQUEST Ljava/lang/String;
	public static final field SPRING_EXCHANGE_FILTER_RESPONSE Ljava/lang/String;
	public static final field SPRING_REQUEST_FILTER_REQUEST Ljava/lang/String;
	public static final field SPRING_REQUEST_FILTER_RESPONSE Ljava/lang/String;
	public static final field SPRING_REQUEST_INTERCEPTOR_REQUEST Ljava/lang/String;
	public static final field SPRING_REQUEST_INTERCEPTOR_REQUEST_BODY Ljava/lang/String;
	public static final field SPRING_REQUEST_INTERCEPTOR_RESPONSE Ljava/lang/String;
	public static final field SPRING_RESOLVER_REQUEST Ljava/lang/String;
	public static final field SPRING_RESOLVER_RESPONSE Ljava/lang/String;
	public static final field WEBFLUX_EXCEPTION_HANDLER_EXCHANGE Ljava/lang/String;
	public static final field WEBFLUX_EXCEPTION_HANDLER_REQUEST Ljava/lang/String;
	public static final field WEBFLUX_EXCEPTION_HANDLER_RESPONSE Ljava/lang/String;
	public static final field WEBFLUX_FILTER_REQUEST Ljava/lang/String;
	public static final field WEBFLUX_FILTER_RESPONSE Ljava/lang/String;
	public fun <init> ()V
}

public final class io/sentry/UncaughtExceptionHandlerIntegration : io/sentry/Integration, java/io/Closeable, java/lang/Thread$UncaughtExceptionHandler {
	public fun <init> ()V
	public fun close ()V
	public final fun register (Lio/sentry/IScopes;Lio/sentry/SentryOptions;)V
	public fun uncaughtException (Ljava/lang/Thread;Ljava/lang/Throwable;)V
}

public class io/sentry/UncaughtExceptionHandlerIntegration$UncaughtExceptionHint : io/sentry/hints/BlockingFlushHint, io/sentry/hints/SessionEnd, io/sentry/hints/TransactionEnd {
	public fun <init> (JLio/sentry/ILogger;)V
	public fun isFlushable (Lio/sentry/protocol/SentryId;)Z
	public fun setFlushable (Lio/sentry/protocol/SentryId;)V
}

public final class io/sentry/UserFeedback : io/sentry/JsonSerializable, io/sentry/JsonUnknown {
	public fun <init> (Lio/sentry/protocol/SentryId;)V
	public fun <init> (Lio/sentry/protocol/SentryId;Ljava/lang/String;Ljava/lang/String;Ljava/lang/String;)V
	public fun getComments ()Ljava/lang/String;
	public fun getEmail ()Ljava/lang/String;
	public fun getEventId ()Lio/sentry/protocol/SentryId;
	public fun getName ()Ljava/lang/String;
	public fun getUnknown ()Ljava/util/Map;
	public fun serialize (Lio/sentry/ObjectWriter;Lio/sentry/ILogger;)V
	public fun setComments (Ljava/lang/String;)V
	public fun setEmail (Ljava/lang/String;)V
	public fun setName (Ljava/lang/String;)V
	public fun setUnknown (Ljava/util/Map;)V
	public fun toString ()Ljava/lang/String;
}

public final class io/sentry/UserFeedback$Deserializer : io/sentry/JsonDeserializer {
	public fun <init> ()V
	public fun deserialize (Lio/sentry/ObjectReader;Lio/sentry/ILogger;)Lio/sentry/UserFeedback;
	public synthetic fun deserialize (Lio/sentry/ObjectReader;Lio/sentry/ILogger;)Ljava/lang/Object;
}

public final class io/sentry/UserFeedback$JsonKeys {
	public static final field COMMENTS Ljava/lang/String;
	public static final field EMAIL Ljava/lang/String;
	public static final field EVENT_ID Ljava/lang/String;
	public static final field NAME Ljava/lang/String;
	public fun <init> ()V
}

public final class io/sentry/backpressure/BackpressureMonitor : io/sentry/backpressure/IBackpressureMonitor, java/lang/Runnable {
	public fun <init> (Lio/sentry/SentryOptions;Lio/sentry/IScopes;)V
	public fun getDownsampleFactor ()I
	public fun run ()V
	public fun start ()V
}

public abstract interface class io/sentry/backpressure/IBackpressureMonitor {
	public abstract fun getDownsampleFactor ()I
	public abstract fun start ()V
}

public final class io/sentry/backpressure/NoOpBackpressureMonitor : io/sentry/backpressure/IBackpressureMonitor {
	public fun getDownsampleFactor ()I
	public static fun getInstance ()Lio/sentry/backpressure/NoOpBackpressureMonitor;
	public fun start ()V
}

public class io/sentry/cache/EnvelopeCache : io/sentry/cache/IEnvelopeCache {
	public static final field CRASH_MARKER_FILE Ljava/lang/String;
	public static final field NATIVE_CRASH_MARKER_FILE Ljava/lang/String;
	public static final field PREFIX_CURRENT_SESSION_FILE Ljava/lang/String;
	public static final field PREFIX_PREVIOUS_SESSION_FILE Ljava/lang/String;
	public static final field STARTUP_CRASH_MARKER_FILE Ljava/lang/String;
	public static final field SUFFIX_ENVELOPE_FILE Ljava/lang/String;
	protected static final field UTF_8 Ljava/nio/charset/Charset;
	protected final field cacheLock Lio/sentry/util/AutoClosableReentrantLock;
	public fun <init> (Lio/sentry/SentryOptions;Ljava/lang/String;I)V
	public static fun create (Lio/sentry/SentryOptions;)Lio/sentry/cache/IEnvelopeCache;
	public fun discard (Lio/sentry/SentryEnvelope;)V
	public fun flushPreviousSession ()V
	public static fun getCurrentSessionFile (Ljava/lang/String;)Ljava/io/File;
	public static fun getPreviousSessionFile (Ljava/lang/String;)Ljava/io/File;
	public fun iterator ()Ljava/util/Iterator;
	public fun store (Lio/sentry/SentryEnvelope;Lio/sentry/Hint;)V
	public fun waitPreviousSessionFlush ()Z
}

public abstract interface class io/sentry/cache/IEnvelopeCache : java/lang/Iterable {
	public abstract fun discard (Lio/sentry/SentryEnvelope;)V
	public fun store (Lio/sentry/SentryEnvelope;)V
	public abstract fun store (Lio/sentry/SentryEnvelope;Lio/sentry/Hint;)V
}

public final class io/sentry/cache/PersistingOptionsObserver : io/sentry/IOptionsObserver {
	public static final field DIST_FILENAME Ljava/lang/String;
	public static final field ENVIRONMENT_FILENAME Ljava/lang/String;
	public static final field OPTIONS_CACHE Ljava/lang/String;
	public static final field PROGUARD_UUID_FILENAME Ljava/lang/String;
	public static final field RELEASE_FILENAME Ljava/lang/String;
	public static final field REPLAY_ERROR_SAMPLE_RATE_FILENAME Ljava/lang/String;
	public static final field SDK_VERSION_FILENAME Ljava/lang/String;
	public static final field TAGS_FILENAME Ljava/lang/String;
	public fun <init> (Lio/sentry/SentryOptions;)V
	public static fun read (Lio/sentry/SentryOptions;Ljava/lang/String;Ljava/lang/Class;)Ljava/lang/Object;
	public static fun read (Lio/sentry/SentryOptions;Ljava/lang/String;Ljava/lang/Class;Lio/sentry/JsonDeserializer;)Ljava/lang/Object;
	public fun setDist (Ljava/lang/String;)V
	public fun setEnvironment (Ljava/lang/String;)V
	public fun setProguardUuid (Ljava/lang/String;)V
	public fun setRelease (Ljava/lang/String;)V
	public fun setReplayErrorSampleRate (Ljava/lang/Double;)V
	public fun setSdkVersion (Lio/sentry/protocol/SdkVersion;)V
	public fun setTags (Ljava/util/Map;)V
}

public final class io/sentry/cache/PersistingScopeObserver : io/sentry/ScopeObserverAdapter {
	public static final field BREADCRUMBS_FILENAME Ljava/lang/String;
	public static final field CONTEXTS_FILENAME Ljava/lang/String;
	public static final field EXTRAS_FILENAME Ljava/lang/String;
	public static final field FINGERPRINT_FILENAME Ljava/lang/String;
	public static final field LEVEL_FILENAME Ljava/lang/String;
	public static final field REPLAY_FILENAME Ljava/lang/String;
	public static final field REQUEST_FILENAME Ljava/lang/String;
	public static final field SCOPE_CACHE Ljava/lang/String;
	public static final field TAGS_FILENAME Ljava/lang/String;
	public static final field TRACE_FILENAME Ljava/lang/String;
	public static final field TRANSACTION_FILENAME Ljava/lang/String;
	public static final field USER_FILENAME Ljava/lang/String;
	public fun <init> (Lio/sentry/SentryOptions;)V
	public static fun read (Lio/sentry/SentryOptions;Ljava/lang/String;Ljava/lang/Class;)Ljava/lang/Object;
	public static fun read (Lio/sentry/SentryOptions;Ljava/lang/String;Ljava/lang/Class;Lio/sentry/JsonDeserializer;)Ljava/lang/Object;
	public fun setBreadcrumbs (Ljava/util/Collection;)V
	public fun setContexts (Lio/sentry/protocol/Contexts;)V
	public fun setExtras (Ljava/util/Map;)V
	public fun setFingerprint (Ljava/util/Collection;)V
	public fun setLevel (Lio/sentry/SentryLevel;)V
	public fun setReplayId (Lio/sentry/protocol/SentryId;)V
	public fun setRequest (Lio/sentry/protocol/Request;)V
	public fun setTags (Ljava/util/Map;)V
	public fun setTrace (Lio/sentry/SpanContext;Lio/sentry/IScope;)V
	public fun setTransaction (Ljava/lang/String;)V
	public fun setUser (Lio/sentry/protocol/User;)V
	public static fun store (Lio/sentry/SentryOptions;Ljava/lang/Object;Ljava/lang/String;)V
}

public final class io/sentry/clientreport/ClientReport : io/sentry/JsonSerializable, io/sentry/JsonUnknown {
	public fun <init> (Ljava/util/Date;Ljava/util/List;)V
	public fun getDiscardedEvents ()Ljava/util/List;
	public fun getTimestamp ()Ljava/util/Date;
	public fun getUnknown ()Ljava/util/Map;
	public fun serialize (Lio/sentry/ObjectWriter;Lio/sentry/ILogger;)V
	public fun setUnknown (Ljava/util/Map;)V
}

public final class io/sentry/clientreport/ClientReport$Deserializer : io/sentry/JsonDeserializer {
	public fun <init> ()V
	public fun deserialize (Lio/sentry/ObjectReader;Lio/sentry/ILogger;)Lio/sentry/clientreport/ClientReport;
	public synthetic fun deserialize (Lio/sentry/ObjectReader;Lio/sentry/ILogger;)Ljava/lang/Object;
}

public final class io/sentry/clientreport/ClientReport$JsonKeys {
	public static final field DISCARDED_EVENTS Ljava/lang/String;
	public static final field TIMESTAMP Ljava/lang/String;
	public fun <init> ()V
}

public final class io/sentry/clientreport/ClientReportRecorder : io/sentry/clientreport/IClientReportRecorder {
	public fun <init> (Lio/sentry/SentryOptions;)V
	public fun attachReportToEnvelope (Lio/sentry/SentryEnvelope;)Lio/sentry/SentryEnvelope;
	public fun recordLostEnvelope (Lio/sentry/clientreport/DiscardReason;Lio/sentry/SentryEnvelope;)V
	public fun recordLostEnvelopeItem (Lio/sentry/clientreport/DiscardReason;Lio/sentry/SentryEnvelopeItem;)V
	public fun recordLostEvent (Lio/sentry/clientreport/DiscardReason;Lio/sentry/DataCategory;)V
	public fun recordLostEvent (Lio/sentry/clientreport/DiscardReason;Lio/sentry/DataCategory;J)V
}

public final class io/sentry/clientreport/DiscardReason : java/lang/Enum {
	public static final field BACKPRESSURE Lio/sentry/clientreport/DiscardReason;
	public static final field BEFORE_SEND Lio/sentry/clientreport/DiscardReason;
	public static final field CACHE_OVERFLOW Lio/sentry/clientreport/DiscardReason;
	public static final field EVENT_PROCESSOR Lio/sentry/clientreport/DiscardReason;
	public static final field NETWORK_ERROR Lio/sentry/clientreport/DiscardReason;
	public static final field QUEUE_OVERFLOW Lio/sentry/clientreport/DiscardReason;
	public static final field RATELIMIT_BACKOFF Lio/sentry/clientreport/DiscardReason;
	public static final field SAMPLE_RATE Lio/sentry/clientreport/DiscardReason;
	public fun getReason ()Ljava/lang/String;
	public static fun valueOf (Ljava/lang/String;)Lio/sentry/clientreport/DiscardReason;
	public static fun values ()[Lio/sentry/clientreport/DiscardReason;
}

public final class io/sentry/clientreport/DiscardedEvent : io/sentry/JsonSerializable, io/sentry/JsonUnknown {
	public fun <init> (Ljava/lang/String;Ljava/lang/String;Ljava/lang/Long;)V
	public fun getCategory ()Ljava/lang/String;
	public fun getQuantity ()Ljava/lang/Long;
	public fun getReason ()Ljava/lang/String;
	public fun getUnknown ()Ljava/util/Map;
	public fun serialize (Lio/sentry/ObjectWriter;Lio/sentry/ILogger;)V
	public fun setUnknown (Ljava/util/Map;)V
	public fun toString ()Ljava/lang/String;
}

public final class io/sentry/clientreport/DiscardedEvent$Deserializer : io/sentry/JsonDeserializer {
	public fun <init> ()V
	public fun deserialize (Lio/sentry/ObjectReader;Lio/sentry/ILogger;)Lio/sentry/clientreport/DiscardedEvent;
	public synthetic fun deserialize (Lio/sentry/ObjectReader;Lio/sentry/ILogger;)Ljava/lang/Object;
}

public final class io/sentry/clientreport/DiscardedEvent$JsonKeys {
	public static final field CATEGORY Ljava/lang/String;
	public static final field QUANTITY Ljava/lang/String;
	public static final field REASON Ljava/lang/String;
	public fun <init> ()V
}

public abstract interface class io/sentry/clientreport/IClientReportRecorder {
	public abstract fun attachReportToEnvelope (Lio/sentry/SentryEnvelope;)Lio/sentry/SentryEnvelope;
	public abstract fun recordLostEnvelope (Lio/sentry/clientreport/DiscardReason;Lio/sentry/SentryEnvelope;)V
	public abstract fun recordLostEnvelopeItem (Lio/sentry/clientreport/DiscardReason;Lio/sentry/SentryEnvelopeItem;)V
	public abstract fun recordLostEvent (Lio/sentry/clientreport/DiscardReason;Lio/sentry/DataCategory;)V
	public abstract fun recordLostEvent (Lio/sentry/clientreport/DiscardReason;Lio/sentry/DataCategory;J)V
}

public abstract interface class io/sentry/clientreport/IClientReportStorage {
	public abstract fun addCount (Lio/sentry/clientreport/ClientReportKey;Ljava/lang/Long;)V
	public abstract fun resetCountsAndGet ()Ljava/util/List;
}

public final class io/sentry/clientreport/NoOpClientReportRecorder : io/sentry/clientreport/IClientReportRecorder {
	public fun <init> ()V
	public fun attachReportToEnvelope (Lio/sentry/SentryEnvelope;)Lio/sentry/SentryEnvelope;
	public fun recordLostEnvelope (Lio/sentry/clientreport/DiscardReason;Lio/sentry/SentryEnvelope;)V
	public fun recordLostEnvelopeItem (Lio/sentry/clientreport/DiscardReason;Lio/sentry/SentryEnvelopeItem;)V
	public fun recordLostEvent (Lio/sentry/clientreport/DiscardReason;Lio/sentry/DataCategory;)V
	public fun recordLostEvent (Lio/sentry/clientreport/DiscardReason;Lio/sentry/DataCategory;J)V
}

public abstract interface class io/sentry/config/PropertiesProvider {
	public fun getBooleanProperty (Ljava/lang/String;)Ljava/lang/Boolean;
	public fun getDoubleProperty (Ljava/lang/String;)Ljava/lang/Double;
	public fun getList (Ljava/lang/String;)Ljava/util/List;
	public fun getLongProperty (Ljava/lang/String;)Ljava/lang/Long;
	public abstract fun getMap (Ljava/lang/String;)Ljava/util/Map;
	public abstract fun getProperty (Ljava/lang/String;)Ljava/lang/String;
	public fun getProperty (Ljava/lang/String;Ljava/lang/String;)Ljava/lang/String;
}

public final class io/sentry/config/PropertiesProviderFactory {
	public fun <init> ()V
	public static fun create ()Lio/sentry/config/PropertiesProvider;
}

public final class io/sentry/exception/ExceptionMechanismException : java/lang/RuntimeException {
	public fun <init> (Lio/sentry/protocol/Mechanism;Ljava/lang/Throwable;Ljava/lang/Thread;)V
	public fun <init> (Lio/sentry/protocol/Mechanism;Ljava/lang/Throwable;Ljava/lang/Thread;Z)V
	public fun getExceptionMechanism ()Lio/sentry/protocol/Mechanism;
	public fun getThread ()Ljava/lang/Thread;
	public fun getThrowable ()Ljava/lang/Throwable;
	public fun isSnapshot ()Z
}

public final class io/sentry/exception/InvalidSentryTraceHeaderException : java/lang/Exception {
	public fun <init> (Ljava/lang/String;)V
	public fun <init> (Ljava/lang/String;Ljava/lang/Throwable;)V
	public fun getSentryTraceHeader ()Ljava/lang/String;
}

public final class io/sentry/exception/SentryEnvelopeException : java/lang/Exception {
	public fun <init> (Ljava/lang/String;)V
}

public final class io/sentry/exception/SentryHttpClientException : java/lang/Exception {
	public fun <init> (Ljava/lang/String;)V
}

public abstract interface class io/sentry/hints/AbnormalExit {
	public abstract fun ignoreCurrentThread ()Z
	public abstract fun mechanism ()Ljava/lang/String;
	public abstract fun timestamp ()Ljava/lang/Long;
}

public abstract interface class io/sentry/hints/ApplyScopeData {
}

public abstract interface class io/sentry/hints/Backfillable {
	public abstract fun shouldEnrich ()Z
}

public abstract class io/sentry/hints/BlockingFlushHint : io/sentry/hints/DiskFlushNotification, io/sentry/hints/Flushable {
	public fun <init> (JLio/sentry/ILogger;)V
	public fun markFlushed ()V
	public fun waitFlush ()Z
}

public abstract interface class io/sentry/hints/Cached {
}

public abstract interface class io/sentry/hints/DiskFlushNotification {
	public abstract fun isFlushable (Lio/sentry/protocol/SentryId;)Z
	public abstract fun markFlushed ()V
	public abstract fun setFlushable (Lio/sentry/protocol/SentryId;)V
}

public abstract interface class io/sentry/hints/Enqueable {
	public abstract fun markEnqueued ()V
}

public final class io/sentry/hints/EventDropReason : java/lang/Enum {
	public static final field MULTITHREADED_DEDUPLICATION Lio/sentry/hints/EventDropReason;
	public static fun valueOf (Ljava/lang/String;)Lio/sentry/hints/EventDropReason;
	public static fun values ()[Lio/sentry/hints/EventDropReason;
}

public abstract interface class io/sentry/hints/Flushable {
	public abstract fun waitFlush ()Z
}

public abstract interface class io/sentry/hints/Resettable {
	public abstract fun reset ()V
}

public abstract interface class io/sentry/hints/Retryable {
	public abstract fun isRetry ()Z
	public abstract fun setRetry (Z)V
}

public abstract interface class io/sentry/hints/SessionEnd {
}

public final class io/sentry/hints/SessionEndHint : io/sentry/hints/SessionEnd {
	public fun <init> ()V
}

public abstract interface class io/sentry/hints/SessionStart {
}

public final class io/sentry/hints/SessionStartHint : io/sentry/hints/SessionStart {
	public fun <init> ()V
}

public abstract interface class io/sentry/hints/SubmissionResult {
	public abstract fun isSuccess ()Z
	public abstract fun setResult (Z)V
}

public abstract interface class io/sentry/hints/TransactionEnd {
}

public final class io/sentry/instrumentation/file/SentryFileInputStream : java/io/FileInputStream {
	public fun <init> (Ljava/io/File;)V
	public fun <init> (Ljava/io/FileDescriptor;)V
	public fun <init> (Ljava/lang/String;)V
	public fun close ()V
	public fun read ()I
	public fun read ([B)I
	public fun read ([BII)I
	public fun skip (J)J
}

public final class io/sentry/instrumentation/file/SentryFileInputStream$Factory {
	public fun <init> ()V
	public static fun create (Ljava/io/FileInputStream;Ljava/io/File;)Ljava/io/FileInputStream;
	public static fun create (Ljava/io/FileInputStream;Ljava/io/FileDescriptor;)Ljava/io/FileInputStream;
	public static fun create (Ljava/io/FileInputStream;Ljava/lang/String;)Ljava/io/FileInputStream;
}

public final class io/sentry/instrumentation/file/SentryFileOutputStream : java/io/FileOutputStream {
	public fun <init> (Ljava/io/File;)V
	public fun <init> (Ljava/io/File;Z)V
	public fun <init> (Ljava/io/FileDescriptor;)V
	public fun <init> (Ljava/lang/String;)V
	public fun <init> (Ljava/lang/String;Z)V
	public fun close ()V
	public fun write (I)V
	public fun write ([B)V
	public fun write ([BII)V
}

public final class io/sentry/instrumentation/file/SentryFileOutputStream$Factory {
	public fun <init> ()V
	public static fun create (Ljava/io/FileOutputStream;Ljava/io/File;)Ljava/io/FileOutputStream;
	public static fun create (Ljava/io/FileOutputStream;Ljava/io/File;Z)Ljava/io/FileOutputStream;
	public static fun create (Ljava/io/FileOutputStream;Ljava/io/FileDescriptor;)Ljava/io/FileOutputStream;
	public static fun create (Ljava/io/FileOutputStream;Ljava/lang/String;)Ljava/io/FileOutputStream;
	public static fun create (Ljava/io/FileOutputStream;Ljava/lang/String;Z)Ljava/io/FileOutputStream;
}

public final class io/sentry/instrumentation/file/SentryFileReader : java/io/InputStreamReader {
	public fun <init> (Ljava/io/File;)V
	public fun <init> (Ljava/io/FileDescriptor;)V
	public fun <init> (Ljava/lang/String;)V
}

public final class io/sentry/instrumentation/file/SentryFileWriter : java/io/OutputStreamWriter {
	public fun <init> (Ljava/io/File;)V
	public fun <init> (Ljava/io/File;Z)V
	public fun <init> (Ljava/io/FileDescriptor;)V
	public fun <init> (Ljava/lang/String;)V
	public fun <init> (Ljava/lang/String;Z)V
}

public abstract interface class io/sentry/internal/debugmeta/IDebugMetaLoader {
	public abstract fun loadDebugMeta ()Ljava/util/List;
}

public final class io/sentry/internal/debugmeta/NoOpDebugMetaLoader : io/sentry/internal/debugmeta/IDebugMetaLoader {
	public static fun getInstance ()Lio/sentry/internal/debugmeta/NoOpDebugMetaLoader;
	public fun loadDebugMeta ()Ljava/util/List;
}

public final class io/sentry/internal/debugmeta/ResourcesDebugMetaLoader : io/sentry/internal/debugmeta/IDebugMetaLoader {
	public fun <init> (Lio/sentry/ILogger;)V
	public fun loadDebugMeta ()Ljava/util/List;
}

public final class io/sentry/internal/eventprocessor/EventProcessorAndOrder : java/lang/Comparable {
	public fun <init> (Lio/sentry/EventProcessor;Ljava/lang/Long;)V
	public fun compareTo (Lio/sentry/internal/eventprocessor/EventProcessorAndOrder;)I
	public synthetic fun compareTo (Ljava/lang/Object;)I
	public fun getEventProcessor ()Lio/sentry/EventProcessor;
	public fun getOrder ()Ljava/lang/Long;
}

public abstract interface class io/sentry/internal/gestures/GestureTargetLocator {
	public abstract fun locate (Ljava/lang/Object;FFLio/sentry/internal/gestures/UiElement$Type;)Lio/sentry/internal/gestures/UiElement;
}

public final class io/sentry/internal/gestures/UiElement {
	public fun <init> (Ljava/lang/Object;Ljava/lang/String;Ljava/lang/String;Ljava/lang/String;Ljava/lang/String;)V
	public fun equals (Ljava/lang/Object;)Z
	public fun getClassName ()Ljava/lang/String;
	public fun getIdentifier ()Ljava/lang/String;
	public fun getOrigin ()Ljava/lang/String;
	public fun getResourceName ()Ljava/lang/String;
	public fun getTag ()Ljava/lang/String;
	public fun getView ()Ljava/lang/Object;
	public fun hashCode ()I
}

public final class io/sentry/internal/gestures/UiElement$Type : java/lang/Enum {
	public static final field CLICKABLE Lio/sentry/internal/gestures/UiElement$Type;
	public static final field SCROLLABLE Lio/sentry/internal/gestures/UiElement$Type;
	public static fun valueOf (Ljava/lang/String;)Lio/sentry/internal/gestures/UiElement$Type;
	public static fun values ()[Lio/sentry/internal/gestures/UiElement$Type;
}

public final class io/sentry/internal/modules/CompositeModulesLoader : io/sentry/internal/modules/ModulesLoader {
	public fun <init> (Ljava/util/List;Lio/sentry/ILogger;)V
}

public abstract interface class io/sentry/internal/modules/IModulesLoader {
	public abstract fun getOrLoadModules ()Ljava/util/Map;
}

public final class io/sentry/internal/modules/ManifestModulesLoader : io/sentry/internal/modules/ModulesLoader {
	public fun <init> (Lio/sentry/ILogger;)V
}

public abstract class io/sentry/internal/modules/ModulesLoader : io/sentry/internal/modules/IModulesLoader {
	public static final field EXTERNAL_MODULES_FILENAME Ljava/lang/String;
	protected final field logger Lio/sentry/ILogger;
	public fun <init> (Lio/sentry/ILogger;)V
	public fun getOrLoadModules ()Ljava/util/Map;
	protected abstract fun loadModules ()Ljava/util/Map;
	protected fun parseStream (Ljava/io/InputStream;)Ljava/util/Map;
}

public final class io/sentry/internal/modules/NoOpModulesLoader : io/sentry/internal/modules/IModulesLoader {
	public static fun getInstance ()Lio/sentry/internal/modules/NoOpModulesLoader;
	public fun getOrLoadModules ()Ljava/util/Map;
}

public final class io/sentry/internal/modules/ResourcesModulesLoader : io/sentry/internal/modules/ModulesLoader {
	public fun <init> (Lio/sentry/ILogger;)V
}

public abstract interface class io/sentry/internal/viewhierarchy/ViewHierarchyExporter {
	public abstract fun export (Lio/sentry/protocol/ViewHierarchyNode;Ljava/lang/Object;)Z
}

public final class io/sentry/metrics/CounterMetric : io/sentry/metrics/Metric {
	public fun <init> (Ljava/lang/String;DLio/sentry/MeasurementUnit;Ljava/util/Map;)V
	public fun add (D)V
	public fun getValue ()D
	public fun getWeight ()I
	public fun serialize ()Ljava/lang/Iterable;
}

public final class io/sentry/metrics/DistributionMetric : io/sentry/metrics/Metric {
	public fun <init> (Ljava/lang/String;DLio/sentry/MeasurementUnit;Ljava/util/Map;)V
	public fun add (D)V
	public fun getWeight ()I
	public fun serialize ()Ljava/lang/Iterable;
}

public final class io/sentry/metrics/EncodedMetrics {
	public fun <init> (Ljava/util/Map;)V
	public fun encodeToStatsd ()[B
}

public final class io/sentry/metrics/GaugeMetric : io/sentry/metrics/Metric {
	public fun <init> (Ljava/lang/String;DLio/sentry/MeasurementUnit;Ljava/util/Map;)V
	public fun add (D)V
	public fun getCount ()I
	public fun getLast ()D
	public fun getMax ()D
	public fun getMin ()D
	public fun getSum ()D
	public fun getWeight ()I
	public fun serialize ()Ljava/lang/Iterable;
}

public abstract interface class io/sentry/metrics/IMetricsClient {
	public abstract fun captureMetrics (Lio/sentry/metrics/EncodedMetrics;)Lio/sentry/protocol/SentryId;
}

public final class io/sentry/metrics/LocalMetricsAggregator {
	public fun <init> ()V
	public fun add (Ljava/lang/String;Lio/sentry/metrics/MetricType;Ljava/lang/String;DLio/sentry/MeasurementUnit;Ljava/util/Map;)V
	public fun getSummaries ()Ljava/util/Map;
}

public abstract class io/sentry/metrics/Metric {
	public fun <init> (Lio/sentry/metrics/MetricType;Ljava/lang/String;Lio/sentry/MeasurementUnit;Ljava/util/Map;)V
	public abstract fun add (D)V
	public fun getKey ()Ljava/lang/String;
	public fun getTags ()Ljava/util/Map;
	public fun getType ()Lio/sentry/metrics/MetricType;
	public fun getUnit ()Lio/sentry/MeasurementUnit;
	public abstract fun getWeight ()I
	public abstract fun serialize ()Ljava/lang/Iterable;
}

public final class io/sentry/metrics/MetricType : java/lang/Enum {
	public static final field Counter Lio/sentry/metrics/MetricType;
	public static final field Distribution Lio/sentry/metrics/MetricType;
	public static final field Gauge Lio/sentry/metrics/MetricType;
	public static final field Set Lio/sentry/metrics/MetricType;
	public static fun valueOf (Ljava/lang/String;)Lio/sentry/metrics/MetricType;
	public static fun values ()[Lio/sentry/metrics/MetricType;
}

public final class io/sentry/metrics/MetricsApi {
	public fun <init> (Lio/sentry/metrics/MetricsApi$IMetricsInterface;)V
	public fun distribution (Ljava/lang/String;D)V
	public fun distribution (Ljava/lang/String;DLio/sentry/MeasurementUnit;)V
	public fun distribution (Ljava/lang/String;DLio/sentry/MeasurementUnit;Ljava/util/Map;)V
	public fun distribution (Ljava/lang/String;DLio/sentry/MeasurementUnit;Ljava/util/Map;Ljava/lang/Long;)V
	public fun gauge (Ljava/lang/String;D)V
	public fun gauge (Ljava/lang/String;DLio/sentry/MeasurementUnit;)V
	public fun gauge (Ljava/lang/String;DLio/sentry/MeasurementUnit;Ljava/util/Map;)V
	public fun gauge (Ljava/lang/String;DLio/sentry/MeasurementUnit;Ljava/util/Map;Ljava/lang/Long;)V
	public fun increment (Ljava/lang/String;)V
	public fun increment (Ljava/lang/String;D)V
	public fun increment (Ljava/lang/String;DLio/sentry/MeasurementUnit;)V
	public fun increment (Ljava/lang/String;DLio/sentry/MeasurementUnit;Ljava/util/Map;)V
	public fun increment (Ljava/lang/String;DLio/sentry/MeasurementUnit;Ljava/util/Map;Ljava/lang/Long;)V
	public fun set (Ljava/lang/String;I)V
	public fun set (Ljava/lang/String;ILio/sentry/MeasurementUnit;)V
	public fun set (Ljava/lang/String;ILio/sentry/MeasurementUnit;Ljava/util/Map;)V
	public fun set (Ljava/lang/String;ILio/sentry/MeasurementUnit;Ljava/util/Map;Ljava/lang/Long;)V
	public fun set (Ljava/lang/String;Ljava/lang/String;)V
	public fun set (Ljava/lang/String;Ljava/lang/String;Lio/sentry/MeasurementUnit;)V
	public fun set (Ljava/lang/String;Ljava/lang/String;Lio/sentry/MeasurementUnit;Ljava/util/Map;)V
	public fun set (Ljava/lang/String;Ljava/lang/String;Lio/sentry/MeasurementUnit;Ljava/util/Map;Ljava/lang/Long;)V
	public fun timing (Ljava/lang/String;Ljava/lang/Runnable;)V
	public fun timing (Ljava/lang/String;Ljava/lang/Runnable;Lio/sentry/MeasurementUnit$Duration;)V
	public fun timing (Ljava/lang/String;Ljava/lang/Runnable;Lio/sentry/MeasurementUnit$Duration;Ljava/util/Map;)V
}

public abstract interface class io/sentry/metrics/MetricsApi$IMetricsInterface {
	public abstract fun getDefaultTagsForMetrics ()Ljava/util/Map;
	public abstract fun getLocalMetricsAggregator ()Lio/sentry/metrics/LocalMetricsAggregator;
	public abstract fun getMetricsAggregator ()Lio/sentry/IMetricsAggregator;
	public abstract fun startSpanForMetric (Ljava/lang/String;Ljava/lang/String;)Lio/sentry/ISpan;
}

public final class io/sentry/metrics/MetricsHelper {
	public static final field FLUSHER_SLEEP_TIME_MS J
	public static final field MAX_TOTAL_WEIGHT I
	public fun <init> ()V
	public static fun convertNanosTo (Lio/sentry/MeasurementUnit$Duration;J)D
	public static fun encodeMetrics (JLjava/util/Collection;Ljava/lang/StringBuilder;)V
	public static fun getCutoffTimestampMs (J)J
	public static fun getExportKey (Lio/sentry/metrics/MetricType;Ljava/lang/String;Lio/sentry/MeasurementUnit;)Ljava/lang/String;
	public static fun getMetricBucketKey (Lio/sentry/metrics/MetricType;Ljava/lang/String;Lio/sentry/MeasurementUnit;Ljava/util/Map;)Ljava/lang/String;
	public static fun getTimeBucketKey (J)J
	public static fun mergeTags (Ljava/util/Map;Ljava/util/Map;)Ljava/util/Map;
	public static fun sanitizeName (Ljava/lang/String;)Ljava/lang/String;
	public static fun sanitizeTagKey (Ljava/lang/String;)Ljava/lang/String;
	public static fun sanitizeTagValue (Ljava/lang/String;)Ljava/lang/String;
	public static fun sanitizeUnit (Ljava/lang/String;)Ljava/lang/String;
	public static fun setFlushShiftMs (J)V
}

public final class io/sentry/metrics/NoopMetricsAggregator : io/sentry/IMetricsAggregator, io/sentry/metrics/MetricsApi$IMetricsInterface {
	public fun <init> ()V
	public fun close ()V
	public fun distribution (Ljava/lang/String;DLio/sentry/MeasurementUnit;Ljava/util/Map;JLio/sentry/metrics/LocalMetricsAggregator;)V
	public fun flush (Z)V
	public fun gauge (Ljava/lang/String;DLio/sentry/MeasurementUnit;Ljava/util/Map;JLio/sentry/metrics/LocalMetricsAggregator;)V
	public fun getDefaultTagsForMetrics ()Ljava/util/Map;
	public static fun getInstance ()Lio/sentry/metrics/NoopMetricsAggregator;
	public fun getLocalMetricsAggregator ()Lio/sentry/metrics/LocalMetricsAggregator;
	public fun getMetricsAggregator ()Lio/sentry/IMetricsAggregator;
	public fun increment (Ljava/lang/String;DLio/sentry/MeasurementUnit;Ljava/util/Map;JLio/sentry/metrics/LocalMetricsAggregator;)V
	public fun set (Ljava/lang/String;ILio/sentry/MeasurementUnit;Ljava/util/Map;JLio/sentry/metrics/LocalMetricsAggregator;)V
	public fun set (Ljava/lang/String;Ljava/lang/String;Lio/sentry/MeasurementUnit;Ljava/util/Map;JLio/sentry/metrics/LocalMetricsAggregator;)V
	public fun startSpanForMetric (Ljava/lang/String;Ljava/lang/String;)Lio/sentry/ISpan;
}

public final class io/sentry/metrics/SetMetric : io/sentry/metrics/Metric {
	public fun <init> (Ljava/lang/String;Lio/sentry/MeasurementUnit;Ljava/util/Map;)V
	public fun add (D)V
	public fun getWeight ()I
	public fun serialize ()Ljava/lang/Iterable;
}

public final class io/sentry/profilemeasurements/ProfileMeasurement : io/sentry/JsonSerializable, io/sentry/JsonUnknown {
	public static final field ID_CPU_USAGE Ljava/lang/String;
	public static final field ID_FROZEN_FRAME_RENDERS Ljava/lang/String;
	public static final field ID_MEMORY_FOOTPRINT Ljava/lang/String;
	public static final field ID_MEMORY_NATIVE_FOOTPRINT Ljava/lang/String;
	public static final field ID_SCREEN_FRAME_RATES Ljava/lang/String;
	public static final field ID_SLOW_FRAME_RENDERS Ljava/lang/String;
	public static final field ID_UNKNOWN Ljava/lang/String;
	public static final field UNIT_BYTES Ljava/lang/String;
	public static final field UNIT_HZ Ljava/lang/String;
	public static final field UNIT_NANOSECONDS Ljava/lang/String;
	public static final field UNIT_PERCENT Ljava/lang/String;
	public static final field UNIT_UNKNOWN Ljava/lang/String;
	public fun <init> ()V
	public fun <init> (Ljava/lang/String;Ljava/util/Collection;)V
	public fun equals (Ljava/lang/Object;)Z
	public fun getUnit ()Ljava/lang/String;
	public fun getUnknown ()Ljava/util/Map;
	public fun getValues ()Ljava/util/Collection;
	public fun hashCode ()I
	public fun serialize (Lio/sentry/ObjectWriter;Lio/sentry/ILogger;)V
	public fun setUnit (Ljava/lang/String;)V
	public fun setUnknown (Ljava/util/Map;)V
	public fun setValues (Ljava/util/Collection;)V
}

public final class io/sentry/profilemeasurements/ProfileMeasurement$Deserializer : io/sentry/JsonDeserializer {
	public fun <init> ()V
	public fun deserialize (Lio/sentry/ObjectReader;Lio/sentry/ILogger;)Lio/sentry/profilemeasurements/ProfileMeasurement;
	public synthetic fun deserialize (Lio/sentry/ObjectReader;Lio/sentry/ILogger;)Ljava/lang/Object;
}

public final class io/sentry/profilemeasurements/ProfileMeasurement$JsonKeys {
	public static final field UNIT Ljava/lang/String;
	public static final field VALUES Ljava/lang/String;
	public fun <init> ()V
}

public final class io/sentry/profilemeasurements/ProfileMeasurementValue : io/sentry/JsonSerializable, io/sentry/JsonUnknown {
	public fun <init> ()V
	public fun <init> (Ljava/lang/Long;Ljava/lang/Number;)V
	public fun equals (Ljava/lang/Object;)Z
	public fun getRelativeStartNs ()Ljava/lang/String;
	public fun getUnknown ()Ljava/util/Map;
	public fun getValue ()D
	public fun hashCode ()I
	public fun serialize (Lio/sentry/ObjectWriter;Lio/sentry/ILogger;)V
	public fun setUnknown (Ljava/util/Map;)V
}

public final class io/sentry/profilemeasurements/ProfileMeasurementValue$Deserializer : io/sentry/JsonDeserializer {
	public fun <init> ()V
	public fun deserialize (Lio/sentry/ObjectReader;Lio/sentry/ILogger;)Lio/sentry/profilemeasurements/ProfileMeasurementValue;
	public synthetic fun deserialize (Lio/sentry/ObjectReader;Lio/sentry/ILogger;)Ljava/lang/Object;
}

public final class io/sentry/profilemeasurements/ProfileMeasurementValue$JsonKeys {
	public static final field START_NS Ljava/lang/String;
	public static final field VALUE Ljava/lang/String;
	public fun <init> ()V
}

public final class io/sentry/protocol/App : io/sentry/JsonSerializable, io/sentry/JsonUnknown {
	public static final field TYPE Ljava/lang/String;
	public fun <init> ()V
	public fun equals (Ljava/lang/Object;)Z
	public fun getAppBuild ()Ljava/lang/String;
	public fun getAppIdentifier ()Ljava/lang/String;
	public fun getAppName ()Ljava/lang/String;
	public fun getAppStartTime ()Ljava/util/Date;
	public fun getAppVersion ()Ljava/lang/String;
	public fun getBuildType ()Ljava/lang/String;
	public fun getDeviceAppHash ()Ljava/lang/String;
	public fun getInForeground ()Ljava/lang/Boolean;
	public fun getPermissions ()Ljava/util/Map;
	public fun getStartType ()Ljava/lang/String;
	public fun getUnknown ()Ljava/util/Map;
	public fun getViewNames ()Ljava/util/List;
	public fun hashCode ()I
	public fun serialize (Lio/sentry/ObjectWriter;Lio/sentry/ILogger;)V
	public fun setAppBuild (Ljava/lang/String;)V
	public fun setAppIdentifier (Ljava/lang/String;)V
	public fun setAppName (Ljava/lang/String;)V
	public fun setAppStartTime (Ljava/util/Date;)V
	public fun setAppVersion (Ljava/lang/String;)V
	public fun setBuildType (Ljava/lang/String;)V
	public fun setDeviceAppHash (Ljava/lang/String;)V
	public fun setInForeground (Ljava/lang/Boolean;)V
	public fun setPermissions (Ljava/util/Map;)V
	public fun setStartType (Ljava/lang/String;)V
	public fun setUnknown (Ljava/util/Map;)V
	public fun setViewNames (Ljava/util/List;)V
}

public final class io/sentry/protocol/App$Deserializer : io/sentry/JsonDeserializer {
	public fun <init> ()V
	public fun deserialize (Lio/sentry/ObjectReader;Lio/sentry/ILogger;)Lio/sentry/protocol/App;
	public synthetic fun deserialize (Lio/sentry/ObjectReader;Lio/sentry/ILogger;)Ljava/lang/Object;
}

public final class io/sentry/protocol/App$JsonKeys {
	public static final field APP_BUILD Ljava/lang/String;
	public static final field APP_IDENTIFIER Ljava/lang/String;
	public static final field APP_NAME Ljava/lang/String;
	public static final field APP_PERMISSIONS Ljava/lang/String;
	public static final field APP_START_TIME Ljava/lang/String;
	public static final field APP_VERSION Ljava/lang/String;
	public static final field BUILD_TYPE Ljava/lang/String;
	public static final field DEVICE_APP_HASH Ljava/lang/String;
	public static final field IN_FOREGROUND Ljava/lang/String;
	public static final field START_TYPE Ljava/lang/String;
	public static final field VIEW_NAMES Ljava/lang/String;
	public fun <init> ()V
}

public final class io/sentry/protocol/Browser : io/sentry/JsonSerializable, io/sentry/JsonUnknown {
	public static final field TYPE Ljava/lang/String;
	public fun <init> ()V
	public fun equals (Ljava/lang/Object;)Z
	public fun getName ()Ljava/lang/String;
	public fun getUnknown ()Ljava/util/Map;
	public fun getVersion ()Ljava/lang/String;
	public fun hashCode ()I
	public fun serialize (Lio/sentry/ObjectWriter;Lio/sentry/ILogger;)V
	public fun setName (Ljava/lang/String;)V
	public fun setUnknown (Ljava/util/Map;)V
	public fun setVersion (Ljava/lang/String;)V
}

public final class io/sentry/protocol/Browser$Deserializer : io/sentry/JsonDeserializer {
	public fun <init> ()V
	public fun deserialize (Lio/sentry/ObjectReader;Lio/sentry/ILogger;)Lio/sentry/protocol/Browser;
	public synthetic fun deserialize (Lio/sentry/ObjectReader;Lio/sentry/ILogger;)Ljava/lang/Object;
}

public final class io/sentry/protocol/Browser$JsonKeys {
	public static final field NAME Ljava/lang/String;
	public static final field VERSION Ljava/lang/String;
	public fun <init> ()V
}

public class io/sentry/protocol/Contexts : io/sentry/JsonSerializable {
	public static final field REPLAY_ID Ljava/lang/String;
<<<<<<< HEAD
=======
	protected final field responseLock Lio/sentry/util/AutoClosableReentrantLock;
>>>>>>> cfc54054
	public fun <init> ()V
	public fun <init> (Lio/sentry/protocol/Contexts;)V
	public fun containsKey (Ljava/lang/Object;)Z
	public fun entrySet ()Ljava/util/Set;
	public fun equals (Ljava/lang/Object;)Z
	public fun get (Ljava/lang/Object;)Ljava/lang/Object;
	public fun getApp ()Lio/sentry/protocol/App;
	public fun getBrowser ()Lio/sentry/protocol/Browser;
	public fun getDevice ()Lio/sentry/protocol/Device;
	public fun getGpu ()Lio/sentry/protocol/Gpu;
	public fun getOperatingSystem ()Lio/sentry/protocol/OperatingSystem;
	public fun getResponse ()Lio/sentry/protocol/Response;
	public fun getRuntime ()Lio/sentry/protocol/SentryRuntime;
	public fun getSize ()I
	public fun getTrace ()Lio/sentry/SpanContext;
	public fun hashCode ()I
	public fun isEmpty ()Z
	public fun keys ()Ljava/util/Enumeration;
	public fun put (Ljava/lang/String;Ljava/lang/Object;)Ljava/lang/Object;
	public fun putAll (Lio/sentry/protocol/Contexts;)V
	public fun putAll (Ljava/util/Map;)V
	public fun remove (Ljava/lang/Object;)Ljava/lang/Object;
	public fun serialize (Lio/sentry/ObjectWriter;Lio/sentry/ILogger;)V
	public fun set (Ljava/lang/String;Ljava/lang/Object;)Ljava/lang/Object;
	public fun setApp (Lio/sentry/protocol/App;)V
	public fun setBrowser (Lio/sentry/protocol/Browser;)V
	public fun setDevice (Lio/sentry/protocol/Device;)V
	public fun setGpu (Lio/sentry/protocol/Gpu;)V
	public fun setOperatingSystem (Lio/sentry/protocol/OperatingSystem;)V
	public fun setResponse (Lio/sentry/protocol/Response;)V
	public fun setRuntime (Lio/sentry/protocol/SentryRuntime;)V
	public fun setTrace (Lio/sentry/SpanContext;)V
	public fun size ()I
	public fun withResponse (Lio/sentry/util/HintUtils$SentryConsumer;)V
}

public final class io/sentry/protocol/Contexts$Deserializer : io/sentry/JsonDeserializer {
	public fun <init> ()V
	public fun deserialize (Lio/sentry/ObjectReader;Lio/sentry/ILogger;)Lio/sentry/protocol/Contexts;
	public synthetic fun deserialize (Lio/sentry/ObjectReader;Lio/sentry/ILogger;)Ljava/lang/Object;
}

public final class io/sentry/protocol/DebugImage : io/sentry/JsonSerializable, io/sentry/JsonUnknown {
	public static final field JVM Ljava/lang/String;
	public static final field PROGUARD Ljava/lang/String;
	public fun <init> ()V
	public fun getArch ()Ljava/lang/String;
	public fun getCodeFile ()Ljava/lang/String;
	public fun getCodeId ()Ljava/lang/String;
	public fun getDebugFile ()Ljava/lang/String;
	public fun getDebugId ()Ljava/lang/String;
	public fun getImageAddr ()Ljava/lang/String;
	public fun getImageSize ()Ljava/lang/Long;
	public fun getType ()Ljava/lang/String;
	public fun getUnknown ()Ljava/util/Map;
	public fun getUuid ()Ljava/lang/String;
	public fun serialize (Lio/sentry/ObjectWriter;Lio/sentry/ILogger;)V
	public fun setArch (Ljava/lang/String;)V
	public fun setCodeFile (Ljava/lang/String;)V
	public fun setCodeId (Ljava/lang/String;)V
	public fun setDebugFile (Ljava/lang/String;)V
	public fun setDebugId (Ljava/lang/String;)V
	public fun setImageAddr (Ljava/lang/String;)V
	public fun setImageSize (J)V
	public fun setImageSize (Ljava/lang/Long;)V
	public fun setType (Ljava/lang/String;)V
	public fun setUnknown (Ljava/util/Map;)V
	public fun setUuid (Ljava/lang/String;)V
}

public final class io/sentry/protocol/DebugImage$Deserializer : io/sentry/JsonDeserializer {
	public fun <init> ()V
	public fun deserialize (Lio/sentry/ObjectReader;Lio/sentry/ILogger;)Lio/sentry/protocol/DebugImage;
	public synthetic fun deserialize (Lio/sentry/ObjectReader;Lio/sentry/ILogger;)Ljava/lang/Object;
}

public final class io/sentry/protocol/DebugImage$JsonKeys {
	public static final field ARCH Ljava/lang/String;
	public static final field CODE_FILE Ljava/lang/String;
	public static final field CODE_ID Ljava/lang/String;
	public static final field DEBUG_FILE Ljava/lang/String;
	public static final field DEBUG_ID Ljava/lang/String;
	public static final field IMAGE_ADDR Ljava/lang/String;
	public static final field IMAGE_SIZE Ljava/lang/String;
	public static final field TYPE Ljava/lang/String;
	public static final field UUID Ljava/lang/String;
	public fun <init> ()V
}

public final class io/sentry/protocol/DebugMeta : io/sentry/JsonSerializable, io/sentry/JsonUnknown {
	public fun <init> ()V
	public fun getImages ()Ljava/util/List;
	public fun getSdkInfo ()Lio/sentry/protocol/SdkInfo;
	public fun getUnknown ()Ljava/util/Map;
	public fun serialize (Lio/sentry/ObjectWriter;Lio/sentry/ILogger;)V
	public fun setImages (Ljava/util/List;)V
	public fun setSdkInfo (Lio/sentry/protocol/SdkInfo;)V
	public fun setUnknown (Ljava/util/Map;)V
}

public final class io/sentry/protocol/DebugMeta$Deserializer : io/sentry/JsonDeserializer {
	public fun <init> ()V
	public fun deserialize (Lio/sentry/ObjectReader;Lio/sentry/ILogger;)Lio/sentry/protocol/DebugMeta;
	public synthetic fun deserialize (Lio/sentry/ObjectReader;Lio/sentry/ILogger;)Ljava/lang/Object;
}

public final class io/sentry/protocol/DebugMeta$JsonKeys {
	public static final field IMAGES Ljava/lang/String;
	public static final field SDK_INFO Ljava/lang/String;
	public fun <init> ()V
}

public final class io/sentry/protocol/Device : io/sentry/JsonSerializable, io/sentry/JsonUnknown {
	public static final field TYPE Ljava/lang/String;
	public fun <init> ()V
	public fun equals (Ljava/lang/Object;)Z
	public fun getArchs ()[Ljava/lang/String;
	public fun getBatteryLevel ()Ljava/lang/Float;
	public fun getBatteryTemperature ()Ljava/lang/Float;
	public fun getBootTime ()Ljava/util/Date;
	public fun getBrand ()Ljava/lang/String;
	public fun getConnectionType ()Ljava/lang/String;
	public fun getCpuDescription ()Ljava/lang/String;
	public fun getExternalFreeStorage ()Ljava/lang/Long;
	public fun getExternalStorageSize ()Ljava/lang/Long;
	public fun getFamily ()Ljava/lang/String;
	public fun getFreeMemory ()Ljava/lang/Long;
	public fun getFreeStorage ()Ljava/lang/Long;
	public fun getId ()Ljava/lang/String;
	public fun getLanguage ()Ljava/lang/String;
	public fun getLocale ()Ljava/lang/String;
	public fun getManufacturer ()Ljava/lang/String;
	public fun getMemorySize ()Ljava/lang/Long;
	public fun getModel ()Ljava/lang/String;
	public fun getModelId ()Ljava/lang/String;
	public fun getName ()Ljava/lang/String;
	public fun getOrientation ()Lio/sentry/protocol/Device$DeviceOrientation;
	public fun getProcessorCount ()Ljava/lang/Integer;
	public fun getProcessorFrequency ()Ljava/lang/Double;
	public fun getScreenDensity ()Ljava/lang/Float;
	public fun getScreenDpi ()Ljava/lang/Integer;
	public fun getScreenHeightPixels ()Ljava/lang/Integer;
	public fun getScreenWidthPixels ()Ljava/lang/Integer;
	public fun getStorageSize ()Ljava/lang/Long;
	public fun getTimezone ()Ljava/util/TimeZone;
	public fun getUnknown ()Ljava/util/Map;
	public fun getUsableMemory ()Ljava/lang/Long;
	public fun hashCode ()I
	public fun isCharging ()Ljava/lang/Boolean;
	public fun isLowMemory ()Ljava/lang/Boolean;
	public fun isOnline ()Ljava/lang/Boolean;
	public fun isSimulator ()Ljava/lang/Boolean;
	public fun serialize (Lio/sentry/ObjectWriter;Lio/sentry/ILogger;)V
	public fun setArchs ([Ljava/lang/String;)V
	public fun setBatteryLevel (Ljava/lang/Float;)V
	public fun setBatteryTemperature (Ljava/lang/Float;)V
	public fun setBootTime (Ljava/util/Date;)V
	public fun setBrand (Ljava/lang/String;)V
	public fun setCharging (Ljava/lang/Boolean;)V
	public fun setConnectionType (Ljava/lang/String;)V
	public fun setCpuDescription (Ljava/lang/String;)V
	public fun setExternalFreeStorage (Ljava/lang/Long;)V
	public fun setExternalStorageSize (Ljava/lang/Long;)V
	public fun setFamily (Ljava/lang/String;)V
	public fun setFreeMemory (Ljava/lang/Long;)V
	public fun setFreeStorage (Ljava/lang/Long;)V
	public fun setId (Ljava/lang/String;)V
	public fun setLanguage (Ljava/lang/String;)V
	public fun setLocale (Ljava/lang/String;)V
	public fun setLowMemory (Ljava/lang/Boolean;)V
	public fun setManufacturer (Ljava/lang/String;)V
	public fun setMemorySize (Ljava/lang/Long;)V
	public fun setModel (Ljava/lang/String;)V
	public fun setModelId (Ljava/lang/String;)V
	public fun setName (Ljava/lang/String;)V
	public fun setOnline (Ljava/lang/Boolean;)V
	public fun setOrientation (Lio/sentry/protocol/Device$DeviceOrientation;)V
	public fun setProcessorCount (Ljava/lang/Integer;)V
	public fun setProcessorFrequency (Ljava/lang/Double;)V
	public fun setScreenDensity (Ljava/lang/Float;)V
	public fun setScreenDpi (Ljava/lang/Integer;)V
	public fun setScreenHeightPixels (Ljava/lang/Integer;)V
	public fun setScreenWidthPixels (Ljava/lang/Integer;)V
	public fun setSimulator (Ljava/lang/Boolean;)V
	public fun setStorageSize (Ljava/lang/Long;)V
	public fun setTimezone (Ljava/util/TimeZone;)V
	public fun setUnknown (Ljava/util/Map;)V
	public fun setUsableMemory (Ljava/lang/Long;)V
}

public final class io/sentry/protocol/Device$Deserializer : io/sentry/JsonDeserializer {
	public fun <init> ()V
	public fun deserialize (Lio/sentry/ObjectReader;Lio/sentry/ILogger;)Lio/sentry/protocol/Device;
	public synthetic fun deserialize (Lio/sentry/ObjectReader;Lio/sentry/ILogger;)Ljava/lang/Object;
}

public final class io/sentry/protocol/Device$DeviceOrientation : java/lang/Enum, io/sentry/JsonSerializable {
	public static final field LANDSCAPE Lio/sentry/protocol/Device$DeviceOrientation;
	public static final field PORTRAIT Lio/sentry/protocol/Device$DeviceOrientation;
	public fun serialize (Lio/sentry/ObjectWriter;Lio/sentry/ILogger;)V
	public static fun valueOf (Ljava/lang/String;)Lio/sentry/protocol/Device$DeviceOrientation;
	public static fun values ()[Lio/sentry/protocol/Device$DeviceOrientation;
}

public final class io/sentry/protocol/Device$DeviceOrientation$Deserializer : io/sentry/JsonDeserializer {
	public fun <init> ()V
	public fun deserialize (Lio/sentry/ObjectReader;Lio/sentry/ILogger;)Lio/sentry/protocol/Device$DeviceOrientation;
	public synthetic fun deserialize (Lio/sentry/ObjectReader;Lio/sentry/ILogger;)Ljava/lang/Object;
}

public final class io/sentry/protocol/Device$JsonKeys {
	public static final field ARCHS Ljava/lang/String;
	public static final field BATTERY_LEVEL Ljava/lang/String;
	public static final field BATTERY_TEMPERATURE Ljava/lang/String;
	public static final field BOOT_TIME Ljava/lang/String;
	public static final field BRAND Ljava/lang/String;
	public static final field CHARGING Ljava/lang/String;
	public static final field CONNECTION_TYPE Ljava/lang/String;
	public static final field CPU_DESCRIPTION Ljava/lang/String;
	public static final field EXTERNAL_FREE_STORAGE Ljava/lang/String;
	public static final field EXTERNAL_STORAGE_SIZE Ljava/lang/String;
	public static final field FAMILY Ljava/lang/String;
	public static final field FREE_MEMORY Ljava/lang/String;
	public static final field FREE_STORAGE Ljava/lang/String;
	public static final field ID Ljava/lang/String;
	public static final field LANGUAGE Ljava/lang/String;
	public static final field LOCALE Ljava/lang/String;
	public static final field LOW_MEMORY Ljava/lang/String;
	public static final field MANUFACTURER Ljava/lang/String;
	public static final field MEMORY_SIZE Ljava/lang/String;
	public static final field MODEL Ljava/lang/String;
	public static final field MODEL_ID Ljava/lang/String;
	public static final field NAME Ljava/lang/String;
	public static final field ONLINE Ljava/lang/String;
	public static final field ORIENTATION Ljava/lang/String;
	public static final field PROCESSOR_COUNT Ljava/lang/String;
	public static final field PROCESSOR_FREQUENCY Ljava/lang/String;
	public static final field SCREEN_DENSITY Ljava/lang/String;
	public static final field SCREEN_DPI Ljava/lang/String;
	public static final field SCREEN_HEIGHT_PIXELS Ljava/lang/String;
	public static final field SCREEN_WIDTH_PIXELS Ljava/lang/String;
	public static final field SIMULATOR Ljava/lang/String;
	public static final field STORAGE_SIZE Ljava/lang/String;
	public static final field TIMEZONE Ljava/lang/String;
	public static final field USABLE_MEMORY Ljava/lang/String;
	public fun <init> ()V
}

public final class io/sentry/protocol/Geo : io/sentry/JsonSerializable, io/sentry/JsonUnknown {
	public fun <init> ()V
	public fun <init> (Lio/sentry/protocol/Geo;)V
	public static fun fromMap (Ljava/util/Map;)Lio/sentry/protocol/Geo;
	public fun getCity ()Ljava/lang/String;
	public fun getCountryCode ()Ljava/lang/String;
	public fun getRegion ()Ljava/lang/String;
	public fun getUnknown ()Ljava/util/Map;
	public fun serialize (Lio/sentry/ObjectWriter;Lio/sentry/ILogger;)V
	public fun setCity (Ljava/lang/String;)V
	public fun setCountryCode (Ljava/lang/String;)V
	public fun setRegion (Ljava/lang/String;)V
	public fun setUnknown (Ljava/util/Map;)V
}

public final class io/sentry/protocol/Geo$Deserializer : io/sentry/JsonDeserializer {
	public fun <init> ()V
	public fun deserialize (Lio/sentry/ObjectReader;Lio/sentry/ILogger;)Lio/sentry/protocol/Geo;
	public synthetic fun deserialize (Lio/sentry/ObjectReader;Lio/sentry/ILogger;)Ljava/lang/Object;
}

public final class io/sentry/protocol/Geo$JsonKeys {
	public static final field CITY Ljava/lang/String;
	public static final field COUNTRY_CODE Ljava/lang/String;
	public static final field REGION Ljava/lang/String;
	public fun <init> ()V
}

public final class io/sentry/protocol/Gpu : io/sentry/JsonSerializable, io/sentry/JsonUnknown {
	public static final field TYPE Ljava/lang/String;
	public fun <init> ()V
	public fun equals (Ljava/lang/Object;)Z
	public fun getApiType ()Ljava/lang/String;
	public fun getId ()Ljava/lang/Integer;
	public fun getMemorySize ()Ljava/lang/Integer;
	public fun getName ()Ljava/lang/String;
	public fun getNpotSupport ()Ljava/lang/String;
	public fun getUnknown ()Ljava/util/Map;
	public fun getVendorId ()Ljava/lang/String;
	public fun getVendorName ()Ljava/lang/String;
	public fun getVersion ()Ljava/lang/String;
	public fun hashCode ()I
	public fun isMultiThreadedRendering ()Ljava/lang/Boolean;
	public fun serialize (Lio/sentry/ObjectWriter;Lio/sentry/ILogger;)V
	public fun setApiType (Ljava/lang/String;)V
	public fun setId (Ljava/lang/Integer;)V
	public fun setMemorySize (Ljava/lang/Integer;)V
	public fun setMultiThreadedRendering (Ljava/lang/Boolean;)V
	public fun setName (Ljava/lang/String;)V
	public fun setNpotSupport (Ljava/lang/String;)V
	public fun setUnknown (Ljava/util/Map;)V
	public fun setVendorId (Ljava/lang/String;)V
	public fun setVendorName (Ljava/lang/String;)V
	public fun setVersion (Ljava/lang/String;)V
}

public final class io/sentry/protocol/Gpu$Deserializer : io/sentry/JsonDeserializer {
	public fun <init> ()V
	public fun deserialize (Lio/sentry/ObjectReader;Lio/sentry/ILogger;)Lio/sentry/protocol/Gpu;
	public synthetic fun deserialize (Lio/sentry/ObjectReader;Lio/sentry/ILogger;)Ljava/lang/Object;
}

public final class io/sentry/protocol/Gpu$JsonKeys {
	public static final field API_TYPE Ljava/lang/String;
	public static final field ID Ljava/lang/String;
	public static final field MEMORY_SIZE Ljava/lang/String;
	public static final field MULTI_THREADED_RENDERING Ljava/lang/String;
	public static final field NAME Ljava/lang/String;
	public static final field NPOT_SUPPORT Ljava/lang/String;
	public static final field VENDOR_ID Ljava/lang/String;
	public static final field VENDOR_NAME Ljava/lang/String;
	public static final field VERSION Ljava/lang/String;
	public fun <init> ()V
}

public final class io/sentry/protocol/MeasurementValue : io/sentry/JsonSerializable, io/sentry/JsonUnknown {
	public static final field KEY_APP_START_COLD Ljava/lang/String;
	public static final field KEY_APP_START_WARM Ljava/lang/String;
	public static final field KEY_FRAMES_DELAY Ljava/lang/String;
	public static final field KEY_FRAMES_FROZEN Ljava/lang/String;
	public static final field KEY_FRAMES_SLOW Ljava/lang/String;
	public static final field KEY_FRAMES_TOTAL Ljava/lang/String;
	public static final field KEY_TIME_TO_FULL_DISPLAY Ljava/lang/String;
	public static final field KEY_TIME_TO_INITIAL_DISPLAY Ljava/lang/String;
	public fun <init> (Ljava/lang/Number;Ljava/lang/String;)V
	public fun <init> (Ljava/lang/Number;Ljava/lang/String;Ljava/util/Map;)V
	public fun getUnit ()Ljava/lang/String;
	public fun getUnknown ()Ljava/util/Map;
	public fun getValue ()Ljava/lang/Number;
	public fun serialize (Lio/sentry/ObjectWriter;Lio/sentry/ILogger;)V
	public fun setUnknown (Ljava/util/Map;)V
}

public final class io/sentry/protocol/MeasurementValue$Deserializer : io/sentry/JsonDeserializer {
	public fun <init> ()V
	public fun deserialize (Lio/sentry/ObjectReader;Lio/sentry/ILogger;)Lio/sentry/protocol/MeasurementValue;
	public synthetic fun deserialize (Lio/sentry/ObjectReader;Lio/sentry/ILogger;)Ljava/lang/Object;
}

public final class io/sentry/protocol/MeasurementValue$JsonKeys {
	public static final field UNIT Ljava/lang/String;
	public static final field VALUE Ljava/lang/String;
	public fun <init> ()V
}

public final class io/sentry/protocol/Mechanism : io/sentry/JsonSerializable, io/sentry/JsonUnknown {
	public fun <init> ()V
	public fun <init> (Ljava/lang/Thread;)V
	public fun getData ()Ljava/util/Map;
	public fun getDescription ()Ljava/lang/String;
	public fun getExceptionId ()Ljava/lang/Integer;
	public fun getHelpLink ()Ljava/lang/String;
	public fun getMeta ()Ljava/util/Map;
	public fun getParentId ()Ljava/lang/Integer;
	public fun getSynthetic ()Ljava/lang/Boolean;
	public fun getType ()Ljava/lang/String;
	public fun getUnknown ()Ljava/util/Map;
	public fun isExceptionGroup ()Ljava/lang/Boolean;
	public fun isHandled ()Ljava/lang/Boolean;
	public fun serialize (Lio/sentry/ObjectWriter;Lio/sentry/ILogger;)V
	public fun setData (Ljava/util/Map;)V
	public fun setDescription (Ljava/lang/String;)V
	public fun setExceptionGroup (Ljava/lang/Boolean;)V
	public fun setExceptionId (Ljava/lang/Integer;)V
	public fun setHandled (Ljava/lang/Boolean;)V
	public fun setHelpLink (Ljava/lang/String;)V
	public fun setMeta (Ljava/util/Map;)V
	public fun setParentId (Ljava/lang/Integer;)V
	public fun setSynthetic (Ljava/lang/Boolean;)V
	public fun setType (Ljava/lang/String;)V
	public fun setUnknown (Ljava/util/Map;)V
}

public final class io/sentry/protocol/Mechanism$Deserializer : io/sentry/JsonDeserializer {
	public fun <init> ()V
	public fun deserialize (Lio/sentry/ObjectReader;Lio/sentry/ILogger;)Lio/sentry/protocol/Mechanism;
	public synthetic fun deserialize (Lio/sentry/ObjectReader;Lio/sentry/ILogger;)Ljava/lang/Object;
}

public final class io/sentry/protocol/Mechanism$JsonKeys {
	public static final field DATA Ljava/lang/String;
	public static final field DESCRIPTION Ljava/lang/String;
	public static final field EXCEPTION_ID Ljava/lang/String;
	public static final field HANDLED Ljava/lang/String;
	public static final field HELP_LINK Ljava/lang/String;
	public static final field IS_EXCEPTION_GROUP Ljava/lang/String;
	public static final field META Ljava/lang/String;
	public static final field PARENT_ID Ljava/lang/String;
	public static final field SYNTHETIC Ljava/lang/String;
	public static final field TYPE Ljava/lang/String;
	public fun <init> ()V
}

public final class io/sentry/protocol/Message : io/sentry/JsonSerializable, io/sentry/JsonUnknown {
	public fun <init> ()V
	public fun getFormatted ()Ljava/lang/String;
	public fun getMessage ()Ljava/lang/String;
	public fun getParams ()Ljava/util/List;
	public fun getUnknown ()Ljava/util/Map;
	public fun serialize (Lio/sentry/ObjectWriter;Lio/sentry/ILogger;)V
	public fun setFormatted (Ljava/lang/String;)V
	public fun setMessage (Ljava/lang/String;)V
	public fun setParams (Ljava/util/List;)V
	public fun setUnknown (Ljava/util/Map;)V
}

public final class io/sentry/protocol/Message$Deserializer : io/sentry/JsonDeserializer {
	public fun <init> ()V
	public fun deserialize (Lio/sentry/ObjectReader;Lio/sentry/ILogger;)Lio/sentry/protocol/Message;
	public synthetic fun deserialize (Lio/sentry/ObjectReader;Lio/sentry/ILogger;)Ljava/lang/Object;
}

public final class io/sentry/protocol/Message$JsonKeys {
	public static final field FORMATTED Ljava/lang/String;
	public static final field MESSAGE Ljava/lang/String;
	public static final field PARAMS Ljava/lang/String;
	public fun <init> ()V
}

public final class io/sentry/protocol/MetricSummary : io/sentry/JsonSerializable, io/sentry/JsonUnknown {
	public fun <init> ()V
	public fun <init> (DDDILjava/util/Map;)V
	public fun getCount ()I
	public fun getMax ()D
	public fun getMin ()D
	public fun getSum ()D
	public fun getTags ()Ljava/util/Map;
	public fun getUnknown ()Ljava/util/Map;
	public fun serialize (Lio/sentry/ObjectWriter;Lio/sentry/ILogger;)V
	public fun setCount (I)V
	public fun setMax (D)V
	public fun setMin (D)V
	public fun setSum (D)V
	public fun setTags (Ljava/util/Map;)V
	public fun setUnknown (Ljava/util/Map;)V
}

public final class io/sentry/protocol/MetricSummary$Deserializer : io/sentry/JsonDeserializer {
	public fun <init> ()V
	public fun deserialize (Lio/sentry/ObjectReader;Lio/sentry/ILogger;)Lio/sentry/protocol/MetricSummary;
	public synthetic fun deserialize (Lio/sentry/ObjectReader;Lio/sentry/ILogger;)Ljava/lang/Object;
}

public final class io/sentry/protocol/MetricSummary$JsonKeys {
	public static final field COUNT Ljava/lang/String;
	public static final field MAX Ljava/lang/String;
	public static final field MIN Ljava/lang/String;
	public static final field SUM Ljava/lang/String;
	public static final field TAGS Ljava/lang/String;
	public fun <init> ()V
}

public final class io/sentry/protocol/OperatingSystem : io/sentry/JsonSerializable, io/sentry/JsonUnknown {
	public static final field TYPE Ljava/lang/String;
	public fun <init> ()V
	public fun equals (Ljava/lang/Object;)Z
	public fun getBuild ()Ljava/lang/String;
	public fun getKernelVersion ()Ljava/lang/String;
	public fun getName ()Ljava/lang/String;
	public fun getRawDescription ()Ljava/lang/String;
	public fun getUnknown ()Ljava/util/Map;
	public fun getVersion ()Ljava/lang/String;
	public fun hashCode ()I
	public fun isRooted ()Ljava/lang/Boolean;
	public fun serialize (Lio/sentry/ObjectWriter;Lio/sentry/ILogger;)V
	public fun setBuild (Ljava/lang/String;)V
	public fun setKernelVersion (Ljava/lang/String;)V
	public fun setName (Ljava/lang/String;)V
	public fun setRawDescription (Ljava/lang/String;)V
	public fun setRooted (Ljava/lang/Boolean;)V
	public fun setUnknown (Ljava/util/Map;)V
	public fun setVersion (Ljava/lang/String;)V
}

public final class io/sentry/protocol/OperatingSystem$Deserializer : io/sentry/JsonDeserializer {
	public fun <init> ()V
	public fun deserialize (Lio/sentry/ObjectReader;Lio/sentry/ILogger;)Lio/sentry/protocol/OperatingSystem;
	public synthetic fun deserialize (Lio/sentry/ObjectReader;Lio/sentry/ILogger;)Ljava/lang/Object;
}

public final class io/sentry/protocol/OperatingSystem$JsonKeys {
	public static final field BUILD Ljava/lang/String;
	public static final field KERNEL_VERSION Ljava/lang/String;
	public static final field NAME Ljava/lang/String;
	public static final field RAW_DESCRIPTION Ljava/lang/String;
	public static final field ROOTED Ljava/lang/String;
	public static final field VERSION Ljava/lang/String;
	public fun <init> ()V
}

public final class io/sentry/protocol/Request : io/sentry/JsonSerializable, io/sentry/JsonUnknown {
	public fun <init> ()V
	public fun <init> (Lio/sentry/protocol/Request;)V
	public fun equals (Ljava/lang/Object;)Z
	public fun getApiTarget ()Ljava/lang/String;
	public fun getBodySize ()Ljava/lang/Long;
	public fun getCookies ()Ljava/lang/String;
	public fun getData ()Ljava/lang/Object;
	public fun getEnvs ()Ljava/util/Map;
	public fun getFragment ()Ljava/lang/String;
	public fun getHeaders ()Ljava/util/Map;
	public fun getMethod ()Ljava/lang/String;
	public fun getOthers ()Ljava/util/Map;
	public fun getQueryString ()Ljava/lang/String;
	public fun getUnknown ()Ljava/util/Map;
	public fun getUrl ()Ljava/lang/String;
	public fun hashCode ()I
	public fun serialize (Lio/sentry/ObjectWriter;Lio/sentry/ILogger;)V
	public fun setApiTarget (Ljava/lang/String;)V
	public fun setBodySize (Ljava/lang/Long;)V
	public fun setCookies (Ljava/lang/String;)V
	public fun setData (Ljava/lang/Object;)V
	public fun setEnvs (Ljava/util/Map;)V
	public fun setFragment (Ljava/lang/String;)V
	public fun setHeaders (Ljava/util/Map;)V
	public fun setMethod (Ljava/lang/String;)V
	public fun setOthers (Ljava/util/Map;)V
	public fun setQueryString (Ljava/lang/String;)V
	public fun setUnknown (Ljava/util/Map;)V
	public fun setUrl (Ljava/lang/String;)V
}

public final class io/sentry/protocol/Request$Deserializer : io/sentry/JsonDeserializer {
	public fun <init> ()V
	public fun deserialize (Lio/sentry/ObjectReader;Lio/sentry/ILogger;)Lio/sentry/protocol/Request;
	public synthetic fun deserialize (Lio/sentry/ObjectReader;Lio/sentry/ILogger;)Ljava/lang/Object;
}

public final class io/sentry/protocol/Request$JsonKeys {
	public static final field API_TARGET Ljava/lang/String;
	public static final field BODY_SIZE Ljava/lang/String;
	public static final field COOKIES Ljava/lang/String;
	public static final field DATA Ljava/lang/String;
	public static final field ENV Ljava/lang/String;
	public static final field FRAGMENT Ljava/lang/String;
	public static final field HEADERS Ljava/lang/String;
	public static final field METHOD Ljava/lang/String;
	public static final field OTHER Ljava/lang/String;
	public static final field QUERY_STRING Ljava/lang/String;
	public static final field URL Ljava/lang/String;
	public fun <init> ()V
}

public final class io/sentry/protocol/Response : io/sentry/JsonSerializable, io/sentry/JsonUnknown {
	public static final field TYPE Ljava/lang/String;
	public fun <init> ()V
	public fun <init> (Lio/sentry/protocol/Response;)V
	public fun getBodySize ()Ljava/lang/Long;
	public fun getCookies ()Ljava/lang/String;
	public fun getData ()Ljava/lang/Object;
	public fun getHeaders ()Ljava/util/Map;
	public fun getStatusCode ()Ljava/lang/Integer;
	public fun getUnknown ()Ljava/util/Map;
	public fun serialize (Lio/sentry/ObjectWriter;Lio/sentry/ILogger;)V
	public fun setBodySize (Ljava/lang/Long;)V
	public fun setCookies (Ljava/lang/String;)V
	public fun setData (Ljava/lang/Object;)V
	public fun setHeaders (Ljava/util/Map;)V
	public fun setStatusCode (Ljava/lang/Integer;)V
	public fun setUnknown (Ljava/util/Map;)V
}

public final class io/sentry/protocol/Response$Deserializer : io/sentry/JsonDeserializer {
	public fun <init> ()V
	public fun deserialize (Lio/sentry/ObjectReader;Lio/sentry/ILogger;)Lio/sentry/protocol/Response;
	public synthetic fun deserialize (Lio/sentry/ObjectReader;Lio/sentry/ILogger;)Ljava/lang/Object;
}

public final class io/sentry/protocol/Response$JsonKeys {
	public static final field BODY_SIZE Ljava/lang/String;
	public static final field COOKIES Ljava/lang/String;
	public static final field DATA Ljava/lang/String;
	public static final field HEADERS Ljava/lang/String;
	public static final field STATUS_CODE Ljava/lang/String;
	public fun <init> ()V
}

public final class io/sentry/protocol/SdkInfo : io/sentry/JsonSerializable, io/sentry/JsonUnknown {
	public fun <init> ()V
	public fun getSdkName ()Ljava/lang/String;
	public fun getUnknown ()Ljava/util/Map;
	public fun getVersionMajor ()Ljava/lang/Integer;
	public fun getVersionMinor ()Ljava/lang/Integer;
	public fun getVersionPatchlevel ()Ljava/lang/Integer;
	public fun serialize (Lio/sentry/ObjectWriter;Lio/sentry/ILogger;)V
	public fun setSdkName (Ljava/lang/String;)V
	public fun setUnknown (Ljava/util/Map;)V
	public fun setVersionMajor (Ljava/lang/Integer;)V
	public fun setVersionMinor (Ljava/lang/Integer;)V
	public fun setVersionPatchlevel (Ljava/lang/Integer;)V
}

public final class io/sentry/protocol/SdkInfo$Deserializer : io/sentry/JsonDeserializer {
	public fun <init> ()V
	public fun deserialize (Lio/sentry/ObjectReader;Lio/sentry/ILogger;)Lio/sentry/protocol/SdkInfo;
	public synthetic fun deserialize (Lio/sentry/ObjectReader;Lio/sentry/ILogger;)Ljava/lang/Object;
}

public final class io/sentry/protocol/SdkInfo$JsonKeys {
	public static final field SDK_NAME Ljava/lang/String;
	public static final field VERSION_MAJOR Ljava/lang/String;
	public static final field VERSION_MINOR Ljava/lang/String;
	public static final field VERSION_PATCHLEVEL Ljava/lang/String;
	public fun <init> ()V
}

public final class io/sentry/protocol/SdkVersion : io/sentry/JsonSerializable, io/sentry/JsonUnknown {
	public fun <init> (Ljava/lang/String;Ljava/lang/String;)V
	public fun addIntegration (Ljava/lang/String;)V
	public fun addPackage (Ljava/lang/String;Ljava/lang/String;)V
	public fun equals (Ljava/lang/Object;)Z
	public fun getIntegrationSet ()Ljava/util/Set;
	public fun getIntegrations ()Ljava/util/List;
	public fun getName ()Ljava/lang/String;
	public fun getPackageSet ()Ljava/util/Set;
	public fun getPackages ()Ljava/util/List;
	public fun getUnknown ()Ljava/util/Map;
	public fun getVersion ()Ljava/lang/String;
	public fun hashCode ()I
	public fun serialize (Lio/sentry/ObjectWriter;Lio/sentry/ILogger;)V
	public fun setName (Ljava/lang/String;)V
	public fun setUnknown (Ljava/util/Map;)V
	public fun setVersion (Ljava/lang/String;)V
	public static fun updateSdkVersion (Lio/sentry/protocol/SdkVersion;Ljava/lang/String;Ljava/lang/String;)Lio/sentry/protocol/SdkVersion;
}

public final class io/sentry/protocol/SdkVersion$Deserializer : io/sentry/JsonDeserializer {
	public fun <init> ()V
	public fun deserialize (Lio/sentry/ObjectReader;Lio/sentry/ILogger;)Lio/sentry/protocol/SdkVersion;
	public synthetic fun deserialize (Lio/sentry/ObjectReader;Lio/sentry/ILogger;)Ljava/lang/Object;
}

public final class io/sentry/protocol/SdkVersion$JsonKeys {
	public static final field INTEGRATIONS Ljava/lang/String;
	public static final field NAME Ljava/lang/String;
	public static final field PACKAGES Ljava/lang/String;
	public static final field VERSION Ljava/lang/String;
	public fun <init> ()V
}

public final class io/sentry/protocol/SentryException : io/sentry/JsonSerializable, io/sentry/JsonUnknown {
	public fun <init> ()V
	public fun getMechanism ()Lio/sentry/protocol/Mechanism;
	public fun getModule ()Ljava/lang/String;
	public fun getStacktrace ()Lio/sentry/protocol/SentryStackTrace;
	public fun getThreadId ()Ljava/lang/Long;
	public fun getType ()Ljava/lang/String;
	public fun getUnknown ()Ljava/util/Map;
	public fun getValue ()Ljava/lang/String;
	public fun serialize (Lio/sentry/ObjectWriter;Lio/sentry/ILogger;)V
	public fun setMechanism (Lio/sentry/protocol/Mechanism;)V
	public fun setModule (Ljava/lang/String;)V
	public fun setStacktrace (Lio/sentry/protocol/SentryStackTrace;)V
	public fun setThreadId (Ljava/lang/Long;)V
	public fun setType (Ljava/lang/String;)V
	public fun setUnknown (Ljava/util/Map;)V
	public fun setValue (Ljava/lang/String;)V
}

public final class io/sentry/protocol/SentryException$Deserializer : io/sentry/JsonDeserializer {
	public fun <init> ()V
	public fun deserialize (Lio/sentry/ObjectReader;Lio/sentry/ILogger;)Lio/sentry/protocol/SentryException;
	public synthetic fun deserialize (Lio/sentry/ObjectReader;Lio/sentry/ILogger;)Ljava/lang/Object;
}

public final class io/sentry/protocol/SentryException$JsonKeys {
	public static final field MECHANISM Ljava/lang/String;
	public static final field MODULE Ljava/lang/String;
	public static final field STACKTRACE Ljava/lang/String;
	public static final field THREAD_ID Ljava/lang/String;
	public static final field TYPE Ljava/lang/String;
	public static final field VALUE Ljava/lang/String;
	public fun <init> ()V
}

public final class io/sentry/protocol/SentryId : io/sentry/JsonSerializable {
	public static final field EMPTY_ID Lio/sentry/protocol/SentryId;
	public fun <init> ()V
	public fun <init> (Ljava/lang/String;)V
	public fun <init> (Ljava/util/UUID;)V
	public fun equals (Ljava/lang/Object;)Z
	public fun hashCode ()I
	public fun serialize (Lio/sentry/ObjectWriter;Lio/sentry/ILogger;)V
	public fun toString ()Ljava/lang/String;
}

public final class io/sentry/protocol/SentryId$Deserializer : io/sentry/JsonDeserializer {
	public fun <init> ()V
	public fun deserialize (Lio/sentry/ObjectReader;Lio/sentry/ILogger;)Lio/sentry/protocol/SentryId;
	public synthetic fun deserialize (Lio/sentry/ObjectReader;Lio/sentry/ILogger;)Ljava/lang/Object;
}

public final class io/sentry/protocol/SentryPackage : io/sentry/JsonSerializable, io/sentry/JsonUnknown {
	public fun <init> (Ljava/lang/String;Ljava/lang/String;)V
	public fun equals (Ljava/lang/Object;)Z
	public fun getName ()Ljava/lang/String;
	public fun getUnknown ()Ljava/util/Map;
	public fun getVersion ()Ljava/lang/String;
	public fun hashCode ()I
	public fun serialize (Lio/sentry/ObjectWriter;Lio/sentry/ILogger;)V
	public fun setName (Ljava/lang/String;)V
	public fun setUnknown (Ljava/util/Map;)V
	public fun setVersion (Ljava/lang/String;)V
}

public final class io/sentry/protocol/SentryPackage$Deserializer : io/sentry/JsonDeserializer {
	public fun <init> ()V
	public fun deserialize (Lio/sentry/ObjectReader;Lio/sentry/ILogger;)Lio/sentry/protocol/SentryPackage;
	public synthetic fun deserialize (Lio/sentry/ObjectReader;Lio/sentry/ILogger;)Ljava/lang/Object;
}

public final class io/sentry/protocol/SentryPackage$JsonKeys {
	public static final field NAME Ljava/lang/String;
	public static final field VERSION Ljava/lang/String;
	public fun <init> ()V
}

public final class io/sentry/protocol/SentryRuntime : io/sentry/JsonSerializable, io/sentry/JsonUnknown {
	public static final field TYPE Ljava/lang/String;
	public fun <init> ()V
	public fun getName ()Ljava/lang/String;
	public fun getRawDescription ()Ljava/lang/String;
	public fun getUnknown ()Ljava/util/Map;
	public fun getVersion ()Ljava/lang/String;
	public fun serialize (Lio/sentry/ObjectWriter;Lio/sentry/ILogger;)V
	public fun setName (Ljava/lang/String;)V
	public fun setRawDescription (Ljava/lang/String;)V
	public fun setUnknown (Ljava/util/Map;)V
	public fun setVersion (Ljava/lang/String;)V
}

public final class io/sentry/protocol/SentryRuntime$Deserializer : io/sentry/JsonDeserializer {
	public fun <init> ()V
	public fun deserialize (Lio/sentry/ObjectReader;Lio/sentry/ILogger;)Lio/sentry/protocol/SentryRuntime;
	public synthetic fun deserialize (Lio/sentry/ObjectReader;Lio/sentry/ILogger;)Ljava/lang/Object;
}

public final class io/sentry/protocol/SentryRuntime$JsonKeys {
	public static final field NAME Ljava/lang/String;
	public static final field RAW_DESCRIPTION Ljava/lang/String;
	public static final field VERSION Ljava/lang/String;
	public fun <init> ()V
}

public final class io/sentry/protocol/SentrySpan : io/sentry/JsonSerializable, io/sentry/JsonUnknown {
	public fun <init> (Lio/sentry/Span;)V
	public fun <init> (Lio/sentry/Span;Ljava/util/Map;)V
	public fun <init> (Ljava/lang/Double;Ljava/lang/Double;Lio/sentry/protocol/SentryId;Lio/sentry/SpanId;Lio/sentry/SpanId;Ljava/lang/String;Ljava/lang/String;Lio/sentry/SpanStatus;Ljava/lang/String;Ljava/util/Map;Ljava/util/Map;Ljava/util/Map;Ljava/util/Map;)V
	public fun getData ()Ljava/util/Map;
	public fun getDescription ()Ljava/lang/String;
	public fun getMeasurements ()Ljava/util/Map;
	public fun getMetricsSummaries ()Ljava/util/Map;
	public fun getOp ()Ljava/lang/String;
	public fun getOrigin ()Ljava/lang/String;
	public fun getParentSpanId ()Lio/sentry/SpanId;
	public fun getSpanId ()Lio/sentry/SpanId;
	public fun getStartTimestamp ()Ljava/lang/Double;
	public fun getStatus ()Lio/sentry/SpanStatus;
	public fun getTags ()Ljava/util/Map;
	public fun getTimestamp ()Ljava/lang/Double;
	public fun getTraceId ()Lio/sentry/protocol/SentryId;
	public fun getUnknown ()Ljava/util/Map;
	public fun isFinished ()Z
	public fun serialize (Lio/sentry/ObjectWriter;Lio/sentry/ILogger;)V
	public fun setData (Ljava/util/Map;)V
	public fun setUnknown (Ljava/util/Map;)V
}

public final class io/sentry/protocol/SentrySpan$Deserializer : io/sentry/JsonDeserializer {
	public fun <init> ()V
	public fun deserialize (Lio/sentry/ObjectReader;Lio/sentry/ILogger;)Lio/sentry/protocol/SentrySpan;
	public synthetic fun deserialize (Lio/sentry/ObjectReader;Lio/sentry/ILogger;)Ljava/lang/Object;
}

public final class io/sentry/protocol/SentrySpan$JsonKeys {
	public static final field DATA Ljava/lang/String;
	public static final field DESCRIPTION Ljava/lang/String;
	public static final field MEASUREMENTS Ljava/lang/String;
	public static final field METRICS_SUMMARY Ljava/lang/String;
	public static final field OP Ljava/lang/String;
	public static final field ORIGIN Ljava/lang/String;
	public static final field PARENT_SPAN_ID Ljava/lang/String;
	public static final field SPAN_ID Ljava/lang/String;
	public static final field START_TIMESTAMP Ljava/lang/String;
	public static final field STATUS Ljava/lang/String;
	public static final field TAGS Ljava/lang/String;
	public static final field TIMESTAMP Ljava/lang/String;
	public static final field TRACE_ID Ljava/lang/String;
	public fun <init> ()V
}

public final class io/sentry/protocol/SentryStackFrame : io/sentry/JsonSerializable, io/sentry/JsonUnknown {
	public fun <init> ()V
	public fun getAbsPath ()Ljava/lang/String;
	public fun getColno ()Ljava/lang/Integer;
	public fun getContextLine ()Ljava/lang/String;
	public fun getFilename ()Ljava/lang/String;
	public fun getFramesOmitted ()Ljava/util/List;
	public fun getFunction ()Ljava/lang/String;
	public fun getImageAddr ()Ljava/lang/String;
	public fun getInstructionAddr ()Ljava/lang/String;
	public fun getLineno ()Ljava/lang/Integer;
	public fun getLock ()Lio/sentry/SentryLockReason;
	public fun getModule ()Ljava/lang/String;
	public fun getPackage ()Ljava/lang/String;
	public fun getPlatform ()Ljava/lang/String;
	public fun getPostContext ()Ljava/util/List;
	public fun getPreContext ()Ljava/util/List;
	public fun getRawFunction ()Ljava/lang/String;
	public fun getSymbol ()Ljava/lang/String;
	public fun getSymbolAddr ()Ljava/lang/String;
	public fun getUnknown ()Ljava/util/Map;
	public fun getVars ()Ljava/util/Map;
	public fun isInApp ()Ljava/lang/Boolean;
	public fun isNative ()Ljava/lang/Boolean;
	public fun serialize (Lio/sentry/ObjectWriter;Lio/sentry/ILogger;)V
	public fun setAbsPath (Ljava/lang/String;)V
	public fun setColno (Ljava/lang/Integer;)V
	public fun setContextLine (Ljava/lang/String;)V
	public fun setFilename (Ljava/lang/String;)V
	public fun setFramesOmitted (Ljava/util/List;)V
	public fun setFunction (Ljava/lang/String;)V
	public fun setImageAddr (Ljava/lang/String;)V
	public fun setInApp (Ljava/lang/Boolean;)V
	public fun setInstructionAddr (Ljava/lang/String;)V
	public fun setLineno (Ljava/lang/Integer;)V
	public fun setLock (Lio/sentry/SentryLockReason;)V
	public fun setModule (Ljava/lang/String;)V
	public fun setNative (Ljava/lang/Boolean;)V
	public fun setPackage (Ljava/lang/String;)V
	public fun setPlatform (Ljava/lang/String;)V
	public fun setPostContext (Ljava/util/List;)V
	public fun setPreContext (Ljava/util/List;)V
	public fun setRawFunction (Ljava/lang/String;)V
	public fun setSymbol (Ljava/lang/String;)V
	public fun setSymbolAddr (Ljava/lang/String;)V
	public fun setUnknown (Ljava/util/Map;)V
	public fun setVars (Ljava/util/Map;)V
}

public final class io/sentry/protocol/SentryStackFrame$Deserializer : io/sentry/JsonDeserializer {
	public fun <init> ()V
	public fun deserialize (Lio/sentry/ObjectReader;Lio/sentry/ILogger;)Lio/sentry/protocol/SentryStackFrame;
	public synthetic fun deserialize (Lio/sentry/ObjectReader;Lio/sentry/ILogger;)Ljava/lang/Object;
}

public final class io/sentry/protocol/SentryStackFrame$JsonKeys {
	public static final field ABS_PATH Ljava/lang/String;
	public static final field COLNO Ljava/lang/String;
	public static final field CONTEXT_LINE Ljava/lang/String;
	public static final field FILENAME Ljava/lang/String;
	public static final field FUNCTION Ljava/lang/String;
	public static final field IMAGE_ADDR Ljava/lang/String;
	public static final field INSTRUCTION_ADDR Ljava/lang/String;
	public static final field IN_APP Ljava/lang/String;
	public static final field LINENO Ljava/lang/String;
	public static final field LOCK Ljava/lang/String;
	public static final field MODULE Ljava/lang/String;
	public static final field NATIVE Ljava/lang/String;
	public static final field PACKAGE Ljava/lang/String;
	public static final field PLATFORM Ljava/lang/String;
	public static final field RAW_FUNCTION Ljava/lang/String;
	public static final field SYMBOL Ljava/lang/String;
	public static final field SYMBOL_ADDR Ljava/lang/String;
	public fun <init> ()V
}

public final class io/sentry/protocol/SentryStackTrace : io/sentry/JsonSerializable, io/sentry/JsonUnknown {
	public fun <init> ()V
	public fun <init> (Ljava/util/List;)V
	public fun getFrames ()Ljava/util/List;
	public fun getRegisters ()Ljava/util/Map;
	public fun getSnapshot ()Ljava/lang/Boolean;
	public fun getUnknown ()Ljava/util/Map;
	public fun serialize (Lio/sentry/ObjectWriter;Lio/sentry/ILogger;)V
	public fun setFrames (Ljava/util/List;)V
	public fun setRegisters (Ljava/util/Map;)V
	public fun setSnapshot (Ljava/lang/Boolean;)V
	public fun setUnknown (Ljava/util/Map;)V
}

public final class io/sentry/protocol/SentryStackTrace$Deserializer : io/sentry/JsonDeserializer {
	public fun <init> ()V
	public fun deserialize (Lio/sentry/ObjectReader;Lio/sentry/ILogger;)Lio/sentry/protocol/SentryStackTrace;
	public synthetic fun deserialize (Lio/sentry/ObjectReader;Lio/sentry/ILogger;)Ljava/lang/Object;
}

public final class io/sentry/protocol/SentryStackTrace$JsonKeys {
	public static final field FRAMES Ljava/lang/String;
	public static final field REGISTERS Ljava/lang/String;
	public static final field SNAPSHOT Ljava/lang/String;
	public fun <init> ()V
}

public final class io/sentry/protocol/SentryThread : io/sentry/JsonSerializable, io/sentry/JsonUnknown {
	public fun <init> ()V
	public fun getHeldLocks ()Ljava/util/Map;
	public fun getId ()Ljava/lang/Long;
	public fun getName ()Ljava/lang/String;
	public fun getPriority ()Ljava/lang/Integer;
	public fun getStacktrace ()Lio/sentry/protocol/SentryStackTrace;
	public fun getState ()Ljava/lang/String;
	public fun getUnknown ()Ljava/util/Map;
	public fun isCrashed ()Ljava/lang/Boolean;
	public fun isCurrent ()Ljava/lang/Boolean;
	public fun isDaemon ()Ljava/lang/Boolean;
	public fun isMain ()Ljava/lang/Boolean;
	public fun serialize (Lio/sentry/ObjectWriter;Lio/sentry/ILogger;)V
	public fun setCrashed (Ljava/lang/Boolean;)V
	public fun setCurrent (Ljava/lang/Boolean;)V
	public fun setDaemon (Ljava/lang/Boolean;)V
	public fun setHeldLocks (Ljava/util/Map;)V
	public fun setId (Ljava/lang/Long;)V
	public fun setMain (Ljava/lang/Boolean;)V
	public fun setName (Ljava/lang/String;)V
	public fun setPriority (Ljava/lang/Integer;)V
	public fun setStacktrace (Lio/sentry/protocol/SentryStackTrace;)V
	public fun setState (Ljava/lang/String;)V
	public fun setUnknown (Ljava/util/Map;)V
}

public final class io/sentry/protocol/SentryThread$Deserializer : io/sentry/JsonDeserializer {
	public fun <init> ()V
	public fun deserialize (Lio/sentry/ObjectReader;Lio/sentry/ILogger;)Lio/sentry/protocol/SentryThread;
	public synthetic fun deserialize (Lio/sentry/ObjectReader;Lio/sentry/ILogger;)Ljava/lang/Object;
}

public final class io/sentry/protocol/SentryThread$JsonKeys {
	public static final field CRASHED Ljava/lang/String;
	public static final field CURRENT Ljava/lang/String;
	public static final field DAEMON Ljava/lang/String;
	public static final field HELD_LOCKS Ljava/lang/String;
	public static final field ID Ljava/lang/String;
	public static final field MAIN Ljava/lang/String;
	public static final field NAME Ljava/lang/String;
	public static final field PRIORITY Ljava/lang/String;
	public static final field STACKTRACE Ljava/lang/String;
	public static final field STATE Ljava/lang/String;
	public fun <init> ()V
}

public final class io/sentry/protocol/SentryTransaction : io/sentry/SentryBaseEvent, io/sentry/JsonSerializable, io/sentry/JsonUnknown {
	public fun <init> (Lio/sentry/SentryTracer;)V
	public fun <init> (Ljava/lang/String;Ljava/lang/Double;Ljava/lang/Double;Ljava/util/List;Ljava/util/Map;Ljava/util/Map;Lio/sentry/protocol/TransactionInfo;)V
	public fun getMeasurements ()Ljava/util/Map;
	public fun getMetricSummaries ()Ljava/util/Map;
	public fun getSamplingDecision ()Lio/sentry/TracesSamplingDecision;
	public fun getSpans ()Ljava/util/List;
	public fun getStartTimestamp ()Ljava/lang/Double;
	public fun getStatus ()Lio/sentry/SpanStatus;
	public fun getTimestamp ()Ljava/lang/Double;
	public fun getTransaction ()Ljava/lang/String;
	public fun getType ()Ljava/lang/String;
	public fun getUnknown ()Ljava/util/Map;
	public fun isFinished ()Z
	public fun isSampled ()Z
	public fun serialize (Lio/sentry/ObjectWriter;Lio/sentry/ILogger;)V
	public fun setMetricSummaries (Ljava/util/Map;)V
	public fun setUnknown (Ljava/util/Map;)V
}

public final class io/sentry/protocol/SentryTransaction$Deserializer : io/sentry/JsonDeserializer {
	public fun <init> ()V
	public fun deserialize (Lio/sentry/ObjectReader;Lio/sentry/ILogger;)Lio/sentry/protocol/SentryTransaction;
	public synthetic fun deserialize (Lio/sentry/ObjectReader;Lio/sentry/ILogger;)Ljava/lang/Object;
}

public final class io/sentry/protocol/SentryTransaction$JsonKeys {
	public static final field MEASUREMENTS Ljava/lang/String;
	public static final field METRICS_SUMMARY Ljava/lang/String;
	public static final field SPANS Ljava/lang/String;
	public static final field START_TIMESTAMP Ljava/lang/String;
	public static final field TIMESTAMP Ljava/lang/String;
	public static final field TRANSACTION Ljava/lang/String;
	public static final field TRANSACTION_INFO Ljava/lang/String;
	public static final field TYPE Ljava/lang/String;
	public fun <init> ()V
}

public final class io/sentry/protocol/TransactionInfo : io/sentry/JsonSerializable, io/sentry/JsonUnknown {
	public fun <init> (Ljava/lang/String;)V
	public fun getUnknown ()Ljava/util/Map;
	public fun serialize (Lio/sentry/ObjectWriter;Lio/sentry/ILogger;)V
	public fun setUnknown (Ljava/util/Map;)V
}

public final class io/sentry/protocol/TransactionInfo$Deserializer : io/sentry/JsonDeserializer {
	public fun <init> ()V
	public fun deserialize (Lio/sentry/ObjectReader;Lio/sentry/ILogger;)Lio/sentry/protocol/TransactionInfo;
	public synthetic fun deserialize (Lio/sentry/ObjectReader;Lio/sentry/ILogger;)Ljava/lang/Object;
}

public final class io/sentry/protocol/TransactionInfo$JsonKeys {
	public static final field SOURCE Ljava/lang/String;
	public fun <init> ()V
}

public final class io/sentry/protocol/TransactionNameSource : java/lang/Enum {
	public static final field COMPONENT Lio/sentry/protocol/TransactionNameSource;
	public static final field CUSTOM Lio/sentry/protocol/TransactionNameSource;
	public static final field ROUTE Lio/sentry/protocol/TransactionNameSource;
	public static final field TASK Lio/sentry/protocol/TransactionNameSource;
	public static final field URL Lio/sentry/protocol/TransactionNameSource;
	public static final field VIEW Lio/sentry/protocol/TransactionNameSource;
	public fun apiName ()Ljava/lang/String;
	public static fun valueOf (Ljava/lang/String;)Lio/sentry/protocol/TransactionNameSource;
	public static fun values ()[Lio/sentry/protocol/TransactionNameSource;
}

public final class io/sentry/protocol/User : io/sentry/JsonSerializable, io/sentry/JsonUnknown {
	public fun <init> ()V
	public fun <init> (Lio/sentry/protocol/User;)V
	public fun equals (Ljava/lang/Object;)Z
	public static fun fromMap (Ljava/util/Map;Lio/sentry/SentryOptions;)Lio/sentry/protocol/User;
	public fun getData ()Ljava/util/Map;
	public fun getEmail ()Ljava/lang/String;
	public fun getGeo ()Lio/sentry/protocol/Geo;
	public fun getId ()Ljava/lang/String;
	public fun getIpAddress ()Ljava/lang/String;
	public fun getName ()Ljava/lang/String;
	public fun getOthers ()Ljava/util/Map;
	public fun getUnknown ()Ljava/util/Map;
	public fun getUsername ()Ljava/lang/String;
	public fun hashCode ()I
	public fun serialize (Lio/sentry/ObjectWriter;Lio/sentry/ILogger;)V
	public fun setData (Ljava/util/Map;)V
	public fun setEmail (Ljava/lang/String;)V
	public fun setGeo (Lio/sentry/protocol/Geo;)V
	public fun setId (Ljava/lang/String;)V
	public fun setIpAddress (Ljava/lang/String;)V
	public fun setName (Ljava/lang/String;)V
	public fun setOthers (Ljava/util/Map;)V
	public fun setUnknown (Ljava/util/Map;)V
	public fun setUsername (Ljava/lang/String;)V
}

public final class io/sentry/protocol/User$Deserializer : io/sentry/JsonDeserializer {
	public fun <init> ()V
	public fun deserialize (Lio/sentry/ObjectReader;Lio/sentry/ILogger;)Lio/sentry/protocol/User;
	public synthetic fun deserialize (Lio/sentry/ObjectReader;Lio/sentry/ILogger;)Ljava/lang/Object;
}

public final class io/sentry/protocol/User$JsonKeys {
	public static final field DATA Ljava/lang/String;
	public static final field EMAIL Ljava/lang/String;
	public static final field GEO Ljava/lang/String;
	public static final field ID Ljava/lang/String;
	public static final field IP_ADDRESS Ljava/lang/String;
	public static final field NAME Ljava/lang/String;
	public static final field OTHER Ljava/lang/String;
	public static final field USERNAME Ljava/lang/String;
	public fun <init> ()V
}

public final class io/sentry/protocol/ViewHierarchy : io/sentry/JsonSerializable, io/sentry/JsonUnknown {
	public fun <init> (Ljava/lang/String;Ljava/util/List;)V
	public fun getRenderingSystem ()Ljava/lang/String;
	public fun getUnknown ()Ljava/util/Map;
	public fun getWindows ()Ljava/util/List;
	public fun serialize (Lio/sentry/ObjectWriter;Lio/sentry/ILogger;)V
	public fun setUnknown (Ljava/util/Map;)V
}

public final class io/sentry/protocol/ViewHierarchy$Deserializer : io/sentry/JsonDeserializer {
	public fun <init> ()V
	public fun deserialize (Lio/sentry/ObjectReader;Lio/sentry/ILogger;)Lio/sentry/protocol/ViewHierarchy;
	public synthetic fun deserialize (Lio/sentry/ObjectReader;Lio/sentry/ILogger;)Ljava/lang/Object;
}

public final class io/sentry/protocol/ViewHierarchy$JsonKeys {
	public static final field RENDERING_SYSTEM Ljava/lang/String;
	public static final field WINDOWS Ljava/lang/String;
	public fun <init> ()V
}

public final class io/sentry/protocol/ViewHierarchyNode : io/sentry/JsonSerializable, io/sentry/JsonUnknown {
	public fun <init> ()V
	public fun getAlpha ()Ljava/lang/Double;
	public fun getChildren ()Ljava/util/List;
	public fun getHeight ()Ljava/lang/Double;
	public fun getIdentifier ()Ljava/lang/String;
	public fun getRenderingSystem ()Ljava/lang/String;
	public fun getTag ()Ljava/lang/String;
	public fun getType ()Ljava/lang/String;
	public fun getUnknown ()Ljava/util/Map;
	public fun getVisibility ()Ljava/lang/String;
	public fun getWidth ()Ljava/lang/Double;
	public fun getX ()Ljava/lang/Double;
	public fun getY ()Ljava/lang/Double;
	public fun serialize (Lio/sentry/ObjectWriter;Lio/sentry/ILogger;)V
	public fun setAlpha (Ljava/lang/Double;)V
	public fun setChildren (Ljava/util/List;)V
	public fun setHeight (Ljava/lang/Double;)V
	public fun setIdentifier (Ljava/lang/String;)V
	public fun setRenderingSystem (Ljava/lang/String;)V
	public fun setTag (Ljava/lang/String;)V
	public fun setType (Ljava/lang/String;)V
	public fun setUnknown (Ljava/util/Map;)V
	public fun setVisibility (Ljava/lang/String;)V
	public fun setWidth (Ljava/lang/Double;)V
	public fun setX (Ljava/lang/Double;)V
	public fun setY (Ljava/lang/Double;)V
}

public final class io/sentry/protocol/ViewHierarchyNode$Deserializer : io/sentry/JsonDeserializer {
	public fun <init> ()V
	public fun deserialize (Lio/sentry/ObjectReader;Lio/sentry/ILogger;)Lio/sentry/protocol/ViewHierarchyNode;
	public synthetic fun deserialize (Lio/sentry/ObjectReader;Lio/sentry/ILogger;)Ljava/lang/Object;
}

public final class io/sentry/protocol/ViewHierarchyNode$JsonKeys {
	public static final field ALPHA Ljava/lang/String;
	public static final field CHILDREN Ljava/lang/String;
	public static final field HEIGHT Ljava/lang/String;
	public static final field IDENTIFIER Ljava/lang/String;
	public static final field RENDERING_SYSTEM Ljava/lang/String;
	public static final field TAG Ljava/lang/String;
	public static final field TYPE Ljava/lang/String;
	public static final field VISIBILITY Ljava/lang/String;
	public static final field WIDTH Ljava/lang/String;
	public static final field X Ljava/lang/String;
	public static final field Y Ljava/lang/String;
	public fun <init> ()V
}

public final class io/sentry/rrweb/RRWebBreadcrumbEvent : io/sentry/rrweb/RRWebEvent, io/sentry/JsonSerializable, io/sentry/JsonUnknown {
	public static final field EVENT_TAG Ljava/lang/String;
	public fun <init> ()V
	public fun getBreadcrumbTimestamp ()D
	public fun getBreadcrumbType ()Ljava/lang/String;
	public fun getCategory ()Ljava/lang/String;
	public fun getData ()Ljava/util/Map;
	public fun getDataUnknown ()Ljava/util/Map;
	public fun getLevel ()Lio/sentry/SentryLevel;
	public fun getMessage ()Ljava/lang/String;
	public fun getPayloadUnknown ()Ljava/util/Map;
	public fun getTag ()Ljava/lang/String;
	public fun getUnknown ()Ljava/util/Map;
	public fun serialize (Lio/sentry/ObjectWriter;Lio/sentry/ILogger;)V
	public fun setBreadcrumbTimestamp (D)V
	public fun setBreadcrumbType (Ljava/lang/String;)V
	public fun setCategory (Ljava/lang/String;)V
	public fun setData (Ljava/util/Map;)V
	public fun setDataUnknown (Ljava/util/Map;)V
	public fun setLevel (Lio/sentry/SentryLevel;)V
	public fun setMessage (Ljava/lang/String;)V
	public fun setPayloadUnknown (Ljava/util/Map;)V
	public fun setTag (Ljava/lang/String;)V
	public fun setUnknown (Ljava/util/Map;)V
}

public final class io/sentry/rrweb/RRWebBreadcrumbEvent$Deserializer : io/sentry/JsonDeserializer {
	public fun <init> ()V
	public fun deserialize (Lio/sentry/ObjectReader;Lio/sentry/ILogger;)Lio/sentry/rrweb/RRWebBreadcrumbEvent;
	public synthetic fun deserialize (Lio/sentry/ObjectReader;Lio/sentry/ILogger;)Ljava/lang/Object;
}

public final class io/sentry/rrweb/RRWebBreadcrumbEvent$JsonKeys {
	public static final field CATEGORY Ljava/lang/String;
	public static final field DATA Ljava/lang/String;
	public static final field LEVEL Ljava/lang/String;
	public static final field MESSAGE Ljava/lang/String;
	public static final field PAYLOAD Ljava/lang/String;
	public static final field TIMESTAMP Ljava/lang/String;
	public static final field TYPE Ljava/lang/String;
	public fun <init> ()V
}

public abstract class io/sentry/rrweb/RRWebEvent {
	protected fun <init> ()V
	protected fun <init> (Lio/sentry/rrweb/RRWebEventType;)V
	public fun equals (Ljava/lang/Object;)Z
	public fun getTimestamp ()J
	public fun getType ()Lio/sentry/rrweb/RRWebEventType;
	public fun hashCode ()I
	public fun setTimestamp (J)V
	public fun setType (Lio/sentry/rrweb/RRWebEventType;)V
}

public final class io/sentry/rrweb/RRWebEvent$Deserializer {
	public fun <init> ()V
	public fun deserializeValue (Lio/sentry/rrweb/RRWebEvent;Ljava/lang/String;Lio/sentry/ObjectReader;Lio/sentry/ILogger;)Z
}

public final class io/sentry/rrweb/RRWebEvent$JsonKeys {
	public static final field TAG Ljava/lang/String;
	public static final field TIMESTAMP Ljava/lang/String;
	public static final field TYPE Ljava/lang/String;
	public fun <init> ()V
}

public final class io/sentry/rrweb/RRWebEvent$Serializer {
	public fun <init> ()V
	public fun serialize (Lio/sentry/rrweb/RRWebEvent;Lio/sentry/ObjectWriter;Lio/sentry/ILogger;)V
}

public final class io/sentry/rrweb/RRWebEventType : java/lang/Enum, io/sentry/JsonSerializable {
	public static final field Custom Lio/sentry/rrweb/RRWebEventType;
	public static final field DomContentLoaded Lio/sentry/rrweb/RRWebEventType;
	public static final field FullSnapshot Lio/sentry/rrweb/RRWebEventType;
	public static final field IncrementalSnapshot Lio/sentry/rrweb/RRWebEventType;
	public static final field Load Lio/sentry/rrweb/RRWebEventType;
	public static final field Meta Lio/sentry/rrweb/RRWebEventType;
	public static final field Plugin Lio/sentry/rrweb/RRWebEventType;
	public fun serialize (Lio/sentry/ObjectWriter;Lio/sentry/ILogger;)V
	public static fun valueOf (Ljava/lang/String;)Lio/sentry/rrweb/RRWebEventType;
	public static fun values ()[Lio/sentry/rrweb/RRWebEventType;
}

public final class io/sentry/rrweb/RRWebEventType$Deserializer : io/sentry/JsonDeserializer {
	public fun <init> ()V
	public fun deserialize (Lio/sentry/ObjectReader;Lio/sentry/ILogger;)Lio/sentry/rrweb/RRWebEventType;
	public synthetic fun deserialize (Lio/sentry/ObjectReader;Lio/sentry/ILogger;)Ljava/lang/Object;
}

public abstract class io/sentry/rrweb/RRWebIncrementalSnapshotEvent : io/sentry/rrweb/RRWebEvent {
	public fun <init> (Lio/sentry/rrweb/RRWebIncrementalSnapshotEvent$IncrementalSource;)V
	public fun getSource ()Lio/sentry/rrweb/RRWebIncrementalSnapshotEvent$IncrementalSource;
	public fun setSource (Lio/sentry/rrweb/RRWebIncrementalSnapshotEvent$IncrementalSource;)V
}

public final class io/sentry/rrweb/RRWebIncrementalSnapshotEvent$Deserializer {
	public fun <init> ()V
	public fun deserializeValue (Lio/sentry/rrweb/RRWebIncrementalSnapshotEvent;Ljava/lang/String;Lio/sentry/ObjectReader;Lio/sentry/ILogger;)Z
}

public final class io/sentry/rrweb/RRWebIncrementalSnapshotEvent$IncrementalSource : java/lang/Enum, io/sentry/JsonSerializable {
	public static final field AdoptedStyleSheet Lio/sentry/rrweb/RRWebIncrementalSnapshotEvent$IncrementalSource;
	public static final field CanvasMutation Lio/sentry/rrweb/RRWebIncrementalSnapshotEvent$IncrementalSource;
	public static final field CustomElement Lio/sentry/rrweb/RRWebIncrementalSnapshotEvent$IncrementalSource;
	public static final field Drag Lio/sentry/rrweb/RRWebIncrementalSnapshotEvent$IncrementalSource;
	public static final field Font Lio/sentry/rrweb/RRWebIncrementalSnapshotEvent$IncrementalSource;
	public static final field Input Lio/sentry/rrweb/RRWebIncrementalSnapshotEvent$IncrementalSource;
	public static final field Log Lio/sentry/rrweb/RRWebIncrementalSnapshotEvent$IncrementalSource;
	public static final field MediaInteraction Lio/sentry/rrweb/RRWebIncrementalSnapshotEvent$IncrementalSource;
	public static final field MouseInteraction Lio/sentry/rrweb/RRWebIncrementalSnapshotEvent$IncrementalSource;
	public static final field MouseMove Lio/sentry/rrweb/RRWebIncrementalSnapshotEvent$IncrementalSource;
	public static final field Mutation Lio/sentry/rrweb/RRWebIncrementalSnapshotEvent$IncrementalSource;
	public static final field Scroll Lio/sentry/rrweb/RRWebIncrementalSnapshotEvent$IncrementalSource;
	public static final field Selection Lio/sentry/rrweb/RRWebIncrementalSnapshotEvent$IncrementalSource;
	public static final field StyleDeclaration Lio/sentry/rrweb/RRWebIncrementalSnapshotEvent$IncrementalSource;
	public static final field StyleSheetRule Lio/sentry/rrweb/RRWebIncrementalSnapshotEvent$IncrementalSource;
	public static final field TouchMove Lio/sentry/rrweb/RRWebIncrementalSnapshotEvent$IncrementalSource;
	public static final field ViewportResize Lio/sentry/rrweb/RRWebIncrementalSnapshotEvent$IncrementalSource;
	public fun serialize (Lio/sentry/ObjectWriter;Lio/sentry/ILogger;)V
	public static fun valueOf (Ljava/lang/String;)Lio/sentry/rrweb/RRWebIncrementalSnapshotEvent$IncrementalSource;
	public static fun values ()[Lio/sentry/rrweb/RRWebIncrementalSnapshotEvent$IncrementalSource;
}

public final class io/sentry/rrweb/RRWebIncrementalSnapshotEvent$IncrementalSource$Deserializer : io/sentry/JsonDeserializer {
	public fun <init> ()V
	public fun deserialize (Lio/sentry/ObjectReader;Lio/sentry/ILogger;)Lio/sentry/rrweb/RRWebIncrementalSnapshotEvent$IncrementalSource;
	public synthetic fun deserialize (Lio/sentry/ObjectReader;Lio/sentry/ILogger;)Ljava/lang/Object;
}

public final class io/sentry/rrweb/RRWebIncrementalSnapshotEvent$JsonKeys {
	public static final field SOURCE Ljava/lang/String;
	public fun <init> ()V
}

public final class io/sentry/rrweb/RRWebIncrementalSnapshotEvent$Serializer {
	public fun <init> ()V
	public fun serialize (Lio/sentry/rrweb/RRWebIncrementalSnapshotEvent;Lio/sentry/ObjectWriter;Lio/sentry/ILogger;)V
}

public final class io/sentry/rrweb/RRWebInteractionEvent : io/sentry/rrweb/RRWebIncrementalSnapshotEvent, io/sentry/JsonSerializable, io/sentry/JsonUnknown {
	public fun <init> ()V
	public fun getDataUnknown ()Ljava/util/Map;
	public fun getId ()I
	public fun getInteractionType ()Lio/sentry/rrweb/RRWebInteractionEvent$InteractionType;
	public fun getPointerId ()I
	public fun getPointerType ()I
	public fun getUnknown ()Ljava/util/Map;
	public fun getX ()F
	public fun getY ()F
	public fun serialize (Lio/sentry/ObjectWriter;Lio/sentry/ILogger;)V
	public fun setDataUnknown (Ljava/util/Map;)V
	public fun setId (I)V
	public fun setInteractionType (Lio/sentry/rrweb/RRWebInteractionEvent$InteractionType;)V
	public fun setPointerId (I)V
	public fun setPointerType (I)V
	public fun setUnknown (Ljava/util/Map;)V
	public fun setX (F)V
	public fun setY (F)V
}

public final class io/sentry/rrweb/RRWebInteractionEvent$Deserializer : io/sentry/JsonDeserializer {
	public fun <init> ()V
	public fun deserialize (Lio/sentry/ObjectReader;Lio/sentry/ILogger;)Lio/sentry/rrweb/RRWebInteractionEvent;
	public synthetic fun deserialize (Lio/sentry/ObjectReader;Lio/sentry/ILogger;)Ljava/lang/Object;
}

public final class io/sentry/rrweb/RRWebInteractionEvent$InteractionType : java/lang/Enum, io/sentry/JsonSerializable {
	public static final field Blur Lio/sentry/rrweb/RRWebInteractionEvent$InteractionType;
	public static final field Click Lio/sentry/rrweb/RRWebInteractionEvent$InteractionType;
	public static final field ContextMenu Lio/sentry/rrweb/RRWebInteractionEvent$InteractionType;
	public static final field DblClick Lio/sentry/rrweb/RRWebInteractionEvent$InteractionType;
	public static final field Focus Lio/sentry/rrweb/RRWebInteractionEvent$InteractionType;
	public static final field MouseDown Lio/sentry/rrweb/RRWebInteractionEvent$InteractionType;
	public static final field MouseUp Lio/sentry/rrweb/RRWebInteractionEvent$InteractionType;
	public static final field TouchCancel Lio/sentry/rrweb/RRWebInteractionEvent$InteractionType;
	public static final field TouchEnd Lio/sentry/rrweb/RRWebInteractionEvent$InteractionType;
	public static final field TouchMove_Departed Lio/sentry/rrweb/RRWebInteractionEvent$InteractionType;
	public static final field TouchStart Lio/sentry/rrweb/RRWebInteractionEvent$InteractionType;
	public fun serialize (Lio/sentry/ObjectWriter;Lio/sentry/ILogger;)V
	public static fun valueOf (Ljava/lang/String;)Lio/sentry/rrweb/RRWebInteractionEvent$InteractionType;
	public static fun values ()[Lio/sentry/rrweb/RRWebInteractionEvent$InteractionType;
}

public final class io/sentry/rrweb/RRWebInteractionEvent$InteractionType$Deserializer : io/sentry/JsonDeserializer {
	public fun <init> ()V
	public fun deserialize (Lio/sentry/ObjectReader;Lio/sentry/ILogger;)Lio/sentry/rrweb/RRWebInteractionEvent$InteractionType;
	public synthetic fun deserialize (Lio/sentry/ObjectReader;Lio/sentry/ILogger;)Ljava/lang/Object;
}

public final class io/sentry/rrweb/RRWebInteractionEvent$JsonKeys {
	public static final field DATA Ljava/lang/String;
	public static final field ID Ljava/lang/String;
	public static final field POINTER_ID Ljava/lang/String;
	public static final field POINTER_TYPE Ljava/lang/String;
	public static final field TYPE Ljava/lang/String;
	public static final field X Ljava/lang/String;
	public static final field Y Ljava/lang/String;
	public fun <init> ()V
}

public final class io/sentry/rrweb/RRWebInteractionMoveEvent : io/sentry/rrweb/RRWebIncrementalSnapshotEvent, io/sentry/JsonSerializable, io/sentry/JsonUnknown {
	public fun <init> ()V
	public fun getDataUnknown ()Ljava/util/Map;
	public fun getPointerId ()I
	public fun getPositions ()Ljava/util/List;
	public fun getUnknown ()Ljava/util/Map;
	public fun serialize (Lio/sentry/ObjectWriter;Lio/sentry/ILogger;)V
	public fun setDataUnknown (Ljava/util/Map;)V
	public fun setPointerId (I)V
	public fun setPositions (Ljava/util/List;)V
	public fun setUnknown (Ljava/util/Map;)V
}

public final class io/sentry/rrweb/RRWebInteractionMoveEvent$Deserializer : io/sentry/JsonDeserializer {
	public fun <init> ()V
	public fun deserialize (Lio/sentry/ObjectReader;Lio/sentry/ILogger;)Lio/sentry/rrweb/RRWebInteractionMoveEvent;
	public synthetic fun deserialize (Lio/sentry/ObjectReader;Lio/sentry/ILogger;)Ljava/lang/Object;
}

public final class io/sentry/rrweb/RRWebInteractionMoveEvent$JsonKeys {
	public static final field DATA Ljava/lang/String;
	public static final field POINTER_ID Ljava/lang/String;
	public static final field POSITIONS Ljava/lang/String;
	public fun <init> ()V
}

public final class io/sentry/rrweb/RRWebInteractionMoveEvent$Position : io/sentry/JsonSerializable, io/sentry/JsonUnknown {
	public fun <init> ()V
	public fun getId ()I
	public fun getTimeOffset ()J
	public fun getUnknown ()Ljava/util/Map;
	public fun getX ()F
	public fun getY ()F
	public fun serialize (Lio/sentry/ObjectWriter;Lio/sentry/ILogger;)V
	public fun setId (I)V
	public fun setTimeOffset (J)V
	public fun setUnknown (Ljava/util/Map;)V
	public fun setX (F)V
	public fun setY (F)V
}

public final class io/sentry/rrweb/RRWebInteractionMoveEvent$Position$Deserializer : io/sentry/JsonDeserializer {
	public fun <init> ()V
	public fun deserialize (Lio/sentry/ObjectReader;Lio/sentry/ILogger;)Lio/sentry/rrweb/RRWebInteractionMoveEvent$Position;
	public synthetic fun deserialize (Lio/sentry/ObjectReader;Lio/sentry/ILogger;)Ljava/lang/Object;
}

public final class io/sentry/rrweb/RRWebInteractionMoveEvent$Position$JsonKeys {
	public static final field ID Ljava/lang/String;
	public static final field TIME_OFFSET Ljava/lang/String;
	public static final field X Ljava/lang/String;
	public static final field Y Ljava/lang/String;
	public fun <init> ()V
}

public final class io/sentry/rrweb/RRWebMetaEvent : io/sentry/rrweb/RRWebEvent, io/sentry/JsonSerializable, io/sentry/JsonUnknown {
	public fun <init> ()V
	public fun equals (Ljava/lang/Object;)Z
	public fun getDataUnknown ()Ljava/util/Map;
	public fun getHeight ()I
	public fun getHref ()Ljava/lang/String;
	public fun getUnknown ()Ljava/util/Map;
	public fun getWidth ()I
	public fun hashCode ()I
	public fun serialize (Lio/sentry/ObjectWriter;Lio/sentry/ILogger;)V
	public fun setDataUnknown (Ljava/util/Map;)V
	public fun setHeight (I)V
	public fun setHref (Ljava/lang/String;)V
	public fun setUnknown (Ljava/util/Map;)V
	public fun setWidth (I)V
}

public final class io/sentry/rrweb/RRWebMetaEvent$Deserializer : io/sentry/JsonDeserializer {
	public fun <init> ()V
	public fun deserialize (Lio/sentry/ObjectReader;Lio/sentry/ILogger;)Lio/sentry/rrweb/RRWebMetaEvent;
	public synthetic fun deserialize (Lio/sentry/ObjectReader;Lio/sentry/ILogger;)Ljava/lang/Object;
}

public final class io/sentry/rrweb/RRWebMetaEvent$JsonKeys {
	public static final field DATA Ljava/lang/String;
	public static final field HEIGHT Ljava/lang/String;
	public static final field HREF Ljava/lang/String;
	public static final field WIDTH Ljava/lang/String;
	public fun <init> ()V
}

public final class io/sentry/rrweb/RRWebSpanEvent : io/sentry/rrweb/RRWebEvent, io/sentry/JsonSerializable, io/sentry/JsonUnknown {
	public static final field EVENT_TAG Ljava/lang/String;
	public fun <init> ()V
	public fun getData ()Ljava/util/Map;
	public fun getDataUnknown ()Ljava/util/Map;
	public fun getDescription ()Ljava/lang/String;
	public fun getEndTimestamp ()D
	public fun getOp ()Ljava/lang/String;
	public fun getPayloadUnknown ()Ljava/util/Map;
	public fun getStartTimestamp ()D
	public fun getTag ()Ljava/lang/String;
	public fun getUnknown ()Ljava/util/Map;
	public fun serialize (Lio/sentry/ObjectWriter;Lio/sentry/ILogger;)V
	public fun setData (Ljava/util/Map;)V
	public fun setDataUnknown (Ljava/util/Map;)V
	public fun setDescription (Ljava/lang/String;)V
	public fun setEndTimestamp (D)V
	public fun setOp (Ljava/lang/String;)V
	public fun setPayloadUnknown (Ljava/util/Map;)V
	public fun setStartTimestamp (D)V
	public fun setTag (Ljava/lang/String;)V
	public fun setUnknown (Ljava/util/Map;)V
}

public final class io/sentry/rrweb/RRWebSpanEvent$Deserializer : io/sentry/JsonDeserializer {
	public fun <init> ()V
	public fun deserialize (Lio/sentry/ObjectReader;Lio/sentry/ILogger;)Lio/sentry/rrweb/RRWebSpanEvent;
	public synthetic fun deserialize (Lio/sentry/ObjectReader;Lio/sentry/ILogger;)Ljava/lang/Object;
}

public final class io/sentry/rrweb/RRWebSpanEvent$JsonKeys {
	public static final field DATA Ljava/lang/String;
	public static final field DESCRIPTION Ljava/lang/String;
	public static final field END_TIMESTAMP Ljava/lang/String;
	public static final field OP Ljava/lang/String;
	public static final field PAYLOAD Ljava/lang/String;
	public static final field START_TIMESTAMP Ljava/lang/String;
	public fun <init> ()V
}

public final class io/sentry/rrweb/RRWebVideoEvent : io/sentry/rrweb/RRWebEvent, io/sentry/JsonSerializable, io/sentry/JsonUnknown {
	public static final field EVENT_TAG Ljava/lang/String;
	public static final field REPLAY_CONTAINER Ljava/lang/String;
	public static final field REPLAY_ENCODING Ljava/lang/String;
	public static final field REPLAY_FRAME_RATE_TYPE_CONSTANT Ljava/lang/String;
	public static final field REPLAY_FRAME_RATE_TYPE_VARIABLE Ljava/lang/String;
	public fun <init> ()V
	public fun equals (Ljava/lang/Object;)Z
	public fun getContainer ()Ljava/lang/String;
	public fun getDataUnknown ()Ljava/util/Map;
	public fun getDurationMs ()J
	public fun getEncoding ()Ljava/lang/String;
	public fun getFrameCount ()I
	public fun getFrameRate ()I
	public fun getFrameRateType ()Ljava/lang/String;
	public fun getHeight ()I
	public fun getLeft ()I
	public fun getPayloadUnknown ()Ljava/util/Map;
	public fun getSegmentId ()I
	public fun getSize ()J
	public fun getTag ()Ljava/lang/String;
	public fun getTop ()I
	public fun getUnknown ()Ljava/util/Map;
	public fun getWidth ()I
	public fun hashCode ()I
	public fun serialize (Lio/sentry/ObjectWriter;Lio/sentry/ILogger;)V
	public fun setContainer (Ljava/lang/String;)V
	public fun setDataUnknown (Ljava/util/Map;)V
	public fun setDurationMs (J)V
	public fun setEncoding (Ljava/lang/String;)V
	public fun setFrameCount (I)V
	public fun setFrameRate (I)V
	public fun setFrameRateType (Ljava/lang/String;)V
	public fun setHeight (I)V
	public fun setLeft (I)V
	public fun setPayloadUnknown (Ljava/util/Map;)V
	public fun setSegmentId (I)V
	public fun setSize (J)V
	public fun setTag (Ljava/lang/String;)V
	public fun setTop (I)V
	public fun setUnknown (Ljava/util/Map;)V
	public fun setWidth (I)V
}

public final class io/sentry/rrweb/RRWebVideoEvent$Deserializer : io/sentry/JsonDeserializer {
	public fun <init> ()V
	public fun deserialize (Lio/sentry/ObjectReader;Lio/sentry/ILogger;)Lio/sentry/rrweb/RRWebVideoEvent;
	public synthetic fun deserialize (Lio/sentry/ObjectReader;Lio/sentry/ILogger;)Ljava/lang/Object;
}

public final class io/sentry/rrweb/RRWebVideoEvent$JsonKeys {
	public static final field CONTAINER Ljava/lang/String;
	public static final field DATA Ljava/lang/String;
	public static final field DURATION Ljava/lang/String;
	public static final field ENCODING Ljava/lang/String;
	public static final field FRAME_COUNT Ljava/lang/String;
	public static final field FRAME_RATE Ljava/lang/String;
	public static final field FRAME_RATE_TYPE Ljava/lang/String;
	public static final field HEIGHT Ljava/lang/String;
	public static final field LEFT Ljava/lang/String;
	public static final field PAYLOAD Ljava/lang/String;
	public static final field SEGMENT_ID Ljava/lang/String;
	public static final field SIZE Ljava/lang/String;
	public static final field TOP Ljava/lang/String;
	public static final field WIDTH Ljava/lang/String;
	public fun <init> ()V
}

public final class io/sentry/transport/AsyncHttpTransport : io/sentry/transport/ITransport {
	public fun <init> (Lio/sentry/SentryOptions;Lio/sentry/transport/RateLimiter;Lio/sentry/transport/ITransportGate;Lio/sentry/RequestDetails;)V
	public fun <init> (Lio/sentry/transport/QueuedThreadPoolExecutor;Lio/sentry/SentryOptions;Lio/sentry/transport/RateLimiter;Lio/sentry/transport/ITransportGate;Lio/sentry/transport/HttpConnection;)V
	public fun close ()V
	public fun close (Z)V
	public fun flush (J)V
	public fun getRateLimiter ()Lio/sentry/transport/RateLimiter;
	public fun isHealthy ()Z
	public fun send (Lio/sentry/SentryEnvelope;Lio/sentry/Hint;)V
}

public final class io/sentry/transport/CurrentDateProvider : io/sentry/transport/ICurrentDateProvider {
	public final fun getCurrentTimeMillis ()J
	public static fun getInstance ()Lio/sentry/transport/ICurrentDateProvider;
}

public abstract interface class io/sentry/transport/ICurrentDateProvider {
	public abstract fun getCurrentTimeMillis ()J
}

public abstract interface class io/sentry/transport/ITransport : java/io/Closeable {
	public abstract fun close (Z)V
	public abstract fun flush (J)V
	public abstract fun getRateLimiter ()Lio/sentry/transport/RateLimiter;
	public fun isHealthy ()Z
	public fun send (Lio/sentry/SentryEnvelope;)V
	public abstract fun send (Lio/sentry/SentryEnvelope;Lio/sentry/Hint;)V
}

public abstract interface class io/sentry/transport/ITransportGate {
	public abstract fun isConnected ()Z
}

public final class io/sentry/transport/NoOpEnvelopeCache : io/sentry/cache/IEnvelopeCache {
	public fun <init> ()V
	public fun discard (Lio/sentry/SentryEnvelope;)V
	public static fun getInstance ()Lio/sentry/transport/NoOpEnvelopeCache;
	public fun iterator ()Ljava/util/Iterator;
	public fun store (Lio/sentry/SentryEnvelope;Lio/sentry/Hint;)V
}

public final class io/sentry/transport/NoOpTransport : io/sentry/transport/ITransport {
	public fun close ()V
	public fun close (Z)V
	public fun flush (J)V
	public static fun getInstance ()Lio/sentry/transport/NoOpTransport;
	public fun getRateLimiter ()Lio/sentry/transport/RateLimiter;
	public fun send (Lio/sentry/SentryEnvelope;Lio/sentry/Hint;)V
}

public final class io/sentry/transport/NoOpTransportGate : io/sentry/transport/ITransportGate {
	public static fun getInstance ()Lio/sentry/transport/NoOpTransportGate;
	public fun isConnected ()Z
}

public final class io/sentry/transport/RateLimiter {
	public fun <init> (Lio/sentry/SentryOptions;)V
	public fun <init> (Lio/sentry/transport/ICurrentDateProvider;Lio/sentry/SentryOptions;)V
	public fun filter (Lio/sentry/SentryEnvelope;Lio/sentry/Hint;)Lio/sentry/SentryEnvelope;
	public fun isActiveForCategory (Lio/sentry/DataCategory;)Z
	public fun isAnyRateLimitActive ()Z
	public fun updateRetryAfterLimits (Ljava/lang/String;Ljava/lang/String;I)V
}

public final class io/sentry/transport/ReusableCountLatch {
	public fun <init> ()V
	public fun <init> (I)V
	public fun decrement ()V
	public fun getCount ()I
	public fun increment ()V
	public fun waitTillZero ()V
	public fun waitTillZero (JLjava/util/concurrent/TimeUnit;)Z
}

public final class io/sentry/transport/StdoutTransport : io/sentry/transport/ITransport {
	public fun <init> (Lio/sentry/ISerializer;)V
	public fun close ()V
	public fun close (Z)V
	public fun flush (J)V
	public fun getRateLimiter ()Lio/sentry/transport/RateLimiter;
	public fun send (Lio/sentry/SentryEnvelope;Lio/sentry/Hint;)V
}

public abstract class io/sentry/transport/TransportResult {
	public static fun error ()Lio/sentry/transport/TransportResult;
	public static fun error (I)Lio/sentry/transport/TransportResult;
	public abstract fun getResponseCode ()I
	public abstract fun isSuccess ()Z
	public static fun success ()Lio/sentry/transport/TransportResult;
}

public final class io/sentry/util/AutoClosableReentrantLock : java/util/concurrent/locks/ReentrantLock {
	public fun <init> ()V
	public fun acquire ()Lio/sentry/ISentryLifecycleToken;
}

public final class io/sentry/util/CheckInUtils {
	public fun <init> ()V
	public static fun isIgnored (Ljava/util/List;Ljava/lang/String;)Z
	public static fun withCheckIn (Ljava/lang/String;Lio/sentry/MonitorConfig;Ljava/util/concurrent/Callable;)Ljava/lang/Object;
	public static fun withCheckIn (Ljava/lang/String;Ljava/util/concurrent/Callable;)Ljava/lang/Object;
}

public final class io/sentry/util/ClassLoaderUtils {
	public fun <init> ()V
	public static fun classLoaderOrDefault (Ljava/lang/ClassLoader;)Ljava/lang/ClassLoader;
}

public final class io/sentry/util/CollectionUtils {
	public static fun contains ([Ljava/lang/Object;Ljava/lang/Object;)Z
	public static fun filterListEntries (Ljava/util/List;Lio/sentry/util/CollectionUtils$Predicate;)Ljava/util/List;
	public static fun filterMapEntries (Ljava/util/Map;Lio/sentry/util/CollectionUtils$Predicate;)Ljava/util/Map;
	public static fun map (Ljava/util/List;Lio/sentry/util/CollectionUtils$Mapper;)Ljava/util/List;
	public static fun newArrayList (Ljava/util/List;)Ljava/util/List;
	public static fun newConcurrentHashMap (Ljava/util/Map;)Ljava/util/Map;
	public static fun newHashMap (Ljava/util/Map;)Ljava/util/Map;
	public static fun size (Ljava/lang/Iterable;)I
}

public abstract interface class io/sentry/util/CollectionUtils$Mapper {
	public abstract fun map (Ljava/lang/Object;)Ljava/lang/Object;
}

public abstract interface class io/sentry/util/CollectionUtils$Predicate {
	public abstract fun test (Ljava/lang/Object;)Z
}

public final class io/sentry/util/DebugMetaPropertiesApplier {
	public static field DEBUG_META_PROPERTIES_FILENAME Ljava/lang/String;
	public fun <init> ()V
	public static fun applyToOptions (Lio/sentry/SentryOptions;Ljava/util/List;)V
	public static fun getProguardUuid (Ljava/util/Properties;)Ljava/lang/String;
}

public final class io/sentry/util/EventProcessorUtils {
	public fun <init> ()V
	public static fun unwrap (Ljava/util/List;)Ljava/util/List;
}

public final class io/sentry/util/ExceptionUtils {
	public fun <init> ()V
	public static fun findRootCause (Ljava/lang/Throwable;)Ljava/lang/Throwable;
}

public final class io/sentry/util/FileUtils {
	public fun <init> ()V
	public static fun deleteRecursively (Ljava/io/File;)Z
	public static fun readBytesFromFile (Ljava/lang/String;J)[B
	public static fun readText (Ljava/io/File;)Ljava/lang/String;
}

public final class io/sentry/util/HintUtils {
	public static fun createWithTypeCheckHint (Ljava/lang/Object;)Lio/sentry/Hint;
	public static fun getEventDropReason (Lio/sentry/Hint;)Lio/sentry/hints/EventDropReason;
	public static fun getSentrySdkHint (Lio/sentry/Hint;)Ljava/lang/Object;
	public static fun hasType (Lio/sentry/Hint;Ljava/lang/Class;)Z
	public static fun isFromHybridSdk (Lio/sentry/Hint;)Z
	public static fun runIfDoesNotHaveType (Lio/sentry/Hint;Ljava/lang/Class;Lio/sentry/util/HintUtils$SentryNullableConsumer;)V
	public static fun runIfHasType (Lio/sentry/Hint;Ljava/lang/Class;Lio/sentry/util/HintUtils$SentryConsumer;)V
	public static fun runIfHasType (Lio/sentry/Hint;Ljava/lang/Class;Lio/sentry/util/HintUtils$SentryConsumer;Lio/sentry/util/HintUtils$SentryHintFallback;)V
	public static fun runIfHasTypeLogIfNot (Lio/sentry/Hint;Ljava/lang/Class;Lio/sentry/ILogger;Lio/sentry/util/HintUtils$SentryConsumer;)V
	public static fun setEventDropReason (Lio/sentry/Hint;Lio/sentry/hints/EventDropReason;)V
	public static fun setIsFromHybridSdk (Lio/sentry/Hint;Ljava/lang/String;)V
	public static fun setTypeCheckHint (Lio/sentry/Hint;Ljava/lang/Object;)V
	public static fun shouldApplyScopeData (Lio/sentry/Hint;)Z
}

public abstract interface class io/sentry/util/HintUtils$SentryConsumer {
	public abstract fun accept (Ljava/lang/Object;)V
}

public abstract interface class io/sentry/util/HintUtils$SentryHintFallback {
	public abstract fun accept (Ljava/lang/Object;Ljava/lang/Class;)V
}

public abstract interface class io/sentry/util/HintUtils$SentryNullableConsumer {
	public abstract fun accept (Ljava/lang/Object;)V
}

public final class io/sentry/util/HttpUtils {
	public static final field COOKIE_HEADER_NAME Ljava/lang/String;
	public fun <init> ()V
	public static fun containsSensitiveHeader (Ljava/lang/String;)Z
	public static fun filterOutSecurityCookies (Ljava/lang/String;Ljava/util/List;)Ljava/lang/String;
	public static fun filterOutSecurityCookiesFromHeader (Ljava/util/Enumeration;Ljava/lang/String;Ljava/util/List;)Ljava/util/List;
	public static fun filterOutSecurityCookiesFromHeader (Ljava/util/List;Ljava/lang/String;Ljava/util/List;)Ljava/util/List;
	public static fun isSecurityCookie (Ljava/lang/String;Ljava/util/List;)Z
}

public final class io/sentry/util/InitUtil {
	public fun <init> ()V
	public static fun shouldInit (Lio/sentry/SentryOptions;Lio/sentry/SentryOptions;Z)Z
}

public final class io/sentry/util/IntegrationUtils {
	public fun <init> ()V
	public static fun addIntegrationToSdkVersion (Ljava/lang/Class;)V
	public static fun addIntegrationToSdkVersion (Ljava/lang/String;)V
}

public final class io/sentry/util/JsonSerializationUtils {
	public fun <init> ()V
	public static fun atomicIntegerArrayToList (Ljava/util/concurrent/atomic/AtomicIntegerArray;)Ljava/util/List;
	public static fun bytesFrom (Lio/sentry/ISerializer;Lio/sentry/ILogger;Lio/sentry/JsonSerializable;)[B
	public static fun calendarToMap (Ljava/util/Calendar;)Ljava/util/Map;
}

public final class io/sentry/util/LazyEvaluator {
	public fun <init> (Lio/sentry/util/LazyEvaluator$Evaluator;)V
	public fun getValue ()Ljava/lang/Object;
}

public abstract interface class io/sentry/util/LazyEvaluator$Evaluator {
	public abstract fun evaluate ()Ljava/lang/Object;
}

public final class io/sentry/util/LifecycleHelper {
	public fun <init> ()V
	public static fun close (Ljava/lang/Object;)V
}

public class io/sentry/util/LoadClass {
	public fun <init> ()V
	public fun isClassAvailable (Ljava/lang/String;Lio/sentry/ILogger;)Z
	public fun isClassAvailable (Ljava/lang/String;Lio/sentry/SentryOptions;)Z
	public fun loadClass (Ljava/lang/String;Lio/sentry/ILogger;)Ljava/lang/Class;
}

public final class io/sentry/util/LogUtils {
	public fun <init> ()V
	public static fun logNotInstanceOf (Ljava/lang/Class;Ljava/lang/Object;Lio/sentry/ILogger;)V
}

public final class io/sentry/util/MapObjectReader : io/sentry/ObjectReader {
	public fun <init> (Ljava/util/Map;)V
	public fun beginArray ()V
	public fun beginObject ()V
	public fun close ()V
	public fun endArray ()V
	public fun endObject ()V
	public fun hasNext ()Z
	public fun nextBoolean ()Z
	public fun nextBooleanOrNull ()Ljava/lang/Boolean;
	public fun nextDateOrNull (Lio/sentry/ILogger;)Ljava/util/Date;
	public fun nextDouble ()D
	public fun nextDoubleOrNull ()Ljava/lang/Double;
	public fun nextFloat ()F
	public fun nextFloatOrNull ()Ljava/lang/Float;
	public fun nextInt ()I
	public fun nextIntegerOrNull ()Ljava/lang/Integer;
	public fun nextListOrNull (Lio/sentry/ILogger;Lio/sentry/JsonDeserializer;)Ljava/util/List;
	public fun nextLong ()J
	public fun nextLongOrNull ()Ljava/lang/Long;
	public fun nextMapOfListOrNull (Lio/sentry/ILogger;Lio/sentry/JsonDeserializer;)Ljava/util/Map;
	public fun nextMapOrNull (Lio/sentry/ILogger;Lio/sentry/JsonDeserializer;)Ljava/util/Map;
	public fun nextName ()Ljava/lang/String;
	public fun nextNull ()V
	public fun nextObjectOrNull ()Ljava/lang/Object;
	public fun nextOrNull (Lio/sentry/ILogger;Lio/sentry/JsonDeserializer;)Ljava/lang/Object;
	public fun nextString ()Ljava/lang/String;
	public fun nextStringOrNull ()Ljava/lang/String;
	public fun nextTimeZoneOrNull (Lio/sentry/ILogger;)Ljava/util/TimeZone;
	public fun nextUnknown (Lio/sentry/ILogger;Ljava/util/Map;Ljava/lang/String;)V
	public fun peek ()Lio/sentry/vendor/gson/stream/JsonToken;
	public fun setLenient (Z)V
	public fun skipValue ()V
}

public final class io/sentry/util/MapObjectWriter : io/sentry/ObjectWriter {
	public fun <init> (Ljava/util/Map;)V
	public synthetic fun beginArray ()Lio/sentry/ObjectWriter;
	public fun beginArray ()Lio/sentry/util/MapObjectWriter;
	public synthetic fun beginObject ()Lio/sentry/ObjectWriter;
	public fun beginObject ()Lio/sentry/util/MapObjectWriter;
	public synthetic fun endArray ()Lio/sentry/ObjectWriter;
	public fun endArray ()Lio/sentry/util/MapObjectWriter;
	public synthetic fun endObject ()Lio/sentry/ObjectWriter;
	public fun endObject ()Lio/sentry/util/MapObjectWriter;
	public fun jsonValue (Ljava/lang/String;)Lio/sentry/ObjectWriter;
	public synthetic fun name (Ljava/lang/String;)Lio/sentry/ObjectWriter;
	public fun name (Ljava/lang/String;)Lio/sentry/util/MapObjectWriter;
	public synthetic fun nullValue ()Lio/sentry/ObjectWriter;
	public fun nullValue ()Lio/sentry/util/MapObjectWriter;
	public fun setLenient (Z)V
	public synthetic fun value (D)Lio/sentry/ObjectWriter;
	public fun value (D)Lio/sentry/util/MapObjectWriter;
	public synthetic fun value (J)Lio/sentry/ObjectWriter;
	public fun value (J)Lio/sentry/util/MapObjectWriter;
	public synthetic fun value (Lio/sentry/ILogger;Ljava/lang/Object;)Lio/sentry/ObjectWriter;
	public fun value (Lio/sentry/ILogger;Ljava/lang/Object;)Lio/sentry/util/MapObjectWriter;
	public synthetic fun value (Ljava/lang/Boolean;)Lio/sentry/ObjectWriter;
	public fun value (Ljava/lang/Boolean;)Lio/sentry/util/MapObjectWriter;
	public synthetic fun value (Ljava/lang/Number;)Lio/sentry/ObjectWriter;
	public fun value (Ljava/lang/Number;)Lio/sentry/util/MapObjectWriter;
	public synthetic fun value (Ljava/lang/String;)Lio/sentry/ObjectWriter;
	public fun value (Ljava/lang/String;)Lio/sentry/util/MapObjectWriter;
	public synthetic fun value (Z)Lio/sentry/ObjectWriter;
	public fun value (Z)Lio/sentry/util/MapObjectWriter;
}

public final class io/sentry/util/Objects {
	public static fun equals (Ljava/lang/Object;Ljava/lang/Object;)Z
	public static fun hash ([Ljava/lang/Object;)I
	public static fun requireNonNull (Ljava/lang/Object;Ljava/lang/String;)Ljava/lang/Object;
}

public final class io/sentry/util/Pair {
	public fun <init> (Ljava/lang/Object;Ljava/lang/Object;)V
	public fun getFirst ()Ljava/lang/Object;
	public fun getSecond ()Ljava/lang/Object;
}

public final class io/sentry/util/Platform {
	public fun <init> ()V
	public static fun isAndroid ()Z
	public static fun isJavaNinePlus ()Z
	public static fun isJvm ()Z
}

public final class io/sentry/util/PropagationTargetsUtils {
	public fun <init> ()V
	public static fun contain (Ljava/util/List;Ljava/lang/String;)Z
	public static fun contain (Ljava/util/List;Ljava/net/URI;)Z
}

public final class io/sentry/util/SampleRateUtils {
	public fun <init> ()V
	public static fun isValidProfilesSampleRate (Ljava/lang/Double;)Z
	public static fun isValidSampleRate (Ljava/lang/Double;)Z
	public static fun isValidTracesSampleRate (Ljava/lang/Double;)Z
	public static fun isValidTracesSampleRate (Ljava/lang/Double;Z)Z
}

public final class io/sentry/util/SpanUtils {
	public fun <init> ()V
	public static fun ignoredSpanOriginsForOpenTelemetry ()Ljava/util/List;
	public static fun isIgnored (Ljava/util/List;Ljava/lang/String;)Z
}

public final class io/sentry/util/StringUtils {
	public static fun byteCountToString (J)Ljava/lang/String;
	public static fun calculateStringHash (Ljava/lang/String;Lio/sentry/ILogger;)Ljava/lang/String;
	public static fun camelCase (Ljava/lang/String;)Ljava/lang/String;
	public static fun capitalize (Ljava/lang/String;)Ljava/lang/String;
	public static fun countOf (Ljava/lang/String;C)I
	public static fun getStringAfterDot (Ljava/lang/String;)Ljava/lang/String;
	public static fun join (Ljava/lang/CharSequence;Ljava/lang/Iterable;)Ljava/lang/String;
	public static fun normalizeUUID (Ljava/lang/String;)Ljava/lang/String;
	public static fun removePrefix (Ljava/lang/String;Ljava/lang/String;)Ljava/lang/String;
	public static fun removeSurrounding (Ljava/lang/String;Ljava/lang/String;)Ljava/lang/String;
	public static fun substringBefore (Ljava/lang/String;Ljava/lang/String;)Ljava/lang/String;
	public static fun toString (Ljava/lang/Object;)Ljava/lang/String;
}

public final class io/sentry/util/TracingUtils {
	public fun <init> ()V
	public static fun maybeUpdateBaggage (Lio/sentry/IScope;Lio/sentry/SentryOptions;)Lio/sentry/PropagationContext;
	public static fun startNewTrace (Lio/sentry/IScopes;)V
	public static fun trace (Lio/sentry/IScopes;Ljava/util/List;Lio/sentry/ISpan;)Lio/sentry/util/TracingUtils$TracingHeaders;
	public static fun traceIfAllowed (Lio/sentry/IScopes;Ljava/lang/String;Ljava/util/List;Lio/sentry/ISpan;)Lio/sentry/util/TracingUtils$TracingHeaders;
}

public final class io/sentry/util/TracingUtils$TracingHeaders {
	public fun <init> (Lio/sentry/SentryTraceHeader;Lio/sentry/BaggageHeader;)V
	public fun getBaggageHeader ()Lio/sentry/BaggageHeader;
	public fun getSentryTraceHeader ()Lio/sentry/SentryTraceHeader;
}

public final class io/sentry/util/UrlUtils {
	public static final field SENSITIVE_DATA_SUBSTITUTE Ljava/lang/String;
	public fun <init> ()V
	public static fun parse (Ljava/lang/String;)Lio/sentry/util/UrlUtils$UrlDetails;
	public static fun parseNullable (Ljava/lang/String;)Lio/sentry/util/UrlUtils$UrlDetails;
}

public final class io/sentry/util/UrlUtils$UrlDetails {
	public fun <init> (Ljava/lang/String;Ljava/lang/String;Ljava/lang/String;)V
	public fun applyToRequest (Lio/sentry/protocol/Request;)V
	public fun applyToSpan (Lio/sentry/ISpan;)V
	public fun getFragment ()Ljava/lang/String;
	public fun getQuery ()Ljava/lang/String;
	public fun getUrl ()Ljava/lang/String;
	public fun getUrlOrFallback ()Ljava/lang/String;
}

public abstract interface class io/sentry/util/thread/IThreadChecker {
	public abstract fun currentThreadSystemId ()J
	public abstract fun isMainThread ()Z
	public abstract fun isMainThread (J)Z
	public abstract fun isMainThread (Lio/sentry/protocol/SentryThread;)Z
	public abstract fun isMainThread (Ljava/lang/Thread;)Z
}

public final class io/sentry/util/thread/NoOpThreadChecker : io/sentry/util/thread/IThreadChecker {
	public fun <init> ()V
	public fun currentThreadSystemId ()J
	public static fun getInstance ()Lio/sentry/util/thread/NoOpThreadChecker;
	public fun isMainThread ()Z
	public fun isMainThread (J)Z
	public fun isMainThread (Lio/sentry/protocol/SentryThread;)Z
	public fun isMainThread (Ljava/lang/Thread;)Z
}

public final class io/sentry/util/thread/ThreadChecker : io/sentry/util/thread/IThreadChecker {
	public fun currentThreadSystemId ()J
	public static fun getInstance ()Lio/sentry/util/thread/ThreadChecker;
	public fun isMainThread ()Z
	public fun isMainThread (J)Z
	public fun isMainThread (Lio/sentry/protocol/SentryThread;)Z
	public fun isMainThread (Ljava/lang/Thread;)Z
}

public class io/sentry/vendor/Base64 {
	public static final field CRLF I
	public static final field DEFAULT I
	public static final field NO_CLOSE I
	public static final field NO_PADDING I
	public static final field NO_WRAP I
	public static final field URL_SAFE I
	public static fun decode (Ljava/lang/String;I)[B
	public static fun decode ([BI)[B
	public static fun decode ([BIII)[B
	public static fun encode ([BI)[B
	public static fun encode ([BIII)[B
	public static fun encodeToString ([BI)Ljava/lang/String;
	public static fun encodeToString ([BIII)Ljava/lang/String;
}

public class io/sentry/vendor/gson/internal/bind/util/ISO8601Utils {
	public static final field TIMEZONE_UTC Ljava/util/TimeZone;
	public fun <init> ()V
	public static fun format (Ljava/util/Date;)Ljava/lang/String;
	public static fun format (Ljava/util/Date;Z)Ljava/lang/String;
	public static fun format (Ljava/util/Date;ZLjava/util/TimeZone;)Ljava/lang/String;
	public static fun parse (Ljava/lang/String;Ljava/text/ParsePosition;)Ljava/util/Date;
}

public class io/sentry/vendor/gson/stream/JsonReader : java/io/Closeable {
	public fun <init> (Ljava/io/Reader;)V
	public fun beginArray ()V
	public fun beginObject ()V
	public fun close ()V
	public fun endArray ()V
	public fun endObject ()V
	public fun getPath ()Ljava/lang/String;
	public fun hasNext ()Z
	public final fun isLenient ()Z
	public fun nextBoolean ()Z
	public fun nextDouble ()D
	public fun nextInt ()I
	public fun nextLong ()J
	public fun nextName ()Ljava/lang/String;
	public fun nextNull ()V
	public fun nextString ()Ljava/lang/String;
	public fun peek ()Lio/sentry/vendor/gson/stream/JsonToken;
	public final fun setLenient (Z)V
	public fun skipValue ()V
	public fun toString ()Ljava/lang/String;
}

public final class io/sentry/vendor/gson/stream/JsonToken : java/lang/Enum {
	public static final field BEGIN_ARRAY Lio/sentry/vendor/gson/stream/JsonToken;
	public static final field BEGIN_OBJECT Lio/sentry/vendor/gson/stream/JsonToken;
	public static final field BOOLEAN Lio/sentry/vendor/gson/stream/JsonToken;
	public static final field END_ARRAY Lio/sentry/vendor/gson/stream/JsonToken;
	public static final field END_DOCUMENT Lio/sentry/vendor/gson/stream/JsonToken;
	public static final field END_OBJECT Lio/sentry/vendor/gson/stream/JsonToken;
	public static final field NAME Lio/sentry/vendor/gson/stream/JsonToken;
	public static final field NULL Lio/sentry/vendor/gson/stream/JsonToken;
	public static final field NUMBER Lio/sentry/vendor/gson/stream/JsonToken;
	public static final field STRING Lio/sentry/vendor/gson/stream/JsonToken;
	public static fun valueOf (Ljava/lang/String;)Lio/sentry/vendor/gson/stream/JsonToken;
	public static fun values ()[Lio/sentry/vendor/gson/stream/JsonToken;
}

public class io/sentry/vendor/gson/stream/JsonWriter : java/io/Closeable, java/io/Flushable {
	public fun <init> (Ljava/io/Writer;)V
	public fun beginArray ()Lio/sentry/vendor/gson/stream/JsonWriter;
	public fun beginObject ()Lio/sentry/vendor/gson/stream/JsonWriter;
	public fun close ()V
	public fun endArray ()Lio/sentry/vendor/gson/stream/JsonWriter;
	public fun endObject ()Lio/sentry/vendor/gson/stream/JsonWriter;
	public fun flush ()V
	public final fun getSerializeNulls ()Z
	public final fun isHtmlSafe ()Z
	public fun isLenient ()Z
	public fun jsonValue (Ljava/lang/String;)Lio/sentry/vendor/gson/stream/JsonWriter;
	public fun name (Ljava/lang/String;)Lio/sentry/vendor/gson/stream/JsonWriter;
	public fun nullValue ()Lio/sentry/vendor/gson/stream/JsonWriter;
	public final fun setHtmlSafe (Z)V
	public final fun setIndent (Ljava/lang/String;)V
	public final fun setLenient (Z)V
	public final fun setSerializeNulls (Z)V
	public fun value (D)Lio/sentry/vendor/gson/stream/JsonWriter;
	public fun value (J)Lio/sentry/vendor/gson/stream/JsonWriter;
	public fun value (Ljava/lang/Boolean;)Lio/sentry/vendor/gson/stream/JsonWriter;
	public fun value (Ljava/lang/Number;)Lio/sentry/vendor/gson/stream/JsonWriter;
	public fun value (Ljava/lang/String;)Lio/sentry/vendor/gson/stream/JsonWriter;
	public fun value (Z)Lio/sentry/vendor/gson/stream/JsonWriter;
}

public final class io/sentry/vendor/gson/stream/MalformedJsonException : java/io/IOException {
	public fun <init> (Ljava/lang/String;)V
	public fun <init> (Ljava/lang/String;Ljava/lang/Throwable;)V
	public fun <init> (Ljava/lang/Throwable;)V
}
<|MERGE_RESOLUTION|>--- conflicted
+++ resolved
@@ -4505,10 +4505,7 @@
 
 public class io/sentry/protocol/Contexts : io/sentry/JsonSerializable {
 	public static final field REPLAY_ID Ljava/lang/String;
-<<<<<<< HEAD
-=======
 	protected final field responseLock Lio/sentry/util/AutoClosableReentrantLock;
->>>>>>> cfc54054
 	public fun <init> ()V
 	public fun <init> (Lio/sentry/protocol/Contexts;)V
 	public fun containsKey (Ljava/lang/Object;)Z
