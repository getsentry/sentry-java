public final class io/sentry/AsyncHttpTransportFactory : io/sentry/ITransportFactory {
	public fun <init> ()V
	public fun create (Lio/sentry/SentryOptions;Lio/sentry/RequestDetails;)Lio/sentry/transport/ITransport;
}

public final class io/sentry/Attachment {
	public fun <init> (Lio/sentry/JsonSerializable;Ljava/lang/String;Ljava/lang/String;Ljava/lang/String;Z)V
	public fun <init> (Ljava/lang/String;)V
	public fun <init> (Ljava/lang/String;Ljava/lang/String;)V
	public fun <init> (Ljava/lang/String;Ljava/lang/String;Ljava/lang/String;)V
	public fun <init> (Ljava/lang/String;Ljava/lang/String;Ljava/lang/String;Ljava/lang/String;Z)V
	public fun <init> (Ljava/lang/String;Ljava/lang/String;Ljava/lang/String;Z)V
	public fun <init> (Ljava/lang/String;Ljava/lang/String;Ljava/lang/String;ZLjava/lang/String;)V
	public fun <init> ([BLjava/lang/String;)V
	public fun <init> ([BLjava/lang/String;Ljava/lang/String;)V
	public fun <init> ([BLjava/lang/String;Ljava/lang/String;Ljava/lang/String;Z)V
	public fun <init> ([BLjava/lang/String;Ljava/lang/String;Z)V
	public static fun fromScreenshot ([B)Lio/sentry/Attachment;
	public static fun fromThreadDump ([B)Lio/sentry/Attachment;
	public static fun fromViewHierarchy (Lio/sentry/protocol/ViewHierarchy;)Lio/sentry/Attachment;
	public fun getAttachmentType ()Ljava/lang/String;
	public fun getBytes ()[B
	public fun getContentType ()Ljava/lang/String;
	public fun getFilename ()Ljava/lang/String;
	public fun getPathname ()Ljava/lang/String;
	public fun getSerializable ()Lio/sentry/JsonSerializable;
}

public abstract interface class io/sentry/BackfillingEventProcessor : io/sentry/EventProcessor {
}

public final class io/sentry/Baggage {
	public fun <init> (Lio/sentry/Baggage;)V
	public fun <init> (Lio/sentry/ILogger;)V
	public fun <init> (Ljava/util/Map;Ljava/lang/String;ZLio/sentry/ILogger;)V
	public fun freeze ()V
	public static fun fromEvent (Lio/sentry/SentryEvent;Lio/sentry/SentryOptions;)Lio/sentry/Baggage;
	public static fun fromHeader (Ljava/lang/String;)Lio/sentry/Baggage;
	public static fun fromHeader (Ljava/lang/String;Lio/sentry/ILogger;)Lio/sentry/Baggage;
	public static fun fromHeader (Ljava/lang/String;ZLio/sentry/ILogger;)Lio/sentry/Baggage;
	public static fun fromHeader (Ljava/util/List;)Lio/sentry/Baggage;
	public static fun fromHeader (Ljava/util/List;Lio/sentry/ILogger;)Lio/sentry/Baggage;
	public static fun fromHeader (Ljava/util/List;ZLio/sentry/ILogger;)Lio/sentry/Baggage;
	public fun get (Ljava/lang/String;)Ljava/lang/String;
	public fun getEnvironment ()Ljava/lang/String;
	public fun getPublicKey ()Ljava/lang/String;
	public fun getRelease ()Ljava/lang/String;
	public fun getSampleRate ()Ljava/lang/String;
	public fun getSampleRateDouble ()Ljava/lang/Double;
	public fun getSampled ()Ljava/lang/String;
	public fun getThirdPartyHeader ()Ljava/lang/String;
	public fun getTraceId ()Ljava/lang/String;
	public fun getTransaction ()Ljava/lang/String;
	public fun getUnknown ()Ljava/util/Map;
	public fun getUserId ()Ljava/lang/String;
	public fun getUserSegment ()Ljava/lang/String;
	public fun isMutable ()Z
	public fun set (Ljava/lang/String;Ljava/lang/String;)V
	public fun setEnvironment (Ljava/lang/String;)V
	public fun setPublicKey (Ljava/lang/String;)V
	public fun setRelease (Ljava/lang/String;)V
	public fun setSampleRate (Ljava/lang/String;)V
	public fun setSampled (Ljava/lang/String;)V
	public fun setTraceId (Ljava/lang/String;)V
	public fun setTransaction (Ljava/lang/String;)V
	public fun setUserId (Ljava/lang/String;)V
	public fun setUserSegment (Ljava/lang/String;)V
	public fun setValuesFromScope (Lio/sentry/IScope;Lio/sentry/SentryOptions;)V
	public fun setValuesFromTransaction (Lio/sentry/protocol/SentryId;Lio/sentry/protocol/User;Lio/sentry/SentryOptions;Lio/sentry/TracesSamplingDecision;Ljava/lang/String;Lio/sentry/protocol/TransactionNameSource;)V
	public fun toHeaderString (Ljava/lang/String;)Ljava/lang/String;
	public fun toTraceContext ()Lio/sentry/TraceContext;
}

public final class io/sentry/Baggage$DSCKeys {
	public static final field ALL Ljava/util/List;
	public static final field ENVIRONMENT Ljava/lang/String;
	public static final field PUBLIC_KEY Ljava/lang/String;
	public static final field RELEASE Ljava/lang/String;
	public static final field SAMPLED Ljava/lang/String;
	public static final field SAMPLE_RATE Ljava/lang/String;
	public static final field TRACE_ID Ljava/lang/String;
	public static final field TRANSACTION Ljava/lang/String;
	public static final field USER_ID Ljava/lang/String;
	public static final field USER_SEGMENT Ljava/lang/String;
	public fun <init> ()V
}

public final class io/sentry/BaggageHeader {
	public static final field BAGGAGE_HEADER Ljava/lang/String;
	public fun <init> (Ljava/lang/String;)V
	public static fun fromBaggageAndOutgoingHeader (Lio/sentry/Baggage;Ljava/util/List;)Lio/sentry/BaggageHeader;
	public fun getName ()Ljava/lang/String;
	public fun getValue ()Ljava/lang/String;
}

public final class io/sentry/Breadcrumb : io/sentry/JsonSerializable, io/sentry/JsonUnknown, java/lang/Comparable {
	public fun <init> ()V
	public fun <init> (Ljava/lang/String;)V
	public fun <init> (Ljava/util/Date;)V
	public fun compareTo (Lio/sentry/Breadcrumb;)I
	public synthetic fun compareTo (Ljava/lang/Object;)I
	public static fun debug (Ljava/lang/String;)Lio/sentry/Breadcrumb;
	public fun equals (Ljava/lang/Object;)Z
	public static fun error (Ljava/lang/String;)Lio/sentry/Breadcrumb;
	public static fun fromMap (Ljava/util/Map;Lio/sentry/SentryOptions;)Lio/sentry/Breadcrumb;
	public fun getCategory ()Ljava/lang/String;
	public fun getData ()Ljava/util/Map;
	public fun getData (Ljava/lang/String;)Ljava/lang/Object;
	public fun getLevel ()Lio/sentry/SentryLevel;
	public fun getMessage ()Ljava/lang/String;
	public fun getTimestamp ()Ljava/util/Date;
	public fun getType ()Ljava/lang/String;
	public fun getUnknown ()Ljava/util/Map;
	public static fun graphqlDataFetcher (Ljava/lang/String;Ljava/lang/String;Ljava/lang/String;Ljava/lang/String;)Lio/sentry/Breadcrumb;
	public static fun graphqlDataLoader (Ljava/lang/Iterable;Ljava/lang/Class;Ljava/lang/Class;Ljava/lang/String;)Lio/sentry/Breadcrumb;
	public static fun graphqlOperation (Ljava/lang/String;Ljava/lang/String;Ljava/lang/String;)Lio/sentry/Breadcrumb;
	public fun hashCode ()I
	public static fun http (Ljava/lang/String;Ljava/lang/String;)Lio/sentry/Breadcrumb;
	public static fun http (Ljava/lang/String;Ljava/lang/String;Ljava/lang/Integer;)Lio/sentry/Breadcrumb;
	public static fun info (Ljava/lang/String;)Lio/sentry/Breadcrumb;
	public static fun navigation (Ljava/lang/String;Ljava/lang/String;)Lio/sentry/Breadcrumb;
	public static fun query (Ljava/lang/String;)Lio/sentry/Breadcrumb;
	public fun removeData (Ljava/lang/String;)V
	public fun serialize (Lio/sentry/ObjectWriter;Lio/sentry/ILogger;)V
	public fun setCategory (Ljava/lang/String;)V
	public fun setData (Ljava/lang/String;Ljava/lang/Object;)V
	public fun setLevel (Lio/sentry/SentryLevel;)V
	public fun setMessage (Ljava/lang/String;)V
	public fun setType (Ljava/lang/String;)V
	public fun setUnknown (Ljava/util/Map;)V
	public static fun transaction (Ljava/lang/String;)Lio/sentry/Breadcrumb;
	public static fun ui (Ljava/lang/String;Ljava/lang/String;)Lio/sentry/Breadcrumb;
	public static fun user (Ljava/lang/String;Ljava/lang/String;)Lio/sentry/Breadcrumb;
	public static fun userInteraction (Ljava/lang/String;Ljava/lang/String;Ljava/lang/String;)Lio/sentry/Breadcrumb;
	public static fun userInteraction (Ljava/lang/String;Ljava/lang/String;Ljava/lang/String;Ljava/lang/String;Ljava/util/Map;)Lio/sentry/Breadcrumb;
	public static fun userInteraction (Ljava/lang/String;Ljava/lang/String;Ljava/lang/String;Ljava/util/Map;)Lio/sentry/Breadcrumb;
}

public final class io/sentry/Breadcrumb$Deserializer : io/sentry/JsonDeserializer {
	public fun <init> ()V
	public fun deserialize (Lio/sentry/JsonObjectReader;Lio/sentry/ILogger;)Lio/sentry/Breadcrumb;
	public synthetic fun deserialize (Lio/sentry/JsonObjectReader;Lio/sentry/ILogger;)Ljava/lang/Object;
}

public final class io/sentry/Breadcrumb$JsonKeys {
	public static final field CATEGORY Ljava/lang/String;
	public static final field DATA Ljava/lang/String;
	public static final field LEVEL Ljava/lang/String;
	public static final field MESSAGE Ljava/lang/String;
	public static final field TIMESTAMP Ljava/lang/String;
	public static final field TYPE Ljava/lang/String;
	public fun <init> ()V
}

public final class io/sentry/BuildConfig {
	public static final field SENTRY_JAVA_SDK_NAME Ljava/lang/String;
	public static final field VERSION_NAME Ljava/lang/String;
}

public final class io/sentry/CheckIn : io/sentry/JsonSerializable, io/sentry/JsonUnknown {
	public fun <init> (Lio/sentry/protocol/SentryId;Ljava/lang/String;Lio/sentry/CheckInStatus;)V
	public fun <init> (Lio/sentry/protocol/SentryId;Ljava/lang/String;Ljava/lang/String;)V
	public fun <init> (Ljava/lang/String;Lio/sentry/CheckInStatus;)V
	public fun getCheckInId ()Lio/sentry/protocol/SentryId;
	public fun getContexts ()Lio/sentry/MonitorContexts;
	public fun getDuration ()Ljava/lang/Double;
	public fun getEnvironment ()Ljava/lang/String;
	public fun getMonitorConfig ()Lio/sentry/MonitorConfig;
	public fun getMonitorSlug ()Ljava/lang/String;
	public fun getRelease ()Ljava/lang/String;
	public fun getStatus ()Ljava/lang/String;
	public fun getUnknown ()Ljava/util/Map;
	public fun serialize (Lio/sentry/ObjectWriter;Lio/sentry/ILogger;)V
	public fun setDuration (Ljava/lang/Double;)V
	public fun setEnvironment (Ljava/lang/String;)V
	public fun setMonitorConfig (Lio/sentry/MonitorConfig;)V
	public fun setMonitorSlug (Ljava/lang/String;)V
	public fun setRelease (Ljava/lang/String;)V
	public fun setStatus (Lio/sentry/CheckInStatus;)V
	public fun setStatus (Ljava/lang/String;)V
	public fun setUnknown (Ljava/util/Map;)V
}

public final class io/sentry/CheckIn$Deserializer : io/sentry/JsonDeserializer {
	public fun <init> ()V
	public fun deserialize (Lio/sentry/JsonObjectReader;Lio/sentry/ILogger;)Lio/sentry/CheckIn;
	public synthetic fun deserialize (Lio/sentry/JsonObjectReader;Lio/sentry/ILogger;)Ljava/lang/Object;
}

public final class io/sentry/CheckIn$JsonKeys {
	public static final field CHECK_IN_ID Ljava/lang/String;
	public static final field CONTEXTS Ljava/lang/String;
	public static final field DURATION Ljava/lang/String;
	public static final field ENVIRONMENT Ljava/lang/String;
	public static final field MONITOR_CONFIG Ljava/lang/String;
	public static final field MONITOR_SLUG Ljava/lang/String;
	public static final field RELEASE Ljava/lang/String;
	public static final field STATUS Ljava/lang/String;
	public fun <init> ()V
}

public final class io/sentry/CheckInStatus : java/lang/Enum {
	public static final field ERROR Lio/sentry/CheckInStatus;
	public static final field IN_PROGRESS Lio/sentry/CheckInStatus;
	public static final field OK Lio/sentry/CheckInStatus;
	public fun apiName ()Ljava/lang/String;
	public static fun valueOf (Ljava/lang/String;)Lio/sentry/CheckInStatus;
	public static fun values ()[Lio/sentry/CheckInStatus;
}

public final class io/sentry/CombinedContextsView : io/sentry/protocol/Contexts {
	public fun <init> (Lio/sentry/protocol/Contexts;Lio/sentry/protocol/Contexts;Lio/sentry/protocol/Contexts;Lio/sentry/ScopeType;)V
	public fun containsKey (Ljava/lang/Object;)Z
	public fun entrySet ()Ljava/util/Set;
	public fun get (Ljava/lang/Object;)Ljava/lang/Object;
	public fun getApp ()Lio/sentry/protocol/App;
	public fun getBrowser ()Lio/sentry/protocol/Browser;
	public fun getDevice ()Lio/sentry/protocol/Device;
	public fun getGpu ()Lio/sentry/protocol/Gpu;
	public fun getOperatingSystem ()Lio/sentry/protocol/OperatingSystem;
	public fun getResponse ()Lio/sentry/protocol/Response;
	public fun getRuntime ()Lio/sentry/protocol/SentryRuntime;
	public fun getSize ()I
	public fun getTrace ()Lio/sentry/SpanContext;
	public fun isEmpty ()Z
	public fun keys ()Ljava/util/Enumeration;
	public fun put (Ljava/lang/String;Ljava/lang/Object;)Ljava/lang/Object;
	public fun remove (Ljava/lang/Object;)Ljava/lang/Object;
	public fun serialize (Lio/sentry/ObjectWriter;Lio/sentry/ILogger;)V
	public fun setApp (Lio/sentry/protocol/App;)V
	public fun setBrowser (Lio/sentry/protocol/Browser;)V
	public fun setDevice (Lio/sentry/protocol/Device;)V
	public fun setGpu (Lio/sentry/protocol/Gpu;)V
	public fun setOperatingSystem (Lio/sentry/protocol/OperatingSystem;)V
	public fun setResponse (Lio/sentry/protocol/Response;)V
	public fun setRuntime (Lio/sentry/protocol/SentryRuntime;)V
	public fun setTrace (Lio/sentry/SpanContext;)V
	public fun size ()I
	public fun withResponse (Lio/sentry/util/HintUtils$SentryConsumer;)V
}

public final class io/sentry/CombinedScopeView : io/sentry/IScope {
	public fun <init> (Lio/sentry/IScope;Lio/sentry/IScope;Lio/sentry/IScope;)V
	public fun addAttachment (Lio/sentry/Attachment;)V
	public fun addBreadcrumb (Lio/sentry/Breadcrumb;)V
	public fun addBreadcrumb (Lio/sentry/Breadcrumb;Lio/sentry/Hint;)V
	public fun addEventProcessor (Lio/sentry/EventProcessor;)V
	public fun assignTraceContext (Lio/sentry/SentryEvent;)V
	public fun bindClient (Lio/sentry/ISentryClient;)V
	public fun clear ()V
	public fun clearAttachments ()V
	public fun clearBreadcrumbs ()V
	public fun clearTransaction ()V
	public fun clone ()Lio/sentry/IScope;
	public synthetic fun clone ()Ljava/lang/Object;
	public fun endSession ()Lio/sentry/Session;
	public fun getAttachments ()Ljava/util/List;
	public fun getBreadcrumbs ()Ljava/util/Queue;
	public fun getClient ()Lio/sentry/ISentryClient;
	public fun getContexts ()Lio/sentry/protocol/Contexts;
	public fun getEventProcessors ()Ljava/util/List;
	public fun getEventProcessorsWithOrder ()Ljava/util/List;
	public fun getExtras ()Ljava/util/Map;
	public fun getFingerprint ()Ljava/util/List;
	public fun getLastEventId ()Lio/sentry/protocol/SentryId;
	public fun getLevel ()Lio/sentry/SentryLevel;
	public fun getOptions ()Lio/sentry/SentryOptions;
	public fun getPropagationContext ()Lio/sentry/PropagationContext;
	public fun getRequest ()Lio/sentry/protocol/Request;
	public fun getScreen ()Ljava/lang/String;
	public fun getSession ()Lio/sentry/Session;
	public fun getSpan ()Lio/sentry/ISpan;
	public fun getTags ()Ljava/util/Map;
	public fun getTransaction ()Lio/sentry/ITransaction;
	public fun getTransactionName ()Ljava/lang/String;
	public fun getUser ()Lio/sentry/protocol/User;
	public fun removeContexts (Ljava/lang/String;)V
	public fun removeExtra (Ljava/lang/String;)V
	public fun removeTag (Ljava/lang/String;)V
	public fun replaceOptions (Lio/sentry/SentryOptions;)V
	public fun setContexts (Ljava/lang/String;Ljava/lang/Boolean;)V
	public fun setContexts (Ljava/lang/String;Ljava/lang/Character;)V
	public fun setContexts (Ljava/lang/String;Ljava/lang/Number;)V
	public fun setContexts (Ljava/lang/String;Ljava/lang/Object;)V
	public fun setContexts (Ljava/lang/String;Ljava/lang/String;)V
	public fun setContexts (Ljava/lang/String;Ljava/util/Collection;)V
	public fun setContexts (Ljava/lang/String;[Ljava/lang/Object;)V
	public fun setExtra (Ljava/lang/String;Ljava/lang/String;)V
	public fun setFingerprint (Ljava/util/List;)V
	public fun setLastEventId (Lio/sentry/protocol/SentryId;)V
	public fun setLevel (Lio/sentry/SentryLevel;)V
	public fun setPropagationContext (Lio/sentry/PropagationContext;)V
	public fun setRequest (Lio/sentry/protocol/Request;)V
	public fun setScreen (Ljava/lang/String;)V
	public fun setSpanContext (Ljava/lang/Throwable;Lio/sentry/ISpan;Ljava/lang/String;)V
	public fun setTag (Ljava/lang/String;Ljava/lang/String;)V
	public fun setTransaction (Lio/sentry/ITransaction;)V
	public fun setTransaction (Ljava/lang/String;)V
	public fun setUser (Lio/sentry/protocol/User;)V
	public fun startSession ()Lio/sentry/Scope$SessionPair;
	public fun withPropagationContext (Lio/sentry/Scope$IWithPropagationContext;)Lio/sentry/PropagationContext;
	public fun withSession (Lio/sentry/Scope$IWithSession;)Lio/sentry/Session;
	public fun withTransaction (Lio/sentry/Scope$IWithTransaction;)V
}

public final class io/sentry/CpuCollectionData {
	public fun <init> (JD)V
	public fun getCpuUsagePercentage ()D
	public fun getTimestampMillis ()J
}

public final class io/sentry/CustomSamplingContext {
	public fun <init> ()V
	public fun get (Ljava/lang/String;)Ljava/lang/Object;
	public fun getData ()Ljava/util/Map;
	public fun set (Ljava/lang/String;Ljava/lang/Object;)V
}

public final class io/sentry/DataCategory : java/lang/Enum {
	public static final field All Lio/sentry/DataCategory;
	public static final field Attachment Lio/sentry/DataCategory;
	public static final field Default Lio/sentry/DataCategory;
	public static final field Error Lio/sentry/DataCategory;
	public static final field MetricBucket Lio/sentry/DataCategory;
	public static final field Monitor Lio/sentry/DataCategory;
	public static final field Profile Lio/sentry/DataCategory;
	public static final field Security Lio/sentry/DataCategory;
	public static final field Session Lio/sentry/DataCategory;
	public static final field Transaction Lio/sentry/DataCategory;
	public static final field Unknown Lio/sentry/DataCategory;
	public static final field UserReport Lio/sentry/DataCategory;
	public fun getCategory ()Ljava/lang/String;
	public static fun valueOf (Ljava/lang/String;)Lio/sentry/DataCategory;
	public static fun values ()[Lio/sentry/DataCategory;
}

public final class io/sentry/DateUtils {
	public static fun dateToNanos (Ljava/util/Date;)J
	public static fun dateToSeconds (Ljava/util/Date;)D
	public static fun getCurrentDateTime ()Ljava/util/Date;
	public static fun getDateTime (J)Ljava/util/Date;
	public static fun getDateTime (Ljava/lang/String;)Ljava/util/Date;
	public static fun getDateTimeWithMillisPrecision (Ljava/lang/String;)Ljava/util/Date;
	public static fun getTimestamp (Ljava/util/Date;)Ljava/lang/String;
	public static fun millisToNanos (J)J
	public static fun millisToSeconds (D)D
	public static fun nanosToDate (J)Ljava/util/Date;
	public static fun nanosToMillis (D)D
	public static fun nanosToSeconds (J)D
	public static fun secondsToNanos (J)J
	public static fun toUtilDate (Lio/sentry/SentryDate;)Ljava/util/Date;
	public static fun toUtilDateNotNull (Lio/sentry/SentryDate;)Ljava/util/Date;
}

public final class io/sentry/DeduplicateMultithreadedEventProcessor : io/sentry/EventProcessor {
	public fun <init> (Lio/sentry/SentryOptions;)V
	public fun getOrder ()Ljava/lang/Long;
	public fun process (Lio/sentry/SentryEvent;Lio/sentry/Hint;)Lio/sentry/SentryEvent;
}

public final class io/sentry/DefaultScopesStorage : io/sentry/IScopesStorage {
	public fun <init> ()V
	public fun close ()V
	public fun get ()Lio/sentry/IScopes;
	public fun set (Lio/sentry/IScopes;)Lio/sentry/ISentryLifecycleToken;
}

public final class io/sentry/DefaultSpanFactory : io/sentry/ISpanFactory {
	public fun <init> ()V
	public fun createSpan (Lio/sentry/IScopes;Lio/sentry/SpanOptions;Lio/sentry/SpanContext;Lio/sentry/ISpan;)Lio/sentry/ISpan;
	public fun createTransaction (Lio/sentry/TransactionContext;Lio/sentry/IScopes;Lio/sentry/TransactionOptions;Lio/sentry/TransactionPerformanceCollector;)Lio/sentry/ITransaction;
	public fun retrieveCurrentSpan (Lio/sentry/IScope;)Lio/sentry/ISpan;
	public fun retrieveCurrentSpan (Lio/sentry/IScopes;)Lio/sentry/ISpan;
}

public final class io/sentry/DefaultTransactionPerformanceCollector : io/sentry/TransactionPerformanceCollector {
	public fun <init> (Lio/sentry/SentryOptions;)V
	public fun close ()V
	public fun onSpanFinished (Lio/sentry/ISpan;)V
	public fun onSpanStarted (Lio/sentry/ISpan;)V
	public fun start (Lio/sentry/ITransaction;)V
	public fun stop (Lio/sentry/ITransaction;)Ljava/util/List;
}

public final class io/sentry/DiagnosticLogger : io/sentry/ILogger {
	public fun <init> (Lio/sentry/SentryOptions;Lio/sentry/ILogger;)V
	public fun getLogger ()Lio/sentry/ILogger;
	public fun isEnabled (Lio/sentry/SentryLevel;)Z
	public fun log (Lio/sentry/SentryLevel;Ljava/lang/String;Ljava/lang/Throwable;)V
	public fun log (Lio/sentry/SentryLevel;Ljava/lang/String;[Ljava/lang/Object;)V
	public fun log (Lio/sentry/SentryLevel;Ljava/lang/Throwable;Ljava/lang/String;[Ljava/lang/Object;)V
}

public final class io/sentry/DsnUtil {
	public fun <init> ()V
	public static fun urlContainsDsnHost (Lio/sentry/SentryOptions;Ljava/lang/String;)Z
}

public final class io/sentry/DuplicateEventDetectionEventProcessor : io/sentry/EventProcessor {
	public fun <init> (Lio/sentry/SentryOptions;)V
	public fun getOrder ()Ljava/lang/Long;
	public fun process (Lio/sentry/SentryEvent;Lio/sentry/Hint;)Lio/sentry/SentryEvent;
}

public final class io/sentry/EnvelopeReader : io/sentry/IEnvelopeReader {
	public fun <init> (Lio/sentry/ISerializer;)V
	public fun read (Ljava/io/InputStream;)Lio/sentry/SentryEnvelope;
}

public final class io/sentry/EnvelopeSender : io/sentry/IEnvelopeSender {
	public fun <init> (Lio/sentry/IScopes;Lio/sentry/ISerializer;Lio/sentry/ILogger;JI)V
	public synthetic fun processDirectory (Ljava/io/File;)V
	public fun processEnvelopeFile (Ljava/lang/String;Lio/sentry/Hint;)V
}

public abstract interface class io/sentry/EventProcessor {
	public fun getOrder ()Ljava/lang/Long;
	public fun process (Lio/sentry/SentryEvent;Lio/sentry/Hint;)Lio/sentry/SentryEvent;
	public fun process (Lio/sentry/protocol/SentryTransaction;Lio/sentry/Hint;)Lio/sentry/protocol/SentryTransaction;
}

public final class io/sentry/ExternalOptions {
	public fun <init> ()V
	public fun addBundleId (Ljava/lang/String;)V
	public fun addContextTag (Ljava/lang/String;)V
	public fun addIgnoredExceptionForType (Ljava/lang/Class;)V
	public fun addInAppExclude (Ljava/lang/String;)V
	public fun addInAppInclude (Ljava/lang/String;)V
	public fun addTracePropagationTarget (Ljava/lang/String;)V
	public fun addTracingOrigin (Ljava/lang/String;)V
	public static fun from (Lio/sentry/config/PropertiesProvider;Lio/sentry/ILogger;)Lio/sentry/ExternalOptions;
	public fun getBundleIds ()Ljava/util/Set;
	public fun getContextTags ()Ljava/util/List;
	public fun getCron ()Lio/sentry/SentryOptions$Cron;
	public fun getDebug ()Ljava/lang/Boolean;
	public fun getDist ()Ljava/lang/String;
	public fun getDsn ()Ljava/lang/String;
	public fun getEnableDeduplication ()Ljava/lang/Boolean;
	public fun getEnableTracing ()Ljava/lang/Boolean;
	public fun getEnableUncaughtExceptionHandler ()Ljava/lang/Boolean;
	public fun getEnvironment ()Ljava/lang/String;
	public fun getIdleTimeout ()Ljava/lang/Long;
	public fun getIgnoredCheckIns ()Ljava/util/List;
	public fun getIgnoredExceptionsForType ()Ljava/util/Set;
	public fun getInAppExcludes ()Ljava/util/List;
	public fun getInAppIncludes ()Ljava/util/List;
	public fun getMaxRequestBodySize ()Lio/sentry/SentryOptions$RequestSize;
	public fun getPrintUncaughtStackTrace ()Ljava/lang/Boolean;
	public fun getProfilesSampleRate ()Ljava/lang/Double;
	public fun getProguardUuid ()Ljava/lang/String;
	public fun getProxy ()Lio/sentry/SentryOptions$Proxy;
	public fun getRelease ()Ljava/lang/String;
	public fun getSendClientReports ()Ljava/lang/Boolean;
	public fun getServerName ()Ljava/lang/String;
	public fun getTags ()Ljava/util/Map;
	public fun getTracePropagationTargets ()Ljava/util/List;
	public fun getTracesSampleRate ()Ljava/lang/Double;
	public fun getTracingOrigins ()Ljava/util/List;
	public fun isEnableBackpressureHandling ()Ljava/lang/Boolean;
	public fun isEnablePrettySerializationOutput ()Ljava/lang/Boolean;
	public fun isEnabled ()Ljava/lang/Boolean;
	public fun isSendModules ()Ljava/lang/Boolean;
	public fun setCron (Lio/sentry/SentryOptions$Cron;)V
	public fun setDebug (Ljava/lang/Boolean;)V
	public fun setDist (Ljava/lang/String;)V
	public fun setDsn (Ljava/lang/String;)V
	public fun setEnableBackpressureHandling (Ljava/lang/Boolean;)V
	public fun setEnableDeduplication (Ljava/lang/Boolean;)V
	public fun setEnablePrettySerializationOutput (Ljava/lang/Boolean;)V
	public fun setEnableTracing (Ljava/lang/Boolean;)V
	public fun setEnableUncaughtExceptionHandler (Ljava/lang/Boolean;)V
	public fun setEnabled (Ljava/lang/Boolean;)V
	public fun setEnvironment (Ljava/lang/String;)V
	public fun setIdleTimeout (Ljava/lang/Long;)V
	public fun setIgnoredCheckIns (Ljava/util/List;)V
	public fun setMaxRequestBodySize (Lio/sentry/SentryOptions$RequestSize;)V
	public fun setPrintUncaughtStackTrace (Ljava/lang/Boolean;)V
	public fun setProfilesSampleRate (Ljava/lang/Double;)V
	public fun setProguardUuid (Ljava/lang/String;)V
	public fun setProxy (Lio/sentry/SentryOptions$Proxy;)V
	public fun setRelease (Ljava/lang/String;)V
	public fun setSendClientReports (Ljava/lang/Boolean;)V
	public fun setSendModules (Ljava/lang/Boolean;)V
	public fun setServerName (Ljava/lang/String;)V
	public fun setTag (Ljava/lang/String;Ljava/lang/String;)V
	public fun setTracesSampleRate (Ljava/lang/Double;)V
}

public final class io/sentry/FullyDisplayedReporter {
	public static fun getInstance ()Lio/sentry/FullyDisplayedReporter;
	public fun registerFullyDrawnListener (Lio/sentry/FullyDisplayedReporter$FullyDisplayedReporterListener;)V
	public fun reportFullyDrawn ()V
}

public abstract interface class io/sentry/FullyDisplayedReporter$FullyDisplayedReporterListener {
	public abstract fun onFullyDrawn ()V
}

public final class io/sentry/Hint {
	public fun <init> ()V
	public fun addAttachment (Lio/sentry/Attachment;)V
	public fun addAttachments (Ljava/util/List;)V
	public fun clear ()V
	public fun clearAttachments ()V
	public fun get (Ljava/lang/String;)Ljava/lang/Object;
	public fun getAs (Ljava/lang/String;Ljava/lang/Class;)Ljava/lang/Object;
	public fun getAttachments ()Ljava/util/List;
	public fun getScreenshot ()Lio/sentry/Attachment;
	public fun getThreadDump ()Lio/sentry/Attachment;
	public fun getViewHierarchy ()Lio/sentry/Attachment;
	public fun remove (Ljava/lang/String;)V
	public fun replaceAttachments (Ljava/util/List;)V
	public fun set (Ljava/lang/String;Ljava/lang/Object;)V
	public fun setScreenshot (Lio/sentry/Attachment;)V
	public fun setThreadDump (Lio/sentry/Attachment;)V
	public fun setViewHierarchy (Lio/sentry/Attachment;)V
	public static fun withAttachment (Lio/sentry/Attachment;)Lio/sentry/Hint;
	public static fun withAttachments (Ljava/util/List;)Lio/sentry/Hint;
}

public final class io/sentry/HttpStatusCodeRange {
	public static final field DEFAULT_MAX I
	public static final field DEFAULT_MIN I
	public fun <init> (I)V
	public fun <init> (II)V
	public fun isInRange (I)Z
}

public final class io/sentry/HubAdapter : io/sentry/IHub {
	public fun addBreadcrumb (Lio/sentry/Breadcrumb;)V
	public fun addBreadcrumb (Lio/sentry/Breadcrumb;Lio/sentry/Hint;)V
	public fun bindClient (Lio/sentry/ISentryClient;)V
	public fun captureCheckIn (Lio/sentry/CheckIn;)Lio/sentry/protocol/SentryId;
	public fun captureEnvelope (Lio/sentry/SentryEnvelope;Lio/sentry/Hint;)Lio/sentry/protocol/SentryId;
	public fun captureEvent (Lio/sentry/SentryEvent;Lio/sentry/Hint;)Lio/sentry/protocol/SentryId;
	public fun captureEvent (Lio/sentry/SentryEvent;Lio/sentry/Hint;Lio/sentry/ScopeCallback;)Lio/sentry/protocol/SentryId;
	public fun captureException (Ljava/lang/Throwable;Lio/sentry/Hint;)Lio/sentry/protocol/SentryId;
	public fun captureException (Ljava/lang/Throwable;Lio/sentry/Hint;Lio/sentry/ScopeCallback;)Lio/sentry/protocol/SentryId;
	public fun captureMessage (Ljava/lang/String;Lio/sentry/SentryLevel;)Lio/sentry/protocol/SentryId;
	public fun captureMessage (Ljava/lang/String;Lio/sentry/SentryLevel;Lio/sentry/ScopeCallback;)Lio/sentry/protocol/SentryId;
	public fun captureTransaction (Lio/sentry/protocol/SentryTransaction;Lio/sentry/TraceContext;Lio/sentry/Hint;Lio/sentry/ProfilingTraceData;)Lio/sentry/protocol/SentryId;
	public fun captureUserFeedback (Lio/sentry/UserFeedback;)V
	public fun clearBreadcrumbs ()V
	public fun clone ()Lio/sentry/IHub;
	public synthetic fun clone ()Ljava/lang/Object;
	public fun close ()V
	public fun close (Z)V
	public fun configureScope (Lio/sentry/ScopeType;Lio/sentry/ScopeCallback;)V
	public fun continueTrace (Ljava/lang/String;Ljava/util/List;)Lio/sentry/TransactionContext;
	public fun endSession ()V
	public fun flush (J)V
	public fun forkedCurrentScope (Ljava/lang/String;)Lio/sentry/IScopes;
	public fun forkedRootScopes (Ljava/lang/String;)Lio/sentry/IScopes;
	public fun forkedScopes (Ljava/lang/String;)Lio/sentry/IScopes;
	public fun getBaggage ()Lio/sentry/BaggageHeader;
	public fun getGlobalScope ()Lio/sentry/IScope;
	public static fun getInstance ()Lio/sentry/HubAdapter;
	public fun getIsolationScope ()Lio/sentry/IScope;
	public fun getLastEventId ()Lio/sentry/protocol/SentryId;
	public fun getOptions ()Lio/sentry/SentryOptions;
	public fun getParentScopes ()Lio/sentry/IScopes;
	public fun getRateLimiter ()Lio/sentry/transport/RateLimiter;
	public fun getScope ()Lio/sentry/IScope;
	public fun getSpan ()Lio/sentry/ISpan;
	public fun getTraceparent ()Lio/sentry/SentryTraceHeader;
	public fun getTransaction ()Lio/sentry/ITransaction;
	public fun isAncestorOf (Lio/sentry/IScopes;)Z
	public fun isCrashedLastRun ()Ljava/lang/Boolean;
	public fun isEnabled ()Z
	public fun isHealthy ()Z
	public fun makeCurrent ()Lio/sentry/ISentryLifecycleToken;
	public fun metrics ()Lio/sentry/metrics/MetricsApi;
	public fun popScope ()V
	public fun pushIsolationScope ()Lio/sentry/ISentryLifecycleToken;
	public fun pushScope ()Lio/sentry/ISentryLifecycleToken;
	public fun removeExtra (Ljava/lang/String;)V
	public fun removeTag (Ljava/lang/String;)V
	public fun reportFullyDisplayed ()V
	public fun setExtra (Ljava/lang/String;Ljava/lang/String;)V
	public fun setFingerprint (Ljava/util/List;)V
	public fun setLevel (Lio/sentry/SentryLevel;)V
	public fun setSpanContext (Ljava/lang/Throwable;Lio/sentry/ISpan;Ljava/lang/String;)V
	public fun setTag (Ljava/lang/String;Ljava/lang/String;)V
	public fun setTransaction (Ljava/lang/String;)V
	public fun setUser (Lio/sentry/protocol/User;)V
	public fun startSession ()V
	public fun startTransaction (Lio/sentry/TransactionContext;Lio/sentry/TransactionOptions;)Lio/sentry/ITransaction;
	public fun traceHeaders ()Lio/sentry/SentryTraceHeader;
	public fun withIsolationScope (Lio/sentry/ScopeCallback;)V
	public fun withScope (Lio/sentry/ScopeCallback;)V
}

public final class io/sentry/HubScopesWrapper : io/sentry/IHub {
	public fun <init> (Lio/sentry/IScopes;)V
	public fun addBreadcrumb (Lio/sentry/Breadcrumb;)V
	public fun addBreadcrumb (Lio/sentry/Breadcrumb;Lio/sentry/Hint;)V
	public fun bindClient (Lio/sentry/ISentryClient;)V
	public fun captureCheckIn (Lio/sentry/CheckIn;)Lio/sentry/protocol/SentryId;
	public fun captureEnvelope (Lio/sentry/SentryEnvelope;Lio/sentry/Hint;)Lio/sentry/protocol/SentryId;
	public fun captureEvent (Lio/sentry/SentryEvent;Lio/sentry/Hint;)Lio/sentry/protocol/SentryId;
	public fun captureEvent (Lio/sentry/SentryEvent;Lio/sentry/Hint;Lio/sentry/ScopeCallback;)Lio/sentry/protocol/SentryId;
	public fun captureException (Ljava/lang/Throwable;Lio/sentry/Hint;)Lio/sentry/protocol/SentryId;
	public fun captureException (Ljava/lang/Throwable;Lio/sentry/Hint;Lio/sentry/ScopeCallback;)Lio/sentry/protocol/SentryId;
	public fun captureMessage (Ljava/lang/String;Lio/sentry/SentryLevel;)Lio/sentry/protocol/SentryId;
	public fun captureMessage (Ljava/lang/String;Lio/sentry/SentryLevel;Lio/sentry/ScopeCallback;)Lio/sentry/protocol/SentryId;
	public fun captureTransaction (Lio/sentry/protocol/SentryTransaction;Lio/sentry/TraceContext;Lio/sentry/Hint;Lio/sentry/ProfilingTraceData;)Lio/sentry/protocol/SentryId;
	public fun captureUserFeedback (Lio/sentry/UserFeedback;)V
	public fun clearBreadcrumbs ()V
	public fun clone ()Lio/sentry/IHub;
	public synthetic fun clone ()Ljava/lang/Object;
	public fun close ()V
	public fun close (Z)V
	public fun configureScope (Lio/sentry/ScopeType;Lio/sentry/ScopeCallback;)V
	public fun continueTrace (Ljava/lang/String;Ljava/util/List;)Lio/sentry/TransactionContext;
	public fun endSession ()V
	public fun flush (J)V
	public fun forkedCurrentScope (Ljava/lang/String;)Lio/sentry/IScopes;
	public fun forkedRootScopes (Ljava/lang/String;)Lio/sentry/IScopes;
	public fun forkedScopes (Ljava/lang/String;)Lio/sentry/IScopes;
	public fun getBaggage ()Lio/sentry/BaggageHeader;
	public fun getGlobalScope ()Lio/sentry/IScope;
	public fun getIsolationScope ()Lio/sentry/IScope;
	public fun getLastEventId ()Lio/sentry/protocol/SentryId;
	public fun getOptions ()Lio/sentry/SentryOptions;
	public fun getParentScopes ()Lio/sentry/IScopes;
	public fun getRateLimiter ()Lio/sentry/transport/RateLimiter;
	public fun getScope ()Lio/sentry/IScope;
	public fun getSpan ()Lio/sentry/ISpan;
	public fun getTraceparent ()Lio/sentry/SentryTraceHeader;
	public fun getTransaction ()Lio/sentry/ITransaction;
	public fun isAncestorOf (Lio/sentry/IScopes;)Z
	public fun isCrashedLastRun ()Ljava/lang/Boolean;
	public fun isEnabled ()Z
	public fun isHealthy ()Z
	public fun makeCurrent ()Lio/sentry/ISentryLifecycleToken;
	public fun metrics ()Lio/sentry/metrics/MetricsApi;
	public fun popScope ()V
	public fun pushIsolationScope ()Lio/sentry/ISentryLifecycleToken;
	public fun pushScope ()Lio/sentry/ISentryLifecycleToken;
	public fun removeExtra (Ljava/lang/String;)V
	public fun removeTag (Ljava/lang/String;)V
	public fun reportFullyDisplayed ()V
	public fun setExtra (Ljava/lang/String;Ljava/lang/String;)V
	public fun setFingerprint (Ljava/util/List;)V
	public fun setLevel (Lio/sentry/SentryLevel;)V
	public fun setSpanContext (Ljava/lang/Throwable;Lio/sentry/ISpan;Ljava/lang/String;)V
	public fun setTag (Ljava/lang/String;Ljava/lang/String;)V
	public fun setTransaction (Ljava/lang/String;)V
	public fun setUser (Lio/sentry/protocol/User;)V
	public fun startSession ()V
	public fun startTransaction (Lio/sentry/TransactionContext;Lio/sentry/TransactionOptions;)Lio/sentry/ITransaction;
	public fun traceHeaders ()Lio/sentry/SentryTraceHeader;
	public fun withIsolationScope (Lio/sentry/ScopeCallback;)V
	public fun withScope (Lio/sentry/ScopeCallback;)V
}

public abstract interface class io/sentry/IConnectionStatusProvider {
	public abstract fun addConnectionStatusObserver (Lio/sentry/IConnectionStatusProvider$IConnectionStatusObserver;)Z
	public abstract fun getConnectionStatus ()Lio/sentry/IConnectionStatusProvider$ConnectionStatus;
	public abstract fun getConnectionType ()Ljava/lang/String;
	public abstract fun removeConnectionStatusObserver (Lio/sentry/IConnectionStatusProvider$IConnectionStatusObserver;)V
}

public final class io/sentry/IConnectionStatusProvider$ConnectionStatus : java/lang/Enum {
	public static final field CONNECTED Lio/sentry/IConnectionStatusProvider$ConnectionStatus;
	public static final field DISCONNECTED Lio/sentry/IConnectionStatusProvider$ConnectionStatus;
	public static final field NO_PERMISSION Lio/sentry/IConnectionStatusProvider$ConnectionStatus;
	public static final field UNKNOWN Lio/sentry/IConnectionStatusProvider$ConnectionStatus;
	public static fun valueOf (Ljava/lang/String;)Lio/sentry/IConnectionStatusProvider$ConnectionStatus;
	public static fun values ()[Lio/sentry/IConnectionStatusProvider$ConnectionStatus;
}

public abstract interface class io/sentry/IConnectionStatusProvider$IConnectionStatusObserver {
	public abstract fun onConnectionStatusChanged (Lio/sentry/IConnectionStatusProvider$ConnectionStatus;)V
}

public abstract interface class io/sentry/IEnvelopeReader {
	public abstract fun read (Ljava/io/InputStream;)Lio/sentry/SentryEnvelope;
}

public abstract interface class io/sentry/IEnvelopeSender {
	public abstract fun processEnvelopeFile (Ljava/lang/String;Lio/sentry/Hint;)V
}

public abstract interface class io/sentry/IHub : io/sentry/IScopes {
}

public abstract interface class io/sentry/ILogger {
	public abstract fun isEnabled (Lio/sentry/SentryLevel;)Z
	public abstract fun log (Lio/sentry/SentryLevel;Ljava/lang/String;Ljava/lang/Throwable;)V
	public abstract fun log (Lio/sentry/SentryLevel;Ljava/lang/String;[Ljava/lang/Object;)V
	public abstract fun log (Lio/sentry/SentryLevel;Ljava/lang/Throwable;Ljava/lang/String;[Ljava/lang/Object;)V
}

public abstract interface class io/sentry/IMemoryCollector {
	public abstract fun collect ()Lio/sentry/MemoryCollectionData;
}

public abstract interface class io/sentry/IMetricsAggregator : java/io/Closeable {
	public abstract fun distribution (Ljava/lang/String;DLio/sentry/MeasurementUnit;Ljava/util/Map;JLio/sentry/metrics/LocalMetricsAggregator;)V
	public abstract fun flush (Z)V
	public abstract fun gauge (Ljava/lang/String;DLio/sentry/MeasurementUnit;Ljava/util/Map;JLio/sentry/metrics/LocalMetricsAggregator;)V
	public abstract fun increment (Ljava/lang/String;DLio/sentry/MeasurementUnit;Ljava/util/Map;JLio/sentry/metrics/LocalMetricsAggregator;)V
	public abstract fun set (Ljava/lang/String;ILio/sentry/MeasurementUnit;Ljava/util/Map;JLio/sentry/metrics/LocalMetricsAggregator;)V
	public abstract fun set (Ljava/lang/String;Ljava/lang/String;Lio/sentry/MeasurementUnit;Ljava/util/Map;JLio/sentry/metrics/LocalMetricsAggregator;)V
}

public abstract interface class io/sentry/IOptionsObserver {
	public abstract fun setDist (Ljava/lang/String;)V
	public abstract fun setEnvironment (Ljava/lang/String;)V
	public abstract fun setProguardUuid (Ljava/lang/String;)V
	public abstract fun setRelease (Ljava/lang/String;)V
	public abstract fun setSdkVersion (Lio/sentry/protocol/SdkVersion;)V
	public abstract fun setTags (Ljava/util/Map;)V
}

public abstract interface class io/sentry/IPerformanceCollector {
}

public abstract interface class io/sentry/IPerformanceContinuousCollector : io/sentry/IPerformanceCollector {
	public abstract fun clear ()V
	public abstract fun onSpanFinished (Lio/sentry/ISpan;)V
	public abstract fun onSpanStarted (Lio/sentry/ISpan;)V
}

public abstract interface class io/sentry/IPerformanceSnapshotCollector : io/sentry/IPerformanceCollector {
	public abstract fun collect (Lio/sentry/PerformanceCollectionData;)V
	public abstract fun setup ()V
}

public abstract interface class io/sentry/IScope {
	public abstract fun addAttachment (Lio/sentry/Attachment;)V
	public abstract fun addBreadcrumb (Lio/sentry/Breadcrumb;)V
	public abstract fun addBreadcrumb (Lio/sentry/Breadcrumb;Lio/sentry/Hint;)V
	public abstract fun addEventProcessor (Lio/sentry/EventProcessor;)V
	public abstract fun assignTraceContext (Lio/sentry/SentryEvent;)V
	public abstract fun bindClient (Lio/sentry/ISentryClient;)V
	public abstract fun clear ()V
	public abstract fun clearAttachments ()V
	public abstract fun clearBreadcrumbs ()V
	public abstract fun clearTransaction ()V
	public abstract fun clone ()Lio/sentry/IScope;
	public abstract fun endSession ()Lio/sentry/Session;
	public abstract fun getAttachments ()Ljava/util/List;
	public abstract fun getBreadcrumbs ()Ljava/util/Queue;
	public abstract fun getClient ()Lio/sentry/ISentryClient;
	public abstract fun getContexts ()Lio/sentry/protocol/Contexts;
	public abstract fun getEventProcessors ()Ljava/util/List;
	public abstract fun getEventProcessorsWithOrder ()Ljava/util/List;
	public abstract fun getExtras ()Ljava/util/Map;
	public abstract fun getFingerprint ()Ljava/util/List;
	public abstract fun getLastEventId ()Lio/sentry/protocol/SentryId;
	public abstract fun getLevel ()Lio/sentry/SentryLevel;
	public abstract fun getOptions ()Lio/sentry/SentryOptions;
	public abstract fun getPropagationContext ()Lio/sentry/PropagationContext;
	public abstract fun getRequest ()Lio/sentry/protocol/Request;
	public abstract fun getScreen ()Ljava/lang/String;
	public abstract fun getSession ()Lio/sentry/Session;
	public abstract fun getSpan ()Lio/sentry/ISpan;
	public abstract fun getTags ()Ljava/util/Map;
	public abstract fun getTransaction ()Lio/sentry/ITransaction;
	public abstract fun getTransactionName ()Ljava/lang/String;
	public abstract fun getUser ()Lio/sentry/protocol/User;
	public abstract fun removeContexts (Ljava/lang/String;)V
	public abstract fun removeExtra (Ljava/lang/String;)V
	public abstract fun removeTag (Ljava/lang/String;)V
	public abstract fun replaceOptions (Lio/sentry/SentryOptions;)V
	public abstract fun setContexts (Ljava/lang/String;Ljava/lang/Boolean;)V
	public abstract fun setContexts (Ljava/lang/String;Ljava/lang/Character;)V
	public abstract fun setContexts (Ljava/lang/String;Ljava/lang/Number;)V
	public abstract fun setContexts (Ljava/lang/String;Ljava/lang/Object;)V
	public abstract fun setContexts (Ljava/lang/String;Ljava/lang/String;)V
	public abstract fun setContexts (Ljava/lang/String;Ljava/util/Collection;)V
	public abstract fun setContexts (Ljava/lang/String;[Ljava/lang/Object;)V
	public abstract fun setExtra (Ljava/lang/String;Ljava/lang/String;)V
	public abstract fun setFingerprint (Ljava/util/List;)V
	public abstract fun setLastEventId (Lio/sentry/protocol/SentryId;)V
	public abstract fun setLevel (Lio/sentry/SentryLevel;)V
	public abstract fun setPropagationContext (Lio/sentry/PropagationContext;)V
	public abstract fun setRequest (Lio/sentry/protocol/Request;)V
	public abstract fun setScreen (Ljava/lang/String;)V
	public abstract fun setSpanContext (Ljava/lang/Throwable;Lio/sentry/ISpan;Ljava/lang/String;)V
	public abstract fun setTag (Ljava/lang/String;Ljava/lang/String;)V
	public abstract fun setTransaction (Lio/sentry/ITransaction;)V
	public abstract fun setTransaction (Ljava/lang/String;)V
	public abstract fun setUser (Lio/sentry/protocol/User;)V
	public abstract fun startSession ()Lio/sentry/Scope$SessionPair;
	public abstract fun withPropagationContext (Lio/sentry/Scope$IWithPropagationContext;)Lio/sentry/PropagationContext;
	public abstract fun withSession (Lio/sentry/Scope$IWithSession;)Lio/sentry/Session;
	public abstract fun withTransaction (Lio/sentry/Scope$IWithTransaction;)V
}

public abstract interface class io/sentry/IScopeObserver {
	public abstract fun addBreadcrumb (Lio/sentry/Breadcrumb;)V
	public abstract fun removeExtra (Ljava/lang/String;)V
	public abstract fun removeTag (Ljava/lang/String;)V
	public abstract fun setBreadcrumbs (Ljava/util/Collection;)V
	public abstract fun setContexts (Lio/sentry/protocol/Contexts;)V
	public abstract fun setExtra (Ljava/lang/String;Ljava/lang/String;)V
	public abstract fun setExtras (Ljava/util/Map;)V
	public abstract fun setFingerprint (Ljava/util/Collection;)V
	public abstract fun setLevel (Lio/sentry/SentryLevel;)V
	public abstract fun setRequest (Lio/sentry/protocol/Request;)V
	public abstract fun setTag (Ljava/lang/String;Ljava/lang/String;)V
	public abstract fun setTags (Ljava/util/Map;)V
	public abstract fun setTrace (Lio/sentry/SpanContext;)V
	public abstract fun setTransaction (Ljava/lang/String;)V
	public abstract fun setUser (Lio/sentry/protocol/User;)V
}

public abstract interface class io/sentry/IScopes {
	public abstract fun addBreadcrumb (Lio/sentry/Breadcrumb;)V
	public abstract fun addBreadcrumb (Lio/sentry/Breadcrumb;Lio/sentry/Hint;)V
	public fun addBreadcrumb (Ljava/lang/String;)V
	public fun addBreadcrumb (Ljava/lang/String;Ljava/lang/String;)V
	public abstract fun bindClient (Lio/sentry/ISentryClient;)V
	public abstract fun captureCheckIn (Lio/sentry/CheckIn;)Lio/sentry/protocol/SentryId;
	public fun captureEnvelope (Lio/sentry/SentryEnvelope;)Lio/sentry/protocol/SentryId;
	public abstract fun captureEnvelope (Lio/sentry/SentryEnvelope;Lio/sentry/Hint;)Lio/sentry/protocol/SentryId;
	public fun captureEvent (Lio/sentry/SentryEvent;)Lio/sentry/protocol/SentryId;
	public abstract fun captureEvent (Lio/sentry/SentryEvent;Lio/sentry/Hint;)Lio/sentry/protocol/SentryId;
	public abstract fun captureEvent (Lio/sentry/SentryEvent;Lio/sentry/Hint;Lio/sentry/ScopeCallback;)Lio/sentry/protocol/SentryId;
	public fun captureEvent (Lio/sentry/SentryEvent;Lio/sentry/ScopeCallback;)Lio/sentry/protocol/SentryId;
	public fun captureException (Ljava/lang/Throwable;)Lio/sentry/protocol/SentryId;
	public abstract fun captureException (Ljava/lang/Throwable;Lio/sentry/Hint;)Lio/sentry/protocol/SentryId;
	public abstract fun captureException (Ljava/lang/Throwable;Lio/sentry/Hint;Lio/sentry/ScopeCallback;)Lio/sentry/protocol/SentryId;
	public fun captureException (Ljava/lang/Throwable;Lio/sentry/ScopeCallback;)Lio/sentry/protocol/SentryId;
	public fun captureMessage (Ljava/lang/String;)Lio/sentry/protocol/SentryId;
	public fun captureMessage (Ljava/lang/String;Lio/sentry/ScopeCallback;)Lio/sentry/protocol/SentryId;
	public abstract fun captureMessage (Ljava/lang/String;Lio/sentry/SentryLevel;)Lio/sentry/protocol/SentryId;
	public abstract fun captureMessage (Ljava/lang/String;Lio/sentry/SentryLevel;Lio/sentry/ScopeCallback;)Lio/sentry/protocol/SentryId;
	public fun captureTransaction (Lio/sentry/protocol/SentryTransaction;Lio/sentry/Hint;)Lio/sentry/protocol/SentryId;
	public fun captureTransaction (Lio/sentry/protocol/SentryTransaction;Lio/sentry/TraceContext;)Lio/sentry/protocol/SentryId;
	public fun captureTransaction (Lio/sentry/protocol/SentryTransaction;Lio/sentry/TraceContext;Lio/sentry/Hint;)Lio/sentry/protocol/SentryId;
	public abstract fun captureTransaction (Lio/sentry/protocol/SentryTransaction;Lio/sentry/TraceContext;Lio/sentry/Hint;Lio/sentry/ProfilingTraceData;)Lio/sentry/protocol/SentryId;
	public abstract fun captureUserFeedback (Lio/sentry/UserFeedback;)V
	public abstract fun clearBreadcrumbs ()V
	public abstract fun clone ()Lio/sentry/IHub;
	public abstract fun close ()V
	public abstract fun close (Z)V
	public fun configureScope (Lio/sentry/ScopeCallback;)V
	public abstract fun configureScope (Lio/sentry/ScopeType;Lio/sentry/ScopeCallback;)V
	public abstract fun continueTrace (Ljava/lang/String;Ljava/util/List;)Lio/sentry/TransactionContext;
	public abstract fun endSession ()V
	public abstract fun flush (J)V
	public abstract fun forkedCurrentScope (Ljava/lang/String;)Lio/sentry/IScopes;
	public abstract fun forkedRootScopes (Ljava/lang/String;)Lio/sentry/IScopes;
	public abstract fun forkedScopes (Ljava/lang/String;)Lio/sentry/IScopes;
	public abstract fun getBaggage ()Lio/sentry/BaggageHeader;
	public abstract fun getGlobalScope ()Lio/sentry/IScope;
	public abstract fun getIsolationScope ()Lio/sentry/IScope;
	public abstract fun getLastEventId ()Lio/sentry/protocol/SentryId;
	public abstract fun getOptions ()Lio/sentry/SentryOptions;
	public abstract fun getParentScopes ()Lio/sentry/IScopes;
	public abstract fun getRateLimiter ()Lio/sentry/transport/RateLimiter;
	public abstract fun getScope ()Lio/sentry/IScope;
	public abstract fun getSpan ()Lio/sentry/ISpan;
	public abstract fun getTraceparent ()Lio/sentry/SentryTraceHeader;
	public abstract fun getTransaction ()Lio/sentry/ITransaction;
	public abstract fun isAncestorOf (Lio/sentry/IScopes;)Z
	public abstract fun isCrashedLastRun ()Ljava/lang/Boolean;
	public abstract fun isEnabled ()Z
	public abstract fun isHealthy ()Z
	public fun isNoOp ()Z
	public abstract fun makeCurrent ()Lio/sentry/ISentryLifecycleToken;
	public abstract fun metrics ()Lio/sentry/metrics/MetricsApi;
	public abstract fun popScope ()V
	public abstract fun pushIsolationScope ()Lio/sentry/ISentryLifecycleToken;
	public abstract fun pushScope ()Lio/sentry/ISentryLifecycleToken;
	public abstract fun removeExtra (Ljava/lang/String;)V
	public abstract fun removeTag (Ljava/lang/String;)V
	public fun reportFullDisplayed ()V
	public abstract fun reportFullyDisplayed ()V
	public abstract fun setExtra (Ljava/lang/String;Ljava/lang/String;)V
	public abstract fun setFingerprint (Ljava/util/List;)V
	public abstract fun setLevel (Lio/sentry/SentryLevel;)V
	public abstract fun setSpanContext (Ljava/lang/Throwable;Lio/sentry/ISpan;Ljava/lang/String;)V
	public abstract fun setTag (Ljava/lang/String;Ljava/lang/String;)V
	public abstract fun setTransaction (Ljava/lang/String;)V
	public abstract fun setUser (Lio/sentry/protocol/User;)V
	public abstract fun startSession ()V
	public fun startTransaction (Lio/sentry/TransactionContext;)Lio/sentry/ITransaction;
	public abstract fun startTransaction (Lio/sentry/TransactionContext;Lio/sentry/TransactionOptions;)Lio/sentry/ITransaction;
	public fun startTransaction (Ljava/lang/String;Ljava/lang/String;)Lio/sentry/ITransaction;
	public fun startTransaction (Ljava/lang/String;Ljava/lang/String;Lio/sentry/TransactionOptions;)Lio/sentry/ITransaction;
	public abstract fun traceHeaders ()Lio/sentry/SentryTraceHeader;
	public abstract fun withIsolationScope (Lio/sentry/ScopeCallback;)V
	public abstract fun withScope (Lio/sentry/ScopeCallback;)V
}

public abstract interface class io/sentry/IScopesStorage {
	public abstract fun close ()V
	public abstract fun get ()Lio/sentry/IScopes;
	public abstract fun set (Lio/sentry/IScopes;)Lio/sentry/ISentryLifecycleToken;
}

public abstract interface class io/sentry/ISentryClient {
	public abstract fun captureCheckIn (Lio/sentry/CheckIn;Lio/sentry/IScope;Lio/sentry/Hint;)Lio/sentry/protocol/SentryId;
	public fun captureEnvelope (Lio/sentry/SentryEnvelope;)Lio/sentry/protocol/SentryId;
	public abstract fun captureEnvelope (Lio/sentry/SentryEnvelope;Lio/sentry/Hint;)Lio/sentry/protocol/SentryId;
	public fun captureEvent (Lio/sentry/SentryEvent;)Lio/sentry/protocol/SentryId;
	public fun captureEvent (Lio/sentry/SentryEvent;Lio/sentry/Hint;)Lio/sentry/protocol/SentryId;
	public fun captureEvent (Lio/sentry/SentryEvent;Lio/sentry/IScope;)Lio/sentry/protocol/SentryId;
	public abstract fun captureEvent (Lio/sentry/SentryEvent;Lio/sentry/IScope;Lio/sentry/Hint;)Lio/sentry/protocol/SentryId;
	public fun captureException (Ljava/lang/Throwable;)Lio/sentry/protocol/SentryId;
	public fun captureException (Ljava/lang/Throwable;Lio/sentry/Hint;)Lio/sentry/protocol/SentryId;
	public fun captureException (Ljava/lang/Throwable;Lio/sentry/IScope;)Lio/sentry/protocol/SentryId;
	public fun captureException (Ljava/lang/Throwable;Lio/sentry/IScope;Lio/sentry/Hint;)Lio/sentry/protocol/SentryId;
	public fun captureMessage (Ljava/lang/String;Lio/sentry/SentryLevel;)Lio/sentry/protocol/SentryId;
	public fun captureMessage (Ljava/lang/String;Lio/sentry/SentryLevel;Lio/sentry/IScope;)Lio/sentry/protocol/SentryId;
	public fun captureSession (Lio/sentry/Session;)V
	public abstract fun captureSession (Lio/sentry/Session;Lio/sentry/Hint;)V
	public fun captureTransaction (Lio/sentry/protocol/SentryTransaction;)Lio/sentry/protocol/SentryId;
	public fun captureTransaction (Lio/sentry/protocol/SentryTransaction;Lio/sentry/IScope;Lio/sentry/Hint;)Lio/sentry/protocol/SentryId;
	public fun captureTransaction (Lio/sentry/protocol/SentryTransaction;Lio/sentry/TraceContext;)Lio/sentry/protocol/SentryId;
	public fun captureTransaction (Lio/sentry/protocol/SentryTransaction;Lio/sentry/TraceContext;Lio/sentry/IScope;Lio/sentry/Hint;)Lio/sentry/protocol/SentryId;
	public abstract fun captureTransaction (Lio/sentry/protocol/SentryTransaction;Lio/sentry/TraceContext;Lio/sentry/IScope;Lio/sentry/Hint;Lio/sentry/ProfilingTraceData;)Lio/sentry/protocol/SentryId;
	public abstract fun captureUserFeedback (Lio/sentry/UserFeedback;)V
	public abstract fun close ()V
	public abstract fun close (Z)V
	public abstract fun flush (J)V
	public abstract fun getMetricsAggregator ()Lio/sentry/IMetricsAggregator;
	public abstract fun getRateLimiter ()Lio/sentry/transport/RateLimiter;
	public abstract fun isEnabled ()Z
	public fun isHealthy ()Z
}

public abstract interface class io/sentry/ISentryExecutorService {
	public abstract fun close (J)V
	public abstract fun isClosed ()Z
	public abstract fun schedule (Ljava/lang/Runnable;J)Ljava/util/concurrent/Future;
	public abstract fun submit (Ljava/lang/Runnable;)Ljava/util/concurrent/Future;
	public abstract fun submit (Ljava/util/concurrent/Callable;)Ljava/util/concurrent/Future;
}

public abstract interface class io/sentry/ISentryLifecycleToken : java/lang/AutoCloseable {
	public abstract fun close ()V
}

public abstract interface class io/sentry/ISerializer {
	public abstract fun deserialize (Ljava/io/Reader;Ljava/lang/Class;)Ljava/lang/Object;
	public abstract fun deserializeCollection (Ljava/io/Reader;Ljava/lang/Class;Lio/sentry/JsonDeserializer;)Ljava/lang/Object;
	public abstract fun deserializeEnvelope (Ljava/io/InputStream;)Lio/sentry/SentryEnvelope;
	public abstract fun serialize (Lio/sentry/SentryEnvelope;Ljava/io/OutputStream;)V
	public abstract fun serialize (Ljava/lang/Object;Ljava/io/Writer;)V
	public abstract fun serialize (Ljava/util/Map;)Ljava/lang/String;
}

public abstract interface class io/sentry/ISpan {
	public abstract fun finish ()V
	public abstract fun finish (Lio/sentry/SpanStatus;)V
	public abstract fun finish (Lio/sentry/SpanStatus;Lio/sentry/SentryDate;)V
	public abstract fun getContexts ()Lio/sentry/protocol/Contexts;
	public abstract fun getData (Ljava/lang/String;)Ljava/lang/Object;
	public abstract fun getDescription ()Ljava/lang/String;
	public abstract fun getEventId ()Lio/sentry/protocol/SentryId;
	public abstract fun getFinishDate ()Lio/sentry/SentryDate;
	public abstract fun getLocalMetricsAggregator ()Lio/sentry/metrics/LocalMetricsAggregator;
	public abstract fun getName ()Ljava/lang/String;
	public abstract fun getNameSource ()Lio/sentry/protocol/TransactionNameSource;
	public abstract fun getOperation ()Ljava/lang/String;
	public abstract fun getSamplingDecision ()Lio/sentry/TracesSamplingDecision;
	public abstract fun getSpanContext ()Lio/sentry/SpanContext;
	public abstract fun getStartDate ()Lio/sentry/SentryDate;
	public abstract fun getStatus ()Lio/sentry/SpanStatus;
	public abstract fun getTag (Ljava/lang/String;)Ljava/lang/String;
	public abstract fun getThrowable ()Ljava/lang/Throwable;
	public abstract fun isFinished ()Z
	public abstract fun isNoOp ()Z
	public abstract fun isSampled ()Ljava/lang/Boolean;
	public abstract fun makeCurrent ()Lio/sentry/ISentryLifecycleToken;
	public abstract fun setContext (Ljava/lang/String;Ljava/lang/Object;)V
	public abstract fun setData (Ljava/lang/String;Ljava/lang/Object;)V
	public abstract fun setDescription (Ljava/lang/String;)V
	public abstract fun setMeasurement (Ljava/lang/String;Ljava/lang/Number;)V
	public abstract fun setMeasurement (Ljava/lang/String;Ljava/lang/Number;Lio/sentry/MeasurementUnit;)V
	public abstract fun setName (Ljava/lang/String;)V
	public abstract fun setName (Ljava/lang/String;Lio/sentry/protocol/TransactionNameSource;)V
	public abstract fun setOperation (Ljava/lang/String;)V
	public abstract fun setStatus (Lio/sentry/SpanStatus;)V
	public abstract fun setTag (Ljava/lang/String;Ljava/lang/String;)V
	public abstract fun setThrowable (Ljava/lang/Throwable;)V
	public abstract fun startChild (Lio/sentry/SpanContext;Lio/sentry/SpanOptions;)Lio/sentry/ISpan;
	public abstract fun startChild (Ljava/lang/String;)Lio/sentry/ISpan;
	public abstract fun startChild (Ljava/lang/String;Ljava/lang/String;)Lio/sentry/ISpan;
	public abstract fun startChild (Ljava/lang/String;Ljava/lang/String;Lio/sentry/SentryDate;Lio/sentry/Instrumenter;)Lio/sentry/ISpan;
	public abstract fun startChild (Ljava/lang/String;Ljava/lang/String;Lio/sentry/SentryDate;Lio/sentry/Instrumenter;Lio/sentry/SpanOptions;)Lio/sentry/ISpan;
	public abstract fun startChild (Ljava/lang/String;Ljava/lang/String;Lio/sentry/SpanOptions;)Lio/sentry/ISpan;
	public abstract fun toBaggageHeader (Ljava/util/List;)Lio/sentry/BaggageHeader;
	public abstract fun toSentryTrace ()Lio/sentry/SentryTraceHeader;
	public abstract fun traceContext ()Lio/sentry/TraceContext;
	public abstract fun updateEndDate (Lio/sentry/SentryDate;)Z
}

public abstract interface class io/sentry/ISpanFactory {
	public abstract fun createSpan (Lio/sentry/IScopes;Lio/sentry/SpanOptions;Lio/sentry/SpanContext;Lio/sentry/ISpan;)Lio/sentry/ISpan;
	public abstract fun createTransaction (Lio/sentry/TransactionContext;Lio/sentry/IScopes;Lio/sentry/TransactionOptions;Lio/sentry/TransactionPerformanceCollector;)Lio/sentry/ITransaction;
	public abstract fun retrieveCurrentSpan (Lio/sentry/IScope;)Lio/sentry/ISpan;
	public abstract fun retrieveCurrentSpan (Lio/sentry/IScopes;)Lio/sentry/ISpan;
}

public abstract interface class io/sentry/ITransaction : io/sentry/ISpan {
	public abstract fun finish (Lio/sentry/SpanStatus;Lio/sentry/SentryDate;ZLio/sentry/Hint;)V
	public abstract fun forceFinish (Lio/sentry/SpanStatus;ZLio/sentry/Hint;)V
	public abstract fun getLatestActiveSpan ()Lio/sentry/ISpan;
	public abstract fun getName ()Ljava/lang/String;
	public abstract fun getSpans ()Ljava/util/List;
	public abstract fun getTransactionNameSource ()Lio/sentry/protocol/TransactionNameSource;
	public abstract fun isProfileSampled ()Ljava/lang/Boolean;
	public abstract fun scheduleFinish ()V
	public abstract fun setName (Ljava/lang/String;)V
	public abstract fun setName (Ljava/lang/String;Lio/sentry/protocol/TransactionNameSource;)V
	public abstract fun startChild (Ljava/lang/String;Ljava/lang/String;Lio/sentry/SentryDate;)Lio/sentry/ISpan;
}

public abstract interface class io/sentry/ITransactionProfiler {
	public abstract fun bindTransaction (Lio/sentry/ITransaction;)V
	public abstract fun close ()V
	public abstract fun isRunning ()Z
	public abstract fun onTransactionFinish (Lio/sentry/ITransaction;Ljava/util/List;Lio/sentry/SentryOptions;)Lio/sentry/ProfilingTraceData;
	public abstract fun start ()V
}

public abstract interface class io/sentry/ITransportFactory {
	public abstract fun create (Lio/sentry/SentryOptions;Lio/sentry/RequestDetails;)Lio/sentry/transport/ITransport;
}

public final class io/sentry/Instrumenter : java/lang/Enum {
	public static final field OTEL Lio/sentry/Instrumenter;
	public static final field SENTRY Lio/sentry/Instrumenter;
	public static fun valueOf (Ljava/lang/String;)Lio/sentry/Instrumenter;
	public static fun values ()[Lio/sentry/Instrumenter;
}

public abstract interface class io/sentry/Integration {
	public abstract fun register (Lio/sentry/IScopes;Lio/sentry/SentryOptions;)V
}

public final class io/sentry/IpAddressUtils {
	public static final field DEFAULT_IP_ADDRESS Ljava/lang/String;
	public static fun isDefault (Ljava/lang/String;)Z
}

public final class io/sentry/JavaMemoryCollector : io/sentry/IPerformanceSnapshotCollector {
	public fun <init> ()V
	public fun collect (Lio/sentry/PerformanceCollectionData;)V
	public fun setup ()V
}

public abstract interface class io/sentry/JsonDeserializer {
	public abstract fun deserialize (Lio/sentry/JsonObjectReader;Lio/sentry/ILogger;)Ljava/lang/Object;
}

public final class io/sentry/JsonObjectDeserializer {
	public fun <init> ()V
	public fun deserialize (Lio/sentry/JsonObjectReader;)Ljava/lang/Object;
}

public final class io/sentry/JsonObjectReader : io/sentry/vendor/gson/stream/JsonReader {
	public fun <init> (Ljava/io/Reader;)V
	public static fun dateOrNull (Ljava/lang/String;Lio/sentry/ILogger;)Ljava/util/Date;
	public fun nextBooleanOrNull ()Ljava/lang/Boolean;
	public fun nextDateOrNull (Lio/sentry/ILogger;)Ljava/util/Date;
	public fun nextDoubleOrNull ()Ljava/lang/Double;
	public fun nextFloat ()Ljava/lang/Float;
	public fun nextFloatOrNull ()Ljava/lang/Float;
	public fun nextIntegerOrNull ()Ljava/lang/Integer;
	public fun nextListOrNull (Lio/sentry/ILogger;Lio/sentry/JsonDeserializer;)Ljava/util/List;
	public fun nextLongOrNull ()Ljava/lang/Long;
	public fun nextMapOfListOrNull (Lio/sentry/ILogger;Lio/sentry/JsonDeserializer;)Ljava/util/Map;
	public fun nextMapOrNull (Lio/sentry/ILogger;Lio/sentry/JsonDeserializer;)Ljava/util/Map;
	public fun nextObjectOrNull ()Ljava/lang/Object;
	public fun nextOrNull (Lio/sentry/ILogger;Lio/sentry/JsonDeserializer;)Ljava/lang/Object;
	public fun nextStringOrNull ()Ljava/lang/String;
	public fun nextTimeZoneOrNull (Lio/sentry/ILogger;)Ljava/util/TimeZone;
	public fun nextUnknown (Lio/sentry/ILogger;Ljava/util/Map;Ljava/lang/String;)V
}

public final class io/sentry/JsonObjectSerializer {
	public static final field OBJECT_PLACEHOLDER Ljava/lang/String;
	public final field jsonReflectionObjectSerializer Lio/sentry/JsonReflectionObjectSerializer;
	public fun <init> (I)V
	public fun serialize (Lio/sentry/ObjectWriter;Lio/sentry/ILogger;Ljava/lang/Object;)V
}

public final class io/sentry/JsonObjectWriter : io/sentry/ObjectWriter {
	public fun <init> (Ljava/io/Writer;I)V
	public fun beginArray ()Lio/sentry/JsonObjectWriter;
	public synthetic fun beginArray ()Lio/sentry/ObjectWriter;
	public fun beginObject ()Lio/sentry/JsonObjectWriter;
	public synthetic fun beginObject ()Lio/sentry/ObjectWriter;
	public fun endArray ()Lio/sentry/JsonObjectWriter;
	public synthetic fun endArray ()Lio/sentry/ObjectWriter;
	public fun endObject ()Lio/sentry/JsonObjectWriter;
	public synthetic fun endObject ()Lio/sentry/ObjectWriter;
	public fun name (Ljava/lang/String;)Lio/sentry/JsonObjectWriter;
	public synthetic fun name (Ljava/lang/String;)Lio/sentry/ObjectWriter;
	public fun nullValue ()Lio/sentry/JsonObjectWriter;
	public synthetic fun nullValue ()Lio/sentry/ObjectWriter;
	public fun setIndent (Ljava/lang/String;)V
	public fun value (D)Lio/sentry/JsonObjectWriter;
	public synthetic fun value (D)Lio/sentry/ObjectWriter;
	public fun value (J)Lio/sentry/JsonObjectWriter;
	public synthetic fun value (J)Lio/sentry/ObjectWriter;
	public fun value (Lio/sentry/ILogger;Ljava/lang/Object;)Lio/sentry/JsonObjectWriter;
	public synthetic fun value (Lio/sentry/ILogger;Ljava/lang/Object;)Lio/sentry/ObjectWriter;
	public fun value (Ljava/lang/Boolean;)Lio/sentry/JsonObjectWriter;
	public synthetic fun value (Ljava/lang/Boolean;)Lio/sentry/ObjectWriter;
	public fun value (Ljava/lang/Number;)Lio/sentry/JsonObjectWriter;
	public synthetic fun value (Ljava/lang/Number;)Lio/sentry/ObjectWriter;
	public fun value (Ljava/lang/String;)Lio/sentry/JsonObjectWriter;
	public synthetic fun value (Ljava/lang/String;)Lio/sentry/ObjectWriter;
	public fun value (Z)Lio/sentry/JsonObjectWriter;
	public synthetic fun value (Z)Lio/sentry/ObjectWriter;
}

public final class io/sentry/JsonReflectionObjectSerializer {
	public fun serialize (Ljava/lang/Object;Lio/sentry/ILogger;)Ljava/lang/Object;
	public fun serializeObject (Ljava/lang/Object;Lio/sentry/ILogger;)Ljava/util/Map;
}

public abstract interface class io/sentry/JsonSerializable {
	public abstract fun serialize (Lio/sentry/ObjectWriter;Lio/sentry/ILogger;)V
}

public final class io/sentry/JsonSerializer : io/sentry/ISerializer {
	public fun <init> (Lio/sentry/SentryOptions;)V
	public fun deserialize (Ljava/io/Reader;Ljava/lang/Class;)Ljava/lang/Object;
	public fun deserializeCollection (Ljava/io/Reader;Ljava/lang/Class;Lio/sentry/JsonDeserializer;)Ljava/lang/Object;
	public fun deserializeEnvelope (Ljava/io/InputStream;)Lio/sentry/SentryEnvelope;
	public fun serialize (Lio/sentry/SentryEnvelope;Ljava/io/OutputStream;)V
	public fun serialize (Ljava/lang/Object;Ljava/io/Writer;)V
	public fun serialize (Ljava/util/Map;)Ljava/lang/String;
}

public abstract interface class io/sentry/JsonUnknown {
	public abstract fun getUnknown ()Ljava/util/Map;
	public abstract fun setUnknown (Ljava/util/Map;)V
}

public final class io/sentry/MainEventProcessor : io/sentry/EventProcessor, java/io/Closeable {
	public fun <init> (Lio/sentry/SentryOptions;)V
	public fun close ()V
	public fun getOrder ()Ljava/lang/Long;
	public fun process (Lio/sentry/SentryEvent;Lio/sentry/Hint;)Lio/sentry/SentryEvent;
	public fun process (Lio/sentry/protocol/SentryTransaction;Lio/sentry/Hint;)Lio/sentry/protocol/SentryTransaction;
}

public abstract interface class io/sentry/MeasurementUnit {
	public static final field NONE Ljava/lang/String;
	public abstract fun apiName ()Ljava/lang/String;
	public abstract fun name ()Ljava/lang/String;
}

public final class io/sentry/MeasurementUnit$Custom : io/sentry/MeasurementUnit {
	public fun <init> (Ljava/lang/String;)V
	public fun apiName ()Ljava/lang/String;
	public fun name ()Ljava/lang/String;
}

public final class io/sentry/MeasurementUnit$Duration : java/lang/Enum, io/sentry/MeasurementUnit {
	public static final field DAY Lio/sentry/MeasurementUnit$Duration;
	public static final field HOUR Lio/sentry/MeasurementUnit$Duration;
	public static final field MICROSECOND Lio/sentry/MeasurementUnit$Duration;
	public static final field MILLISECOND Lio/sentry/MeasurementUnit$Duration;
	public static final field MINUTE Lio/sentry/MeasurementUnit$Duration;
	public static final field NANOSECOND Lio/sentry/MeasurementUnit$Duration;
	public static final field SECOND Lio/sentry/MeasurementUnit$Duration;
	public static final field WEEK Lio/sentry/MeasurementUnit$Duration;
	public fun apiName ()Ljava/lang/String;
	public static fun valueOf (Ljava/lang/String;)Lio/sentry/MeasurementUnit$Duration;
	public static fun values ()[Lio/sentry/MeasurementUnit$Duration;
}

public final class io/sentry/MeasurementUnit$Fraction : java/lang/Enum, io/sentry/MeasurementUnit {
	public static final field PERCENT Lio/sentry/MeasurementUnit$Fraction;
	public static final field RATIO Lio/sentry/MeasurementUnit$Fraction;
	public fun apiName ()Ljava/lang/String;
	public static fun valueOf (Ljava/lang/String;)Lio/sentry/MeasurementUnit$Fraction;
	public static fun values ()[Lio/sentry/MeasurementUnit$Fraction;
}

public final class io/sentry/MeasurementUnit$Information : java/lang/Enum, io/sentry/MeasurementUnit {
	public static final field BIT Lio/sentry/MeasurementUnit$Information;
	public static final field BYTE Lio/sentry/MeasurementUnit$Information;
	public static final field EXABYTE Lio/sentry/MeasurementUnit$Information;
	public static final field EXBIBYTE Lio/sentry/MeasurementUnit$Information;
	public static final field GIBIBYTE Lio/sentry/MeasurementUnit$Information;
	public static final field GIGABYTE Lio/sentry/MeasurementUnit$Information;
	public static final field KIBIBYTE Lio/sentry/MeasurementUnit$Information;
	public static final field KILOBYTE Lio/sentry/MeasurementUnit$Information;
	public static final field MEBIBYTE Lio/sentry/MeasurementUnit$Information;
	public static final field MEGABYTE Lio/sentry/MeasurementUnit$Information;
	public static final field PEBIBYTE Lio/sentry/MeasurementUnit$Information;
	public static final field PETABYTE Lio/sentry/MeasurementUnit$Information;
	public static final field TEBIBYTE Lio/sentry/MeasurementUnit$Information;
	public static final field TERABYTE Lio/sentry/MeasurementUnit$Information;
	public fun apiName ()Ljava/lang/String;
	public static fun valueOf (Ljava/lang/String;)Lio/sentry/MeasurementUnit$Information;
	public static fun values ()[Lio/sentry/MeasurementUnit$Information;
}

public final class io/sentry/MemoryCollectionData {
	public fun <init> (JJ)V
	public fun <init> (JJJ)V
	public fun getTimestampMillis ()J
	public fun getUsedHeapMemory ()J
	public fun getUsedNativeMemory ()J
}

public final class io/sentry/MetricsAggregator : io/sentry/IMetricsAggregator, java/io/Closeable, java/lang/Runnable {
	public fun <init> (Lio/sentry/SentryOptions;Lio/sentry/metrics/IMetricsClient;)V
	public fun <init> (Lio/sentry/metrics/IMetricsClient;Lio/sentry/ILogger;Lio/sentry/SentryDateProvider;ILio/sentry/SentryOptions$BeforeEmitMetricCallback;Lio/sentry/ISentryExecutorService;)V
	public fun close ()V
	public fun distribution (Ljava/lang/String;DLio/sentry/MeasurementUnit;Ljava/util/Map;JLio/sentry/metrics/LocalMetricsAggregator;)V
	public fun flush (Z)V
	public fun gauge (Ljava/lang/String;DLio/sentry/MeasurementUnit;Ljava/util/Map;JLio/sentry/metrics/LocalMetricsAggregator;)V
	public fun increment (Ljava/lang/String;DLio/sentry/MeasurementUnit;Ljava/util/Map;JLio/sentry/metrics/LocalMetricsAggregator;)V
	public fun run ()V
	public fun set (Ljava/lang/String;ILio/sentry/MeasurementUnit;Ljava/util/Map;JLio/sentry/metrics/LocalMetricsAggregator;)V
	public fun set (Ljava/lang/String;Ljava/lang/String;Lio/sentry/MeasurementUnit;Ljava/util/Map;JLio/sentry/metrics/LocalMetricsAggregator;)V
}

public final class io/sentry/MonitorConfig : io/sentry/JsonSerializable, io/sentry/JsonUnknown {
	public fun <init> (Lio/sentry/MonitorSchedule;)V
	public fun getCheckinMargin ()Ljava/lang/Long;
	public fun getFailureIssueThreshold ()Ljava/lang/Long;
	public fun getMaxRuntime ()Ljava/lang/Long;
	public fun getRecoveryThreshold ()Ljava/lang/Long;
	public fun getSchedule ()Lio/sentry/MonitorSchedule;
	public fun getTimezone ()Ljava/lang/String;
	public fun getUnknown ()Ljava/util/Map;
	public fun serialize (Lio/sentry/ObjectWriter;Lio/sentry/ILogger;)V
	public fun setCheckinMargin (Ljava/lang/Long;)V
	public fun setFailureIssueThreshold (Ljava/lang/Long;)V
	public fun setMaxRuntime (Ljava/lang/Long;)V
	public fun setRecoveryThreshold (Ljava/lang/Long;)V
	public fun setSchedule (Lio/sentry/MonitorSchedule;)V
	public fun setTimezone (Ljava/lang/String;)V
	public fun setUnknown (Ljava/util/Map;)V
}

public final class io/sentry/MonitorConfig$Deserializer : io/sentry/JsonDeserializer {
	public fun <init> ()V
	public fun deserialize (Lio/sentry/JsonObjectReader;Lio/sentry/ILogger;)Lio/sentry/MonitorConfig;
	public synthetic fun deserialize (Lio/sentry/JsonObjectReader;Lio/sentry/ILogger;)Ljava/lang/Object;
}

public final class io/sentry/MonitorConfig$JsonKeys {
	public static final field CHECKIN_MARGIN Ljava/lang/String;
	public static final field FAILURE_ISSUE_THRESHOLD Ljava/lang/String;
	public static final field MAX_RUNTIME Ljava/lang/String;
	public static final field RECOVERY_THRESHOLD Ljava/lang/String;
	public static final field SCHEDULE Ljava/lang/String;
	public static final field TIMEZONE Ljava/lang/String;
	public fun <init> ()V
}

public final class io/sentry/MonitorContexts : java/util/concurrent/ConcurrentHashMap, io/sentry/JsonSerializable {
	public fun <init> ()V
	public fun <init> (Lio/sentry/MonitorContexts;)V
	public fun getTrace ()Lio/sentry/SpanContext;
	public fun serialize (Lio/sentry/ObjectWriter;Lio/sentry/ILogger;)V
	public fun setTrace (Lio/sentry/SpanContext;)V
}

public final class io/sentry/MonitorContexts$Deserializer : io/sentry/JsonDeserializer {
	public fun <init> ()V
	public fun deserialize (Lio/sentry/JsonObjectReader;Lio/sentry/ILogger;)Lio/sentry/MonitorContexts;
	public synthetic fun deserialize (Lio/sentry/JsonObjectReader;Lio/sentry/ILogger;)Ljava/lang/Object;
}

public final class io/sentry/MonitorSchedule : io/sentry/JsonSerializable, io/sentry/JsonUnknown {
	public fun <init> (Ljava/lang/String;Ljava/lang/String;Ljava/lang/String;)V
	public static fun crontab (Ljava/lang/String;)Lio/sentry/MonitorSchedule;
	public fun getType ()Ljava/lang/String;
	public fun getUnit ()Ljava/lang/String;
	public fun getUnknown ()Ljava/util/Map;
	public fun getValue ()Ljava/lang/String;
	public static fun interval (Ljava/lang/Integer;Lio/sentry/MonitorScheduleUnit;)Lio/sentry/MonitorSchedule;
	public fun serialize (Lio/sentry/ObjectWriter;Lio/sentry/ILogger;)V
	public fun setType (Ljava/lang/String;)V
	public fun setUnit (Lio/sentry/MonitorScheduleUnit;)V
	public fun setUnit (Ljava/lang/String;)V
	public fun setUnknown (Ljava/util/Map;)V
	public fun setValue (Ljava/lang/Integer;)V
	public fun setValue (Ljava/lang/String;)V
}

public final class io/sentry/MonitorSchedule$Deserializer : io/sentry/JsonDeserializer {
	public fun <init> ()V
	public fun deserialize (Lio/sentry/JsonObjectReader;Lio/sentry/ILogger;)Lio/sentry/MonitorSchedule;
	public synthetic fun deserialize (Lio/sentry/JsonObjectReader;Lio/sentry/ILogger;)Ljava/lang/Object;
}

public final class io/sentry/MonitorSchedule$JsonKeys {
	public static final field TYPE Ljava/lang/String;
	public static final field UNIT Ljava/lang/String;
	public static final field VALUE Ljava/lang/String;
	public fun <init> ()V
}

public final class io/sentry/MonitorScheduleType : java/lang/Enum {
	public static final field CRONTAB Lio/sentry/MonitorScheduleType;
	public static final field INTERVAL Lio/sentry/MonitorScheduleType;
	public fun apiName ()Ljava/lang/String;
	public static fun valueOf (Ljava/lang/String;)Lio/sentry/MonitorScheduleType;
	public static fun values ()[Lio/sentry/MonitorScheduleType;
}

public final class io/sentry/MonitorScheduleUnit : java/lang/Enum {
	public static final field DAY Lio/sentry/MonitorScheduleUnit;
	public static final field HOUR Lio/sentry/MonitorScheduleUnit;
	public static final field MINUTE Lio/sentry/MonitorScheduleUnit;
	public static final field MONTH Lio/sentry/MonitorScheduleUnit;
	public static final field WEEK Lio/sentry/MonitorScheduleUnit;
	public static final field YEAR Lio/sentry/MonitorScheduleUnit;
	public fun apiName ()Ljava/lang/String;
	public static fun valueOf (Ljava/lang/String;)Lio/sentry/MonitorScheduleUnit;
	public static fun values ()[Lio/sentry/MonitorScheduleUnit;
}

public final class io/sentry/NoOpConnectionStatusProvider : io/sentry/IConnectionStatusProvider {
	public fun <init> ()V
	public fun addConnectionStatusObserver (Lio/sentry/IConnectionStatusProvider$IConnectionStatusObserver;)Z
	public fun getConnectionStatus ()Lio/sentry/IConnectionStatusProvider$ConnectionStatus;
	public fun getConnectionType ()Ljava/lang/String;
	public fun removeConnectionStatusObserver (Lio/sentry/IConnectionStatusProvider$IConnectionStatusObserver;)V
}

public final class io/sentry/NoOpEnvelopeReader : io/sentry/IEnvelopeReader {
	public static fun getInstance ()Lio/sentry/NoOpEnvelopeReader;
	public fun read (Ljava/io/InputStream;)Lio/sentry/SentryEnvelope;
}

public final class io/sentry/NoOpHub : io/sentry/IHub {
	public fun addBreadcrumb (Lio/sentry/Breadcrumb;)V
	public fun addBreadcrumb (Lio/sentry/Breadcrumb;Lio/sentry/Hint;)V
	public fun bindClient (Lio/sentry/ISentryClient;)V
	public fun captureCheckIn (Lio/sentry/CheckIn;)Lio/sentry/protocol/SentryId;
	public fun captureEnvelope (Lio/sentry/SentryEnvelope;Lio/sentry/Hint;)Lio/sentry/protocol/SentryId;
	public fun captureEvent (Lio/sentry/SentryEvent;Lio/sentry/Hint;)Lio/sentry/protocol/SentryId;
	public fun captureEvent (Lio/sentry/SentryEvent;Lio/sentry/Hint;Lio/sentry/ScopeCallback;)Lio/sentry/protocol/SentryId;
	public fun captureException (Ljava/lang/Throwable;Lio/sentry/Hint;)Lio/sentry/protocol/SentryId;
	public fun captureException (Ljava/lang/Throwable;Lio/sentry/Hint;Lio/sentry/ScopeCallback;)Lio/sentry/protocol/SentryId;
	public fun captureMessage (Ljava/lang/String;Lio/sentry/SentryLevel;)Lio/sentry/protocol/SentryId;
	public fun captureMessage (Ljava/lang/String;Lio/sentry/SentryLevel;Lio/sentry/ScopeCallback;)Lio/sentry/protocol/SentryId;
	public fun captureTransaction (Lio/sentry/protocol/SentryTransaction;Lio/sentry/TraceContext;Lio/sentry/Hint;Lio/sentry/ProfilingTraceData;)Lio/sentry/protocol/SentryId;
	public fun captureUserFeedback (Lio/sentry/UserFeedback;)V
	public fun clearBreadcrumbs ()V
	public fun clone ()Lio/sentry/IHub;
	public synthetic fun clone ()Ljava/lang/Object;
	public fun close ()V
	public fun close (Z)V
	public fun configureScope (Lio/sentry/ScopeType;Lio/sentry/ScopeCallback;)V
	public fun continueTrace (Ljava/lang/String;Ljava/util/List;)Lio/sentry/TransactionContext;
	public fun endSession ()V
	public fun flush (J)V
	public fun forkedCurrentScope (Ljava/lang/String;)Lio/sentry/IScopes;
	public fun forkedRootScopes (Ljava/lang/String;)Lio/sentry/IScopes;
	public fun forkedScopes (Ljava/lang/String;)Lio/sentry/IScopes;
	public fun getBaggage ()Lio/sentry/BaggageHeader;
	public fun getGlobalScope ()Lio/sentry/IScope;
	public static fun getInstance ()Lio/sentry/NoOpHub;
	public fun getIsolationScope ()Lio/sentry/IScope;
	public fun getLastEventId ()Lio/sentry/protocol/SentryId;
	public fun getOptions ()Lio/sentry/SentryOptions;
	public fun getParentScopes ()Lio/sentry/IScopes;
	public fun getRateLimiter ()Lio/sentry/transport/RateLimiter;
	public fun getScope ()Lio/sentry/IScope;
	public fun getSpan ()Lio/sentry/ISpan;
	public fun getTraceparent ()Lio/sentry/SentryTraceHeader;
	public fun getTransaction ()Lio/sentry/ITransaction;
	public fun isAncestorOf (Lio/sentry/IScopes;)Z
	public fun isCrashedLastRun ()Ljava/lang/Boolean;
	public fun isEnabled ()Z
	public fun isHealthy ()Z
	public fun isNoOp ()Z
	public fun makeCurrent ()Lio/sentry/ISentryLifecycleToken;
	public fun metrics ()Lio/sentry/metrics/MetricsApi;
	public fun popScope ()V
	public fun pushIsolationScope ()Lio/sentry/ISentryLifecycleToken;
	public fun pushScope ()Lio/sentry/ISentryLifecycleToken;
	public fun removeExtra (Ljava/lang/String;)V
	public fun removeTag (Ljava/lang/String;)V
	public fun reportFullyDisplayed ()V
	public fun setExtra (Ljava/lang/String;Ljava/lang/String;)V
	public fun setFingerprint (Ljava/util/List;)V
	public fun setLevel (Lio/sentry/SentryLevel;)V
	public fun setSpanContext (Ljava/lang/Throwable;Lio/sentry/ISpan;Ljava/lang/String;)V
	public fun setTag (Ljava/lang/String;Ljava/lang/String;)V
	public fun setTransaction (Ljava/lang/String;)V
	public fun setUser (Lio/sentry/protocol/User;)V
	public fun startSession ()V
	public fun startTransaction (Lio/sentry/TransactionContext;Lio/sentry/TransactionOptions;)Lio/sentry/ITransaction;
	public fun traceHeaders ()Lio/sentry/SentryTraceHeader;
	public fun withIsolationScope (Lio/sentry/ScopeCallback;)V
	public fun withScope (Lio/sentry/ScopeCallback;)V
}

public final class io/sentry/NoOpLogger : io/sentry/ILogger {
	public static fun getInstance ()Lio/sentry/NoOpLogger;
	public fun isEnabled (Lio/sentry/SentryLevel;)Z
	public fun log (Lio/sentry/SentryLevel;Ljava/lang/String;Ljava/lang/Throwable;)V
	public fun log (Lio/sentry/SentryLevel;Ljava/lang/String;[Ljava/lang/Object;)V
	public fun log (Lio/sentry/SentryLevel;Ljava/lang/Throwable;Ljava/lang/String;[Ljava/lang/Object;)V
}

public final class io/sentry/NoOpScope : io/sentry/IScope {
	public fun addAttachment (Lio/sentry/Attachment;)V
	public fun addBreadcrumb (Lio/sentry/Breadcrumb;)V
	public fun addBreadcrumb (Lio/sentry/Breadcrumb;Lio/sentry/Hint;)V
	public fun addEventProcessor (Lio/sentry/EventProcessor;)V
	public fun assignTraceContext (Lio/sentry/SentryEvent;)V
	public fun bindClient (Lio/sentry/ISentryClient;)V
	public fun clear ()V
	public fun clearAttachments ()V
	public fun clearBreadcrumbs ()V
	public fun clearTransaction ()V
	public fun clone ()Lio/sentry/IScope;
	public synthetic fun clone ()Ljava/lang/Object;
	public fun endSession ()Lio/sentry/Session;
	public fun getAttachments ()Ljava/util/List;
	public fun getBreadcrumbs ()Ljava/util/Queue;
	public fun getClient ()Lio/sentry/ISentryClient;
	public fun getContexts ()Lio/sentry/protocol/Contexts;
	public fun getEventProcessors ()Ljava/util/List;
	public fun getEventProcessorsWithOrder ()Ljava/util/List;
	public fun getExtras ()Ljava/util/Map;
	public fun getFingerprint ()Ljava/util/List;
	public static fun getInstance ()Lio/sentry/NoOpScope;
	public fun getLastEventId ()Lio/sentry/protocol/SentryId;
	public fun getLevel ()Lio/sentry/SentryLevel;
	public fun getOptions ()Lio/sentry/SentryOptions;
	public fun getPropagationContext ()Lio/sentry/PropagationContext;
	public fun getRequest ()Lio/sentry/protocol/Request;
	public fun getScreen ()Ljava/lang/String;
	public fun getSession ()Lio/sentry/Session;
	public fun getSpan ()Lio/sentry/ISpan;
	public fun getTags ()Ljava/util/Map;
	public fun getTransaction ()Lio/sentry/ITransaction;
	public fun getTransactionName ()Ljava/lang/String;
	public fun getUser ()Lio/sentry/protocol/User;
	public fun removeContexts (Ljava/lang/String;)V
	public fun removeExtra (Ljava/lang/String;)V
	public fun removeTag (Ljava/lang/String;)V
	public fun replaceOptions (Lio/sentry/SentryOptions;)V
	public fun setContexts (Ljava/lang/String;Ljava/lang/Boolean;)V
	public fun setContexts (Ljava/lang/String;Ljava/lang/Character;)V
	public fun setContexts (Ljava/lang/String;Ljava/lang/Number;)V
	public fun setContexts (Ljava/lang/String;Ljava/lang/Object;)V
	public fun setContexts (Ljava/lang/String;Ljava/lang/String;)V
	public fun setContexts (Ljava/lang/String;Ljava/util/Collection;)V
	public fun setContexts (Ljava/lang/String;[Ljava/lang/Object;)V
	public fun setExtra (Ljava/lang/String;Ljava/lang/String;)V
	public fun setFingerprint (Ljava/util/List;)V
	public fun setLastEventId (Lio/sentry/protocol/SentryId;)V
	public fun setLevel (Lio/sentry/SentryLevel;)V
	public fun setPropagationContext (Lio/sentry/PropagationContext;)V
	public fun setRequest (Lio/sentry/protocol/Request;)V
	public fun setScreen (Ljava/lang/String;)V
	public fun setSpanContext (Ljava/lang/Throwable;Lio/sentry/ISpan;Ljava/lang/String;)V
	public fun setTag (Ljava/lang/String;Ljava/lang/String;)V
	public fun setTransaction (Lio/sentry/ITransaction;)V
	public fun setTransaction (Ljava/lang/String;)V
	public fun setUser (Lio/sentry/protocol/User;)V
	public fun startSession ()Lio/sentry/Scope$SessionPair;
	public fun withPropagationContext (Lio/sentry/Scope$IWithPropagationContext;)Lio/sentry/PropagationContext;
	public fun withSession (Lio/sentry/Scope$IWithSession;)Lio/sentry/Session;
	public fun withTransaction (Lio/sentry/Scope$IWithTransaction;)V
}

public final class io/sentry/NoOpScopes : io/sentry/IScopes {
	public fun addBreadcrumb (Lio/sentry/Breadcrumb;)V
	public fun addBreadcrumb (Lio/sentry/Breadcrumb;Lio/sentry/Hint;)V
	public fun bindClient (Lio/sentry/ISentryClient;)V
	public fun captureCheckIn (Lio/sentry/CheckIn;)Lio/sentry/protocol/SentryId;
	public fun captureEnvelope (Lio/sentry/SentryEnvelope;Lio/sentry/Hint;)Lio/sentry/protocol/SentryId;
	public fun captureEvent (Lio/sentry/SentryEvent;Lio/sentry/Hint;)Lio/sentry/protocol/SentryId;
	public fun captureEvent (Lio/sentry/SentryEvent;Lio/sentry/Hint;Lio/sentry/ScopeCallback;)Lio/sentry/protocol/SentryId;
	public fun captureException (Ljava/lang/Throwable;Lio/sentry/Hint;)Lio/sentry/protocol/SentryId;
	public fun captureException (Ljava/lang/Throwable;Lio/sentry/Hint;Lio/sentry/ScopeCallback;)Lio/sentry/protocol/SentryId;
	public fun captureMessage (Ljava/lang/String;Lio/sentry/SentryLevel;)Lio/sentry/protocol/SentryId;
	public fun captureMessage (Ljava/lang/String;Lio/sentry/SentryLevel;Lio/sentry/ScopeCallback;)Lio/sentry/protocol/SentryId;
	public fun captureTransaction (Lio/sentry/protocol/SentryTransaction;Lio/sentry/TraceContext;Lio/sentry/Hint;Lio/sentry/ProfilingTraceData;)Lio/sentry/protocol/SentryId;
	public fun captureUserFeedback (Lio/sentry/UserFeedback;)V
	public fun clearBreadcrumbs ()V
	public fun clone ()Lio/sentry/IHub;
	public synthetic fun clone ()Ljava/lang/Object;
	public fun close ()V
	public fun close (Z)V
	public fun configureScope (Lio/sentry/ScopeType;Lio/sentry/ScopeCallback;)V
	public fun continueTrace (Ljava/lang/String;Ljava/util/List;)Lio/sentry/TransactionContext;
	public fun endSession ()V
	public fun flush (J)V
	public fun forkedCurrentScope (Ljava/lang/String;)Lio/sentry/IScopes;
	public fun forkedRootScopes (Ljava/lang/String;)Lio/sentry/IScopes;
	public fun forkedScopes (Ljava/lang/String;)Lio/sentry/IScopes;
	public fun getBaggage ()Lio/sentry/BaggageHeader;
	public fun getGlobalScope ()Lio/sentry/IScope;
	public static fun getInstance ()Lio/sentry/NoOpScopes;
	public fun getIsolationScope ()Lio/sentry/IScope;
	public fun getLastEventId ()Lio/sentry/protocol/SentryId;
	public fun getOptions ()Lio/sentry/SentryOptions;
	public fun getParentScopes ()Lio/sentry/IScopes;
	public fun getRateLimiter ()Lio/sentry/transport/RateLimiter;
	public fun getScope ()Lio/sentry/IScope;
	public fun getSpan ()Lio/sentry/ISpan;
	public fun getTraceparent ()Lio/sentry/SentryTraceHeader;
	public fun getTransaction ()Lio/sentry/ITransaction;
	public fun isAncestorOf (Lio/sentry/IScopes;)Z
	public fun isCrashedLastRun ()Ljava/lang/Boolean;
	public fun isEnabled ()Z
	public fun isHealthy ()Z
	public fun isNoOp ()Z
	public fun makeCurrent ()Lio/sentry/ISentryLifecycleToken;
	public fun metrics ()Lio/sentry/metrics/MetricsApi;
	public fun popScope ()V
	public fun pushIsolationScope ()Lio/sentry/ISentryLifecycleToken;
	public fun pushScope ()Lio/sentry/ISentryLifecycleToken;
	public fun removeExtra (Ljava/lang/String;)V
	public fun removeTag (Ljava/lang/String;)V
	public fun reportFullyDisplayed ()V
	public fun setExtra (Ljava/lang/String;Ljava/lang/String;)V
	public fun setFingerprint (Ljava/util/List;)V
	public fun setLevel (Lio/sentry/SentryLevel;)V
	public fun setSpanContext (Ljava/lang/Throwable;Lio/sentry/ISpan;Ljava/lang/String;)V
	public fun setTag (Ljava/lang/String;Ljava/lang/String;)V
	public fun setTransaction (Ljava/lang/String;)V
	public fun setUser (Lio/sentry/protocol/User;)V
	public fun startSession ()V
	public fun startTransaction (Lio/sentry/TransactionContext;Lio/sentry/TransactionOptions;)Lio/sentry/ITransaction;
	public fun traceHeaders ()Lio/sentry/SentryTraceHeader;
	public fun withIsolationScope (Lio/sentry/ScopeCallback;)V
	public fun withScope (Lio/sentry/ScopeCallback;)V
}

public final class io/sentry/NoOpScopesLifecycleToken : io/sentry/ISentryLifecycleToken {
	public fun close ()V
	public static fun getInstance ()Lio/sentry/NoOpScopesLifecycleToken;
}

public final class io/sentry/NoOpScopesStorage : io/sentry/IScopesStorage {
	public fun close ()V
	public fun get ()Lio/sentry/IScopes;
	public static fun getInstance ()Lio/sentry/NoOpScopesStorage;
	public fun set (Lio/sentry/IScopes;)Lio/sentry/ISentryLifecycleToken;
}

public final class io/sentry/NoOpScopesStorage$NoOpScopesLifecycleToken : io/sentry/ISentryLifecycleToken {
	public fun close ()V
	public static fun getInstance ()Lio/sentry/NoOpScopesStorage$NoOpScopesLifecycleToken;
}

public final class io/sentry/NoOpSpan : io/sentry/ISpan {
	public fun finish ()V
	public fun finish (Lio/sentry/SpanStatus;)V
	public fun finish (Lio/sentry/SpanStatus;Lio/sentry/SentryDate;)V
	public fun getContexts ()Lio/sentry/protocol/Contexts;
	public fun getData (Ljava/lang/String;)Ljava/lang/Object;
	public fun getDescription ()Ljava/lang/String;
	public fun getEventId ()Lio/sentry/protocol/SentryId;
	public fun getFinishDate ()Lio/sentry/SentryDate;
	public static fun getInstance ()Lio/sentry/NoOpSpan;
	public fun getLocalMetricsAggregator ()Lio/sentry/metrics/LocalMetricsAggregator;
	public fun getName ()Ljava/lang/String;
	public fun getNameSource ()Lio/sentry/protocol/TransactionNameSource;
	public fun getOperation ()Ljava/lang/String;
	public fun getSamplingDecision ()Lio/sentry/TracesSamplingDecision;
	public fun getSpanContext ()Lio/sentry/SpanContext;
	public fun getStartDate ()Lio/sentry/SentryDate;
	public fun getStatus ()Lio/sentry/SpanStatus;
	public fun getTag (Ljava/lang/String;)Ljava/lang/String;
	public fun getThrowable ()Ljava/lang/Throwable;
	public fun isFinished ()Z
	public fun isNoOp ()Z
	public fun isSampled ()Ljava/lang/Boolean;
	public fun makeCurrent ()Lio/sentry/ISentryLifecycleToken;
	public fun setContext (Ljava/lang/String;Ljava/lang/Object;)V
	public fun setData (Ljava/lang/String;Ljava/lang/Object;)V
	public fun setDescription (Ljava/lang/String;)V
	public fun setMeasurement (Ljava/lang/String;Ljava/lang/Number;)V
	public fun setMeasurement (Ljava/lang/String;Ljava/lang/Number;Lio/sentry/MeasurementUnit;)V
	public fun setName (Ljava/lang/String;)V
	public fun setName (Ljava/lang/String;Lio/sentry/protocol/TransactionNameSource;)V
	public fun setOperation (Ljava/lang/String;)V
	public fun setStatus (Lio/sentry/SpanStatus;)V
	public fun setTag (Ljava/lang/String;Ljava/lang/String;)V
	public fun setThrowable (Ljava/lang/Throwable;)V
	public fun startChild (Lio/sentry/SpanContext;Lio/sentry/SpanOptions;)Lio/sentry/ISpan;
	public fun startChild (Ljava/lang/String;)Lio/sentry/ISpan;
	public fun startChild (Ljava/lang/String;Ljava/lang/String;)Lio/sentry/ISpan;
	public fun startChild (Ljava/lang/String;Ljava/lang/String;Lio/sentry/SentryDate;Lio/sentry/Instrumenter;)Lio/sentry/ISpan;
	public fun startChild (Ljava/lang/String;Ljava/lang/String;Lio/sentry/SentryDate;Lio/sentry/Instrumenter;Lio/sentry/SpanOptions;)Lio/sentry/ISpan;
	public fun startChild (Ljava/lang/String;Ljava/lang/String;Lio/sentry/SpanOptions;)Lio/sentry/ISpan;
	public fun toBaggageHeader (Ljava/util/List;)Lio/sentry/BaggageHeader;
	public fun toSentryTrace ()Lio/sentry/SentryTraceHeader;
	public fun traceContext ()Lio/sentry/TraceContext;
	public fun updateEndDate (Lio/sentry/SentryDate;)Z
}

public final class io/sentry/NoOpTransaction : io/sentry/ITransaction {
	public fun finish ()V
	public fun finish (Lio/sentry/SpanStatus;)V
	public fun finish (Lio/sentry/SpanStatus;Lio/sentry/SentryDate;)V
	public fun finish (Lio/sentry/SpanStatus;Lio/sentry/SentryDate;ZLio/sentry/Hint;)V
	public fun forceFinish (Lio/sentry/SpanStatus;ZLio/sentry/Hint;)V
	public fun getContexts ()Lio/sentry/protocol/Contexts;
	public fun getData (Ljava/lang/String;)Ljava/lang/Object;
	public fun getDescription ()Ljava/lang/String;
	public fun getEventId ()Lio/sentry/protocol/SentryId;
	public fun getFinishDate ()Lio/sentry/SentryDate;
	public static fun getInstance ()Lio/sentry/NoOpTransaction;
	public fun getLatestActiveSpan ()Lio/sentry/ISpan;
	public fun getLocalMetricsAggregator ()Lio/sentry/metrics/LocalMetricsAggregator;
	public fun getName ()Ljava/lang/String;
	public fun getNameSource ()Lio/sentry/protocol/TransactionNameSource;
	public fun getOperation ()Ljava/lang/String;
	public fun getSamplingDecision ()Lio/sentry/TracesSamplingDecision;
	public fun getSpanContext ()Lio/sentry/SpanContext;
	public fun getSpans ()Ljava/util/List;
	public fun getStartDate ()Lio/sentry/SentryDate;
	public fun getStatus ()Lio/sentry/SpanStatus;
	public fun getTag (Ljava/lang/String;)Ljava/lang/String;
	public fun getThrowable ()Ljava/lang/Throwable;
	public fun getTransactionNameSource ()Lio/sentry/protocol/TransactionNameSource;
	public fun isFinished ()Z
	public fun isNoOp ()Z
	public fun isProfileSampled ()Ljava/lang/Boolean;
	public fun isSampled ()Ljava/lang/Boolean;
	public fun makeCurrent ()Lio/sentry/ISentryLifecycleToken;
	public fun scheduleFinish ()V
	public fun setContext (Ljava/lang/String;Ljava/lang/Object;)V
	public fun setData (Ljava/lang/String;Ljava/lang/Object;)V
	public fun setDescription (Ljava/lang/String;)V
	public fun setMeasurement (Ljava/lang/String;Ljava/lang/Number;)V
	public fun setMeasurement (Ljava/lang/String;Ljava/lang/Number;Lio/sentry/MeasurementUnit;)V
	public fun setName (Ljava/lang/String;)V
	public fun setName (Ljava/lang/String;Lio/sentry/protocol/TransactionNameSource;)V
	public fun setOperation (Ljava/lang/String;)V
	public fun setStatus (Lio/sentry/SpanStatus;)V
	public fun setTag (Ljava/lang/String;Ljava/lang/String;)V
	public fun setThrowable (Ljava/lang/Throwable;)V
	public fun startChild (Lio/sentry/SpanContext;Lio/sentry/SpanOptions;)Lio/sentry/ISpan;
	public fun startChild (Ljava/lang/String;)Lio/sentry/ISpan;
	public fun startChild (Ljava/lang/String;Ljava/lang/String;)Lio/sentry/ISpan;
	public fun startChild (Ljava/lang/String;Ljava/lang/String;Lio/sentry/SentryDate;)Lio/sentry/ISpan;
	public fun startChild (Ljava/lang/String;Ljava/lang/String;Lio/sentry/SentryDate;Lio/sentry/Instrumenter;)Lio/sentry/ISpan;
	public fun startChild (Ljava/lang/String;Ljava/lang/String;Lio/sentry/SentryDate;Lio/sentry/Instrumenter;Lio/sentry/SpanOptions;)Lio/sentry/ISpan;
	public fun startChild (Ljava/lang/String;Ljava/lang/String;Lio/sentry/SpanOptions;)Lio/sentry/ISpan;
	public fun toBaggageHeader (Ljava/util/List;)Lio/sentry/BaggageHeader;
	public fun toSentryTrace ()Lio/sentry/SentryTraceHeader;
	public fun traceContext ()Lio/sentry/TraceContext;
	public fun updateEndDate (Lio/sentry/SentryDate;)Z
}

public final class io/sentry/NoOpTransactionPerformanceCollector : io/sentry/TransactionPerformanceCollector {
	public fun close ()V
	public static fun getInstance ()Lio/sentry/NoOpTransactionPerformanceCollector;
	public fun onSpanFinished (Lio/sentry/ISpan;)V
	public fun onSpanStarted (Lio/sentry/ISpan;)V
	public fun start (Lio/sentry/ITransaction;)V
	public fun stop (Lio/sentry/ITransaction;)Ljava/util/List;
}

public final class io/sentry/NoOpTransactionProfiler : io/sentry/ITransactionProfiler {
	public fun bindTransaction (Lio/sentry/ITransaction;)V
	public fun close ()V
	public static fun getInstance ()Lio/sentry/NoOpTransactionProfiler;
	public fun isRunning ()Z
	public fun onTransactionFinish (Lio/sentry/ITransaction;Ljava/util/List;Lio/sentry/SentryOptions;)Lio/sentry/ProfilingTraceData;
	public fun start ()V
}

public final class io/sentry/NoOpTransportFactory : io/sentry/ITransportFactory {
	public fun create (Lio/sentry/SentryOptions;Lio/sentry/RequestDetails;)Lio/sentry/transport/ITransport;
	public static fun getInstance ()Lio/sentry/NoOpTransportFactory;
}

public abstract interface class io/sentry/ObjectWriter {
	public abstract fun beginArray ()Lio/sentry/ObjectWriter;
	public abstract fun beginObject ()Lio/sentry/ObjectWriter;
	public abstract fun endArray ()Lio/sentry/ObjectWriter;
	public abstract fun endObject ()Lio/sentry/ObjectWriter;
	public abstract fun name (Ljava/lang/String;)Lio/sentry/ObjectWriter;
	public abstract fun nullValue ()Lio/sentry/ObjectWriter;
	public abstract fun value (D)Lio/sentry/ObjectWriter;
	public abstract fun value (J)Lio/sentry/ObjectWriter;
	public abstract fun value (Lio/sentry/ILogger;Ljava/lang/Object;)Lio/sentry/ObjectWriter;
	public abstract fun value (Ljava/lang/Boolean;)Lio/sentry/ObjectWriter;
	public abstract fun value (Ljava/lang/Number;)Lio/sentry/ObjectWriter;
	public abstract fun value (Ljava/lang/String;)Lio/sentry/ObjectWriter;
	public abstract fun value (Z)Lio/sentry/ObjectWriter;
}

public final class io/sentry/OptionsContainer {
	public static fun create (Ljava/lang/Class;)Lio/sentry/OptionsContainer;
	public fun createInstance ()Ljava/lang/Object;
}

public final class io/sentry/OutboxSender : io/sentry/IEnvelopeSender {
	public fun <init> (Lio/sentry/IScopes;Lio/sentry/IEnvelopeReader;Lio/sentry/ISerializer;Lio/sentry/ILogger;JI)V
	public synthetic fun processDirectory (Ljava/io/File;)V
	public fun processEnvelopeFile (Ljava/lang/String;Lio/sentry/Hint;)V
}

public final class io/sentry/PerformanceCollectionData {
	public fun <init> ()V
	public fun addCpuData (Lio/sentry/CpuCollectionData;)V
	public fun addMemoryData (Lio/sentry/MemoryCollectionData;)V
	public fun getCpuData ()Lio/sentry/CpuCollectionData;
	public fun getMemoryData ()Lio/sentry/MemoryCollectionData;
}

public final class io/sentry/ProfilingTraceData : io/sentry/JsonSerializable, io/sentry/JsonUnknown {
	public static final field TRUNCATION_REASON_BACKGROUNDED Ljava/lang/String;
	public static final field TRUNCATION_REASON_NORMAL Ljava/lang/String;
	public static final field TRUNCATION_REASON_TIMEOUT Ljava/lang/String;
	public fun <init> (Ljava/io/File;Lio/sentry/ITransaction;)V
	public fun <init> (Ljava/io/File;Ljava/util/List;Ljava/lang/String;Ljava/lang/String;Ljava/lang/String;Ljava/lang/String;ILjava/lang/String;Ljava/util/concurrent/Callable;Ljava/lang/String;Ljava/lang/String;Ljava/lang/String;Ljava/lang/Boolean;Ljava/lang/String;Ljava/lang/String;Ljava/lang/String;Ljava/lang/String;Ljava/lang/String;Ljava/util/Map;)V
	public fun getAndroidApiLevel ()I
	public fun getBuildId ()Ljava/lang/String;
	public fun getCpuArchitecture ()Ljava/lang/String;
	public fun getDeviceCpuFrequencies ()Ljava/util/List;
	public fun getDeviceLocale ()Ljava/lang/String;
	public fun getDeviceManufacturer ()Ljava/lang/String;
	public fun getDeviceModel ()Ljava/lang/String;
	public fun getDeviceOsBuildNumber ()Ljava/lang/String;
	public fun getDeviceOsName ()Ljava/lang/String;
	public fun getDeviceOsVersion ()Ljava/lang/String;
	public fun getDevicePhysicalMemoryBytes ()Ljava/lang/String;
	public fun getDurationNs ()Ljava/lang/String;
	public fun getEnvironment ()Ljava/lang/String;
	public fun getMeasurementsMap ()Ljava/util/Map;
	public fun getPlatform ()Ljava/lang/String;
	public fun getProfileId ()Ljava/lang/String;
	public fun getRelease ()Ljava/lang/String;
	public fun getSampledProfile ()Ljava/lang/String;
	public fun getTraceFile ()Ljava/io/File;
	public fun getTraceId ()Ljava/lang/String;
	public fun getTransactionId ()Ljava/lang/String;
	public fun getTransactionName ()Ljava/lang/String;
	public fun getTransactions ()Ljava/util/List;
	public fun getTruncationReason ()Ljava/lang/String;
	public fun getUnknown ()Ljava/util/Map;
	public fun isDeviceIsEmulator ()Z
	public fun readDeviceCpuFrequencies ()V
	public fun serialize (Lio/sentry/ObjectWriter;Lio/sentry/ILogger;)V
	public fun setAndroidApiLevel (I)V
	public fun setBuildId (Ljava/lang/String;)V
	public fun setCpuArchitecture (Ljava/lang/String;)V
	public fun setDeviceCpuFrequencies (Ljava/util/List;)V
	public fun setDeviceIsEmulator (Z)V
	public fun setDeviceLocale (Ljava/lang/String;)V
	public fun setDeviceManufacturer (Ljava/lang/String;)V
	public fun setDeviceModel (Ljava/lang/String;)V
	public fun setDeviceOsBuildNumber (Ljava/lang/String;)V
	public fun setDeviceOsVersion (Ljava/lang/String;)V
	public fun setDevicePhysicalMemoryBytes (Ljava/lang/String;)V
	public fun setDurationNs (Ljava/lang/String;)V
	public fun setEnvironment (Ljava/lang/String;)V
	public fun setProfileId (Ljava/lang/String;)V
	public fun setRelease (Ljava/lang/String;)V
	public fun setSampledProfile (Ljava/lang/String;)V
	public fun setTraceId (Ljava/lang/String;)V
	public fun setTransactionId (Ljava/lang/String;)V
	public fun setTransactionName (Ljava/lang/String;)V
	public fun setTransactions (Ljava/util/List;)V
	public fun setTruncationReason (Ljava/lang/String;)V
	public fun setUnknown (Ljava/util/Map;)V
}

public final class io/sentry/ProfilingTraceData$Deserializer : io/sentry/JsonDeserializer {
	public fun <init> ()V
	public fun deserialize (Lio/sentry/JsonObjectReader;Lio/sentry/ILogger;)Lio/sentry/ProfilingTraceData;
	public synthetic fun deserialize (Lio/sentry/JsonObjectReader;Lio/sentry/ILogger;)Ljava/lang/Object;
}

public final class io/sentry/ProfilingTraceData$JsonKeys {
	public static final field ANDROID_API_LEVEL Ljava/lang/String;
	public static final field ARCHITECTURE Ljava/lang/String;
	public static final field BUILD_ID Ljava/lang/String;
	public static final field DEVICE_CPU_FREQUENCIES Ljava/lang/String;
	public static final field DEVICE_IS_EMULATOR Ljava/lang/String;
	public static final field DEVICE_LOCALE Ljava/lang/String;
	public static final field DEVICE_MANUFACTURER Ljava/lang/String;
	public static final field DEVICE_MODEL Ljava/lang/String;
	public static final field DEVICE_OS_BUILD_NUMBER Ljava/lang/String;
	public static final field DEVICE_OS_NAME Ljava/lang/String;
	public static final field DEVICE_OS_VERSION Ljava/lang/String;
	public static final field DEVICE_PHYSICAL_MEMORY_BYTES Ljava/lang/String;
	public static final field DURATION_NS Ljava/lang/String;
	public static final field ENVIRONMENT Ljava/lang/String;
	public static final field MEASUREMENTS Ljava/lang/String;
	public static final field PLATFORM Ljava/lang/String;
	public static final field PROFILE_ID Ljava/lang/String;
	public static final field RELEASE Ljava/lang/String;
	public static final field SAMPLED_PROFILE Ljava/lang/String;
	public static final field TRACE_ID Ljava/lang/String;
	public static final field TRANSACTION_ID Ljava/lang/String;
	public static final field TRANSACTION_LIST Ljava/lang/String;
	public static final field TRANSACTION_NAME Ljava/lang/String;
	public static final field TRUNCATION_REASON Ljava/lang/String;
	public static final field VERSION_CODE Ljava/lang/String;
	public fun <init> ()V
}

public final class io/sentry/ProfilingTransactionData : io/sentry/JsonSerializable, io/sentry/JsonUnknown {
	public fun <init> ()V
	public fun <init> (Lio/sentry/ITransaction;Ljava/lang/Long;Ljava/lang/Long;)V
	public fun equals (Ljava/lang/Object;)Z
	public fun getId ()Ljava/lang/String;
	public fun getName ()Ljava/lang/String;
	public fun getRelativeEndCpuMs ()Ljava/lang/Long;
	public fun getRelativeEndNs ()Ljava/lang/Long;
	public fun getRelativeStartCpuMs ()Ljava/lang/Long;
	public fun getRelativeStartNs ()Ljava/lang/Long;
	public fun getTraceId ()Ljava/lang/String;
	public fun getUnknown ()Ljava/util/Map;
	public fun hashCode ()I
	public fun notifyFinish (Ljava/lang/Long;Ljava/lang/Long;Ljava/lang/Long;Ljava/lang/Long;)V
	public fun serialize (Lio/sentry/ObjectWriter;Lio/sentry/ILogger;)V
	public fun setId (Ljava/lang/String;)V
	public fun setName (Ljava/lang/String;)V
	public fun setRelativeEndNs (Ljava/lang/Long;)V
	public fun setRelativeStartNs (Ljava/lang/Long;)V
	public fun setTraceId (Ljava/lang/String;)V
	public fun setUnknown (Ljava/util/Map;)V
}

public final class io/sentry/ProfilingTransactionData$Deserializer : io/sentry/JsonDeserializer {
	public fun <init> ()V
	public fun deserialize (Lio/sentry/JsonObjectReader;Lio/sentry/ILogger;)Lio/sentry/ProfilingTransactionData;
	public synthetic fun deserialize (Lio/sentry/JsonObjectReader;Lio/sentry/ILogger;)Ljava/lang/Object;
}

public final class io/sentry/ProfilingTransactionData$JsonKeys {
	public static final field END_CPU_MS Ljava/lang/String;
	public static final field END_NS Ljava/lang/String;
	public static final field ID Ljava/lang/String;
	public static final field NAME Ljava/lang/String;
	public static final field START_CPU_MS Ljava/lang/String;
	public static final field START_NS Ljava/lang/String;
	public static final field TRACE_ID Ljava/lang/String;
	public fun <init> ()V
}

public final class io/sentry/PropagationContext {
	public fun <init> ()V
	public fun <init> (Lio/sentry/PropagationContext;)V
	public fun <init> (Lio/sentry/protocol/SentryId;Lio/sentry/SpanId;Lio/sentry/SpanId;Lio/sentry/Baggage;Ljava/lang/Boolean;)V
	public static fun fromHeaders (Lio/sentry/ILogger;Ljava/lang/String;Ljava/lang/String;)Lio/sentry/PropagationContext;
	public static fun fromHeaders (Lio/sentry/ILogger;Ljava/lang/String;Ljava/util/List;)Lio/sentry/PropagationContext;
	public static fun fromHeaders (Lio/sentry/SentryTraceHeader;Lio/sentry/Baggage;Lio/sentry/SpanId;)Lio/sentry/PropagationContext;
	public fun getBaggage ()Lio/sentry/Baggage;
	public fun getParentSpanId ()Lio/sentry/SpanId;
	public fun getSpanId ()Lio/sentry/SpanId;
	public fun getTraceId ()Lio/sentry/protocol/SentryId;
	public fun isSampled ()Ljava/lang/Boolean;
	public fun setBaggage (Lio/sentry/Baggage;)V
	public fun setParentSpanId (Lio/sentry/SpanId;)V
	public fun setSampled (Ljava/lang/Boolean;)V
	public fun setSpanId (Lio/sentry/SpanId;)V
	public fun setTraceId (Lio/sentry/protocol/SentryId;)V
	public fun traceContext ()Lio/sentry/TraceContext;
}

public final class io/sentry/RequestDetails {
	public fun <init> (Ljava/lang/String;Ljava/util/Map;)V
	public fun getHeaders ()Ljava/util/Map;
	public fun getUrl ()Ljava/net/URL;
}

public final class io/sentry/SamplingContext {
	public fun <init> (Lio/sentry/TransactionContext;Lio/sentry/CustomSamplingContext;)V
	public fun getCustomSamplingContext ()Lio/sentry/CustomSamplingContext;
	public fun getTransactionContext ()Lio/sentry/TransactionContext;
}

public final class io/sentry/Scope : io/sentry/IScope {
	public fun <init> (Lio/sentry/SentryOptions;)V
	public fun addAttachment (Lio/sentry/Attachment;)V
	public fun addBreadcrumb (Lio/sentry/Breadcrumb;)V
	public fun addBreadcrumb (Lio/sentry/Breadcrumb;Lio/sentry/Hint;)V
	public fun addEventProcessor (Lio/sentry/EventProcessor;)V
	public fun assignTraceContext (Lio/sentry/SentryEvent;)V
	public fun bindClient (Lio/sentry/ISentryClient;)V
	public fun clear ()V
	public fun clearAttachments ()V
	public fun clearBreadcrumbs ()V
	public fun clearTransaction ()V
	public fun clone ()Lio/sentry/IScope;
	public synthetic fun clone ()Ljava/lang/Object;
	public fun endSession ()Lio/sentry/Session;
	public fun getAttachments ()Ljava/util/List;
	public fun getBreadcrumbs ()Ljava/util/Queue;
	public fun getClient ()Lio/sentry/ISentryClient;
	public fun getContexts ()Lio/sentry/protocol/Contexts;
	public fun getEventProcessors ()Ljava/util/List;
	public fun getEventProcessorsWithOrder ()Ljava/util/List;
	public fun getExtras ()Ljava/util/Map;
	public fun getFingerprint ()Ljava/util/List;
	public fun getLastEventId ()Lio/sentry/protocol/SentryId;
	public fun getLevel ()Lio/sentry/SentryLevel;
	public fun getOptions ()Lio/sentry/SentryOptions;
	public fun getPropagationContext ()Lio/sentry/PropagationContext;
	public fun getRequest ()Lio/sentry/protocol/Request;
	public fun getScreen ()Ljava/lang/String;
	public fun getSession ()Lio/sentry/Session;
	public fun getSpan ()Lio/sentry/ISpan;
	public fun getTags ()Ljava/util/Map;
	public fun getTransaction ()Lio/sentry/ITransaction;
	public fun getTransactionName ()Ljava/lang/String;
	public fun getUser ()Lio/sentry/protocol/User;
	public fun removeContexts (Ljava/lang/String;)V
	public fun removeExtra (Ljava/lang/String;)V
	public fun removeTag (Ljava/lang/String;)V
	public fun replaceOptions (Lio/sentry/SentryOptions;)V
	public fun setContexts (Ljava/lang/String;Ljava/lang/Boolean;)V
	public fun setContexts (Ljava/lang/String;Ljava/lang/Character;)V
	public fun setContexts (Ljava/lang/String;Ljava/lang/Number;)V
	public fun setContexts (Ljava/lang/String;Ljava/lang/Object;)V
	public fun setContexts (Ljava/lang/String;Ljava/lang/String;)V
	public fun setContexts (Ljava/lang/String;Ljava/util/Collection;)V
	public fun setContexts (Ljava/lang/String;[Ljava/lang/Object;)V
	public fun setExtra (Ljava/lang/String;Ljava/lang/String;)V
	public fun setFingerprint (Ljava/util/List;)V
	public fun setLastEventId (Lio/sentry/protocol/SentryId;)V
	public fun setLevel (Lio/sentry/SentryLevel;)V
	public fun setPropagationContext (Lio/sentry/PropagationContext;)V
	public fun setRequest (Lio/sentry/protocol/Request;)V
	public fun setScreen (Ljava/lang/String;)V
	public fun setSpanContext (Ljava/lang/Throwable;Lio/sentry/ISpan;Ljava/lang/String;)V
	public fun setTag (Ljava/lang/String;Ljava/lang/String;)V
	public fun setTransaction (Lio/sentry/ITransaction;)V
	public fun setTransaction (Ljava/lang/String;)V
	public fun setUser (Lio/sentry/protocol/User;)V
	public fun startSession ()Lio/sentry/Scope$SessionPair;
	public fun withPropagationContext (Lio/sentry/Scope$IWithPropagationContext;)Lio/sentry/PropagationContext;
	public fun withSession (Lio/sentry/Scope$IWithSession;)Lio/sentry/Session;
	public fun withTransaction (Lio/sentry/Scope$IWithTransaction;)V
}

public abstract interface class io/sentry/Scope$IWithPropagationContext {
	public abstract fun accept (Lio/sentry/PropagationContext;)V
}

public abstract interface class io/sentry/Scope$IWithTransaction {
	public abstract fun accept (Lio/sentry/ITransaction;)V
}

public abstract interface class io/sentry/ScopeCallback {
	public abstract fun run (Lio/sentry/IScope;)V
}

public abstract class io/sentry/ScopeObserverAdapter : io/sentry/IScopeObserver {
	public fun <init> ()V
	public fun addBreadcrumb (Lio/sentry/Breadcrumb;)V
	public fun removeExtra (Ljava/lang/String;)V
	public fun removeTag (Ljava/lang/String;)V
	public fun setBreadcrumbs (Ljava/util/Collection;)V
	public fun setContexts (Lio/sentry/protocol/Contexts;)V
	public fun setExtra (Ljava/lang/String;Ljava/lang/String;)V
	public fun setExtras (Ljava/util/Map;)V
	public fun setFingerprint (Ljava/util/Collection;)V
	public fun setLevel (Lio/sentry/SentryLevel;)V
	public fun setRequest (Lio/sentry/protocol/Request;)V
	public fun setTag (Ljava/lang/String;Ljava/lang/String;)V
	public fun setTags (Ljava/util/Map;)V
	public fun setTrace (Lio/sentry/SpanContext;)V
	public fun setTransaction (Ljava/lang/String;)V
	public fun setUser (Lio/sentry/protocol/User;)V
}

public final class io/sentry/ScopeType : java/lang/Enum {
	public static final field COMBINED Lio/sentry/ScopeType;
	public static final field CURRENT Lio/sentry/ScopeType;
	public static final field GLOBAL Lio/sentry/ScopeType;
	public static final field ISOLATION Lio/sentry/ScopeType;
	public static fun valueOf (Ljava/lang/String;)Lio/sentry/ScopeType;
	public static fun values ()[Lio/sentry/ScopeType;
}

public final class io/sentry/Scopes : io/sentry/IScopes, io/sentry/metrics/MetricsApi$IMetricsInterface {
	public fun <init> (Lio/sentry/IScope;Lio/sentry/IScope;Lio/sentry/IScope;Ljava/lang/String;)V
	public fun addBreadcrumb (Lio/sentry/Breadcrumb;)V
	public fun addBreadcrumb (Lio/sentry/Breadcrumb;Lio/sentry/Hint;)V
	public fun bindClient (Lio/sentry/ISentryClient;)V
	public fun captureCheckIn (Lio/sentry/CheckIn;)Lio/sentry/protocol/SentryId;
	public fun captureEnvelope (Lio/sentry/SentryEnvelope;Lio/sentry/Hint;)Lio/sentry/protocol/SentryId;
	public fun captureEvent (Lio/sentry/SentryEvent;Lio/sentry/Hint;)Lio/sentry/protocol/SentryId;
	public fun captureEvent (Lio/sentry/SentryEvent;Lio/sentry/Hint;Lio/sentry/ScopeCallback;)Lio/sentry/protocol/SentryId;
	public fun captureException (Ljava/lang/Throwable;Lio/sentry/Hint;)Lio/sentry/protocol/SentryId;
	public fun captureException (Ljava/lang/Throwable;Lio/sentry/Hint;Lio/sentry/ScopeCallback;)Lio/sentry/protocol/SentryId;
	public fun captureMessage (Ljava/lang/String;Lio/sentry/SentryLevel;)Lio/sentry/protocol/SentryId;
	public fun captureMessage (Ljava/lang/String;Lio/sentry/SentryLevel;Lio/sentry/ScopeCallback;)Lio/sentry/protocol/SentryId;
	public fun captureTransaction (Lio/sentry/protocol/SentryTransaction;Lio/sentry/TraceContext;Lio/sentry/Hint;Lio/sentry/ProfilingTraceData;)Lio/sentry/protocol/SentryId;
	public fun captureUserFeedback (Lio/sentry/UserFeedback;)V
	public fun clearBreadcrumbs ()V
	public fun clone ()Lio/sentry/IHub;
	public synthetic fun clone ()Ljava/lang/Object;
	public fun close ()V
	public fun close (Z)V
	public fun configureScope (Lio/sentry/ScopeType;Lio/sentry/ScopeCallback;)V
	public fun continueTrace (Ljava/lang/String;Ljava/util/List;)Lio/sentry/TransactionContext;
	public fun endSession ()V
	public fun flush (J)V
	public fun forkedCurrentScope (Ljava/lang/String;)Lio/sentry/IScopes;
	public fun forkedRootScopes (Ljava/lang/String;)Lio/sentry/IScopes;
	public fun forkedScopes (Ljava/lang/String;)Lio/sentry/IScopes;
	public fun getBaggage ()Lio/sentry/BaggageHeader;
	public fun getCreator ()Ljava/lang/String;
	public fun getDefaultTagsForMetrics ()Ljava/util/Map;
	public fun getGlobalScope ()Lio/sentry/IScope;
	public fun getIsolationScope ()Lio/sentry/IScope;
	public fun getLastEventId ()Lio/sentry/protocol/SentryId;
	public fun getLocalMetricsAggregator ()Lio/sentry/metrics/LocalMetricsAggregator;
	public fun getMetricsAggregator ()Lio/sentry/IMetricsAggregator;
	public fun getOptions ()Lio/sentry/SentryOptions;
	public fun getParentScopes ()Lio/sentry/IScopes;
	public fun getRateLimiter ()Lio/sentry/transport/RateLimiter;
	public fun getScope ()Lio/sentry/IScope;
	public fun getSpan ()Lio/sentry/ISpan;
	public fun getTraceparent ()Lio/sentry/SentryTraceHeader;
	public fun getTransaction ()Lio/sentry/ITransaction;
	public fun isAncestorOf (Lio/sentry/IScopes;)Z
	public fun isCrashedLastRun ()Ljava/lang/Boolean;
	public fun isEnabled ()Z
	public fun isHealthy ()Z
	public fun makeCurrent ()Lio/sentry/ISentryLifecycleToken;
	public fun metrics ()Lio/sentry/metrics/MetricsApi;
	public fun popScope ()V
	public fun pushIsolationScope ()Lio/sentry/ISentryLifecycleToken;
	public fun pushScope ()Lio/sentry/ISentryLifecycleToken;
	public fun removeExtra (Ljava/lang/String;)V
	public fun removeTag (Ljava/lang/String;)V
	public fun reportFullyDisplayed ()V
	public fun setExtra (Ljava/lang/String;Ljava/lang/String;)V
	public fun setFingerprint (Ljava/util/List;)V
	public fun setLevel (Lio/sentry/SentryLevel;)V
	public fun setSpanContext (Ljava/lang/Throwable;Lio/sentry/ISpan;Ljava/lang/String;)V
	public fun setTag (Ljava/lang/String;Ljava/lang/String;)V
	public fun setTransaction (Ljava/lang/String;)V
	public fun setUser (Lio/sentry/protocol/User;)V
	public fun startSession ()V
	public fun startSpanForMetric (Ljava/lang/String;Ljava/lang/String;)Lio/sentry/ISpan;
	public fun startTransaction (Lio/sentry/TransactionContext;Lio/sentry/TransactionOptions;)Lio/sentry/ITransaction;
	public fun traceHeaders ()Lio/sentry/SentryTraceHeader;
	public fun withIsolationScope (Lio/sentry/ScopeCallback;)V
	public fun withScope (Lio/sentry/ScopeCallback;)V
}

public final class io/sentry/ScopesAdapter : io/sentry/IScopes {
	public fun addBreadcrumb (Lio/sentry/Breadcrumb;)V
	public fun addBreadcrumb (Lio/sentry/Breadcrumb;Lio/sentry/Hint;)V
	public fun bindClient (Lio/sentry/ISentryClient;)V
	public fun captureCheckIn (Lio/sentry/CheckIn;)Lio/sentry/protocol/SentryId;
	public fun captureEnvelope (Lio/sentry/SentryEnvelope;Lio/sentry/Hint;)Lio/sentry/protocol/SentryId;
	public fun captureEvent (Lio/sentry/SentryEvent;Lio/sentry/Hint;)Lio/sentry/protocol/SentryId;
	public fun captureEvent (Lio/sentry/SentryEvent;Lio/sentry/Hint;Lio/sentry/ScopeCallback;)Lio/sentry/protocol/SentryId;
	public fun captureException (Ljava/lang/Throwable;Lio/sentry/Hint;)Lio/sentry/protocol/SentryId;
	public fun captureException (Ljava/lang/Throwable;Lio/sentry/Hint;Lio/sentry/ScopeCallback;)Lio/sentry/protocol/SentryId;
	public fun captureMessage (Ljava/lang/String;Lio/sentry/SentryLevel;)Lio/sentry/protocol/SentryId;
	public fun captureMessage (Ljava/lang/String;Lio/sentry/SentryLevel;Lio/sentry/ScopeCallback;)Lio/sentry/protocol/SentryId;
	public fun captureTransaction (Lio/sentry/protocol/SentryTransaction;Lio/sentry/TraceContext;Lio/sentry/Hint;Lio/sentry/ProfilingTraceData;)Lio/sentry/protocol/SentryId;
	public fun captureUserFeedback (Lio/sentry/UserFeedback;)V
	public fun clearBreadcrumbs ()V
	public fun clone ()Lio/sentry/IHub;
	public synthetic fun clone ()Ljava/lang/Object;
	public fun close ()V
	public fun close (Z)V
	public fun configureScope (Lio/sentry/ScopeType;Lio/sentry/ScopeCallback;)V
	public fun continueTrace (Ljava/lang/String;Ljava/util/List;)Lio/sentry/TransactionContext;
	public fun endSession ()V
	public fun flush (J)V
	public fun forkedCurrentScope (Ljava/lang/String;)Lio/sentry/IScopes;
	public fun forkedRootScopes (Ljava/lang/String;)Lio/sentry/IScopes;
	public fun forkedScopes (Ljava/lang/String;)Lio/sentry/IScopes;
	public fun getBaggage ()Lio/sentry/BaggageHeader;
	public fun getGlobalScope ()Lio/sentry/IScope;
	public static fun getInstance ()Lio/sentry/ScopesAdapter;
	public fun getIsolationScope ()Lio/sentry/IScope;
	public fun getLastEventId ()Lio/sentry/protocol/SentryId;
	public fun getOptions ()Lio/sentry/SentryOptions;
	public fun getParentScopes ()Lio/sentry/IScopes;
	public fun getRateLimiter ()Lio/sentry/transport/RateLimiter;
	public fun getScope ()Lio/sentry/IScope;
	public fun getSpan ()Lio/sentry/ISpan;
	public fun getTraceparent ()Lio/sentry/SentryTraceHeader;
	public fun getTransaction ()Lio/sentry/ITransaction;
	public fun isAncestorOf (Lio/sentry/IScopes;)Z
	public fun isCrashedLastRun ()Ljava/lang/Boolean;
	public fun isEnabled ()Z
	public fun isHealthy ()Z
	public fun makeCurrent ()Lio/sentry/ISentryLifecycleToken;
	public fun metrics ()Lio/sentry/metrics/MetricsApi;
	public fun popScope ()V
	public fun pushIsolationScope ()Lio/sentry/ISentryLifecycleToken;
	public fun pushScope ()Lio/sentry/ISentryLifecycleToken;
	public fun removeExtra (Ljava/lang/String;)V
	public fun removeTag (Ljava/lang/String;)V
	public fun reportFullyDisplayed ()V
	public fun setExtra (Ljava/lang/String;Ljava/lang/String;)V
	public fun setFingerprint (Ljava/util/List;)V
	public fun setLevel (Lio/sentry/SentryLevel;)V
	public fun setSpanContext (Ljava/lang/Throwable;Lio/sentry/ISpan;Ljava/lang/String;)V
	public fun setTag (Ljava/lang/String;Ljava/lang/String;)V
	public fun setTransaction (Ljava/lang/String;)V
	public fun setUser (Lio/sentry/protocol/User;)V
	public fun startSession ()V
	public fun startTransaction (Lio/sentry/TransactionContext;Lio/sentry/TransactionOptions;)Lio/sentry/ITransaction;
	public fun traceHeaders ()Lio/sentry/SentryTraceHeader;
	public fun withIsolationScope (Lio/sentry/ScopeCallback;)V
	public fun withScope (Lio/sentry/ScopeCallback;)V
}

public final class io/sentry/ScopesStorageFactory {
	public fun <init> ()V
	public static fun create (Lio/sentry/util/LoadClass;Lio/sentry/ILogger;)Lio/sentry/IScopesStorage;
}

public final class io/sentry/SendCachedEnvelopeFireAndForgetIntegration : io/sentry/IConnectionStatusProvider$IConnectionStatusObserver, io/sentry/Integration, java/io/Closeable {
	public fun <init> (Lio/sentry/SendCachedEnvelopeFireAndForgetIntegration$SendFireAndForgetFactory;)V
	public fun close ()V
	public fun onConnectionStatusChanged (Lio/sentry/IConnectionStatusProvider$ConnectionStatus;)V
	public fun register (Lio/sentry/IScopes;Lio/sentry/SentryOptions;)V
}

public abstract interface class io/sentry/SendCachedEnvelopeFireAndForgetIntegration$SendFireAndForget {
	public abstract fun send ()V
}

public abstract interface class io/sentry/SendCachedEnvelopeFireAndForgetIntegration$SendFireAndForgetDirPath {
	public abstract fun getDirPath ()Ljava/lang/String;
}

public abstract interface class io/sentry/SendCachedEnvelopeFireAndForgetIntegration$SendFireAndForgetFactory {
	public abstract fun create (Lio/sentry/IScopes;Lio/sentry/SentryOptions;)Lio/sentry/SendCachedEnvelopeFireAndForgetIntegration$SendFireAndForget;
	public fun hasValidPath (Ljava/lang/String;Lio/sentry/ILogger;)Z
	public fun processDir (Lio/sentry/DirectoryProcessor;Ljava/lang/String;Lio/sentry/ILogger;)Lio/sentry/SendCachedEnvelopeFireAndForgetIntegration$SendFireAndForget;
}

public final class io/sentry/SendFireAndForgetEnvelopeSender : io/sentry/SendCachedEnvelopeFireAndForgetIntegration$SendFireAndForgetFactory {
	public fun <init> (Lio/sentry/SendCachedEnvelopeFireAndForgetIntegration$SendFireAndForgetDirPath;)V
	public fun create (Lio/sentry/IScopes;Lio/sentry/SentryOptions;)Lio/sentry/SendCachedEnvelopeFireAndForgetIntegration$SendFireAndForget;
}

public final class io/sentry/SendFireAndForgetOutboxSender : io/sentry/SendCachedEnvelopeFireAndForgetIntegration$SendFireAndForgetFactory {
	public fun <init> (Lio/sentry/SendCachedEnvelopeFireAndForgetIntegration$SendFireAndForgetDirPath;)V
	public fun create (Lio/sentry/IScopes;Lio/sentry/SentryOptions;)Lio/sentry/SendCachedEnvelopeFireAndForgetIntegration$SendFireAndForget;
}

public final class io/sentry/Sentry {
	public static final field APP_START_PROFILING_CONFIG_FILE_NAME Ljava/lang/String;
	public static fun addBreadcrumb (Lio/sentry/Breadcrumb;)V
	public static fun addBreadcrumb (Lio/sentry/Breadcrumb;Lio/sentry/Hint;)V
	public static fun addBreadcrumb (Ljava/lang/String;)V
	public static fun addBreadcrumb (Ljava/lang/String;Ljava/lang/String;)V
	public static fun bindClient (Lio/sentry/ISentryClient;)V
	public static fun captureCheckIn (Lio/sentry/CheckIn;)Lio/sentry/protocol/SentryId;
	public static fun captureEvent (Lio/sentry/SentryEvent;)Lio/sentry/protocol/SentryId;
	public static fun captureEvent (Lio/sentry/SentryEvent;Lio/sentry/Hint;)Lio/sentry/protocol/SentryId;
	public static fun captureEvent (Lio/sentry/SentryEvent;Lio/sentry/Hint;Lio/sentry/ScopeCallback;)Lio/sentry/protocol/SentryId;
	public static fun captureEvent (Lio/sentry/SentryEvent;Lio/sentry/ScopeCallback;)Lio/sentry/protocol/SentryId;
	public static fun captureException (Ljava/lang/Throwable;)Lio/sentry/protocol/SentryId;
	public static fun captureException (Ljava/lang/Throwable;Lio/sentry/Hint;)Lio/sentry/protocol/SentryId;
	public static fun captureException (Ljava/lang/Throwable;Lio/sentry/Hint;Lio/sentry/ScopeCallback;)Lio/sentry/protocol/SentryId;
	public static fun captureException (Ljava/lang/Throwable;Lio/sentry/ScopeCallback;)Lio/sentry/protocol/SentryId;
	public static fun captureMessage (Ljava/lang/String;)Lio/sentry/protocol/SentryId;
	public static fun captureMessage (Ljava/lang/String;Lio/sentry/ScopeCallback;)Lio/sentry/protocol/SentryId;
	public static fun captureMessage (Ljava/lang/String;Lio/sentry/SentryLevel;)Lio/sentry/protocol/SentryId;
	public static fun captureMessage (Ljava/lang/String;Lio/sentry/SentryLevel;Lio/sentry/ScopeCallback;)Lio/sentry/protocol/SentryId;
	public static fun captureUserFeedback (Lio/sentry/UserFeedback;)V
	public static fun clearBreadcrumbs ()V
	public static fun close ()V
	public static fun configureScope (Lio/sentry/ScopeCallback;)V
	public static fun configureScope (Lio/sentry/ScopeType;Lio/sentry/ScopeCallback;)V
	public static fun continueTrace (Ljava/lang/String;Ljava/util/List;)Lio/sentry/TransactionContext;
	public static fun endSession ()V
	public static fun flush (J)V
	public static fun forkedCurrentScope (Ljava/lang/String;)Lio/sentry/IScopes;
	public static fun forkedRootScopes (Ljava/lang/String;)Lio/sentry/IScopes;
	public static fun forkedScopes (Ljava/lang/String;)Lio/sentry/IScopes;
	public static fun getBaggage ()Lio/sentry/BaggageHeader;
	public static fun getCurrentHub ()Lio/sentry/IHub;
	public static fun getCurrentScopes ()Lio/sentry/IScopes;
	public static fun getGlobalScope ()Lio/sentry/IScope;
	public static fun getLastEventId ()Lio/sentry/protocol/SentryId;
	public static fun getSpan ()Lio/sentry/ISpan;
	public static fun getTraceparent ()Lio/sentry/SentryTraceHeader;
	public static fun init ()V
	public static fun init (Lio/sentry/OptionsContainer;Lio/sentry/Sentry$OptionsConfiguration;)V
	public static fun init (Lio/sentry/OptionsContainer;Lio/sentry/Sentry$OptionsConfiguration;Z)V
	public static fun init (Lio/sentry/Sentry$OptionsConfiguration;)V
	public static fun init (Lio/sentry/Sentry$OptionsConfiguration;Z)V
	public static fun init (Lio/sentry/SentryOptions;)V
	public static fun init (Ljava/lang/String;)V
	public static fun isCrashedLastRun ()Ljava/lang/Boolean;
	public static fun isEnabled ()Z
	public static fun isHealthy ()Z
	public static fun metrics ()Lio/sentry/metrics/MetricsApi;
	public static fun popScope ()V
	public static fun pushIsolationScope ()Lio/sentry/ISentryLifecycleToken;
	public static fun pushScope ()Lio/sentry/ISentryLifecycleToken;
	public static fun removeExtra (Ljava/lang/String;)V
	public static fun removeTag (Ljava/lang/String;)V
	public static fun reportFullDisplayed ()V
	public static fun reportFullyDisplayed ()V
	public static fun setCurrentHub (Lio/sentry/IHub;)Lio/sentry/ISentryLifecycleToken;
	public static fun setCurrentScopes (Lio/sentry/IScopes;)Lio/sentry/ISentryLifecycleToken;
	public static fun setExtra (Ljava/lang/String;Ljava/lang/String;)V
	public static fun setFingerprint (Ljava/util/List;)V
	public static fun setLevel (Lio/sentry/SentryLevel;)V
	public static fun setTag (Ljava/lang/String;Ljava/lang/String;)V
	public static fun setTransaction (Ljava/lang/String;)V
	public static fun setUser (Lio/sentry/protocol/User;)V
	public static fun startSession ()V
	public static fun startTransaction (Lio/sentry/TransactionContext;)Lio/sentry/ITransaction;
	public static fun startTransaction (Lio/sentry/TransactionContext;Lio/sentry/TransactionOptions;)Lio/sentry/ITransaction;
	public static fun startTransaction (Ljava/lang/String;Ljava/lang/String;)Lio/sentry/ITransaction;
	public static fun startTransaction (Ljava/lang/String;Ljava/lang/String;Lio/sentry/TransactionOptions;)Lio/sentry/ITransaction;
	public static fun startTransaction (Ljava/lang/String;Ljava/lang/String;Ljava/lang/String;Lio/sentry/TransactionOptions;)Lio/sentry/ITransaction;
	public static fun traceHeaders ()Lio/sentry/SentryTraceHeader;
	public static fun withIsolationScope (Lio/sentry/ScopeCallback;)V
	public static fun withScope (Lio/sentry/ScopeCallback;)V
}

public abstract interface class io/sentry/Sentry$OptionsConfiguration {
	public abstract fun configure (Lio/sentry/SentryOptions;)V
}

public final class io/sentry/SentryAppStartProfilingOptions : io/sentry/JsonSerializable, io/sentry/JsonUnknown {
	public fun <init> ()V
	public fun getProfileSampleRate ()Ljava/lang/Double;
	public fun getProfilingTracesDirPath ()Ljava/lang/String;
	public fun getProfilingTracesHz ()I
	public fun getTraceSampleRate ()Ljava/lang/Double;
	public fun getUnknown ()Ljava/util/Map;
	public fun isProfileSampled ()Z
	public fun isProfilingEnabled ()Z
	public fun isTraceSampled ()Z
	public fun serialize (Lio/sentry/ObjectWriter;Lio/sentry/ILogger;)V
	public fun setProfileSampleRate (Ljava/lang/Double;)V
	public fun setProfileSampled (Z)V
	public fun setProfilingEnabled (Z)V
	public fun setProfilingTracesDirPath (Ljava/lang/String;)V
	public fun setProfilingTracesHz (I)V
	public fun setTraceSampleRate (Ljava/lang/Double;)V
	public fun setTraceSampled (Z)V
	public fun setUnknown (Ljava/util/Map;)V
}

public final class io/sentry/SentryAppStartProfilingOptions$Deserializer : io/sentry/JsonDeserializer {
	public fun <init> ()V
	public fun deserialize (Lio/sentry/JsonObjectReader;Lio/sentry/ILogger;)Lio/sentry/SentryAppStartProfilingOptions;
	public synthetic fun deserialize (Lio/sentry/JsonObjectReader;Lio/sentry/ILogger;)Ljava/lang/Object;
}

public final class io/sentry/SentryAppStartProfilingOptions$JsonKeys {
	public static final field IS_PROFILING_ENABLED Ljava/lang/String;
	public static final field PROFILE_SAMPLED Ljava/lang/String;
	public static final field PROFILE_SAMPLE_RATE Ljava/lang/String;
	public static final field PROFILING_TRACES_DIR_PATH Ljava/lang/String;
	public static final field PROFILING_TRACES_HZ Ljava/lang/String;
	public static final field TRACE_SAMPLED Ljava/lang/String;
	public static final field TRACE_SAMPLE_RATE Ljava/lang/String;
	public fun <init> ()V
}

public final class io/sentry/SentryAutoDateProvider : io/sentry/SentryDateProvider {
	public fun <init> ()V
	public fun now ()Lio/sentry/SentryDate;
}

public abstract class io/sentry/SentryBaseEvent {
	public static final field DEFAULT_PLATFORM Ljava/lang/String;
	protected field throwable Ljava/lang/Throwable;
	protected fun <init> ()V
	protected fun <init> (Lio/sentry/protocol/SentryId;)V
	public fun addBreadcrumb (Lio/sentry/Breadcrumb;)V
	public fun addBreadcrumb (Ljava/lang/String;)V
	public fun getBreadcrumbs ()Ljava/util/List;
	public fun getContexts ()Lio/sentry/protocol/Contexts;
	public fun getDebugMeta ()Lio/sentry/protocol/DebugMeta;
	public fun getDist ()Ljava/lang/String;
	public fun getEnvironment ()Ljava/lang/String;
	public fun getEventId ()Lio/sentry/protocol/SentryId;
	public fun getExtra (Ljava/lang/String;)Ljava/lang/Object;
	public fun getExtras ()Ljava/util/Map;
	public fun getPlatform ()Ljava/lang/String;
	public fun getRelease ()Ljava/lang/String;
	public fun getRequest ()Lio/sentry/protocol/Request;
	public fun getSdk ()Lio/sentry/protocol/SdkVersion;
	public fun getServerName ()Ljava/lang/String;
	public fun getTag (Ljava/lang/String;)Ljava/lang/String;
	public fun getTags ()Ljava/util/Map;
	public fun getThrowable ()Ljava/lang/Throwable;
	public fun getThrowableMechanism ()Ljava/lang/Throwable;
	public fun getUser ()Lio/sentry/protocol/User;
	public fun removeExtra (Ljava/lang/String;)V
	public fun removeTag (Ljava/lang/String;)V
	public fun setBreadcrumbs (Ljava/util/List;)V
	public fun setDebugMeta (Lio/sentry/protocol/DebugMeta;)V
	public fun setDist (Ljava/lang/String;)V
	public fun setEnvironment (Ljava/lang/String;)V
	public fun setEventId (Lio/sentry/protocol/SentryId;)V
	public fun setExtra (Ljava/lang/String;Ljava/lang/Object;)V
	public fun setExtras (Ljava/util/Map;)V
	public fun setPlatform (Ljava/lang/String;)V
	public fun setRelease (Ljava/lang/String;)V
	public fun setRequest (Lio/sentry/protocol/Request;)V
	public fun setSdk (Lio/sentry/protocol/SdkVersion;)V
	public fun setServerName (Ljava/lang/String;)V
	public fun setTag (Ljava/lang/String;Ljava/lang/String;)V
	public fun setTags (Ljava/util/Map;)V
	public fun setThrowable (Ljava/lang/Throwable;)V
	public fun setUser (Lio/sentry/protocol/User;)V
}

public final class io/sentry/SentryBaseEvent$Deserializer {
	public fun <init> ()V
	public fun deserializeValue (Lio/sentry/SentryBaseEvent;Ljava/lang/String;Lio/sentry/JsonObjectReader;Lio/sentry/ILogger;)Z
}

public final class io/sentry/SentryBaseEvent$JsonKeys {
	public static final field BREADCRUMBS Ljava/lang/String;
	public static final field CONTEXTS Ljava/lang/String;
	public static final field DEBUG_META Ljava/lang/String;
	public static final field DIST Ljava/lang/String;
	public static final field ENVIRONMENT Ljava/lang/String;
	public static final field EVENT_ID Ljava/lang/String;
	public static final field EXTRA Ljava/lang/String;
	public static final field PLATFORM Ljava/lang/String;
	public static final field RELEASE Ljava/lang/String;
	public static final field REQUEST Ljava/lang/String;
	public static final field SDK Ljava/lang/String;
	public static final field SERVER_NAME Ljava/lang/String;
	public static final field TAGS Ljava/lang/String;
	public static final field USER Ljava/lang/String;
	public fun <init> ()V
}

public final class io/sentry/SentryBaseEvent$Serializer {
	public fun <init> ()V
	public fun serialize (Lio/sentry/SentryBaseEvent;Lio/sentry/ObjectWriter;Lio/sentry/ILogger;)V
}

public final class io/sentry/SentryClient : io/sentry/ISentryClient, io/sentry/metrics/IMetricsClient {
	public fun captureCheckIn (Lio/sentry/CheckIn;Lio/sentry/IScope;Lio/sentry/Hint;)Lio/sentry/protocol/SentryId;
	public fun captureEnvelope (Lio/sentry/SentryEnvelope;Lio/sentry/Hint;)Lio/sentry/protocol/SentryId;
	public fun captureEvent (Lio/sentry/SentryEvent;Lio/sentry/IScope;Lio/sentry/Hint;)Lio/sentry/protocol/SentryId;
	public fun captureMetrics (Lio/sentry/metrics/EncodedMetrics;)Lio/sentry/protocol/SentryId;
	public fun captureSession (Lio/sentry/Session;Lio/sentry/Hint;)V
	public fun captureTransaction (Lio/sentry/protocol/SentryTransaction;Lio/sentry/TraceContext;Lio/sentry/IScope;Lio/sentry/Hint;Lio/sentry/ProfilingTraceData;)Lio/sentry/protocol/SentryId;
	public fun captureUserFeedback (Lio/sentry/UserFeedback;)V
	public fun close ()V
	public fun close (Z)V
	public fun flush (J)V
	public fun getMetricsAggregator ()Lio/sentry/IMetricsAggregator;
	public fun getRateLimiter ()Lio/sentry/transport/RateLimiter;
	public fun isEnabled ()Z
	public fun isHealthy ()Z
}

public final class io/sentry/SentryCrashLastRunState {
	public static fun getInstance ()Lio/sentry/SentryCrashLastRunState;
	public fun isCrashedLastRun (Ljava/lang/String;Z)Ljava/lang/Boolean;
	public fun reset ()V
	public fun setCrashedLastRun (Z)V
}

public abstract class io/sentry/SentryDate : java/lang/Comparable {
	public fun <init> ()V
	public fun compareTo (Lio/sentry/SentryDate;)I
	public synthetic fun compareTo (Ljava/lang/Object;)I
	public fun diff (Lio/sentry/SentryDate;)J
	public final fun isAfter (Lio/sentry/SentryDate;)Z
	public final fun isBefore (Lio/sentry/SentryDate;)Z
	public fun laterDateNanosTimestampByDiff (Lio/sentry/SentryDate;)J
	public abstract fun nanoTimestamp ()J
}

public abstract interface class io/sentry/SentryDateProvider {
	public abstract fun now ()Lio/sentry/SentryDate;
}

public final class io/sentry/SentryEnvelope {
	public fun <init> (Lio/sentry/SentryEnvelopeHeader;Ljava/lang/Iterable;)V
	public fun <init> (Lio/sentry/protocol/SentryId;Lio/sentry/protocol/SdkVersion;Lio/sentry/SentryEnvelopeItem;)V
	public fun <init> (Lio/sentry/protocol/SentryId;Lio/sentry/protocol/SdkVersion;Ljava/lang/Iterable;)V
	public static fun from (Lio/sentry/ISerializer;Lio/sentry/ProfilingTraceData;JLio/sentry/protocol/SdkVersion;)Lio/sentry/SentryEnvelope;
	public static fun from (Lio/sentry/ISerializer;Lio/sentry/SentryBaseEvent;Lio/sentry/protocol/SdkVersion;)Lio/sentry/SentryEnvelope;
	public static fun from (Lio/sentry/ISerializer;Lio/sentry/Session;Lio/sentry/protocol/SdkVersion;)Lio/sentry/SentryEnvelope;
	public fun getHeader ()Lio/sentry/SentryEnvelopeHeader;
	public fun getItems ()Ljava/lang/Iterable;
}

public final class io/sentry/SentryEnvelopeHeader : io/sentry/JsonSerializable, io/sentry/JsonUnknown {
	public fun <init> ()V
	public fun <init> (Lio/sentry/protocol/SentryId;)V
	public fun <init> (Lio/sentry/protocol/SentryId;Lio/sentry/protocol/SdkVersion;)V
	public fun <init> (Lio/sentry/protocol/SentryId;Lio/sentry/protocol/SdkVersion;Lio/sentry/TraceContext;)V
	public fun getEventId ()Lio/sentry/protocol/SentryId;
	public fun getSdkVersion ()Lio/sentry/protocol/SdkVersion;
	public fun getSentAt ()Ljava/util/Date;
	public fun getTraceContext ()Lio/sentry/TraceContext;
	public fun getUnknown ()Ljava/util/Map;
	public fun serialize (Lio/sentry/ObjectWriter;Lio/sentry/ILogger;)V
	public fun setSentAt (Ljava/util/Date;)V
	public fun setUnknown (Ljava/util/Map;)V
}

public final class io/sentry/SentryEnvelopeHeader$Deserializer : io/sentry/JsonDeserializer {
	public fun <init> ()V
	public fun deserialize (Lio/sentry/JsonObjectReader;Lio/sentry/ILogger;)Lio/sentry/SentryEnvelopeHeader;
	public synthetic fun deserialize (Lio/sentry/JsonObjectReader;Lio/sentry/ILogger;)Ljava/lang/Object;
}

public final class io/sentry/SentryEnvelopeHeader$JsonKeys {
	public static final field EVENT_ID Ljava/lang/String;
	public static final field SDK Ljava/lang/String;
	public static final field SENT_AT Ljava/lang/String;
	public static final field TRACE Ljava/lang/String;
	public fun <init> ()V
}

public final class io/sentry/SentryEnvelopeItem {
	public static fun fromAttachment (Lio/sentry/ISerializer;Lio/sentry/ILogger;Lio/sentry/Attachment;J)Lio/sentry/SentryEnvelopeItem;
	public static fun fromCheckIn (Lio/sentry/ISerializer;Lio/sentry/CheckIn;)Lio/sentry/SentryEnvelopeItem;
	public static fun fromClientReport (Lio/sentry/ISerializer;Lio/sentry/clientreport/ClientReport;)Lio/sentry/SentryEnvelopeItem;
	public static fun fromEvent (Lio/sentry/ISerializer;Lio/sentry/SentryBaseEvent;)Lio/sentry/SentryEnvelopeItem;
	public static fun fromMetrics (Lio/sentry/metrics/EncodedMetrics;)Lio/sentry/SentryEnvelopeItem;
	public static fun fromProfilingTrace (Lio/sentry/ProfilingTraceData;JLio/sentry/ISerializer;)Lio/sentry/SentryEnvelopeItem;
	public static fun fromSession (Lio/sentry/ISerializer;Lio/sentry/Session;)Lio/sentry/SentryEnvelopeItem;
	public static fun fromUserFeedback (Lio/sentry/ISerializer;Lio/sentry/UserFeedback;)Lio/sentry/SentryEnvelopeItem;
	public fun getClientReport (Lio/sentry/ISerializer;)Lio/sentry/clientreport/ClientReport;
	public fun getData ()[B
	public fun getEvent (Lio/sentry/ISerializer;)Lio/sentry/SentryEvent;
	public fun getHeader ()Lio/sentry/SentryEnvelopeItemHeader;
	public fun getTransaction (Lio/sentry/ISerializer;)Lio/sentry/protocol/SentryTransaction;
}

public final class io/sentry/SentryEnvelopeItemHeader : io/sentry/JsonSerializable, io/sentry/JsonUnknown {
	public fun <init> (Lio/sentry/SentryItemType;ILjava/lang/String;Ljava/lang/String;Ljava/lang/String;)V
	public fun getAttachmentType ()Ljava/lang/String;
	public fun getContentType ()Ljava/lang/String;
	public fun getFileName ()Ljava/lang/String;
	public fun getLength ()I
	public fun getType ()Lio/sentry/SentryItemType;
	public fun getUnknown ()Ljava/util/Map;
	public fun serialize (Lio/sentry/ObjectWriter;Lio/sentry/ILogger;)V
	public fun setUnknown (Ljava/util/Map;)V
}

public final class io/sentry/SentryEnvelopeItemHeader$Deserializer : io/sentry/JsonDeserializer {
	public fun <init> ()V
	public fun deserialize (Lio/sentry/JsonObjectReader;Lio/sentry/ILogger;)Lio/sentry/SentryEnvelopeItemHeader;
	public synthetic fun deserialize (Lio/sentry/JsonObjectReader;Lio/sentry/ILogger;)Ljava/lang/Object;
}

public final class io/sentry/SentryEnvelopeItemHeader$JsonKeys {
	public static final field ATTACHMENT_TYPE Ljava/lang/String;
	public static final field CONTENT_TYPE Ljava/lang/String;
	public static final field FILENAME Ljava/lang/String;
	public static final field LENGTH Ljava/lang/String;
	public static final field TYPE Ljava/lang/String;
	public fun <init> ()V
}

public final class io/sentry/SentryEvent : io/sentry/SentryBaseEvent, io/sentry/JsonSerializable, io/sentry/JsonUnknown {
	public fun <init> ()V
	public fun <init> (Ljava/lang/Throwable;)V
	public fun <init> (Ljava/util/Date;)V
	public fun getExceptions ()Ljava/util/List;
	public fun getFingerprints ()Ljava/util/List;
	public fun getLevel ()Lio/sentry/SentryLevel;
	public fun getLogger ()Ljava/lang/String;
	public fun getMessage ()Lio/sentry/protocol/Message;
	public fun getModule (Ljava/lang/String;)Ljava/lang/String;
	public fun getThreads ()Ljava/util/List;
	public fun getTimestamp ()Ljava/util/Date;
	public fun getTransaction ()Ljava/lang/String;
	public fun getUnhandledException ()Lio/sentry/protocol/SentryException;
	public fun getUnknown ()Ljava/util/Map;
	public fun isCrashed ()Z
	public fun isErrored ()Z
	public fun removeModule (Ljava/lang/String;)V
	public fun serialize (Lio/sentry/ObjectWriter;Lio/sentry/ILogger;)V
	public fun setExceptions (Ljava/util/List;)V
	public fun setFingerprints (Ljava/util/List;)V
	public fun setLevel (Lio/sentry/SentryLevel;)V
	public fun setLogger (Ljava/lang/String;)V
	public fun setMessage (Lio/sentry/protocol/Message;)V
	public fun setModule (Ljava/lang/String;Ljava/lang/String;)V
	public fun setModules (Ljava/util/Map;)V
	public fun setThreads (Ljava/util/List;)V
	public fun setTimestamp (Ljava/util/Date;)V
	public fun setTransaction (Ljava/lang/String;)V
	public fun setUnknown (Ljava/util/Map;)V
}

public final class io/sentry/SentryEvent$Deserializer : io/sentry/JsonDeserializer {
	public fun <init> ()V
	public fun deserialize (Lio/sentry/JsonObjectReader;Lio/sentry/ILogger;)Lio/sentry/SentryEvent;
	public synthetic fun deserialize (Lio/sentry/JsonObjectReader;Lio/sentry/ILogger;)Ljava/lang/Object;
}

public final class io/sentry/SentryEvent$JsonKeys {
	public static final field EXCEPTION Ljava/lang/String;
	public static final field FINGERPRINT Ljava/lang/String;
	public static final field LEVEL Ljava/lang/String;
	public static final field LOGGER Ljava/lang/String;
	public static final field MESSAGE Ljava/lang/String;
	public static final field MODULES Ljava/lang/String;
	public static final field THREADS Ljava/lang/String;
	public static final field TIMESTAMP Ljava/lang/String;
	public static final field TRANSACTION Ljava/lang/String;
	public fun <init> ()V
}

public final class io/sentry/SentryExceptionFactory {
	public fun <init> (Lio/sentry/SentryStackTraceFactory;)V
	public fun getSentryExceptions (Ljava/lang/Throwable;)Ljava/util/List;
	public fun getSentryExceptionsFromThread (Lio/sentry/protocol/SentryThread;Lio/sentry/protocol/Mechanism;Ljava/lang/Throwable;)Ljava/util/List;
}

public final class io/sentry/SentryExecutorService : io/sentry/ISentryExecutorService {
	public fun <init> ()V
	public fun close (J)V
	public fun isClosed ()Z
	public fun schedule (Ljava/lang/Runnable;J)Ljava/util/concurrent/Future;
	public fun submit (Ljava/lang/Runnable;)Ljava/util/concurrent/Future;
	public fun submit (Ljava/util/concurrent/Callable;)Ljava/util/concurrent/Future;
}

public final class io/sentry/SentryInstantDate : io/sentry/SentryDate {
	public fun <init> ()V
	public fun <init> (Ljava/time/Instant;)V
	public fun nanoTimestamp ()J
}

public final class io/sentry/SentryInstantDateProvider : io/sentry/SentryDateProvider {
	public fun <init> ()V
	public fun now ()Lio/sentry/SentryDate;
}

public final class io/sentry/SentryIntegrationPackageStorage {
	public fun addIntegration (Ljava/lang/String;)V
	public fun addPackage (Ljava/lang/String;Ljava/lang/String;)V
	public fun clearStorage ()V
	public static fun getInstance ()Lio/sentry/SentryIntegrationPackageStorage;
	public fun getIntegrations ()Ljava/util/Set;
	public fun getPackages ()Ljava/util/Set;
}

public final class io/sentry/SentryItemType : java/lang/Enum, io/sentry/JsonSerializable {
	public static final field Attachment Lio/sentry/SentryItemType;
	public static final field CheckIn Lio/sentry/SentryItemType;
	public static final field ClientReport Lio/sentry/SentryItemType;
	public static final field Event Lio/sentry/SentryItemType;
	public static final field Profile Lio/sentry/SentryItemType;
	public static final field ReplayEvent Lio/sentry/SentryItemType;
	public static final field ReplayRecording Lio/sentry/SentryItemType;
	public static final field Session Lio/sentry/SentryItemType;
	public static final field Statsd Lio/sentry/SentryItemType;
	public static final field Transaction Lio/sentry/SentryItemType;
	public static final field Unknown Lio/sentry/SentryItemType;
	public static final field UserFeedback Lio/sentry/SentryItemType;
	public fun getItemType ()Ljava/lang/String;
	public static fun resolve (Ljava/lang/Object;)Lio/sentry/SentryItemType;
	public fun serialize (Lio/sentry/ObjectWriter;Lio/sentry/ILogger;)V
	public static fun valueOf (Ljava/lang/String;)Lio/sentry/SentryItemType;
	public static fun valueOfLabel (Ljava/lang/String;)Lio/sentry/SentryItemType;
	public static fun values ()[Lio/sentry/SentryItemType;
}

public final class io/sentry/SentryLevel : java/lang/Enum, io/sentry/JsonSerializable {
	public static final field DEBUG Lio/sentry/SentryLevel;
	public static final field ERROR Lio/sentry/SentryLevel;
	public static final field FATAL Lio/sentry/SentryLevel;
	public static final field INFO Lio/sentry/SentryLevel;
	public static final field WARNING Lio/sentry/SentryLevel;
	public fun serialize (Lio/sentry/ObjectWriter;Lio/sentry/ILogger;)V
	public static fun valueOf (Ljava/lang/String;)Lio/sentry/SentryLevel;
	public static fun values ()[Lio/sentry/SentryLevel;
}

public final class io/sentry/SentryLockReason : io/sentry/JsonSerializable, io/sentry/JsonUnknown {
	public static final field ANY I
	public static final field BLOCKED I
	public static final field LOCKED I
	public static final field SLEEPING I
	public static final field WAITING I
	public fun <init> ()V
	public fun <init> (Lio/sentry/SentryLockReason;)V
	public fun equals (Ljava/lang/Object;)Z
	public fun getAddress ()Ljava/lang/String;
	public fun getClassName ()Ljava/lang/String;
	public fun getPackageName ()Ljava/lang/String;
	public fun getThreadId ()Ljava/lang/Long;
	public fun getType ()I
	public fun getUnknown ()Ljava/util/Map;
	public fun hashCode ()I
	public fun serialize (Lio/sentry/ObjectWriter;Lio/sentry/ILogger;)V
	public fun setAddress (Ljava/lang/String;)V
	public fun setClassName (Ljava/lang/String;)V
	public fun setPackageName (Ljava/lang/String;)V
	public fun setThreadId (Ljava/lang/Long;)V
	public fun setType (I)V
	public fun setUnknown (Ljava/util/Map;)V
}

public final class io/sentry/SentryLockReason$Deserializer : io/sentry/JsonDeserializer {
	public fun <init> ()V
	public fun deserialize (Lio/sentry/JsonObjectReader;Lio/sentry/ILogger;)Lio/sentry/SentryLockReason;
	public synthetic fun deserialize (Lio/sentry/JsonObjectReader;Lio/sentry/ILogger;)Ljava/lang/Object;
}

public final class io/sentry/SentryLockReason$JsonKeys {
	public static final field ADDRESS Ljava/lang/String;
	public static final field CLASS_NAME Ljava/lang/String;
	public static final field PACKAGE_NAME Ljava/lang/String;
	public static final field THREAD_ID Ljava/lang/String;
	public static final field TYPE Ljava/lang/String;
	public fun <init> ()V
}

public final class io/sentry/SentryLongDate : io/sentry/SentryDate {
	public fun <init> (J)V
	public fun nanoTimestamp ()J
}

public final class io/sentry/SentryNanotimeDate : io/sentry/SentryDate {
	public fun <init> ()V
	public fun <init> (Ljava/util/Date;J)V
	public fun compareTo (Lio/sentry/SentryDate;)I
	public synthetic fun compareTo (Ljava/lang/Object;)I
	public fun diff (Lio/sentry/SentryDate;)J
	public fun laterDateNanosTimestampByDiff (Lio/sentry/SentryDate;)J
	public fun nanoTimestamp ()J
}

public final class io/sentry/SentryNanotimeDateProvider : io/sentry/SentryDateProvider {
	public fun <init> ()V
	public fun now ()Lio/sentry/SentryDate;
}

public class io/sentry/SentryOptions {
	public static final field DEFAULT_PROPAGATION_TARGETS Ljava/lang/String;
	public fun <init> ()V
	public fun addBundleId (Ljava/lang/String;)V
	public fun addContextTag (Ljava/lang/String;)V
	public fun addEventProcessor (Lio/sentry/EventProcessor;)V
	public fun addIgnoredExceptionForType (Ljava/lang/Class;)V
	public fun addInAppExclude (Ljava/lang/String;)V
	public fun addInAppInclude (Ljava/lang/String;)V
	public fun addIntegration (Lio/sentry/Integration;)V
	public fun addOptionsObserver (Lio/sentry/IOptionsObserver;)V
	public fun addPerformanceCollector (Lio/sentry/IPerformanceCollector;)V
	public fun addScopeObserver (Lio/sentry/IScopeObserver;)V
	public fun addTracingOrigin (Ljava/lang/String;)V
	public static fun empty ()Lio/sentry/SentryOptions;
	public fun getBackpressureMonitor ()Lio/sentry/backpressure/IBackpressureMonitor;
	public fun getBeforeBreadcrumb ()Lio/sentry/SentryOptions$BeforeBreadcrumbCallback;
	public fun getBeforeEmitMetricCallback ()Lio/sentry/SentryOptions$BeforeEmitMetricCallback;
	public fun getBeforeEnvelopeCallback ()Lio/sentry/SentryOptions$BeforeEnvelopeCallback;
	public fun getBeforeSend ()Lio/sentry/SentryOptions$BeforeSendCallback;
	public fun getBeforeSendTransaction ()Lio/sentry/SentryOptions$BeforeSendTransactionCallback;
	public fun getBundleIds ()Ljava/util/Set;
	public fun getCacheDirPath ()Ljava/lang/String;
	public fun getClientReportRecorder ()Lio/sentry/clientreport/IClientReportRecorder;
	public fun getConnectionStatusProvider ()Lio/sentry/IConnectionStatusProvider;
	public fun getConnectionTimeoutMillis ()I
	public fun getContextTags ()Ljava/util/List;
	public fun getCron ()Lio/sentry/SentryOptions$Cron;
	public fun getDateProvider ()Lio/sentry/SentryDateProvider;
	public fun getDebugMetaLoader ()Lio/sentry/internal/debugmeta/IDebugMetaLoader;
	public fun getDefaultScopeType ()Lio/sentry/ScopeType;
	public fun getDiagnosticLevel ()Lio/sentry/SentryLevel;
	public fun getDist ()Ljava/lang/String;
	public fun getDistinctId ()Ljava/lang/String;
	public fun getDsn ()Ljava/lang/String;
	public fun getEnableTracing ()Ljava/lang/Boolean;
	public fun getEnvelopeDiskCache ()Lio/sentry/cache/IEnvelopeCache;
	public fun getEnvelopeReader ()Lio/sentry/IEnvelopeReader;
	public fun getEnvironment ()Ljava/lang/String;
	public fun getEventProcessors ()Ljava/util/List;
	public fun getExecutorService ()Lio/sentry/ISentryExecutorService;
	public fun getFlushTimeoutMillis ()J
	public fun getFullyDisplayedReporter ()Lio/sentry/FullyDisplayedReporter;
	public fun getGestureTargetLocators ()Ljava/util/List;
	public fun getIdleTimeout ()Ljava/lang/Long;
	public fun getIgnoredCheckIns ()Ljava/util/List;
	public fun getIgnoredExceptionsForType ()Ljava/util/Set;
	public fun getIgnoredSpanOrigins ()Ljava/util/List;
	public fun getInAppExcludes ()Ljava/util/List;
	public fun getInAppIncludes ()Ljava/util/List;
	public fun getInstrumenter ()Lio/sentry/Instrumenter;
	public fun getIntegrations ()Ljava/util/List;
	public fun getLogger ()Lio/sentry/ILogger;
	public fun getMainThreadChecker ()Lio/sentry/util/thread/IMainThreadChecker;
	public fun getMaxAttachmentSize ()J
	public fun getMaxBreadcrumbs ()I
	public fun getMaxCacheItems ()I
	public fun getMaxDepth ()I
	public fun getMaxQueueSize ()I
	public fun getMaxRequestBodySize ()Lio/sentry/SentryOptions$RequestSize;
	public fun getMaxSpans ()I
	public fun getMaxTraceFileSize ()J
	public fun getModulesLoader ()Lio/sentry/internal/modules/IModulesLoader;
	public fun getOptionsObservers ()Ljava/util/List;
	public fun getOutboxPath ()Ljava/lang/String;
	public fun getPerformanceCollectors ()Ljava/util/List;
	public fun getProfilesSampleRate ()Ljava/lang/Double;
	public fun getProfilesSampler ()Lio/sentry/SentryOptions$ProfilesSamplerCallback;
	public fun getProfilingTracesDirPath ()Ljava/lang/String;
	public fun getProfilingTracesHz ()I
	public fun getProguardUuid ()Ljava/lang/String;
	public fun getProxy ()Lio/sentry/SentryOptions$Proxy;
	public fun getReadTimeoutMillis ()I
	public fun getRelease ()Ljava/lang/String;
	public fun getSampleRate ()Ljava/lang/Double;
	public fun getScopeObservers ()Ljava/util/List;
	public fun getSdkVersion ()Lio/sentry/protocol/SdkVersion;
	public fun getSentryClientName ()Ljava/lang/String;
	public fun getSerializer ()Lio/sentry/ISerializer;
	public fun getServerName ()Ljava/lang/String;
	public fun getSessionFlushTimeoutMillis ()J
	public fun getSessionTrackingIntervalMillis ()J
	public fun getShutdownTimeout ()J
	public fun getShutdownTimeoutMillis ()J
	public fun getSpanFactory ()Lio/sentry/ISpanFactory;
	public fun getSpotlightConnectionUrl ()Ljava/lang/String;
	public fun getSslSocketFactory ()Ljavax/net/ssl/SSLSocketFactory;
	public fun getTags ()Ljava/util/Map;
	public fun getTracePropagationTargets ()Ljava/util/List;
	public fun getTracesSampleRate ()Ljava/lang/Double;
	public fun getTracesSampler ()Lio/sentry/SentryOptions$TracesSamplerCallback;
	public fun getTracingOrigins ()Ljava/util/List;
	public fun getTransactionPerformanceCollector ()Lio/sentry/TransactionPerformanceCollector;
	public fun getTransactionProfiler ()Lio/sentry/ITransactionProfiler;
	public fun getTransportFactory ()Lio/sentry/ITransportFactory;
	public fun getTransportGate ()Lio/sentry/transport/ITransportGate;
	public final fun getViewHierarchyExporters ()Ljava/util/List;
	public fun isAttachServerName ()Z
	public fun isAttachStacktrace ()Z
	public fun isAttachThreads ()Z
	public fun isDebug ()Z
	public fun isEnableAppStartProfiling ()Z
	public fun isEnableAutoSessionTracking ()Z
	public fun isEnableBackpressureHandling ()Z
	public fun isEnableDeduplication ()Z
	public fun isEnableDefaultTagsForMetrics ()Z
	public fun isEnableExternalConfiguration ()Z
	public fun isEnableMetrics ()Z
	public fun isEnablePrettySerializationOutput ()Z
	public fun isEnableScopePersistence ()Z
	public fun isEnableShutdownHook ()Z
	public fun isEnableSpanLocalMetricAggregation ()Z
	public fun isEnableSpotlight ()Z
	public fun isEnableTimeToFullDisplayTracing ()Z
	public fun isEnableUncaughtExceptionHandler ()Z
	public fun isEnableUserInteractionBreadcrumbs ()Z
	public fun isEnableUserInteractionTracing ()Z
	public fun isEnabled ()Z
	public fun isPrintUncaughtStackTrace ()Z
	public fun isProfilingEnabled ()Z
	public fun isSendClientReports ()Z
	public fun isSendDefaultPii ()Z
	public fun isSendModules ()Z
	public fun isTraceOptionsRequests ()Z
	public fun isTraceSampling ()Z
	public fun isTracingEnabled ()Z
	public fun merge (Lio/sentry/ExternalOptions;)V
	public fun setAttachServerName (Z)V
	public fun setAttachStacktrace (Z)V
	public fun setAttachThreads (Z)V
	public fun setBackpressureMonitor (Lio/sentry/backpressure/IBackpressureMonitor;)V
	public fun setBeforeBreadcrumb (Lio/sentry/SentryOptions$BeforeBreadcrumbCallback;)V
	public fun setBeforeEmitMetricCallback (Lio/sentry/SentryOptions$BeforeEmitMetricCallback;)V
	public fun setBeforeEnvelopeCallback (Lio/sentry/SentryOptions$BeforeEnvelopeCallback;)V
	public fun setBeforeSend (Lio/sentry/SentryOptions$BeforeSendCallback;)V
	public fun setBeforeSendTransaction (Lio/sentry/SentryOptions$BeforeSendTransactionCallback;)V
	public fun setCacheDirPath (Ljava/lang/String;)V
	public fun setConnectionStatusProvider (Lio/sentry/IConnectionStatusProvider;)V
	public fun setConnectionTimeoutMillis (I)V
	public fun setCron (Lio/sentry/SentryOptions$Cron;)V
	public fun setDateProvider (Lio/sentry/SentryDateProvider;)V
	public fun setDebug (Z)V
	public fun setDebugMetaLoader (Lio/sentry/internal/debugmeta/IDebugMetaLoader;)V
	public fun setDefaultScopeType (Lio/sentry/ScopeType;)V
	public fun setDiagnosticLevel (Lio/sentry/SentryLevel;)V
	public fun setDist (Ljava/lang/String;)V
	public fun setDistinctId (Ljava/lang/String;)V
	public fun setDsn (Ljava/lang/String;)V
	public fun setEnableAppStartProfiling (Z)V
	public fun setEnableAutoSessionTracking (Z)V
	public fun setEnableBackpressureHandling (Z)V
	public fun setEnableDeduplication (Z)V
	public fun setEnableDefaultTagsForMetrics (Z)V
	public fun setEnableExternalConfiguration (Z)V
	public fun setEnableMetrics (Z)V
	public fun setEnablePrettySerializationOutput (Z)V
	public fun setEnableScopePersistence (Z)V
	public fun setEnableShutdownHook (Z)V
	public fun setEnableSpanLocalMetricAggregation (Z)V
	public fun setEnableSpotlight (Z)V
	public fun setEnableTimeToFullDisplayTracing (Z)V
	public fun setEnableTracing (Ljava/lang/Boolean;)V
	public fun setEnableUncaughtExceptionHandler (Z)V
	public fun setEnableUserInteractionBreadcrumbs (Z)V
	public fun setEnableUserInteractionTracing (Z)V
	public fun setEnabled (Z)V
	public fun setEnvelopeDiskCache (Lio/sentry/cache/IEnvelopeCache;)V
	public fun setEnvelopeReader (Lio/sentry/IEnvelopeReader;)V
	public fun setEnvironment (Ljava/lang/String;)V
	public fun setExecutorService (Lio/sentry/ISentryExecutorService;)V
	public fun setFlushTimeoutMillis (J)V
	public fun setGestureTargetLocators (Ljava/util/List;)V
	public fun setIdleTimeout (Ljava/lang/Long;)V
	public fun setIgnoredCheckIns (Ljava/util/List;)V
	public fun setIgnoredSpanOrigins (Ljava/util/List;)V
	public fun setInstrumenter (Lio/sentry/Instrumenter;)V
	public fun setLogger (Lio/sentry/ILogger;)V
	public fun setMainThreadChecker (Lio/sentry/util/thread/IMainThreadChecker;)V
	public fun setMaxAttachmentSize (J)V
	public fun setMaxBreadcrumbs (I)V
	public fun setMaxCacheItems (I)V
	public fun setMaxDepth (I)V
	public fun setMaxQueueSize (I)V
	public fun setMaxRequestBodySize (Lio/sentry/SentryOptions$RequestSize;)V
	public fun setMaxSpans (I)V
	public fun setMaxTraceFileSize (J)V
	public fun setModulesLoader (Lio/sentry/internal/modules/IModulesLoader;)V
	public fun setPrintUncaughtStackTrace (Z)V
	public fun setProfilesSampleRate (Ljava/lang/Double;)V
	public fun setProfilesSampler (Lio/sentry/SentryOptions$ProfilesSamplerCallback;)V
	public fun setProfilingEnabled (Z)V
	public fun setProfilingTracesHz (I)V
	public fun setProguardUuid (Ljava/lang/String;)V
	public fun setProxy (Lio/sentry/SentryOptions$Proxy;)V
	public fun setReadTimeoutMillis (I)V
	public fun setRelease (Ljava/lang/String;)V
	public fun setSampleRate (Ljava/lang/Double;)V
	public fun setSdkVersion (Lio/sentry/protocol/SdkVersion;)V
	public fun setSendClientReports (Z)V
	public fun setSendDefaultPii (Z)V
	public fun setSendModules (Z)V
	public fun setSentryClientName (Ljava/lang/String;)V
	public fun setSerializer (Lio/sentry/ISerializer;)V
	public fun setServerName (Ljava/lang/String;)V
	public fun setSessionFlushTimeoutMillis (J)V
	public fun setSessionTrackingIntervalMillis (J)V
	public fun setShutdownTimeout (J)V
	public fun setShutdownTimeoutMillis (J)V
	public fun setSpanFactory (Lio/sentry/ISpanFactory;)V
	public fun setSpotlightConnectionUrl (Ljava/lang/String;)V
	public fun setSslSocketFactory (Ljavax/net/ssl/SSLSocketFactory;)V
	public fun setTag (Ljava/lang/String;Ljava/lang/String;)V
	public fun setTraceOptionsRequests (Z)V
	public fun setTracePropagationTargets (Ljava/util/List;)V
	public fun setTraceSampling (Z)V
	public fun setTracesSampleRate (Ljava/lang/Double;)V
	public fun setTracesSampler (Lio/sentry/SentryOptions$TracesSamplerCallback;)V
	public fun setTracingOrigins (Ljava/util/List;)V
	public fun setTransactionPerformanceCollector (Lio/sentry/TransactionPerformanceCollector;)V
	public fun setTransactionProfiler (Lio/sentry/ITransactionProfiler;)V
	public fun setTransportFactory (Lio/sentry/ITransportFactory;)V
	public fun setTransportGate (Lio/sentry/transport/ITransportGate;)V
	public fun setViewHierarchyExporters (Ljava/util/List;)V
}

public abstract interface class io/sentry/SentryOptions$BeforeBreadcrumbCallback {
	public abstract fun execute (Lio/sentry/Breadcrumb;Lio/sentry/Hint;)Lio/sentry/Breadcrumb;
}

public abstract interface class io/sentry/SentryOptions$BeforeEmitMetricCallback {
	public abstract fun execute (Ljava/lang/String;Ljava/util/Map;)Z
}

public abstract interface class io/sentry/SentryOptions$BeforeEnvelopeCallback {
	public abstract fun execute (Lio/sentry/SentryEnvelope;Lio/sentry/Hint;)V
}

public abstract interface class io/sentry/SentryOptions$BeforeSendCallback {
	public abstract fun execute (Lio/sentry/SentryEvent;Lio/sentry/Hint;)Lio/sentry/SentryEvent;
}

public abstract interface class io/sentry/SentryOptions$BeforeSendTransactionCallback {
	public abstract fun execute (Lio/sentry/protocol/SentryTransaction;Lio/sentry/Hint;)Lio/sentry/protocol/SentryTransaction;
}

public final class io/sentry/SentryOptions$Cron {
	public fun <init> ()V
	public fun getDefaultCheckinMargin ()Ljava/lang/Long;
	public fun getDefaultFailureIssueThreshold ()Ljava/lang/Long;
	public fun getDefaultMaxRuntime ()Ljava/lang/Long;
	public fun getDefaultRecoveryThreshold ()Ljava/lang/Long;
	public fun getDefaultTimezone ()Ljava/lang/String;
	public fun setDefaultCheckinMargin (Ljava/lang/Long;)V
	public fun setDefaultFailureIssueThreshold (Ljava/lang/Long;)V
	public fun setDefaultMaxRuntime (Ljava/lang/Long;)V
	public fun setDefaultRecoveryThreshold (Ljava/lang/Long;)V
	public fun setDefaultTimezone (Ljava/lang/String;)V
}

public abstract interface class io/sentry/SentryOptions$ProfilesSamplerCallback {
	public abstract fun sample (Lio/sentry/SamplingContext;)Ljava/lang/Double;
}

public final class io/sentry/SentryOptions$Proxy {
	public fun <init> ()V
	public fun <init> (Ljava/lang/String;Ljava/lang/String;)V
	public fun <init> (Ljava/lang/String;Ljava/lang/String;Ljava/lang/String;Ljava/lang/String;)V
	public fun <init> (Ljava/lang/String;Ljava/lang/String;Ljava/net/Proxy$Type;)V
	public fun <init> (Ljava/lang/String;Ljava/lang/String;Ljava/net/Proxy$Type;Ljava/lang/String;Ljava/lang/String;)V
	public fun getHost ()Ljava/lang/String;
	public fun getPass ()Ljava/lang/String;
	public fun getPort ()Ljava/lang/String;
	public fun getType ()Ljava/net/Proxy$Type;
	public fun getUser ()Ljava/lang/String;
	public fun setHost (Ljava/lang/String;)V
	public fun setPass (Ljava/lang/String;)V
	public fun setPort (Ljava/lang/String;)V
	public fun setType (Ljava/net/Proxy$Type;)V
	public fun setUser (Ljava/lang/String;)V
}

public final class io/sentry/SentryOptions$RequestSize : java/lang/Enum {
	public static final field ALWAYS Lio/sentry/SentryOptions$RequestSize;
	public static final field MEDIUM Lio/sentry/SentryOptions$RequestSize;
	public static final field NONE Lio/sentry/SentryOptions$RequestSize;
	public static final field SMALL Lio/sentry/SentryOptions$RequestSize;
	public static fun valueOf (Ljava/lang/String;)Lio/sentry/SentryOptions$RequestSize;
	public static fun values ()[Lio/sentry/SentryOptions$RequestSize;
}

public abstract interface class io/sentry/SentryOptions$TracesSamplerCallback {
	public abstract fun sample (Lio/sentry/SamplingContext;)Ljava/lang/Double;
}

public final class io/sentry/SentrySpanStorage {
	public fun get (Ljava/lang/String;)Lio/sentry/ISpan;
	public static fun getInstance ()Lio/sentry/SentrySpanStorage;
	public fun removeAndGet (Ljava/lang/String;)Lio/sentry/ISpan;
	public fun store (Ljava/lang/String;Lio/sentry/ISpan;)V
}

public final class io/sentry/SentryStackTraceFactory {
	public fun <init> (Lio/sentry/SentryOptions;)V
	public fun getInAppCallStack ()Ljava/util/List;
	public fun getStackFrames ([Ljava/lang/StackTraceElement;Z)Ljava/util/List;
	public fun isInApp (Ljava/lang/String;)Ljava/lang/Boolean;
}

public final class io/sentry/SentryThreadFactory {
	public fun <init> (Lio/sentry/SentryStackTraceFactory;Lio/sentry/SentryOptions;)V
}

public final class io/sentry/SentryTraceHeader {
	public static final field SENTRY_TRACE_HEADER Ljava/lang/String;
	public fun <init> (Lio/sentry/protocol/SentryId;Lio/sentry/SpanId;Ljava/lang/Boolean;)V
	public fun <init> (Ljava/lang/String;)V
	public fun getName ()Ljava/lang/String;
	public fun getSpanId ()Lio/sentry/SpanId;
	public fun getTraceId ()Lio/sentry/protocol/SentryId;
	public fun getValue ()Ljava/lang/String;
	public fun isSampled ()Ljava/lang/Boolean;
}

public final class io/sentry/SentryTracer : io/sentry/ITransaction {
	public fun <init> (Lio/sentry/TransactionContext;Lio/sentry/IScopes;)V
	public fun <init> (Lio/sentry/TransactionContext;Lio/sentry/IScopes;Lio/sentry/TransactionOptions;)V
	public fun finish ()V
	public fun finish (Lio/sentry/SpanStatus;)V
	public fun finish (Lio/sentry/SpanStatus;Lio/sentry/SentryDate;)V
	public fun finish (Lio/sentry/SpanStatus;Lio/sentry/SentryDate;ZLio/sentry/Hint;)V
	public fun forceFinish (Lio/sentry/SpanStatus;ZLio/sentry/Hint;)V
	public fun getChildren ()Ljava/util/List;
	public fun getContexts ()Lio/sentry/protocol/Contexts;
	public fun getData ()Ljava/util/Map;
	public fun getData (Ljava/lang/String;)Ljava/lang/Object;
	public fun getDescription ()Ljava/lang/String;
	public fun getEventId ()Lio/sentry/protocol/SentryId;
	public fun getFinishDate ()Lio/sentry/SentryDate;
	public fun getLatestActiveSpan ()Lio/sentry/ISpan;
	public fun getLocalMetricsAggregator ()Lio/sentry/metrics/LocalMetricsAggregator;
	public fun getName ()Ljava/lang/String;
	public fun getNameSource ()Lio/sentry/protocol/TransactionNameSource;
	public fun getOperation ()Ljava/lang/String;
	public fun getSamplingDecision ()Lio/sentry/TracesSamplingDecision;
	public fun getSpanContext ()Lio/sentry/SpanContext;
	public fun getSpans ()Ljava/util/List;
	public fun getStartDate ()Lio/sentry/SentryDate;
	public fun getStatus ()Lio/sentry/SpanStatus;
	public fun getTag (Ljava/lang/String;)Ljava/lang/String;
	public fun getThrowable ()Ljava/lang/Throwable;
	public fun getTransactionNameSource ()Lio/sentry/protocol/TransactionNameSource;
	public fun isFinished ()Z
	public fun isNoOp ()Z
	public fun isProfileSampled ()Ljava/lang/Boolean;
	public fun isSampled ()Ljava/lang/Boolean;
	public fun makeCurrent ()Lio/sentry/ISentryLifecycleToken;
	public fun scheduleFinish ()V
	public fun setContext (Ljava/lang/String;Ljava/lang/Object;)V
	public fun setData (Ljava/lang/String;Ljava/lang/Object;)V
	public fun setDescription (Ljava/lang/String;)V
	public fun setMeasurement (Ljava/lang/String;Ljava/lang/Number;)V
	public fun setMeasurement (Ljava/lang/String;Ljava/lang/Number;Lio/sentry/MeasurementUnit;)V
	public fun setMeasurementFromChild (Ljava/lang/String;Ljava/lang/Number;)V
	public fun setMeasurementFromChild (Ljava/lang/String;Ljava/lang/Number;Lio/sentry/MeasurementUnit;)V
	public fun setName (Ljava/lang/String;)V
	public fun setName (Ljava/lang/String;Lio/sentry/protocol/TransactionNameSource;)V
	public fun setOperation (Ljava/lang/String;)V
	public fun setStatus (Lio/sentry/SpanStatus;)V
	public fun setTag (Ljava/lang/String;Ljava/lang/String;)V
	public fun setThrowable (Ljava/lang/Throwable;)V
	public fun startChild (Lio/sentry/SpanContext;Lio/sentry/SpanOptions;)Lio/sentry/ISpan;
	public fun startChild (Ljava/lang/String;)Lio/sentry/ISpan;
	public fun startChild (Ljava/lang/String;Ljava/lang/String;)Lio/sentry/ISpan;
	public fun startChild (Ljava/lang/String;Ljava/lang/String;Lio/sentry/SentryDate;)Lio/sentry/ISpan;
	public fun startChild (Ljava/lang/String;Ljava/lang/String;Lio/sentry/SentryDate;Lio/sentry/Instrumenter;)Lio/sentry/ISpan;
	public fun startChild (Ljava/lang/String;Ljava/lang/String;Lio/sentry/SentryDate;Lio/sentry/Instrumenter;Lio/sentry/SpanOptions;)Lio/sentry/ISpan;
	public fun startChild (Ljava/lang/String;Ljava/lang/String;Lio/sentry/SpanOptions;)Lio/sentry/ISpan;
	public fun toBaggageHeader (Ljava/util/List;)Lio/sentry/BaggageHeader;
	public fun toSentryTrace ()Lio/sentry/SentryTraceHeader;
	public fun traceContext ()Lio/sentry/TraceContext;
	public fun updateEndDate (Lio/sentry/SentryDate;)Z
}

public final class io/sentry/SentryWrapper {
	public fun <init> ()V
	public static fun wrapCallable (Ljava/util/concurrent/Callable;)Ljava/util/concurrent/Callable;
	public static fun wrapSupplier (Ljava/util/function/Supplier;)Ljava/util/function/Supplier;
}

public final class io/sentry/Session : io/sentry/JsonSerializable, io/sentry/JsonUnknown {
	public fun <init> (Lio/sentry/Session$State;Ljava/util/Date;Ljava/util/Date;ILjava/lang/String;Ljava/util/UUID;Ljava/lang/Boolean;Ljava/lang/Long;Ljava/lang/Double;Ljava/lang/String;Ljava/lang/String;Ljava/lang/String;Ljava/lang/String;Ljava/lang/String;)V
	public fun <init> (Ljava/lang/String;Lio/sentry/protocol/User;Ljava/lang/String;Ljava/lang/String;)V
	public fun clone ()Lio/sentry/Session;
	public synthetic fun clone ()Ljava/lang/Object;
	public fun end ()V
	public fun end (Ljava/util/Date;)V
	public fun errorCount ()I
	public fun getAbnormalMechanism ()Ljava/lang/String;
	public fun getDistinctId ()Ljava/lang/String;
	public fun getDuration ()Ljava/lang/Double;
	public fun getEnvironment ()Ljava/lang/String;
	public fun getInit ()Ljava/lang/Boolean;
	public fun getIpAddress ()Ljava/lang/String;
	public fun getRelease ()Ljava/lang/String;
	public fun getSequence ()Ljava/lang/Long;
	public fun getSessionId ()Ljava/util/UUID;
	public fun getStarted ()Ljava/util/Date;
	public fun getStatus ()Lio/sentry/Session$State;
	public fun getTimestamp ()Ljava/util/Date;
	public fun getUnknown ()Ljava/util/Map;
	public fun getUserAgent ()Ljava/lang/String;
	public fun isTerminated ()Z
	public fun serialize (Lio/sentry/ObjectWriter;Lio/sentry/ILogger;)V
	public fun setInitAsTrue ()V
	public fun setUnknown (Ljava/util/Map;)V
	public fun update (Lio/sentry/Session$State;Ljava/lang/String;Z)Z
	public fun update (Lio/sentry/Session$State;Ljava/lang/String;ZLjava/lang/String;)Z
}

public final class io/sentry/Session$Deserializer : io/sentry/JsonDeserializer {
	public fun <init> ()V
	public fun deserialize (Lio/sentry/JsonObjectReader;Lio/sentry/ILogger;)Lio/sentry/Session;
	public synthetic fun deserialize (Lio/sentry/JsonObjectReader;Lio/sentry/ILogger;)Ljava/lang/Object;
}

public final class io/sentry/Session$JsonKeys {
	public static final field ABNORMAL_MECHANISM Ljava/lang/String;
	public static final field ATTRS Ljava/lang/String;
	public static final field DID Ljava/lang/String;
	public static final field DURATION Ljava/lang/String;
	public static final field ENVIRONMENT Ljava/lang/String;
	public static final field ERRORS Ljava/lang/String;
	public static final field INIT Ljava/lang/String;
	public static final field IP_ADDRESS Ljava/lang/String;
	public static final field RELEASE Ljava/lang/String;
	public static final field SEQ Ljava/lang/String;
	public static final field SID Ljava/lang/String;
	public static final field STARTED Ljava/lang/String;
	public static final field STATUS Ljava/lang/String;
	public static final field TIMESTAMP Ljava/lang/String;
	public static final field USER_AGENT Ljava/lang/String;
	public fun <init> ()V
}

public final class io/sentry/Session$State : java/lang/Enum {
	public static final field Abnormal Lio/sentry/Session$State;
	public static final field Crashed Lio/sentry/Session$State;
	public static final field Exited Lio/sentry/Session$State;
	public static final field Ok Lio/sentry/Session$State;
	public static fun valueOf (Ljava/lang/String;)Lio/sentry/Session$State;
	public static fun values ()[Lio/sentry/Session$State;
}

public final class io/sentry/ShutdownHookIntegration : io/sentry/Integration, java/io/Closeable {
	public fun <init> ()V
	public fun <init> (Ljava/lang/Runtime;)V
	public fun close ()V
	public fun register (Lio/sentry/IScopes;Lio/sentry/SentryOptions;)V
}

public final class io/sentry/Span : io/sentry/ISpan {
	public fun <init> (Lio/sentry/TransactionContext;Lio/sentry/SentryTracer;Lio/sentry/IScopes;Lio/sentry/SentryDate;Lio/sentry/SpanOptions;)V
	public fun finish ()V
	public fun finish (Lio/sentry/SpanStatus;)V
	public fun finish (Lio/sentry/SpanStatus;Lio/sentry/SentryDate;)V
	public fun getContexts ()Lio/sentry/protocol/Contexts;
	public fun getData ()Ljava/util/Map;
	public fun getData (Ljava/lang/String;)Ljava/lang/Object;
	public fun getDescription ()Ljava/lang/String;
	public fun getEventId ()Lio/sentry/protocol/SentryId;
	public fun getFinishDate ()Lio/sentry/SentryDate;
	public fun getLocalMetricsAggregator ()Lio/sentry/metrics/LocalMetricsAggregator;
	public fun getMeasurements ()Ljava/util/Map;
	public fun getName ()Ljava/lang/String;
	public fun getNameSource ()Lio/sentry/protocol/TransactionNameSource;
	public fun getOperation ()Ljava/lang/String;
	public fun getParentSpanId ()Lio/sentry/SpanId;
	public fun getSamplingDecision ()Lio/sentry/TracesSamplingDecision;
	public fun getSpanContext ()Lio/sentry/SpanContext;
	public fun getSpanId ()Lio/sentry/SpanId;
	public fun getStartDate ()Lio/sentry/SentryDate;
	public fun getStatus ()Lio/sentry/SpanStatus;
	public fun getTag (Ljava/lang/String;)Ljava/lang/String;
	public fun getTags ()Ljava/util/Map;
	public fun getThrowable ()Ljava/lang/Throwable;
	public fun getTraceId ()Lio/sentry/protocol/SentryId;
	public fun isFinished ()Z
	public fun isNoOp ()Z
	public fun isProfileSampled ()Ljava/lang/Boolean;
	public fun isSampled ()Ljava/lang/Boolean;
	public fun makeCurrent ()Lio/sentry/ISentryLifecycleToken;
	public fun setContext (Ljava/lang/String;Ljava/lang/Object;)V
	public fun setData (Ljava/lang/String;Ljava/lang/Object;)V
	public fun setDescription (Ljava/lang/String;)V
	public fun setMeasurement (Ljava/lang/String;Ljava/lang/Number;)V
	public fun setMeasurement (Ljava/lang/String;Ljava/lang/Number;Lio/sentry/MeasurementUnit;)V
	public fun setName (Ljava/lang/String;)V
	public fun setName (Ljava/lang/String;Lio/sentry/protocol/TransactionNameSource;)V
	public fun setOperation (Ljava/lang/String;)V
	public fun setStatus (Lio/sentry/SpanStatus;)V
	public fun setTag (Ljava/lang/String;Ljava/lang/String;)V
	public fun setThrowable (Ljava/lang/Throwable;)V
	public fun startChild (Lio/sentry/SpanContext;Lio/sentry/SpanOptions;)Lio/sentry/ISpan;
	public fun startChild (Ljava/lang/String;)Lio/sentry/ISpan;
	public fun startChild (Ljava/lang/String;Ljava/lang/String;)Lio/sentry/ISpan;
	public fun startChild (Ljava/lang/String;Ljava/lang/String;Lio/sentry/SentryDate;Lio/sentry/Instrumenter;)Lio/sentry/ISpan;
	public fun startChild (Ljava/lang/String;Ljava/lang/String;Lio/sentry/SentryDate;Lio/sentry/Instrumenter;Lio/sentry/SpanOptions;)Lio/sentry/ISpan;
	public fun startChild (Ljava/lang/String;Ljava/lang/String;Lio/sentry/SpanOptions;)Lio/sentry/ISpan;
	public fun toBaggageHeader (Ljava/util/List;)Lio/sentry/BaggageHeader;
	public fun toSentryTrace ()Lio/sentry/SentryTraceHeader;
	public fun traceContext ()Lio/sentry/TraceContext;
	public fun updateEndDate (Lio/sentry/SentryDate;)Z
}

public class io/sentry/SpanContext : io/sentry/JsonSerializable, io/sentry/JsonUnknown {
	public static final field DEFAULT_ORIGIN Ljava/lang/String;
	public static final field TYPE Ljava/lang/String;
	protected field baggage Lio/sentry/Baggage;
	protected field description Ljava/lang/String;
	protected field op Ljava/lang/String;
	protected field origin Ljava/lang/String;
	protected field status Lio/sentry/SpanStatus;
	protected field tags Ljava/util/Map;
	public fun <init> (Lio/sentry/SpanContext;)V
	public fun <init> (Lio/sentry/protocol/SentryId;Lio/sentry/SpanId;Lio/sentry/SpanId;Ljava/lang/String;Ljava/lang/String;Lio/sentry/TracesSamplingDecision;Lio/sentry/SpanStatus;Ljava/lang/String;)V
	public fun <init> (Lio/sentry/protocol/SentryId;Lio/sentry/SpanId;Ljava/lang/String;Lio/sentry/SpanId;Lio/sentry/TracesSamplingDecision;)V
	public fun <init> (Ljava/lang/String;)V
	public fun <init> (Ljava/lang/String;Lio/sentry/TracesSamplingDecision;)V
	public fun copyForChild (Ljava/lang/String;Lio/sentry/SpanId;Lio/sentry/SpanId;)Lio/sentry/SpanContext;
	public fun equals (Ljava/lang/Object;)Z
	public fun getBaggage ()Lio/sentry/Baggage;
	public fun getDescription ()Ljava/lang/String;
	public fun getInstrumenter ()Lio/sentry/Instrumenter;
	public fun getOperation ()Ljava/lang/String;
	public fun getOrigin ()Ljava/lang/String;
	public fun getParentSpanId ()Lio/sentry/SpanId;
	public fun getProfileSampled ()Ljava/lang/Boolean;
	public fun getSampled ()Ljava/lang/Boolean;
	public fun getSamplingDecision ()Lio/sentry/TracesSamplingDecision;
	public fun getSpanId ()Lio/sentry/SpanId;
	public fun getStatus ()Lio/sentry/SpanStatus;
	public fun getTags ()Ljava/util/Map;
	public fun getTraceId ()Lio/sentry/protocol/SentryId;
	public fun getUnknown ()Ljava/util/Map;
	public fun hashCode ()I
	public fun serialize (Lio/sentry/ObjectWriter;Lio/sentry/ILogger;)V
	public fun setDescription (Ljava/lang/String;)V
	public fun setInstrumenter (Lio/sentry/Instrumenter;)V
	public fun setOperation (Ljava/lang/String;)V
	public fun setOrigin (Ljava/lang/String;)V
	public fun setSampled (Ljava/lang/Boolean;)V
	public fun setSampled (Ljava/lang/Boolean;Ljava/lang/Boolean;)V
	public fun setSamplingDecision (Lio/sentry/TracesSamplingDecision;)V
	public fun setStatus (Lio/sentry/SpanStatus;)V
	public fun setTag (Ljava/lang/String;Ljava/lang/String;)V
	public fun setUnknown (Ljava/util/Map;)V
}

public final class io/sentry/SpanContext$Deserializer : io/sentry/JsonDeserializer {
	public fun <init> ()V
	public fun deserialize (Lio/sentry/JsonObjectReader;Lio/sentry/ILogger;)Lio/sentry/SpanContext;
	public synthetic fun deserialize (Lio/sentry/JsonObjectReader;Lio/sentry/ILogger;)Ljava/lang/Object;
}

public final class io/sentry/SpanContext$JsonKeys {
	public static final field DESCRIPTION Ljava/lang/String;
	public static final field OP Ljava/lang/String;
	public static final field ORIGIN Ljava/lang/String;
	public static final field PARENT_SPAN_ID Ljava/lang/String;
	public static final field SPAN_ID Ljava/lang/String;
	public static final field STATUS Ljava/lang/String;
	public static final field TAGS Ljava/lang/String;
	public static final field TRACE_ID Ljava/lang/String;
	public fun <init> ()V
}

public abstract interface class io/sentry/SpanDataConvention {
	public static final field BLOCKED_MAIN_THREAD_KEY Ljava/lang/String;
	public static final field CALL_STACK_KEY Ljava/lang/String;
	public static final field CONTRIBUTES_TTFD Ljava/lang/String;
	public static final field CONTRIBUTES_TTID Ljava/lang/String;
	public static final field DB_NAME_KEY Ljava/lang/String;
	public static final field DB_SYSTEM_KEY Ljava/lang/String;
	public static final field FRAMES_DELAY Ljava/lang/String;
	public static final field FRAMES_FROZEN Ljava/lang/String;
	public static final field FRAMES_SLOW Ljava/lang/String;
	public static final field FRAMES_TOTAL Ljava/lang/String;
	public static final field HTTP_FRAGMENT_KEY Ljava/lang/String;
	public static final field HTTP_METHOD_KEY Ljava/lang/String;
	public static final field HTTP_QUERY_KEY Ljava/lang/String;
	public static final field HTTP_RESPONSE_CONTENT_LENGTH_KEY Ljava/lang/String;
	public static final field HTTP_STATUS_CODE_KEY Ljava/lang/String;
	public static final field THREAD_ID Ljava/lang/String;
	public static final field THREAD_NAME Ljava/lang/String;
}

public abstract interface class io/sentry/SpanFinishedCallback {
	public abstract fun execute (Lio/sentry/Span;)V
}

public final class io/sentry/SpanId : io/sentry/JsonSerializable {
	public static final field EMPTY_ID Lio/sentry/SpanId;
	public fun <init> ()V
	public fun <init> (Ljava/lang/String;)V
	public fun equals (Ljava/lang/Object;)Z
	public fun hashCode ()I
	public fun serialize (Lio/sentry/ObjectWriter;Lio/sentry/ILogger;)V
	public fun toString ()Ljava/lang/String;
}

public final class io/sentry/SpanId$Deserializer : io/sentry/JsonDeserializer {
	public fun <init> ()V
	public fun deserialize (Lio/sentry/JsonObjectReader;Lio/sentry/ILogger;)Lio/sentry/SpanId;
	public synthetic fun deserialize (Lio/sentry/JsonObjectReader;Lio/sentry/ILogger;)Ljava/lang/Object;
}

public class io/sentry/SpanOptions {
	protected field origin Ljava/lang/String;
	public fun <init> ()V
<<<<<<< HEAD
	public fun getOrigin ()Ljava/lang/String;
=======
>>>>>>> ecfcb2b1
	public fun getStartTimestamp ()Lio/sentry/SentryDate;
	public fun isIdle ()Z
	public fun isTrimEnd ()Z
	public fun isTrimStart ()Z
	public fun setIdle (Z)V
<<<<<<< HEAD
	public fun setOrigin (Ljava/lang/String;)V
=======
>>>>>>> ecfcb2b1
	public fun setStartTimestamp (Lio/sentry/SentryDate;)V
	public fun setTrimEnd (Z)V
	public fun setTrimStart (Z)V
}

public final class io/sentry/SpanStatus : java/lang/Enum, io/sentry/JsonSerializable {
	public static final field ABORTED Lio/sentry/SpanStatus;
	public static final field ALREADY_EXISTS Lio/sentry/SpanStatus;
	public static final field CANCELLED Lio/sentry/SpanStatus;
	public static final field DATA_LOSS Lio/sentry/SpanStatus;
	public static final field DEADLINE_EXCEEDED Lio/sentry/SpanStatus;
	public static final field FAILED_PRECONDITION Lio/sentry/SpanStatus;
	public static final field INTERNAL_ERROR Lio/sentry/SpanStatus;
	public static final field INVALID_ARGUMENT Lio/sentry/SpanStatus;
	public static final field NOT_FOUND Lio/sentry/SpanStatus;
	public static final field OK Lio/sentry/SpanStatus;
	public static final field OUT_OF_RANGE Lio/sentry/SpanStatus;
	public static final field PERMISSION_DENIED Lio/sentry/SpanStatus;
	public static final field RESOURCE_EXHAUSTED Lio/sentry/SpanStatus;
	public static final field UNAUTHENTICATED Lio/sentry/SpanStatus;
	public static final field UNAVAILABLE Lio/sentry/SpanStatus;
	public static final field UNIMPLEMENTED Lio/sentry/SpanStatus;
	public static final field UNKNOWN Lio/sentry/SpanStatus;
	public static final field UNKNOWN_ERROR Lio/sentry/SpanStatus;
	public fun apiName ()Ljava/lang/String;
	public static fun fromApiNameSafely (Ljava/lang/String;)Lio/sentry/SpanStatus;
	public static fun fromHttpStatusCode (I)Lio/sentry/SpanStatus;
	public static fun fromHttpStatusCode (Ljava/lang/Integer;Lio/sentry/SpanStatus;)Lio/sentry/SpanStatus;
	public fun serialize (Lio/sentry/ObjectWriter;Lio/sentry/ILogger;)V
	public static fun valueOf (Ljava/lang/String;)Lio/sentry/SpanStatus;
	public static fun values ()[Lio/sentry/SpanStatus;
}

public final class io/sentry/SpanStatus$Deserializer : io/sentry/JsonDeserializer {
	public fun <init> ()V
	public fun deserialize (Lio/sentry/JsonObjectReader;Lio/sentry/ILogger;)Lio/sentry/SpanStatus;
	public synthetic fun deserialize (Lio/sentry/JsonObjectReader;Lio/sentry/ILogger;)Ljava/lang/Object;
}

public final class io/sentry/SpotlightIntegration : io/sentry/Integration, io/sentry/SentryOptions$BeforeEnvelopeCallback, java/io/Closeable {
	public fun <init> ()V
	public fun close ()V
	public fun execute (Lio/sentry/SentryEnvelope;Lio/sentry/Hint;)V
	public fun getSpotlightConnectionUrl ()Ljava/lang/String;
	public fun register (Lio/sentry/IScopes;Lio/sentry/SentryOptions;)V
}

public final class io/sentry/SystemOutLogger : io/sentry/ILogger {
	public fun <init> ()V
	public fun isEnabled (Lio/sentry/SentryLevel;)Z
	public fun log (Lio/sentry/SentryLevel;Ljava/lang/String;Ljava/lang/Throwable;)V
	public fun log (Lio/sentry/SentryLevel;Ljava/lang/String;[Ljava/lang/Object;)V
	public fun log (Lio/sentry/SentryLevel;Ljava/lang/Throwable;Ljava/lang/String;[Ljava/lang/Object;)V
}

public final class io/sentry/TraceContext : io/sentry/JsonSerializable, io/sentry/JsonUnknown {
	public fun getEnvironment ()Ljava/lang/String;
	public fun getPublicKey ()Ljava/lang/String;
	public fun getRelease ()Ljava/lang/String;
	public fun getSampleRate ()Ljava/lang/String;
	public fun getSampled ()Ljava/lang/String;
	public fun getTraceId ()Lio/sentry/protocol/SentryId;
	public fun getTransaction ()Ljava/lang/String;
	public fun getUnknown ()Ljava/util/Map;
	public fun getUserId ()Ljava/lang/String;
	public fun getUserSegment ()Ljava/lang/String;
	public fun serialize (Lio/sentry/ObjectWriter;Lio/sentry/ILogger;)V
	public fun setUnknown (Ljava/util/Map;)V
}

public final class io/sentry/TraceContext$Deserializer : io/sentry/JsonDeserializer {
	public fun <init> ()V
	public fun deserialize (Lio/sentry/JsonObjectReader;Lio/sentry/ILogger;)Lio/sentry/TraceContext;
	public synthetic fun deserialize (Lio/sentry/JsonObjectReader;Lio/sentry/ILogger;)Ljava/lang/Object;
}

public final class io/sentry/TraceContext$JsonKeys {
	public static final field ENVIRONMENT Ljava/lang/String;
	public static final field PUBLIC_KEY Ljava/lang/String;
	public static final field RELEASE Ljava/lang/String;
	public static final field SAMPLED Ljava/lang/String;
	public static final field SAMPLE_RATE Ljava/lang/String;
	public static final field TRACE_ID Ljava/lang/String;
	public static final field TRANSACTION Ljava/lang/String;
	public static final field USER Ljava/lang/String;
	public static final field USER_ID Ljava/lang/String;
	public static final field USER_SEGMENT Ljava/lang/String;
	public fun <init> ()V
}

public final class io/sentry/TracesSampler {
	public fun <init> (Lio/sentry/SentryOptions;)V
	public fun sample (Lio/sentry/SamplingContext;)Lio/sentry/TracesSamplingDecision;
}

public final class io/sentry/TracesSamplingDecision {
	public fun <init> (Ljava/lang/Boolean;)V
	public fun <init> (Ljava/lang/Boolean;Ljava/lang/Double;)V
	public fun <init> (Ljava/lang/Boolean;Ljava/lang/Double;Ljava/lang/Boolean;Ljava/lang/Double;)V
	public fun getProfileSampleRate ()Ljava/lang/Double;
	public fun getProfileSampled ()Ljava/lang/Boolean;
	public fun getSampleRate ()Ljava/lang/Double;
	public fun getSampled ()Ljava/lang/Boolean;
}

public final class io/sentry/TransactionContext : io/sentry/SpanContext {
	public static final field DEFAULT_TRANSACTION_NAME Ljava/lang/String;
	public fun <init> (Lio/sentry/protocol/SentryId;Lio/sentry/SpanId;Lio/sentry/SpanId;Lio/sentry/TracesSamplingDecision;Lio/sentry/Baggage;)V
	public fun <init> (Ljava/lang/String;Lio/sentry/protocol/TransactionNameSource;Ljava/lang/String;)V
	public fun <init> (Ljava/lang/String;Lio/sentry/protocol/TransactionNameSource;Ljava/lang/String;Lio/sentry/TracesSamplingDecision;)V
	public fun <init> (Ljava/lang/String;Ljava/lang/String;)V
	public fun <init> (Ljava/lang/String;Ljava/lang/String;Lio/sentry/TracesSamplingDecision;)V
	public static fun fromPropagationContext (Lio/sentry/PropagationContext;)Lio/sentry/TransactionContext;
	public static fun fromSentryTrace (Ljava/lang/String;Ljava/lang/String;Lio/sentry/SentryTraceHeader;)Lio/sentry/TransactionContext;
	public fun getName ()Ljava/lang/String;
	public fun getParentSampled ()Ljava/lang/Boolean;
	public fun getParentSamplingDecision ()Lio/sentry/TracesSamplingDecision;
	public fun getTransactionNameSource ()Lio/sentry/protocol/TransactionNameSource;
	public fun isForNextAppStart ()Z
	public fun setForNextAppStart (Z)V
	public fun setName (Ljava/lang/String;)V
	public fun setParentSampled (Ljava/lang/Boolean;)V
	public fun setParentSampled (Ljava/lang/Boolean;Ljava/lang/Boolean;)V
	public fun setTransactionNameSource (Lio/sentry/protocol/TransactionNameSource;)V
}

public abstract interface class io/sentry/TransactionFinishedCallback {
	public abstract fun execute (Lio/sentry/ITransaction;)V
}

public final class io/sentry/TransactionOptions : io/sentry/SpanOptions {
	public static final field DEFAULT_DEADLINE_TIMEOUT_AUTO_TRANSACTION J
	public fun <init> ()V
	public fun getCustomSamplingContext ()Lio/sentry/CustomSamplingContext;
	public fun getDeadlineTimeout ()Ljava/lang/Long;
	public fun getIdleTimeout ()Ljava/lang/Long;
	public fun getSpanFactory ()Lio/sentry/ISpanFactory;
	public fun getTransactionFinishedCallback ()Lio/sentry/TransactionFinishedCallback;
	public fun isAppStartTransaction ()Z
	public fun isBindToScope ()Z
	public fun isWaitForChildren ()Z
	public fun setAppStartTransaction (Z)V
	public fun setBindToScope (Z)V
	public fun setCustomSamplingContext (Lio/sentry/CustomSamplingContext;)V
	public fun setDeadlineTimeout (Ljava/lang/Long;)V
	public fun setIdleTimeout (Ljava/lang/Long;)V
	public fun setSpanFactory (Lio/sentry/ISpanFactory;)V
	public fun setTransactionFinishedCallback (Lio/sentry/TransactionFinishedCallback;)V
	public fun setWaitForChildren (Z)V
}

public abstract interface class io/sentry/TransactionPerformanceCollector {
	public abstract fun close ()V
	public abstract fun onSpanFinished (Lio/sentry/ISpan;)V
	public abstract fun onSpanStarted (Lio/sentry/ISpan;)V
	public abstract fun start (Lio/sentry/ITransaction;)V
	public abstract fun stop (Lio/sentry/ITransaction;)Ljava/util/List;
}

public final class io/sentry/TypeCheckHint {
	public static final field ANDROID_ACTIVITY Ljava/lang/String;
	public static final field ANDROID_CONFIGURATION Ljava/lang/String;
	public static final field ANDROID_FRAGMENT Ljava/lang/String;
	public static final field ANDROID_INTENT Ljava/lang/String;
	public static final field ANDROID_MOTION_EVENT Ljava/lang/String;
	public static final field ANDROID_NAV_DESTINATION Ljava/lang/String;
	public static final field ANDROID_NETWORK_CAPABILITIES Ljava/lang/String;
	public static final field ANDROID_SENSOR_EVENT Ljava/lang/String;
	public static final field ANDROID_VIEW Ljava/lang/String;
	public static final field APOLLO_REQUEST Ljava/lang/String;
	public static final field APOLLO_RESPONSE Ljava/lang/String;
	public static final field GRAPHQL_DATA_FETCHING_ENVIRONMENT Ljava/lang/String;
	public static final field GRAPHQL_HANDLER_PARAMETERS Ljava/lang/String;
	public static final field JUL_LOG_RECORD Ljava/lang/String;
	public static final field LOG4J_LOG_EVENT Ljava/lang/String;
	public static final field LOGBACK_LOGGING_EVENT Ljava/lang/String;
	public static final field OKHTTP_REQUEST Ljava/lang/String;
	public static final field OKHTTP_RESPONSE Ljava/lang/String;
	public static final field OPEN_FEIGN_REQUEST Ljava/lang/String;
	public static final field OPEN_FEIGN_RESPONSE Ljava/lang/String;
	public static final field SENTRY_DART_SDK_NAME Ljava/lang/String;
	public static final field SENTRY_DOTNET_SDK_NAME Ljava/lang/String;
	public static final field SENTRY_EVENT_DROP_REASON Ljava/lang/String;
	public static final field SENTRY_IS_FROM_HYBRID_SDK Ljava/lang/String;
	public static final field SENTRY_JAVASCRIPT_SDK_NAME Ljava/lang/String;
	public static final field SENTRY_SYNTHETIC_EXCEPTION Ljava/lang/String;
	public static final field SENTRY_TYPE_CHECK_HINT Ljava/lang/String;
	public static final field SERVLET_REQUEST Ljava/lang/String;
	public static final field SPRING_EXCHANGE_FILTER_REQUEST Ljava/lang/String;
	public static final field SPRING_EXCHANGE_FILTER_RESPONSE Ljava/lang/String;
	public static final field SPRING_REQUEST_FILTER_REQUEST Ljava/lang/String;
	public static final field SPRING_REQUEST_FILTER_RESPONSE Ljava/lang/String;
	public static final field SPRING_REQUEST_INTERCEPTOR_REQUEST Ljava/lang/String;
	public static final field SPRING_REQUEST_INTERCEPTOR_REQUEST_BODY Ljava/lang/String;
	public static final field SPRING_REQUEST_INTERCEPTOR_RESPONSE Ljava/lang/String;
	public static final field SPRING_RESOLVER_REQUEST Ljava/lang/String;
	public static final field SPRING_RESOLVER_RESPONSE Ljava/lang/String;
	public static final field WEBFLUX_EXCEPTION_HANDLER_EXCHANGE Ljava/lang/String;
	public static final field WEBFLUX_EXCEPTION_HANDLER_REQUEST Ljava/lang/String;
	public static final field WEBFLUX_EXCEPTION_HANDLER_RESPONSE Ljava/lang/String;
	public static final field WEBFLUX_FILTER_REQUEST Ljava/lang/String;
	public static final field WEBFLUX_FILTER_RESPONSE Ljava/lang/String;
	public fun <init> ()V
}

public final class io/sentry/UncaughtExceptionHandlerIntegration : io/sentry/Integration, java/io/Closeable, java/lang/Thread$UncaughtExceptionHandler {
	public fun <init> ()V
	public fun close ()V
	public final fun register (Lio/sentry/IScopes;Lio/sentry/SentryOptions;)V
	public fun uncaughtException (Ljava/lang/Thread;Ljava/lang/Throwable;)V
}

public class io/sentry/UncaughtExceptionHandlerIntegration$UncaughtExceptionHint : io/sentry/hints/BlockingFlushHint, io/sentry/hints/SessionEnd, io/sentry/hints/TransactionEnd {
	public fun <init> (JLio/sentry/ILogger;)V
	public fun isFlushable (Lio/sentry/protocol/SentryId;)Z
	public fun setFlushable (Lio/sentry/protocol/SentryId;)V
}

public final class io/sentry/UserFeedback : io/sentry/JsonSerializable, io/sentry/JsonUnknown {
	public fun <init> (Lio/sentry/protocol/SentryId;)V
	public fun <init> (Lio/sentry/protocol/SentryId;Ljava/lang/String;Ljava/lang/String;Ljava/lang/String;)V
	public fun getComments ()Ljava/lang/String;
	public fun getEmail ()Ljava/lang/String;
	public fun getEventId ()Lio/sentry/protocol/SentryId;
	public fun getName ()Ljava/lang/String;
	public fun getUnknown ()Ljava/util/Map;
	public fun serialize (Lio/sentry/ObjectWriter;Lio/sentry/ILogger;)V
	public fun setComments (Ljava/lang/String;)V
	public fun setEmail (Ljava/lang/String;)V
	public fun setName (Ljava/lang/String;)V
	public fun setUnknown (Ljava/util/Map;)V
	public fun toString ()Ljava/lang/String;
}

public final class io/sentry/UserFeedback$Deserializer : io/sentry/JsonDeserializer {
	public fun <init> ()V
	public fun deserialize (Lio/sentry/JsonObjectReader;Lio/sentry/ILogger;)Lio/sentry/UserFeedback;
	public synthetic fun deserialize (Lio/sentry/JsonObjectReader;Lio/sentry/ILogger;)Ljava/lang/Object;
}

public final class io/sentry/UserFeedback$JsonKeys {
	public static final field COMMENTS Ljava/lang/String;
	public static final field EMAIL Ljava/lang/String;
	public static final field EVENT_ID Ljava/lang/String;
	public static final field NAME Ljava/lang/String;
	public fun <init> ()V
}

public final class io/sentry/backpressure/BackpressureMonitor : io/sentry/backpressure/IBackpressureMonitor, java/lang/Runnable {
	public fun <init> (Lio/sentry/SentryOptions;Lio/sentry/IScopes;)V
	public fun getDownsampleFactor ()I
	public fun run ()V
	public fun start ()V
}

public abstract interface class io/sentry/backpressure/IBackpressureMonitor {
	public abstract fun getDownsampleFactor ()I
	public abstract fun start ()V
}

public final class io/sentry/backpressure/NoOpBackpressureMonitor : io/sentry/backpressure/IBackpressureMonitor {
	public fun getDownsampleFactor ()I
	public static fun getInstance ()Lio/sentry/backpressure/NoOpBackpressureMonitor;
	public fun start ()V
}

public class io/sentry/cache/EnvelopeCache : io/sentry/cache/IEnvelopeCache {
	public static final field CRASH_MARKER_FILE Ljava/lang/String;
	public static final field NATIVE_CRASH_MARKER_FILE Ljava/lang/String;
	public static final field PREFIX_CURRENT_SESSION_FILE Ljava/lang/String;
	public static final field PREFIX_PREVIOUS_SESSION_FILE Ljava/lang/String;
	public static final field STARTUP_CRASH_MARKER_FILE Ljava/lang/String;
	public static final field SUFFIX_ENVELOPE_FILE Ljava/lang/String;
	protected static final field UTF_8 Ljava/nio/charset/Charset;
	public fun <init> (Lio/sentry/SentryOptions;Ljava/lang/String;I)V
	public static fun create (Lio/sentry/SentryOptions;)Lio/sentry/cache/IEnvelopeCache;
	public fun discard (Lio/sentry/SentryEnvelope;)V
	public fun flushPreviousSession ()V
	public static fun getCurrentSessionFile (Ljava/lang/String;)Ljava/io/File;
	public static fun getPreviousSessionFile (Ljava/lang/String;)Ljava/io/File;
	public fun iterator ()Ljava/util/Iterator;
	public fun store (Lio/sentry/SentryEnvelope;Lio/sentry/Hint;)V
	public fun waitPreviousSessionFlush ()Z
}

public abstract interface class io/sentry/cache/IEnvelopeCache : java/lang/Iterable {
	public abstract fun discard (Lio/sentry/SentryEnvelope;)V
	public fun store (Lio/sentry/SentryEnvelope;)V
	public abstract fun store (Lio/sentry/SentryEnvelope;Lio/sentry/Hint;)V
}

public final class io/sentry/cache/PersistingOptionsObserver : io/sentry/IOptionsObserver {
	public static final field DIST_FILENAME Ljava/lang/String;
	public static final field ENVIRONMENT_FILENAME Ljava/lang/String;
	public static final field OPTIONS_CACHE Ljava/lang/String;
	public static final field PROGUARD_UUID_FILENAME Ljava/lang/String;
	public static final field RELEASE_FILENAME Ljava/lang/String;
	public static final field SDK_VERSION_FILENAME Ljava/lang/String;
	public static final field TAGS_FILENAME Ljava/lang/String;
	public fun <init> (Lio/sentry/SentryOptions;)V
	public static fun read (Lio/sentry/SentryOptions;Ljava/lang/String;Ljava/lang/Class;)Ljava/lang/Object;
	public static fun read (Lio/sentry/SentryOptions;Ljava/lang/String;Ljava/lang/Class;Lio/sentry/JsonDeserializer;)Ljava/lang/Object;
	public fun setDist (Ljava/lang/String;)V
	public fun setEnvironment (Ljava/lang/String;)V
	public fun setProguardUuid (Ljava/lang/String;)V
	public fun setRelease (Ljava/lang/String;)V
	public fun setSdkVersion (Lio/sentry/protocol/SdkVersion;)V
	public fun setTags (Ljava/util/Map;)V
}

public final class io/sentry/cache/PersistingScopeObserver : io/sentry/ScopeObserverAdapter {
	public static final field BREADCRUMBS_FILENAME Ljava/lang/String;
	public static final field CONTEXTS_FILENAME Ljava/lang/String;
	public static final field EXTRAS_FILENAME Ljava/lang/String;
	public static final field FINGERPRINT_FILENAME Ljava/lang/String;
	public static final field LEVEL_FILENAME Ljava/lang/String;
	public static final field REQUEST_FILENAME Ljava/lang/String;
	public static final field SCOPE_CACHE Ljava/lang/String;
	public static final field TAGS_FILENAME Ljava/lang/String;
	public static final field TRACE_FILENAME Ljava/lang/String;
	public static final field TRANSACTION_FILENAME Ljava/lang/String;
	public static final field USER_FILENAME Ljava/lang/String;
	public fun <init> (Lio/sentry/SentryOptions;)V
	public static fun read (Lio/sentry/SentryOptions;Ljava/lang/String;Ljava/lang/Class;)Ljava/lang/Object;
	public static fun read (Lio/sentry/SentryOptions;Ljava/lang/String;Ljava/lang/Class;Lio/sentry/JsonDeserializer;)Ljava/lang/Object;
	public fun setBreadcrumbs (Ljava/util/Collection;)V
	public fun setContexts (Lio/sentry/protocol/Contexts;)V
	public fun setExtras (Ljava/util/Map;)V
	public fun setFingerprint (Ljava/util/Collection;)V
	public fun setLevel (Lio/sentry/SentryLevel;)V
	public fun setRequest (Lio/sentry/protocol/Request;)V
	public fun setTags (Ljava/util/Map;)V
	public fun setTrace (Lio/sentry/SpanContext;)V
	public fun setTransaction (Ljava/lang/String;)V
	public fun setUser (Lio/sentry/protocol/User;)V
}

public final class io/sentry/clientreport/ClientReport : io/sentry/JsonSerializable, io/sentry/JsonUnknown {
	public fun <init> (Ljava/util/Date;Ljava/util/List;)V
	public fun getDiscardedEvents ()Ljava/util/List;
	public fun getTimestamp ()Ljava/util/Date;
	public fun getUnknown ()Ljava/util/Map;
	public fun serialize (Lio/sentry/ObjectWriter;Lio/sentry/ILogger;)V
	public fun setUnknown (Ljava/util/Map;)V
}

public final class io/sentry/clientreport/ClientReport$Deserializer : io/sentry/JsonDeserializer {
	public fun <init> ()V
	public fun deserialize (Lio/sentry/JsonObjectReader;Lio/sentry/ILogger;)Lio/sentry/clientreport/ClientReport;
	public synthetic fun deserialize (Lio/sentry/JsonObjectReader;Lio/sentry/ILogger;)Ljava/lang/Object;
}

public final class io/sentry/clientreport/ClientReport$JsonKeys {
	public static final field DISCARDED_EVENTS Ljava/lang/String;
	public static final field TIMESTAMP Ljava/lang/String;
	public fun <init> ()V
}

public final class io/sentry/clientreport/ClientReportRecorder : io/sentry/clientreport/IClientReportRecorder {
	public fun <init> (Lio/sentry/SentryOptions;)V
	public fun attachReportToEnvelope (Lio/sentry/SentryEnvelope;)Lio/sentry/SentryEnvelope;
	public fun recordLostEnvelope (Lio/sentry/clientreport/DiscardReason;Lio/sentry/SentryEnvelope;)V
	public fun recordLostEnvelopeItem (Lio/sentry/clientreport/DiscardReason;Lio/sentry/SentryEnvelopeItem;)V
	public fun recordLostEvent (Lio/sentry/clientreport/DiscardReason;Lio/sentry/DataCategory;)V
}

public final class io/sentry/clientreport/DiscardReason : java/lang/Enum {
	public static final field BACKPRESSURE Lio/sentry/clientreport/DiscardReason;
	public static final field BEFORE_SEND Lio/sentry/clientreport/DiscardReason;
	public static final field CACHE_OVERFLOW Lio/sentry/clientreport/DiscardReason;
	public static final field EVENT_PROCESSOR Lio/sentry/clientreport/DiscardReason;
	public static final field NETWORK_ERROR Lio/sentry/clientreport/DiscardReason;
	public static final field QUEUE_OVERFLOW Lio/sentry/clientreport/DiscardReason;
	public static final field RATELIMIT_BACKOFF Lio/sentry/clientreport/DiscardReason;
	public static final field SAMPLE_RATE Lio/sentry/clientreport/DiscardReason;
	public fun getReason ()Ljava/lang/String;
	public static fun valueOf (Ljava/lang/String;)Lio/sentry/clientreport/DiscardReason;
	public static fun values ()[Lio/sentry/clientreport/DiscardReason;
}

public final class io/sentry/clientreport/DiscardedEvent : io/sentry/JsonSerializable, io/sentry/JsonUnknown {
	public fun <init> (Ljava/lang/String;Ljava/lang/String;Ljava/lang/Long;)V
	public fun getCategory ()Ljava/lang/String;
	public fun getQuantity ()Ljava/lang/Long;
	public fun getReason ()Ljava/lang/String;
	public fun getUnknown ()Ljava/util/Map;
	public fun serialize (Lio/sentry/ObjectWriter;Lio/sentry/ILogger;)V
	public fun setUnknown (Ljava/util/Map;)V
	public fun toString ()Ljava/lang/String;
}

public final class io/sentry/clientreport/DiscardedEvent$Deserializer : io/sentry/JsonDeserializer {
	public fun <init> ()V
	public fun deserialize (Lio/sentry/JsonObjectReader;Lio/sentry/ILogger;)Lio/sentry/clientreport/DiscardedEvent;
	public synthetic fun deserialize (Lio/sentry/JsonObjectReader;Lio/sentry/ILogger;)Ljava/lang/Object;
}

public final class io/sentry/clientreport/DiscardedEvent$JsonKeys {
	public static final field CATEGORY Ljava/lang/String;
	public static final field QUANTITY Ljava/lang/String;
	public static final field REASON Ljava/lang/String;
	public fun <init> ()V
}

public abstract interface class io/sentry/clientreport/IClientReportRecorder {
	public abstract fun attachReportToEnvelope (Lio/sentry/SentryEnvelope;)Lio/sentry/SentryEnvelope;
	public abstract fun recordLostEnvelope (Lio/sentry/clientreport/DiscardReason;Lio/sentry/SentryEnvelope;)V
	public abstract fun recordLostEnvelopeItem (Lio/sentry/clientreport/DiscardReason;Lio/sentry/SentryEnvelopeItem;)V
	public abstract fun recordLostEvent (Lio/sentry/clientreport/DiscardReason;Lio/sentry/DataCategory;)V
}

public abstract interface class io/sentry/clientreport/IClientReportStorage {
	public abstract fun addCount (Lio/sentry/clientreport/ClientReportKey;Ljava/lang/Long;)V
	public abstract fun resetCountsAndGet ()Ljava/util/List;
}

public final class io/sentry/clientreport/NoOpClientReportRecorder : io/sentry/clientreport/IClientReportRecorder {
	public fun <init> ()V
	public fun attachReportToEnvelope (Lio/sentry/SentryEnvelope;)Lio/sentry/SentryEnvelope;
	public fun recordLostEnvelope (Lio/sentry/clientreport/DiscardReason;Lio/sentry/SentryEnvelope;)V
	public fun recordLostEnvelopeItem (Lio/sentry/clientreport/DiscardReason;Lio/sentry/SentryEnvelopeItem;)V
	public fun recordLostEvent (Lio/sentry/clientreport/DiscardReason;Lio/sentry/DataCategory;)V
}

public abstract interface class io/sentry/config/PropertiesProvider {
	public fun getBooleanProperty (Ljava/lang/String;)Ljava/lang/Boolean;
	public fun getDoubleProperty (Ljava/lang/String;)Ljava/lang/Double;
	public fun getList (Ljava/lang/String;)Ljava/util/List;
	public fun getLongProperty (Ljava/lang/String;)Ljava/lang/Long;
	public abstract fun getMap (Ljava/lang/String;)Ljava/util/Map;
	public abstract fun getProperty (Ljava/lang/String;)Ljava/lang/String;
	public fun getProperty (Ljava/lang/String;Ljava/lang/String;)Ljava/lang/String;
}

public final class io/sentry/config/PropertiesProviderFactory {
	public fun <init> ()V
	public static fun create ()Lio/sentry/config/PropertiesProvider;
}

public final class io/sentry/exception/ExceptionMechanismException : java/lang/RuntimeException {
	public fun <init> (Lio/sentry/protocol/Mechanism;Ljava/lang/Throwable;Ljava/lang/Thread;)V
	public fun <init> (Lio/sentry/protocol/Mechanism;Ljava/lang/Throwable;Ljava/lang/Thread;Z)V
	public fun getExceptionMechanism ()Lio/sentry/protocol/Mechanism;
	public fun getThread ()Ljava/lang/Thread;
	public fun getThrowable ()Ljava/lang/Throwable;
	public fun isSnapshot ()Z
}

public final class io/sentry/exception/InvalidSentryTraceHeaderException : java/lang/Exception {
	public fun <init> (Ljava/lang/String;)V
	public fun <init> (Ljava/lang/String;Ljava/lang/Throwable;)V
	public fun getSentryTraceHeader ()Ljava/lang/String;
}

public final class io/sentry/exception/SentryEnvelopeException : java/lang/Exception {
	public fun <init> (Ljava/lang/String;)V
}

public final class io/sentry/exception/SentryHttpClientException : java/lang/Exception {
	public fun <init> (Ljava/lang/String;)V
}

public abstract interface class io/sentry/hints/AbnormalExit {
	public abstract fun ignoreCurrentThread ()Z
	public abstract fun mechanism ()Ljava/lang/String;
	public abstract fun timestamp ()Ljava/lang/Long;
}

public abstract interface class io/sentry/hints/ApplyScopeData {
}

public abstract interface class io/sentry/hints/Backfillable {
	public abstract fun shouldEnrich ()Z
}

public abstract class io/sentry/hints/BlockingFlushHint : io/sentry/hints/DiskFlushNotification, io/sentry/hints/Flushable {
	public fun <init> (JLio/sentry/ILogger;)V
	public fun markFlushed ()V
	public fun waitFlush ()Z
}

public abstract interface class io/sentry/hints/Cached {
}

public abstract interface class io/sentry/hints/DiskFlushNotification {
	public abstract fun isFlushable (Lio/sentry/protocol/SentryId;)Z
	public abstract fun markFlushed ()V
	public abstract fun setFlushable (Lio/sentry/protocol/SentryId;)V
}

public abstract interface class io/sentry/hints/Enqueable {
	public abstract fun markEnqueued ()V
}

public final class io/sentry/hints/EventDropReason : java/lang/Enum {
	public static final field MULTITHREADED_DEDUPLICATION Lio/sentry/hints/EventDropReason;
	public static fun valueOf (Ljava/lang/String;)Lio/sentry/hints/EventDropReason;
	public static fun values ()[Lio/sentry/hints/EventDropReason;
}

public abstract interface class io/sentry/hints/Flushable {
	public abstract fun waitFlush ()Z
}

public abstract interface class io/sentry/hints/Resettable {
	public abstract fun reset ()V
}

public abstract interface class io/sentry/hints/Retryable {
	public abstract fun isRetry ()Z
	public abstract fun setRetry (Z)V
}

public abstract interface class io/sentry/hints/SessionEnd {
}

public final class io/sentry/hints/SessionEndHint : io/sentry/hints/SessionEnd {
	public fun <init> ()V
}

public abstract interface class io/sentry/hints/SessionStart {
}

public final class io/sentry/hints/SessionStartHint : io/sentry/hints/SessionStart {
	public fun <init> ()V
}

public abstract interface class io/sentry/hints/SubmissionResult {
	public abstract fun isSuccess ()Z
	public abstract fun setResult (Z)V
}

public abstract interface class io/sentry/hints/TransactionEnd {
}

public final class io/sentry/instrumentation/file/SentryFileInputStream : java/io/FileInputStream {
	public fun <init> (Ljava/io/File;)V
	public fun <init> (Ljava/io/FileDescriptor;)V
	public fun <init> (Ljava/lang/String;)V
	public fun close ()V
	public fun read ()I
	public fun read ([B)I
	public fun read ([BII)I
	public fun skip (J)J
}

public final class io/sentry/instrumentation/file/SentryFileInputStream$Factory {
	public fun <init> ()V
	public static fun create (Ljava/io/FileInputStream;Ljava/io/File;)Ljava/io/FileInputStream;
	public static fun create (Ljava/io/FileInputStream;Ljava/io/FileDescriptor;)Ljava/io/FileInputStream;
	public static fun create (Ljava/io/FileInputStream;Ljava/lang/String;)Ljava/io/FileInputStream;
}

public final class io/sentry/instrumentation/file/SentryFileOutputStream : java/io/FileOutputStream {
	public fun <init> (Ljava/io/File;)V
	public fun <init> (Ljava/io/File;Z)V
	public fun <init> (Ljava/io/FileDescriptor;)V
	public fun <init> (Ljava/lang/String;)V
	public fun <init> (Ljava/lang/String;Z)V
	public fun close ()V
	public fun write (I)V
	public fun write ([B)V
	public fun write ([BII)V
}

public final class io/sentry/instrumentation/file/SentryFileOutputStream$Factory {
	public fun <init> ()V
	public static fun create (Ljava/io/FileOutputStream;Ljava/io/File;)Ljava/io/FileOutputStream;
	public static fun create (Ljava/io/FileOutputStream;Ljava/io/File;Z)Ljava/io/FileOutputStream;
	public static fun create (Ljava/io/FileOutputStream;Ljava/io/FileDescriptor;)Ljava/io/FileOutputStream;
	public static fun create (Ljava/io/FileOutputStream;Ljava/lang/String;)Ljava/io/FileOutputStream;
	public static fun create (Ljava/io/FileOutputStream;Ljava/lang/String;Z)Ljava/io/FileOutputStream;
}

public final class io/sentry/instrumentation/file/SentryFileReader : java/io/InputStreamReader {
	public fun <init> (Ljava/io/File;)V
	public fun <init> (Ljava/io/FileDescriptor;)V
	public fun <init> (Ljava/lang/String;)V
}

public final class io/sentry/instrumentation/file/SentryFileWriter : java/io/OutputStreamWriter {
	public fun <init> (Ljava/io/File;)V
	public fun <init> (Ljava/io/File;Z)V
	public fun <init> (Ljava/io/FileDescriptor;)V
	public fun <init> (Ljava/lang/String;)V
	public fun <init> (Ljava/lang/String;Z)V
}

public abstract interface class io/sentry/internal/debugmeta/IDebugMetaLoader {
	public abstract fun loadDebugMeta ()Ljava/util/List;
}

public final class io/sentry/internal/debugmeta/NoOpDebugMetaLoader : io/sentry/internal/debugmeta/IDebugMetaLoader {
	public static fun getInstance ()Lio/sentry/internal/debugmeta/NoOpDebugMetaLoader;
	public fun loadDebugMeta ()Ljava/util/List;
}

public final class io/sentry/internal/debugmeta/ResourcesDebugMetaLoader : io/sentry/internal/debugmeta/IDebugMetaLoader {
	public fun <init> (Lio/sentry/ILogger;)V
	public fun loadDebugMeta ()Ljava/util/List;
}

public final class io/sentry/internal/eventprocessor/EventProcessorAndOrder : java/lang/Comparable {
	public fun <init> (Lio/sentry/EventProcessor;Ljava/lang/Long;)V
	public fun compareTo (Lio/sentry/internal/eventprocessor/EventProcessorAndOrder;)I
	public synthetic fun compareTo (Ljava/lang/Object;)I
	public fun getEventProcessor ()Lio/sentry/EventProcessor;
	public fun getOrder ()Ljava/lang/Long;
}

public abstract interface class io/sentry/internal/gestures/GestureTargetLocator {
	public abstract fun locate (Ljava/lang/Object;FFLio/sentry/internal/gestures/UiElement$Type;)Lio/sentry/internal/gestures/UiElement;
}

public final class io/sentry/internal/gestures/UiElement {
	public fun <init> (Ljava/lang/Object;Ljava/lang/String;Ljava/lang/String;Ljava/lang/String;Ljava/lang/String;)V
	public fun equals (Ljava/lang/Object;)Z
	public fun getClassName ()Ljava/lang/String;
	public fun getIdentifier ()Ljava/lang/String;
	public fun getOrigin ()Ljava/lang/String;
	public fun getResourceName ()Ljava/lang/String;
	public fun getTag ()Ljava/lang/String;
	public fun getView ()Ljava/lang/Object;
	public fun hashCode ()I
}

public final class io/sentry/internal/gestures/UiElement$Type : java/lang/Enum {
	public static final field CLICKABLE Lio/sentry/internal/gestures/UiElement$Type;
	public static final field SCROLLABLE Lio/sentry/internal/gestures/UiElement$Type;
	public static fun valueOf (Ljava/lang/String;)Lio/sentry/internal/gestures/UiElement$Type;
	public static fun values ()[Lio/sentry/internal/gestures/UiElement$Type;
}

public final class io/sentry/internal/modules/CompositeModulesLoader : io/sentry/internal/modules/ModulesLoader {
	public fun <init> (Ljava/util/List;Lio/sentry/ILogger;)V
}

public abstract interface class io/sentry/internal/modules/IModulesLoader {
	public abstract fun getOrLoadModules ()Ljava/util/Map;
}

public final class io/sentry/internal/modules/ManifestModulesLoader : io/sentry/internal/modules/ModulesLoader {
	public fun <init> (Lio/sentry/ILogger;)V
}

public abstract class io/sentry/internal/modules/ModulesLoader : io/sentry/internal/modules/IModulesLoader {
	public static final field EXTERNAL_MODULES_FILENAME Ljava/lang/String;
	protected final field logger Lio/sentry/ILogger;
	public fun <init> (Lio/sentry/ILogger;)V
	public fun getOrLoadModules ()Ljava/util/Map;
	protected abstract fun loadModules ()Ljava/util/Map;
	protected fun parseStream (Ljava/io/InputStream;)Ljava/util/Map;
}

public final class io/sentry/internal/modules/NoOpModulesLoader : io/sentry/internal/modules/IModulesLoader {
	public static fun getInstance ()Lio/sentry/internal/modules/NoOpModulesLoader;
	public fun getOrLoadModules ()Ljava/util/Map;
}

public final class io/sentry/internal/modules/ResourcesModulesLoader : io/sentry/internal/modules/ModulesLoader {
	public fun <init> (Lio/sentry/ILogger;)V
}

public abstract interface class io/sentry/internal/viewhierarchy/ViewHierarchyExporter {
	public abstract fun export (Lio/sentry/protocol/ViewHierarchyNode;Ljava/lang/Object;)Z
}

public final class io/sentry/metrics/CounterMetric : io/sentry/metrics/Metric {
	public fun <init> (Ljava/lang/String;DLio/sentry/MeasurementUnit;Ljava/util/Map;)V
	public fun add (D)V
	public fun getValue ()D
	public fun getWeight ()I
	public fun serialize ()Ljava/lang/Iterable;
}

public final class io/sentry/metrics/DistributionMetric : io/sentry/metrics/Metric {
	public fun <init> (Ljava/lang/String;DLio/sentry/MeasurementUnit;Ljava/util/Map;)V
	public fun add (D)V
	public fun getWeight ()I
	public fun serialize ()Ljava/lang/Iterable;
}

public final class io/sentry/metrics/EncodedMetrics {
	public fun <init> (Ljava/util/Map;)V
	public fun encodeToStatsd ()[B
}

public final class io/sentry/metrics/GaugeMetric : io/sentry/metrics/Metric {
	public fun <init> (Ljava/lang/String;DLio/sentry/MeasurementUnit;Ljava/util/Map;)V
	public fun add (D)V
	public fun getCount ()I
	public fun getLast ()D
	public fun getMax ()D
	public fun getMin ()D
	public fun getSum ()D
	public fun getWeight ()I
	public fun serialize ()Ljava/lang/Iterable;
}

public abstract interface class io/sentry/metrics/IMetricsClient {
	public abstract fun captureMetrics (Lio/sentry/metrics/EncodedMetrics;)Lio/sentry/protocol/SentryId;
}

public final class io/sentry/metrics/LocalMetricsAggregator {
	public fun <init> ()V
	public fun add (Ljava/lang/String;Lio/sentry/metrics/MetricType;Ljava/lang/String;DLio/sentry/MeasurementUnit;Ljava/util/Map;)V
	public fun getSummaries ()Ljava/util/Map;
}

public abstract class io/sentry/metrics/Metric {
	public fun <init> (Lio/sentry/metrics/MetricType;Ljava/lang/String;Lio/sentry/MeasurementUnit;Ljava/util/Map;)V
	public abstract fun add (D)V
	public fun getKey ()Ljava/lang/String;
	public fun getTags ()Ljava/util/Map;
	public fun getType ()Lio/sentry/metrics/MetricType;
	public fun getUnit ()Lio/sentry/MeasurementUnit;
	public abstract fun getWeight ()I
	public abstract fun serialize ()Ljava/lang/Iterable;
}

public final class io/sentry/metrics/MetricType : java/lang/Enum {
	public static final field Counter Lio/sentry/metrics/MetricType;
	public static final field Distribution Lio/sentry/metrics/MetricType;
	public static final field Gauge Lio/sentry/metrics/MetricType;
	public static final field Set Lio/sentry/metrics/MetricType;
	public static fun valueOf (Ljava/lang/String;)Lio/sentry/metrics/MetricType;
	public static fun values ()[Lio/sentry/metrics/MetricType;
}

public final class io/sentry/metrics/MetricsApi {
	public fun <init> (Lio/sentry/metrics/MetricsApi$IMetricsInterface;)V
	public fun distribution (Ljava/lang/String;D)V
	public fun distribution (Ljava/lang/String;DLio/sentry/MeasurementUnit;)V
	public fun distribution (Ljava/lang/String;DLio/sentry/MeasurementUnit;Ljava/util/Map;)V
	public fun distribution (Ljava/lang/String;DLio/sentry/MeasurementUnit;Ljava/util/Map;Ljava/lang/Long;)V
	public fun gauge (Ljava/lang/String;D)V
	public fun gauge (Ljava/lang/String;DLio/sentry/MeasurementUnit;)V
	public fun gauge (Ljava/lang/String;DLio/sentry/MeasurementUnit;Ljava/util/Map;)V
	public fun gauge (Ljava/lang/String;DLio/sentry/MeasurementUnit;Ljava/util/Map;Ljava/lang/Long;)V
	public fun increment (Ljava/lang/String;)V
	public fun increment (Ljava/lang/String;D)V
	public fun increment (Ljava/lang/String;DLio/sentry/MeasurementUnit;)V
	public fun increment (Ljava/lang/String;DLio/sentry/MeasurementUnit;Ljava/util/Map;)V
	public fun increment (Ljava/lang/String;DLio/sentry/MeasurementUnit;Ljava/util/Map;Ljava/lang/Long;)V
	public fun set (Ljava/lang/String;I)V
	public fun set (Ljava/lang/String;ILio/sentry/MeasurementUnit;)V
	public fun set (Ljava/lang/String;ILio/sentry/MeasurementUnit;Ljava/util/Map;)V
	public fun set (Ljava/lang/String;ILio/sentry/MeasurementUnit;Ljava/util/Map;Ljava/lang/Long;)V
	public fun set (Ljava/lang/String;Ljava/lang/String;)V
	public fun set (Ljava/lang/String;Ljava/lang/String;Lio/sentry/MeasurementUnit;)V
	public fun set (Ljava/lang/String;Ljava/lang/String;Lio/sentry/MeasurementUnit;Ljava/util/Map;)V
	public fun set (Ljava/lang/String;Ljava/lang/String;Lio/sentry/MeasurementUnit;Ljava/util/Map;Ljava/lang/Long;)V
	public fun timing (Ljava/lang/String;Ljava/lang/Runnable;)V
	public fun timing (Ljava/lang/String;Ljava/lang/Runnable;Lio/sentry/MeasurementUnit$Duration;)V
	public fun timing (Ljava/lang/String;Ljava/lang/Runnable;Lio/sentry/MeasurementUnit$Duration;Ljava/util/Map;)V
}

public abstract interface class io/sentry/metrics/MetricsApi$IMetricsInterface {
	public abstract fun getDefaultTagsForMetrics ()Ljava/util/Map;
	public abstract fun getLocalMetricsAggregator ()Lio/sentry/metrics/LocalMetricsAggregator;
	public abstract fun getMetricsAggregator ()Lio/sentry/IMetricsAggregator;
	public abstract fun startSpanForMetric (Ljava/lang/String;Ljava/lang/String;)Lio/sentry/ISpan;
}

public final class io/sentry/metrics/MetricsHelper {
	public static final field FLUSHER_SLEEP_TIME_MS J
	public static final field MAX_TOTAL_WEIGHT I
	public fun <init> ()V
	public static fun convertNanosTo (Lio/sentry/MeasurementUnit$Duration;J)D
	public static fun encodeMetrics (JLjava/util/Collection;Ljava/lang/StringBuilder;)V
	public static fun getCutoffTimestampMs (J)J
	public static fun getExportKey (Lio/sentry/metrics/MetricType;Ljava/lang/String;Lio/sentry/MeasurementUnit;)Ljava/lang/String;
	public static fun getMetricBucketKey (Lio/sentry/metrics/MetricType;Ljava/lang/String;Lio/sentry/MeasurementUnit;Ljava/util/Map;)Ljava/lang/String;
	public static fun getTimeBucketKey (J)J
	public static fun mergeTags (Ljava/util/Map;Ljava/util/Map;)Ljava/util/Map;
	public static fun sanitizeName (Ljava/lang/String;)Ljava/lang/String;
	public static fun sanitizeTagKey (Ljava/lang/String;)Ljava/lang/String;
	public static fun sanitizeTagValue (Ljava/lang/String;)Ljava/lang/String;
	public static fun sanitizeUnit (Ljava/lang/String;)Ljava/lang/String;
	public static fun setFlushShiftMs (J)V
}

public final class io/sentry/metrics/NoopMetricsAggregator : io/sentry/IMetricsAggregator, io/sentry/metrics/MetricsApi$IMetricsInterface {
	public fun <init> ()V
	public fun close ()V
	public fun distribution (Ljava/lang/String;DLio/sentry/MeasurementUnit;Ljava/util/Map;JLio/sentry/metrics/LocalMetricsAggregator;)V
	public fun flush (Z)V
	public fun gauge (Ljava/lang/String;DLio/sentry/MeasurementUnit;Ljava/util/Map;JLio/sentry/metrics/LocalMetricsAggregator;)V
	public fun getDefaultTagsForMetrics ()Ljava/util/Map;
	public static fun getInstance ()Lio/sentry/metrics/NoopMetricsAggregator;
	public fun getLocalMetricsAggregator ()Lio/sentry/metrics/LocalMetricsAggregator;
	public fun getMetricsAggregator ()Lio/sentry/IMetricsAggregator;
	public fun increment (Ljava/lang/String;DLio/sentry/MeasurementUnit;Ljava/util/Map;JLio/sentry/metrics/LocalMetricsAggregator;)V
	public fun set (Ljava/lang/String;ILio/sentry/MeasurementUnit;Ljava/util/Map;JLio/sentry/metrics/LocalMetricsAggregator;)V
	public fun set (Ljava/lang/String;Ljava/lang/String;Lio/sentry/MeasurementUnit;Ljava/util/Map;JLio/sentry/metrics/LocalMetricsAggregator;)V
	public fun startSpanForMetric (Ljava/lang/String;Ljava/lang/String;)Lio/sentry/ISpan;
}

public final class io/sentry/metrics/SetMetric : io/sentry/metrics/Metric {
	public fun <init> (Ljava/lang/String;Lio/sentry/MeasurementUnit;Ljava/util/Map;)V
	public fun add (D)V
	public fun getWeight ()I
	public fun serialize ()Ljava/lang/Iterable;
}

public final class io/sentry/profilemeasurements/ProfileMeasurement : io/sentry/JsonSerializable, io/sentry/JsonUnknown {
	public static final field ID_CPU_USAGE Ljava/lang/String;
	public static final field ID_FROZEN_FRAME_RENDERS Ljava/lang/String;
	public static final field ID_MEMORY_FOOTPRINT Ljava/lang/String;
	public static final field ID_MEMORY_NATIVE_FOOTPRINT Ljava/lang/String;
	public static final field ID_SCREEN_FRAME_RATES Ljava/lang/String;
	public static final field ID_SLOW_FRAME_RENDERS Ljava/lang/String;
	public static final field ID_UNKNOWN Ljava/lang/String;
	public static final field UNIT_BYTES Ljava/lang/String;
	public static final field UNIT_HZ Ljava/lang/String;
	public static final field UNIT_NANOSECONDS Ljava/lang/String;
	public static final field UNIT_PERCENT Ljava/lang/String;
	public static final field UNIT_UNKNOWN Ljava/lang/String;
	public fun <init> ()V
	public fun <init> (Ljava/lang/String;Ljava/util/Collection;)V
	public fun equals (Ljava/lang/Object;)Z
	public fun getUnit ()Ljava/lang/String;
	public fun getUnknown ()Ljava/util/Map;
	public fun getValues ()Ljava/util/Collection;
	public fun hashCode ()I
	public fun serialize (Lio/sentry/ObjectWriter;Lio/sentry/ILogger;)V
	public fun setUnit (Ljava/lang/String;)V
	public fun setUnknown (Ljava/util/Map;)V
	public fun setValues (Ljava/util/Collection;)V
}

public final class io/sentry/profilemeasurements/ProfileMeasurement$Deserializer : io/sentry/JsonDeserializer {
	public fun <init> ()V
	public fun deserialize (Lio/sentry/JsonObjectReader;Lio/sentry/ILogger;)Lio/sentry/profilemeasurements/ProfileMeasurement;
	public synthetic fun deserialize (Lio/sentry/JsonObjectReader;Lio/sentry/ILogger;)Ljava/lang/Object;
}

public final class io/sentry/profilemeasurements/ProfileMeasurement$JsonKeys {
	public static final field UNIT Ljava/lang/String;
	public static final field VALUES Ljava/lang/String;
	public fun <init> ()V
}

public final class io/sentry/profilemeasurements/ProfileMeasurementValue : io/sentry/JsonSerializable, io/sentry/JsonUnknown {
	public fun <init> ()V
	public fun <init> (Ljava/lang/Long;Ljava/lang/Number;)V
	public fun equals (Ljava/lang/Object;)Z
	public fun getRelativeStartNs ()Ljava/lang/String;
	public fun getUnknown ()Ljava/util/Map;
	public fun getValue ()D
	public fun hashCode ()I
	public fun serialize (Lio/sentry/ObjectWriter;Lio/sentry/ILogger;)V
	public fun setUnknown (Ljava/util/Map;)V
}

public final class io/sentry/profilemeasurements/ProfileMeasurementValue$Deserializer : io/sentry/JsonDeserializer {
	public fun <init> ()V
	public fun deserialize (Lio/sentry/JsonObjectReader;Lio/sentry/ILogger;)Lio/sentry/profilemeasurements/ProfileMeasurementValue;
	public synthetic fun deserialize (Lio/sentry/JsonObjectReader;Lio/sentry/ILogger;)Ljava/lang/Object;
}

public final class io/sentry/profilemeasurements/ProfileMeasurementValue$JsonKeys {
	public static final field START_NS Ljava/lang/String;
	public static final field VALUE Ljava/lang/String;
	public fun <init> ()V
}

public final class io/sentry/protocol/App : io/sentry/JsonSerializable, io/sentry/JsonUnknown {
	public static final field TYPE Ljava/lang/String;
	public fun <init> ()V
	public fun equals (Ljava/lang/Object;)Z
	public fun getAppBuild ()Ljava/lang/String;
	public fun getAppIdentifier ()Ljava/lang/String;
	public fun getAppName ()Ljava/lang/String;
	public fun getAppStartTime ()Ljava/util/Date;
	public fun getAppVersion ()Ljava/lang/String;
	public fun getBuildType ()Ljava/lang/String;
	public fun getDeviceAppHash ()Ljava/lang/String;
	public fun getInForeground ()Ljava/lang/Boolean;
	public fun getPermissions ()Ljava/util/Map;
	public fun getStartType ()Ljava/lang/String;
	public fun getUnknown ()Ljava/util/Map;
	public fun getViewNames ()Ljava/util/List;
	public fun hashCode ()I
	public fun serialize (Lio/sentry/ObjectWriter;Lio/sentry/ILogger;)V
	public fun setAppBuild (Ljava/lang/String;)V
	public fun setAppIdentifier (Ljava/lang/String;)V
	public fun setAppName (Ljava/lang/String;)V
	public fun setAppStartTime (Ljava/util/Date;)V
	public fun setAppVersion (Ljava/lang/String;)V
	public fun setBuildType (Ljava/lang/String;)V
	public fun setDeviceAppHash (Ljava/lang/String;)V
	public fun setInForeground (Ljava/lang/Boolean;)V
	public fun setPermissions (Ljava/util/Map;)V
	public fun setStartType (Ljava/lang/String;)V
	public fun setUnknown (Ljava/util/Map;)V
	public fun setViewNames (Ljava/util/List;)V
}

public final class io/sentry/protocol/App$Deserializer : io/sentry/JsonDeserializer {
	public fun <init> ()V
	public fun deserialize (Lio/sentry/JsonObjectReader;Lio/sentry/ILogger;)Lio/sentry/protocol/App;
	public synthetic fun deserialize (Lio/sentry/JsonObjectReader;Lio/sentry/ILogger;)Ljava/lang/Object;
}

public final class io/sentry/protocol/App$JsonKeys {
	public static final field APP_BUILD Ljava/lang/String;
	public static final field APP_IDENTIFIER Ljava/lang/String;
	public static final field APP_NAME Ljava/lang/String;
	public static final field APP_PERMISSIONS Ljava/lang/String;
	public static final field APP_START_TIME Ljava/lang/String;
	public static final field APP_VERSION Ljava/lang/String;
	public static final field BUILD_TYPE Ljava/lang/String;
	public static final field DEVICE_APP_HASH Ljava/lang/String;
	public static final field IN_FOREGROUND Ljava/lang/String;
	public static final field START_TYPE Ljava/lang/String;
	public static final field VIEW_NAMES Ljava/lang/String;
	public fun <init> ()V
}

public final class io/sentry/protocol/Browser : io/sentry/JsonSerializable, io/sentry/JsonUnknown {
	public static final field TYPE Ljava/lang/String;
	public fun <init> ()V
	public fun equals (Ljava/lang/Object;)Z
	public fun getName ()Ljava/lang/String;
	public fun getUnknown ()Ljava/util/Map;
	public fun getVersion ()Ljava/lang/String;
	public fun hashCode ()I
	public fun serialize (Lio/sentry/ObjectWriter;Lio/sentry/ILogger;)V
	public fun setName (Ljava/lang/String;)V
	public fun setUnknown (Ljava/util/Map;)V
	public fun setVersion (Ljava/lang/String;)V
}

public final class io/sentry/protocol/Browser$Deserializer : io/sentry/JsonDeserializer {
	public fun <init> ()V
	public fun deserialize (Lio/sentry/JsonObjectReader;Lio/sentry/ILogger;)Lio/sentry/protocol/Browser;
	public synthetic fun deserialize (Lio/sentry/JsonObjectReader;Lio/sentry/ILogger;)Ljava/lang/Object;
}

public final class io/sentry/protocol/Browser$JsonKeys {
	public static final field NAME Ljava/lang/String;
	public static final field VERSION Ljava/lang/String;
	public fun <init> ()V
}

public class io/sentry/protocol/Contexts : io/sentry/JsonSerializable {
	public fun <init> ()V
	public fun <init> (Lio/sentry/protocol/Contexts;)V
	public fun containsKey (Ljava/lang/Object;)Z
	public fun entrySet ()Ljava/util/Set;
	public fun equals (Ljava/lang/Object;)Z
	public fun get (Ljava/lang/Object;)Ljava/lang/Object;
	public fun getApp ()Lio/sentry/protocol/App;
	public fun getBrowser ()Lio/sentry/protocol/Browser;
	public fun getDevice ()Lio/sentry/protocol/Device;
	public fun getGpu ()Lio/sentry/protocol/Gpu;
	public fun getOperatingSystem ()Lio/sentry/protocol/OperatingSystem;
	public fun getResponse ()Lio/sentry/protocol/Response;
	public fun getRuntime ()Lio/sentry/protocol/SentryRuntime;
	public fun getSize ()I
	public fun getTrace ()Lio/sentry/SpanContext;
	public fun hashCode ()I
	public fun isEmpty ()Z
	public fun keys ()Ljava/util/Enumeration;
	public fun put (Ljava/lang/String;Ljava/lang/Object;)Ljava/lang/Object;
	public fun putAll (Lio/sentry/protocol/Contexts;)V
	public fun putAll (Ljava/util/Map;)V
	public fun remove (Ljava/lang/Object;)Ljava/lang/Object;
	public fun serialize (Lio/sentry/ObjectWriter;Lio/sentry/ILogger;)V
	public fun set (Ljava/lang/String;Ljava/lang/Object;)Ljava/lang/Object;
	public fun setApp (Lio/sentry/protocol/App;)V
	public fun setBrowser (Lio/sentry/protocol/Browser;)V
	public fun setDevice (Lio/sentry/protocol/Device;)V
	public fun setGpu (Lio/sentry/protocol/Gpu;)V
	public fun setOperatingSystem (Lio/sentry/protocol/OperatingSystem;)V
	public fun setResponse (Lio/sentry/protocol/Response;)V
	public fun setRuntime (Lio/sentry/protocol/SentryRuntime;)V
	public fun setTrace (Lio/sentry/SpanContext;)V
	public fun size ()I
	public fun withResponse (Lio/sentry/util/HintUtils$SentryConsumer;)V
}

public final class io/sentry/protocol/Contexts$Deserializer : io/sentry/JsonDeserializer {
	public fun <init> ()V
	public fun deserialize (Lio/sentry/JsonObjectReader;Lio/sentry/ILogger;)Lio/sentry/protocol/Contexts;
	public synthetic fun deserialize (Lio/sentry/JsonObjectReader;Lio/sentry/ILogger;)Ljava/lang/Object;
}

public final class io/sentry/protocol/DebugImage : io/sentry/JsonSerializable, io/sentry/JsonUnknown {
	public static final field JVM Ljava/lang/String;
	public static final field PROGUARD Ljava/lang/String;
	public fun <init> ()V
	public fun getArch ()Ljava/lang/String;
	public fun getCodeFile ()Ljava/lang/String;
	public fun getCodeId ()Ljava/lang/String;
	public fun getDebugFile ()Ljava/lang/String;
	public fun getDebugId ()Ljava/lang/String;
	public fun getImageAddr ()Ljava/lang/String;
	public fun getImageSize ()Ljava/lang/Long;
	public fun getType ()Ljava/lang/String;
	public fun getUnknown ()Ljava/util/Map;
	public fun getUuid ()Ljava/lang/String;
	public fun serialize (Lio/sentry/ObjectWriter;Lio/sentry/ILogger;)V
	public fun setArch (Ljava/lang/String;)V
	public fun setCodeFile (Ljava/lang/String;)V
	public fun setCodeId (Ljava/lang/String;)V
	public fun setDebugFile (Ljava/lang/String;)V
	public fun setDebugId (Ljava/lang/String;)V
	public fun setImageAddr (Ljava/lang/String;)V
	public fun setImageSize (J)V
	public fun setImageSize (Ljava/lang/Long;)V
	public fun setType (Ljava/lang/String;)V
	public fun setUnknown (Ljava/util/Map;)V
	public fun setUuid (Ljava/lang/String;)V
}

public final class io/sentry/protocol/DebugImage$Deserializer : io/sentry/JsonDeserializer {
	public fun <init> ()V
	public fun deserialize (Lio/sentry/JsonObjectReader;Lio/sentry/ILogger;)Lio/sentry/protocol/DebugImage;
	public synthetic fun deserialize (Lio/sentry/JsonObjectReader;Lio/sentry/ILogger;)Ljava/lang/Object;
}

public final class io/sentry/protocol/DebugImage$JsonKeys {
	public static final field ARCH Ljava/lang/String;
	public static final field CODE_FILE Ljava/lang/String;
	public static final field CODE_ID Ljava/lang/String;
	public static final field DEBUG_FILE Ljava/lang/String;
	public static final field DEBUG_ID Ljava/lang/String;
	public static final field IMAGE_ADDR Ljava/lang/String;
	public static final field IMAGE_SIZE Ljava/lang/String;
	public static final field TYPE Ljava/lang/String;
	public static final field UUID Ljava/lang/String;
	public fun <init> ()V
}

public final class io/sentry/protocol/DebugMeta : io/sentry/JsonSerializable, io/sentry/JsonUnknown {
	public fun <init> ()V
	public fun getImages ()Ljava/util/List;
	public fun getSdkInfo ()Lio/sentry/protocol/SdkInfo;
	public fun getUnknown ()Ljava/util/Map;
	public fun serialize (Lio/sentry/ObjectWriter;Lio/sentry/ILogger;)V
	public fun setImages (Ljava/util/List;)V
	public fun setSdkInfo (Lio/sentry/protocol/SdkInfo;)V
	public fun setUnknown (Ljava/util/Map;)V
}

public final class io/sentry/protocol/DebugMeta$Deserializer : io/sentry/JsonDeserializer {
	public fun <init> ()V
	public fun deserialize (Lio/sentry/JsonObjectReader;Lio/sentry/ILogger;)Lio/sentry/protocol/DebugMeta;
	public synthetic fun deserialize (Lio/sentry/JsonObjectReader;Lio/sentry/ILogger;)Ljava/lang/Object;
}

public final class io/sentry/protocol/DebugMeta$JsonKeys {
	public static final field IMAGES Ljava/lang/String;
	public static final field SDK_INFO Ljava/lang/String;
	public fun <init> ()V
}

public final class io/sentry/protocol/Device : io/sentry/JsonSerializable, io/sentry/JsonUnknown {
	public static final field TYPE Ljava/lang/String;
	public fun <init> ()V
	public fun equals (Ljava/lang/Object;)Z
	public fun getArchs ()[Ljava/lang/String;
	public fun getBatteryLevel ()Ljava/lang/Float;
	public fun getBatteryTemperature ()Ljava/lang/Float;
	public fun getBootTime ()Ljava/util/Date;
	public fun getBrand ()Ljava/lang/String;
	public fun getConnectionType ()Ljava/lang/String;
	public fun getCpuDescription ()Ljava/lang/String;
	public fun getExternalFreeStorage ()Ljava/lang/Long;
	public fun getExternalStorageSize ()Ljava/lang/Long;
	public fun getFamily ()Ljava/lang/String;
	public fun getFreeMemory ()Ljava/lang/Long;
	public fun getFreeStorage ()Ljava/lang/Long;
	public fun getId ()Ljava/lang/String;
	public fun getLanguage ()Ljava/lang/String;
	public fun getLocale ()Ljava/lang/String;
	public fun getManufacturer ()Ljava/lang/String;
	public fun getMemorySize ()Ljava/lang/Long;
	public fun getModel ()Ljava/lang/String;
	public fun getModelId ()Ljava/lang/String;
	public fun getName ()Ljava/lang/String;
	public fun getOrientation ()Lio/sentry/protocol/Device$DeviceOrientation;
	public fun getProcessorCount ()Ljava/lang/Integer;
	public fun getProcessorFrequency ()Ljava/lang/Double;
	public fun getScreenDensity ()Ljava/lang/Float;
	public fun getScreenDpi ()Ljava/lang/Integer;
	public fun getScreenHeightPixels ()Ljava/lang/Integer;
	public fun getScreenWidthPixels ()Ljava/lang/Integer;
	public fun getStorageSize ()Ljava/lang/Long;
	public fun getTimezone ()Ljava/util/TimeZone;
	public fun getUnknown ()Ljava/util/Map;
	public fun getUsableMemory ()Ljava/lang/Long;
	public fun hashCode ()I
	public fun isCharging ()Ljava/lang/Boolean;
	public fun isLowMemory ()Ljava/lang/Boolean;
	public fun isOnline ()Ljava/lang/Boolean;
	public fun isSimulator ()Ljava/lang/Boolean;
	public fun serialize (Lio/sentry/ObjectWriter;Lio/sentry/ILogger;)V
	public fun setArchs ([Ljava/lang/String;)V
	public fun setBatteryLevel (Ljava/lang/Float;)V
	public fun setBatteryTemperature (Ljava/lang/Float;)V
	public fun setBootTime (Ljava/util/Date;)V
	public fun setBrand (Ljava/lang/String;)V
	public fun setCharging (Ljava/lang/Boolean;)V
	public fun setConnectionType (Ljava/lang/String;)V
	public fun setCpuDescription (Ljava/lang/String;)V
	public fun setExternalFreeStorage (Ljava/lang/Long;)V
	public fun setExternalStorageSize (Ljava/lang/Long;)V
	public fun setFamily (Ljava/lang/String;)V
	public fun setFreeMemory (Ljava/lang/Long;)V
	public fun setFreeStorage (Ljava/lang/Long;)V
	public fun setId (Ljava/lang/String;)V
	public fun setLanguage (Ljava/lang/String;)V
	public fun setLocale (Ljava/lang/String;)V
	public fun setLowMemory (Ljava/lang/Boolean;)V
	public fun setManufacturer (Ljava/lang/String;)V
	public fun setMemorySize (Ljava/lang/Long;)V
	public fun setModel (Ljava/lang/String;)V
	public fun setModelId (Ljava/lang/String;)V
	public fun setName (Ljava/lang/String;)V
	public fun setOnline (Ljava/lang/Boolean;)V
	public fun setOrientation (Lio/sentry/protocol/Device$DeviceOrientation;)V
	public fun setProcessorCount (Ljava/lang/Integer;)V
	public fun setProcessorFrequency (Ljava/lang/Double;)V
	public fun setScreenDensity (Ljava/lang/Float;)V
	public fun setScreenDpi (Ljava/lang/Integer;)V
	public fun setScreenHeightPixels (Ljava/lang/Integer;)V
	public fun setScreenWidthPixels (Ljava/lang/Integer;)V
	public fun setSimulator (Ljava/lang/Boolean;)V
	public fun setStorageSize (Ljava/lang/Long;)V
	public fun setTimezone (Ljava/util/TimeZone;)V
	public fun setUnknown (Ljava/util/Map;)V
	public fun setUsableMemory (Ljava/lang/Long;)V
}

public final class io/sentry/protocol/Device$Deserializer : io/sentry/JsonDeserializer {
	public fun <init> ()V
	public fun deserialize (Lio/sentry/JsonObjectReader;Lio/sentry/ILogger;)Lio/sentry/protocol/Device;
	public synthetic fun deserialize (Lio/sentry/JsonObjectReader;Lio/sentry/ILogger;)Ljava/lang/Object;
}

public final class io/sentry/protocol/Device$DeviceOrientation : java/lang/Enum, io/sentry/JsonSerializable {
	public static final field LANDSCAPE Lio/sentry/protocol/Device$DeviceOrientation;
	public static final field PORTRAIT Lio/sentry/protocol/Device$DeviceOrientation;
	public fun serialize (Lio/sentry/ObjectWriter;Lio/sentry/ILogger;)V
	public static fun valueOf (Ljava/lang/String;)Lio/sentry/protocol/Device$DeviceOrientation;
	public static fun values ()[Lio/sentry/protocol/Device$DeviceOrientation;
}

public final class io/sentry/protocol/Device$DeviceOrientation$Deserializer : io/sentry/JsonDeserializer {
	public fun <init> ()V
	public fun deserialize (Lio/sentry/JsonObjectReader;Lio/sentry/ILogger;)Lio/sentry/protocol/Device$DeviceOrientation;
	public synthetic fun deserialize (Lio/sentry/JsonObjectReader;Lio/sentry/ILogger;)Ljava/lang/Object;
}

public final class io/sentry/protocol/Device$JsonKeys {
	public static final field ARCHS Ljava/lang/String;
	public static final field BATTERY_LEVEL Ljava/lang/String;
	public static final field BATTERY_TEMPERATURE Ljava/lang/String;
	public static final field BOOT_TIME Ljava/lang/String;
	public static final field BRAND Ljava/lang/String;
	public static final field CHARGING Ljava/lang/String;
	public static final field CONNECTION_TYPE Ljava/lang/String;
	public static final field CPU_DESCRIPTION Ljava/lang/String;
	public static final field EXTERNAL_FREE_STORAGE Ljava/lang/String;
	public static final field EXTERNAL_STORAGE_SIZE Ljava/lang/String;
	public static final field FAMILY Ljava/lang/String;
	public static final field FREE_MEMORY Ljava/lang/String;
	public static final field FREE_STORAGE Ljava/lang/String;
	public static final field ID Ljava/lang/String;
	public static final field LANGUAGE Ljava/lang/String;
	public static final field LOCALE Ljava/lang/String;
	public static final field LOW_MEMORY Ljava/lang/String;
	public static final field MANUFACTURER Ljava/lang/String;
	public static final field MEMORY_SIZE Ljava/lang/String;
	public static final field MODEL Ljava/lang/String;
	public static final field MODEL_ID Ljava/lang/String;
	public static final field NAME Ljava/lang/String;
	public static final field ONLINE Ljava/lang/String;
	public static final field ORIENTATION Ljava/lang/String;
	public static final field PROCESSOR_COUNT Ljava/lang/String;
	public static final field PROCESSOR_FREQUENCY Ljava/lang/String;
	public static final field SCREEN_DENSITY Ljava/lang/String;
	public static final field SCREEN_DPI Ljava/lang/String;
	public static final field SCREEN_HEIGHT_PIXELS Ljava/lang/String;
	public static final field SCREEN_WIDTH_PIXELS Ljava/lang/String;
	public static final field SIMULATOR Ljava/lang/String;
	public static final field STORAGE_SIZE Ljava/lang/String;
	public static final field TIMEZONE Ljava/lang/String;
	public static final field USABLE_MEMORY Ljava/lang/String;
	public fun <init> ()V
}

public final class io/sentry/protocol/Geo : io/sentry/JsonSerializable, io/sentry/JsonUnknown {
	public fun <init> ()V
	public fun <init> (Lio/sentry/protocol/Geo;)V
	public static fun fromMap (Ljava/util/Map;)Lio/sentry/protocol/Geo;
	public fun getCity ()Ljava/lang/String;
	public fun getCountryCode ()Ljava/lang/String;
	public fun getRegion ()Ljava/lang/String;
	public fun getUnknown ()Ljava/util/Map;
	public fun serialize (Lio/sentry/ObjectWriter;Lio/sentry/ILogger;)V
	public fun setCity (Ljava/lang/String;)V
	public fun setCountryCode (Ljava/lang/String;)V
	public fun setRegion (Ljava/lang/String;)V
	public fun setUnknown (Ljava/util/Map;)V
}

public final class io/sentry/protocol/Geo$Deserializer : io/sentry/JsonDeserializer {
	public fun <init> ()V
	public fun deserialize (Lio/sentry/JsonObjectReader;Lio/sentry/ILogger;)Lio/sentry/protocol/Geo;
	public synthetic fun deserialize (Lio/sentry/JsonObjectReader;Lio/sentry/ILogger;)Ljava/lang/Object;
}

public final class io/sentry/protocol/Geo$JsonKeys {
	public static final field CITY Ljava/lang/String;
	public static final field COUNTRY_CODE Ljava/lang/String;
	public static final field REGION Ljava/lang/String;
	public fun <init> ()V
}

public final class io/sentry/protocol/Gpu : io/sentry/JsonSerializable, io/sentry/JsonUnknown {
	public static final field TYPE Ljava/lang/String;
	public fun <init> ()V
	public fun equals (Ljava/lang/Object;)Z
	public fun getApiType ()Ljava/lang/String;
	public fun getId ()Ljava/lang/Integer;
	public fun getMemorySize ()Ljava/lang/Integer;
	public fun getName ()Ljava/lang/String;
	public fun getNpotSupport ()Ljava/lang/String;
	public fun getUnknown ()Ljava/util/Map;
	public fun getVendorId ()Ljava/lang/String;
	public fun getVendorName ()Ljava/lang/String;
	public fun getVersion ()Ljava/lang/String;
	public fun hashCode ()I
	public fun isMultiThreadedRendering ()Ljava/lang/Boolean;
	public fun serialize (Lio/sentry/ObjectWriter;Lio/sentry/ILogger;)V
	public fun setApiType (Ljava/lang/String;)V
	public fun setId (Ljava/lang/Integer;)V
	public fun setMemorySize (Ljava/lang/Integer;)V
	public fun setMultiThreadedRendering (Ljava/lang/Boolean;)V
	public fun setName (Ljava/lang/String;)V
	public fun setNpotSupport (Ljava/lang/String;)V
	public fun setUnknown (Ljava/util/Map;)V
	public fun setVendorId (Ljava/lang/String;)V
	public fun setVendorName (Ljava/lang/String;)V
	public fun setVersion (Ljava/lang/String;)V
}

public final class io/sentry/protocol/Gpu$Deserializer : io/sentry/JsonDeserializer {
	public fun <init> ()V
	public fun deserialize (Lio/sentry/JsonObjectReader;Lio/sentry/ILogger;)Lio/sentry/protocol/Gpu;
	public synthetic fun deserialize (Lio/sentry/JsonObjectReader;Lio/sentry/ILogger;)Ljava/lang/Object;
}

public final class io/sentry/protocol/Gpu$JsonKeys {
	public static final field API_TYPE Ljava/lang/String;
	public static final field ID Ljava/lang/String;
	public static final field MEMORY_SIZE Ljava/lang/String;
	public static final field MULTI_THREADED_RENDERING Ljava/lang/String;
	public static final field NAME Ljava/lang/String;
	public static final field NPOT_SUPPORT Ljava/lang/String;
	public static final field VENDOR_ID Ljava/lang/String;
	public static final field VENDOR_NAME Ljava/lang/String;
	public static final field VERSION Ljava/lang/String;
	public fun <init> ()V
}

public final class io/sentry/protocol/MeasurementValue : io/sentry/JsonSerializable, io/sentry/JsonUnknown {
	public static final field KEY_APP_START_COLD Ljava/lang/String;
	public static final field KEY_APP_START_WARM Ljava/lang/String;
	public static final field KEY_FRAMES_DELAY Ljava/lang/String;
	public static final field KEY_FRAMES_FROZEN Ljava/lang/String;
	public static final field KEY_FRAMES_SLOW Ljava/lang/String;
	public static final field KEY_FRAMES_TOTAL Ljava/lang/String;
	public static final field KEY_TIME_TO_FULL_DISPLAY Ljava/lang/String;
	public static final field KEY_TIME_TO_INITIAL_DISPLAY Ljava/lang/String;
	public fun <init> (Ljava/lang/Number;Ljava/lang/String;)V
	public fun <init> (Ljava/lang/Number;Ljava/lang/String;Ljava/util/Map;)V
	public fun getUnit ()Ljava/lang/String;
	public fun getUnknown ()Ljava/util/Map;
	public fun getValue ()Ljava/lang/Number;
	public fun serialize (Lio/sentry/ObjectWriter;Lio/sentry/ILogger;)V
	public fun setUnknown (Ljava/util/Map;)V
}

public final class io/sentry/protocol/MeasurementValue$Deserializer : io/sentry/JsonDeserializer {
	public fun <init> ()V
	public fun deserialize (Lio/sentry/JsonObjectReader;Lio/sentry/ILogger;)Lio/sentry/protocol/MeasurementValue;
	public synthetic fun deserialize (Lio/sentry/JsonObjectReader;Lio/sentry/ILogger;)Ljava/lang/Object;
}

public final class io/sentry/protocol/MeasurementValue$JsonKeys {
	public static final field UNIT Ljava/lang/String;
	public static final field VALUE Ljava/lang/String;
	public fun <init> ()V
}

public final class io/sentry/protocol/Mechanism : io/sentry/JsonSerializable, io/sentry/JsonUnknown {
	public fun <init> ()V
	public fun <init> (Ljava/lang/Thread;)V
	public fun getData ()Ljava/util/Map;
	public fun getDescription ()Ljava/lang/String;
	public fun getExceptionId ()Ljava/lang/Integer;
	public fun getHelpLink ()Ljava/lang/String;
	public fun getMeta ()Ljava/util/Map;
	public fun getParentId ()Ljava/lang/Integer;
	public fun getSynthetic ()Ljava/lang/Boolean;
	public fun getType ()Ljava/lang/String;
	public fun getUnknown ()Ljava/util/Map;
	public fun isExceptionGroup ()Ljava/lang/Boolean;
	public fun isHandled ()Ljava/lang/Boolean;
	public fun serialize (Lio/sentry/ObjectWriter;Lio/sentry/ILogger;)V
	public fun setData (Ljava/util/Map;)V
	public fun setDescription (Ljava/lang/String;)V
	public fun setExceptionGroup (Ljava/lang/Boolean;)V
	public fun setExceptionId (Ljava/lang/Integer;)V
	public fun setHandled (Ljava/lang/Boolean;)V
	public fun setHelpLink (Ljava/lang/String;)V
	public fun setMeta (Ljava/util/Map;)V
	public fun setParentId (Ljava/lang/Integer;)V
	public fun setSynthetic (Ljava/lang/Boolean;)V
	public fun setType (Ljava/lang/String;)V
	public fun setUnknown (Ljava/util/Map;)V
}

public final class io/sentry/protocol/Mechanism$Deserializer : io/sentry/JsonDeserializer {
	public fun <init> ()V
	public fun deserialize (Lio/sentry/JsonObjectReader;Lio/sentry/ILogger;)Lio/sentry/protocol/Mechanism;
	public synthetic fun deserialize (Lio/sentry/JsonObjectReader;Lio/sentry/ILogger;)Ljava/lang/Object;
}

public final class io/sentry/protocol/Mechanism$JsonKeys {
	public static final field DATA Ljava/lang/String;
	public static final field DESCRIPTION Ljava/lang/String;
	public static final field EXCEPTION_ID Ljava/lang/String;
	public static final field HANDLED Ljava/lang/String;
	public static final field HELP_LINK Ljava/lang/String;
	public static final field IS_EXCEPTION_GROUP Ljava/lang/String;
	public static final field META Ljava/lang/String;
	public static final field PARENT_ID Ljava/lang/String;
	public static final field SYNTHETIC Ljava/lang/String;
	public static final field TYPE Ljava/lang/String;
	public fun <init> ()V
}

public final class io/sentry/protocol/Message : io/sentry/JsonSerializable, io/sentry/JsonUnknown {
	public fun <init> ()V
	public fun getFormatted ()Ljava/lang/String;
	public fun getMessage ()Ljava/lang/String;
	public fun getParams ()Ljava/util/List;
	public fun getUnknown ()Ljava/util/Map;
	public fun serialize (Lio/sentry/ObjectWriter;Lio/sentry/ILogger;)V
	public fun setFormatted (Ljava/lang/String;)V
	public fun setMessage (Ljava/lang/String;)V
	public fun setParams (Ljava/util/List;)V
	public fun setUnknown (Ljava/util/Map;)V
}

public final class io/sentry/protocol/Message$Deserializer : io/sentry/JsonDeserializer {
	public fun <init> ()V
	public fun deserialize (Lio/sentry/JsonObjectReader;Lio/sentry/ILogger;)Lio/sentry/protocol/Message;
	public synthetic fun deserialize (Lio/sentry/JsonObjectReader;Lio/sentry/ILogger;)Ljava/lang/Object;
}

public final class io/sentry/protocol/Message$JsonKeys {
	public static final field FORMATTED Ljava/lang/String;
	public static final field MESSAGE Ljava/lang/String;
	public static final field PARAMS Ljava/lang/String;
	public fun <init> ()V
}

public final class io/sentry/protocol/MetricSummary : io/sentry/JsonSerializable, io/sentry/JsonUnknown {
	public fun <init> ()V
	public fun <init> (DDDILjava/util/Map;)V
	public fun getCount ()I
	public fun getMax ()D
	public fun getMin ()D
	public fun getSum ()D
	public fun getTags ()Ljava/util/Map;
	public fun getUnknown ()Ljava/util/Map;
	public fun serialize (Lio/sentry/ObjectWriter;Lio/sentry/ILogger;)V
	public fun setCount (I)V
	public fun setMax (D)V
	public fun setMin (D)V
	public fun setSum (D)V
	public fun setTags (Ljava/util/Map;)V
	public fun setUnknown (Ljava/util/Map;)V
}

public final class io/sentry/protocol/MetricSummary$Deserializer : io/sentry/JsonDeserializer {
	public fun <init> ()V
	public fun deserialize (Lio/sentry/JsonObjectReader;Lio/sentry/ILogger;)Lio/sentry/protocol/MetricSummary;
	public synthetic fun deserialize (Lio/sentry/JsonObjectReader;Lio/sentry/ILogger;)Ljava/lang/Object;
}

public final class io/sentry/protocol/MetricSummary$JsonKeys {
	public static final field COUNT Ljava/lang/String;
	public static final field MAX Ljava/lang/String;
	public static final field MIN Ljava/lang/String;
	public static final field SUM Ljava/lang/String;
	public static final field TAGS Ljava/lang/String;
	public fun <init> ()V
}

public final class io/sentry/protocol/OperatingSystem : io/sentry/JsonSerializable, io/sentry/JsonUnknown {
	public static final field TYPE Ljava/lang/String;
	public fun <init> ()V
	public fun equals (Ljava/lang/Object;)Z
	public fun getBuild ()Ljava/lang/String;
	public fun getKernelVersion ()Ljava/lang/String;
	public fun getName ()Ljava/lang/String;
	public fun getRawDescription ()Ljava/lang/String;
	public fun getUnknown ()Ljava/util/Map;
	public fun getVersion ()Ljava/lang/String;
	public fun hashCode ()I
	public fun isRooted ()Ljava/lang/Boolean;
	public fun serialize (Lio/sentry/ObjectWriter;Lio/sentry/ILogger;)V
	public fun setBuild (Ljava/lang/String;)V
	public fun setKernelVersion (Ljava/lang/String;)V
	public fun setName (Ljava/lang/String;)V
	public fun setRawDescription (Ljava/lang/String;)V
	public fun setRooted (Ljava/lang/Boolean;)V
	public fun setUnknown (Ljava/util/Map;)V
	public fun setVersion (Ljava/lang/String;)V
}

public final class io/sentry/protocol/OperatingSystem$Deserializer : io/sentry/JsonDeserializer {
	public fun <init> ()V
	public fun deserialize (Lio/sentry/JsonObjectReader;Lio/sentry/ILogger;)Lio/sentry/protocol/OperatingSystem;
	public synthetic fun deserialize (Lio/sentry/JsonObjectReader;Lio/sentry/ILogger;)Ljava/lang/Object;
}

public final class io/sentry/protocol/OperatingSystem$JsonKeys {
	public static final field BUILD Ljava/lang/String;
	public static final field KERNEL_VERSION Ljava/lang/String;
	public static final field NAME Ljava/lang/String;
	public static final field RAW_DESCRIPTION Ljava/lang/String;
	public static final field ROOTED Ljava/lang/String;
	public static final field VERSION Ljava/lang/String;
	public fun <init> ()V
}

public final class io/sentry/protocol/Request : io/sentry/JsonSerializable, io/sentry/JsonUnknown {
	public fun <init> ()V
	public fun <init> (Lio/sentry/protocol/Request;)V
	public fun equals (Ljava/lang/Object;)Z
	public fun getApiTarget ()Ljava/lang/String;
	public fun getBodySize ()Ljava/lang/Long;
	public fun getCookies ()Ljava/lang/String;
	public fun getData ()Ljava/lang/Object;
	public fun getEnvs ()Ljava/util/Map;
	public fun getFragment ()Ljava/lang/String;
	public fun getHeaders ()Ljava/util/Map;
	public fun getMethod ()Ljava/lang/String;
	public fun getOthers ()Ljava/util/Map;
	public fun getQueryString ()Ljava/lang/String;
	public fun getUnknown ()Ljava/util/Map;
	public fun getUrl ()Ljava/lang/String;
	public fun hashCode ()I
	public fun serialize (Lio/sentry/ObjectWriter;Lio/sentry/ILogger;)V
	public fun setApiTarget (Ljava/lang/String;)V
	public fun setBodySize (Ljava/lang/Long;)V
	public fun setCookies (Ljava/lang/String;)V
	public fun setData (Ljava/lang/Object;)V
	public fun setEnvs (Ljava/util/Map;)V
	public fun setFragment (Ljava/lang/String;)V
	public fun setHeaders (Ljava/util/Map;)V
	public fun setMethod (Ljava/lang/String;)V
	public fun setOthers (Ljava/util/Map;)V
	public fun setQueryString (Ljava/lang/String;)V
	public fun setUnknown (Ljava/util/Map;)V
	public fun setUrl (Ljava/lang/String;)V
}

public final class io/sentry/protocol/Request$Deserializer : io/sentry/JsonDeserializer {
	public fun <init> ()V
	public fun deserialize (Lio/sentry/JsonObjectReader;Lio/sentry/ILogger;)Lio/sentry/protocol/Request;
	public synthetic fun deserialize (Lio/sentry/JsonObjectReader;Lio/sentry/ILogger;)Ljava/lang/Object;
}

public final class io/sentry/protocol/Request$JsonKeys {
	public static final field API_TARGET Ljava/lang/String;
	public static final field BODY_SIZE Ljava/lang/String;
	public static final field COOKIES Ljava/lang/String;
	public static final field DATA Ljava/lang/String;
	public static final field ENV Ljava/lang/String;
	public static final field FRAGMENT Ljava/lang/String;
	public static final field HEADERS Ljava/lang/String;
	public static final field METHOD Ljava/lang/String;
	public static final field OTHER Ljava/lang/String;
	public static final field QUERY_STRING Ljava/lang/String;
	public static final field URL Ljava/lang/String;
	public fun <init> ()V
}

public final class io/sentry/protocol/Response : io/sentry/JsonSerializable, io/sentry/JsonUnknown {
	public static final field TYPE Ljava/lang/String;
	public fun <init> ()V
	public fun <init> (Lio/sentry/protocol/Response;)V
	public fun getBodySize ()Ljava/lang/Long;
	public fun getCookies ()Ljava/lang/String;
	public fun getData ()Ljava/lang/Object;
	public fun getHeaders ()Ljava/util/Map;
	public fun getStatusCode ()Ljava/lang/Integer;
	public fun getUnknown ()Ljava/util/Map;
	public fun serialize (Lio/sentry/ObjectWriter;Lio/sentry/ILogger;)V
	public fun setBodySize (Ljava/lang/Long;)V
	public fun setCookies (Ljava/lang/String;)V
	public fun setData (Ljava/lang/Object;)V
	public fun setHeaders (Ljava/util/Map;)V
	public fun setStatusCode (Ljava/lang/Integer;)V
	public fun setUnknown (Ljava/util/Map;)V
}

public final class io/sentry/protocol/Response$Deserializer : io/sentry/JsonDeserializer {
	public fun <init> ()V
	public fun deserialize (Lio/sentry/JsonObjectReader;Lio/sentry/ILogger;)Lio/sentry/protocol/Response;
	public synthetic fun deserialize (Lio/sentry/JsonObjectReader;Lio/sentry/ILogger;)Ljava/lang/Object;
}

public final class io/sentry/protocol/Response$JsonKeys {
	public static final field BODY_SIZE Ljava/lang/String;
	public static final field COOKIES Ljava/lang/String;
	public static final field DATA Ljava/lang/String;
	public static final field HEADERS Ljava/lang/String;
	public static final field STATUS_CODE Ljava/lang/String;
	public fun <init> ()V
}

public final class io/sentry/protocol/SdkInfo : io/sentry/JsonSerializable, io/sentry/JsonUnknown {
	public fun <init> ()V
	public fun getSdkName ()Ljava/lang/String;
	public fun getUnknown ()Ljava/util/Map;
	public fun getVersionMajor ()Ljava/lang/Integer;
	public fun getVersionMinor ()Ljava/lang/Integer;
	public fun getVersionPatchlevel ()Ljava/lang/Integer;
	public fun serialize (Lio/sentry/ObjectWriter;Lio/sentry/ILogger;)V
	public fun setSdkName (Ljava/lang/String;)V
	public fun setUnknown (Ljava/util/Map;)V
	public fun setVersionMajor (Ljava/lang/Integer;)V
	public fun setVersionMinor (Ljava/lang/Integer;)V
	public fun setVersionPatchlevel (Ljava/lang/Integer;)V
}

public final class io/sentry/protocol/SdkInfo$Deserializer : io/sentry/JsonDeserializer {
	public fun <init> ()V
	public fun deserialize (Lio/sentry/JsonObjectReader;Lio/sentry/ILogger;)Lio/sentry/protocol/SdkInfo;
	public synthetic fun deserialize (Lio/sentry/JsonObjectReader;Lio/sentry/ILogger;)Ljava/lang/Object;
}

public final class io/sentry/protocol/SdkInfo$JsonKeys {
	public static final field SDK_NAME Ljava/lang/String;
	public static final field VERSION_MAJOR Ljava/lang/String;
	public static final field VERSION_MINOR Ljava/lang/String;
	public static final field VERSION_PATCHLEVEL Ljava/lang/String;
	public fun <init> ()V
}

public final class io/sentry/protocol/SdkVersion : io/sentry/JsonSerializable, io/sentry/JsonUnknown {
	public fun <init> (Ljava/lang/String;Ljava/lang/String;)V
	public fun addIntegration (Ljava/lang/String;)V
	public fun addPackage (Ljava/lang/String;Ljava/lang/String;)V
	public fun equals (Ljava/lang/Object;)Z
	public fun getIntegrationSet ()Ljava/util/Set;
	public fun getIntegrations ()Ljava/util/List;
	public fun getName ()Ljava/lang/String;
	public fun getPackageSet ()Ljava/util/Set;
	public fun getPackages ()Ljava/util/List;
	public fun getUnknown ()Ljava/util/Map;
	public fun getVersion ()Ljava/lang/String;
	public fun hashCode ()I
	public fun serialize (Lio/sentry/ObjectWriter;Lio/sentry/ILogger;)V
	public fun setName (Ljava/lang/String;)V
	public fun setUnknown (Ljava/util/Map;)V
	public fun setVersion (Ljava/lang/String;)V
	public static fun updateSdkVersion (Lio/sentry/protocol/SdkVersion;Ljava/lang/String;Ljava/lang/String;)Lio/sentry/protocol/SdkVersion;
}

public final class io/sentry/protocol/SdkVersion$Deserializer : io/sentry/JsonDeserializer {
	public fun <init> ()V
	public fun deserialize (Lio/sentry/JsonObjectReader;Lio/sentry/ILogger;)Lio/sentry/protocol/SdkVersion;
	public synthetic fun deserialize (Lio/sentry/JsonObjectReader;Lio/sentry/ILogger;)Ljava/lang/Object;
}

public final class io/sentry/protocol/SdkVersion$JsonKeys {
	public static final field INTEGRATIONS Ljava/lang/String;
	public static final field NAME Ljava/lang/String;
	public static final field PACKAGES Ljava/lang/String;
	public static final field VERSION Ljava/lang/String;
	public fun <init> ()V
}

public final class io/sentry/protocol/SentryException : io/sentry/JsonSerializable, io/sentry/JsonUnknown {
	public fun <init> ()V
	public fun getMechanism ()Lio/sentry/protocol/Mechanism;
	public fun getModule ()Ljava/lang/String;
	public fun getStacktrace ()Lio/sentry/protocol/SentryStackTrace;
	public fun getThreadId ()Ljava/lang/Long;
	public fun getType ()Ljava/lang/String;
	public fun getUnknown ()Ljava/util/Map;
	public fun getValue ()Ljava/lang/String;
	public fun serialize (Lio/sentry/ObjectWriter;Lio/sentry/ILogger;)V
	public fun setMechanism (Lio/sentry/protocol/Mechanism;)V
	public fun setModule (Ljava/lang/String;)V
	public fun setStacktrace (Lio/sentry/protocol/SentryStackTrace;)V
	public fun setThreadId (Ljava/lang/Long;)V
	public fun setType (Ljava/lang/String;)V
	public fun setUnknown (Ljava/util/Map;)V
	public fun setValue (Ljava/lang/String;)V
}

public final class io/sentry/protocol/SentryException$Deserializer : io/sentry/JsonDeserializer {
	public fun <init> ()V
	public fun deserialize (Lio/sentry/JsonObjectReader;Lio/sentry/ILogger;)Lio/sentry/protocol/SentryException;
	public synthetic fun deserialize (Lio/sentry/JsonObjectReader;Lio/sentry/ILogger;)Ljava/lang/Object;
}

public final class io/sentry/protocol/SentryException$JsonKeys {
	public static final field MECHANISM Ljava/lang/String;
	public static final field MODULE Ljava/lang/String;
	public static final field STACKTRACE Ljava/lang/String;
	public static final field THREAD_ID Ljava/lang/String;
	public static final field TYPE Ljava/lang/String;
	public static final field VALUE Ljava/lang/String;
	public fun <init> ()V
}

public final class io/sentry/protocol/SentryId : io/sentry/JsonSerializable {
	public static final field EMPTY_ID Lio/sentry/protocol/SentryId;
	public fun <init> ()V
	public fun <init> (Ljava/lang/String;)V
	public fun <init> (Ljava/util/UUID;)V
	public fun equals (Ljava/lang/Object;)Z
	public fun hashCode ()I
	public fun serialize (Lio/sentry/ObjectWriter;Lio/sentry/ILogger;)V
	public fun toString ()Ljava/lang/String;
}

public final class io/sentry/protocol/SentryId$Deserializer : io/sentry/JsonDeserializer {
	public fun <init> ()V
	public fun deserialize (Lio/sentry/JsonObjectReader;Lio/sentry/ILogger;)Lio/sentry/protocol/SentryId;
	public synthetic fun deserialize (Lio/sentry/JsonObjectReader;Lio/sentry/ILogger;)Ljava/lang/Object;
}

public final class io/sentry/protocol/SentryPackage : io/sentry/JsonSerializable, io/sentry/JsonUnknown {
	public fun <init> (Ljava/lang/String;Ljava/lang/String;)V
	public fun equals (Ljava/lang/Object;)Z
	public fun getName ()Ljava/lang/String;
	public fun getUnknown ()Ljava/util/Map;
	public fun getVersion ()Ljava/lang/String;
	public fun hashCode ()I
	public fun serialize (Lio/sentry/ObjectWriter;Lio/sentry/ILogger;)V
	public fun setName (Ljava/lang/String;)V
	public fun setUnknown (Ljava/util/Map;)V
	public fun setVersion (Ljava/lang/String;)V
}

public final class io/sentry/protocol/SentryPackage$Deserializer : io/sentry/JsonDeserializer {
	public fun <init> ()V
	public fun deserialize (Lio/sentry/JsonObjectReader;Lio/sentry/ILogger;)Lio/sentry/protocol/SentryPackage;
	public synthetic fun deserialize (Lio/sentry/JsonObjectReader;Lio/sentry/ILogger;)Ljava/lang/Object;
}

public final class io/sentry/protocol/SentryPackage$JsonKeys {
	public static final field NAME Ljava/lang/String;
	public static final field VERSION Ljava/lang/String;
	public fun <init> ()V
}

public final class io/sentry/protocol/SentryRuntime : io/sentry/JsonSerializable, io/sentry/JsonUnknown {
	public static final field TYPE Ljava/lang/String;
	public fun <init> ()V
	public fun getName ()Ljava/lang/String;
	public fun getRawDescription ()Ljava/lang/String;
	public fun getUnknown ()Ljava/util/Map;
	public fun getVersion ()Ljava/lang/String;
	public fun serialize (Lio/sentry/ObjectWriter;Lio/sentry/ILogger;)V
	public fun setName (Ljava/lang/String;)V
	public fun setRawDescription (Ljava/lang/String;)V
	public fun setUnknown (Ljava/util/Map;)V
	public fun setVersion (Ljava/lang/String;)V
}

public final class io/sentry/protocol/SentryRuntime$Deserializer : io/sentry/JsonDeserializer {
	public fun <init> ()V
	public fun deserialize (Lio/sentry/JsonObjectReader;Lio/sentry/ILogger;)Lio/sentry/protocol/SentryRuntime;
	public synthetic fun deserialize (Lio/sentry/JsonObjectReader;Lio/sentry/ILogger;)Ljava/lang/Object;
}

public final class io/sentry/protocol/SentryRuntime$JsonKeys {
	public static final field NAME Ljava/lang/String;
	public static final field RAW_DESCRIPTION Ljava/lang/String;
	public static final field VERSION Ljava/lang/String;
	public fun <init> ()V
}

public final class io/sentry/protocol/SentrySpan : io/sentry/JsonSerializable, io/sentry/JsonUnknown {
	public fun <init> (Lio/sentry/Span;)V
	public fun <init> (Lio/sentry/Span;Ljava/util/Map;)V
	public fun <init> (Ljava/lang/Double;Ljava/lang/Double;Lio/sentry/protocol/SentryId;Lio/sentry/SpanId;Lio/sentry/SpanId;Ljava/lang/String;Ljava/lang/String;Lio/sentry/SpanStatus;Ljava/lang/String;Ljava/util/Map;Ljava/util/Map;Ljava/util/Map;Ljava/util/Map;)V
	public fun getData ()Ljava/util/Map;
	public fun getDescription ()Ljava/lang/String;
	public fun getMeasurements ()Ljava/util/Map;
	public fun getMetricsSummaries ()Ljava/util/Map;
	public fun getOp ()Ljava/lang/String;
	public fun getOrigin ()Ljava/lang/String;
	public fun getParentSpanId ()Lio/sentry/SpanId;
	public fun getSpanId ()Lio/sentry/SpanId;
	public fun getStartTimestamp ()Ljava/lang/Double;
	public fun getStatus ()Lio/sentry/SpanStatus;
	public fun getTags ()Ljava/util/Map;
	public fun getTimestamp ()Ljava/lang/Double;
	public fun getTraceId ()Lio/sentry/protocol/SentryId;
	public fun getUnknown ()Ljava/util/Map;
	public fun isFinished ()Z
	public fun serialize (Lio/sentry/ObjectWriter;Lio/sentry/ILogger;)V
	public fun setData (Ljava/util/Map;)V
	public fun setUnknown (Ljava/util/Map;)V
}

public final class io/sentry/protocol/SentrySpan$Deserializer : io/sentry/JsonDeserializer {
	public fun <init> ()V
	public fun deserialize (Lio/sentry/JsonObjectReader;Lio/sentry/ILogger;)Lio/sentry/protocol/SentrySpan;
	public synthetic fun deserialize (Lio/sentry/JsonObjectReader;Lio/sentry/ILogger;)Ljava/lang/Object;
}

public final class io/sentry/protocol/SentrySpan$JsonKeys {
	public static final field DATA Ljava/lang/String;
	public static final field DESCRIPTION Ljava/lang/String;
	public static final field MEASUREMENTS Ljava/lang/String;
	public static final field METRICS_SUMMARY Ljava/lang/String;
	public static final field OP Ljava/lang/String;
	public static final field ORIGIN Ljava/lang/String;
	public static final field PARENT_SPAN_ID Ljava/lang/String;
	public static final field SPAN_ID Ljava/lang/String;
	public static final field START_TIMESTAMP Ljava/lang/String;
	public static final field STATUS Ljava/lang/String;
	public static final field TAGS Ljava/lang/String;
	public static final field TIMESTAMP Ljava/lang/String;
	public static final field TRACE_ID Ljava/lang/String;
	public fun <init> ()V
}

public final class io/sentry/protocol/SentryStackFrame : io/sentry/JsonSerializable, io/sentry/JsonUnknown {
	public fun <init> ()V
	public fun getAbsPath ()Ljava/lang/String;
	public fun getColno ()Ljava/lang/Integer;
	public fun getContextLine ()Ljava/lang/String;
	public fun getFilename ()Ljava/lang/String;
	public fun getFramesOmitted ()Ljava/util/List;
	public fun getFunction ()Ljava/lang/String;
	public fun getImageAddr ()Ljava/lang/String;
	public fun getInstructionAddr ()Ljava/lang/String;
	public fun getLineno ()Ljava/lang/Integer;
	public fun getLock ()Lio/sentry/SentryLockReason;
	public fun getModule ()Ljava/lang/String;
	public fun getPackage ()Ljava/lang/String;
	public fun getPlatform ()Ljava/lang/String;
	public fun getPostContext ()Ljava/util/List;
	public fun getPreContext ()Ljava/util/List;
	public fun getRawFunction ()Ljava/lang/String;
	public fun getSymbol ()Ljava/lang/String;
	public fun getSymbolAddr ()Ljava/lang/String;
	public fun getUnknown ()Ljava/util/Map;
	public fun getVars ()Ljava/util/Map;
	public fun isInApp ()Ljava/lang/Boolean;
	public fun isNative ()Ljava/lang/Boolean;
	public fun serialize (Lio/sentry/ObjectWriter;Lio/sentry/ILogger;)V
	public fun setAbsPath (Ljava/lang/String;)V
	public fun setColno (Ljava/lang/Integer;)V
	public fun setContextLine (Ljava/lang/String;)V
	public fun setFilename (Ljava/lang/String;)V
	public fun setFramesOmitted (Ljava/util/List;)V
	public fun setFunction (Ljava/lang/String;)V
	public fun setImageAddr (Ljava/lang/String;)V
	public fun setInApp (Ljava/lang/Boolean;)V
	public fun setInstructionAddr (Ljava/lang/String;)V
	public fun setLineno (Ljava/lang/Integer;)V
	public fun setLock (Lio/sentry/SentryLockReason;)V
	public fun setModule (Ljava/lang/String;)V
	public fun setNative (Ljava/lang/Boolean;)V
	public fun setPackage (Ljava/lang/String;)V
	public fun setPlatform (Ljava/lang/String;)V
	public fun setPostContext (Ljava/util/List;)V
	public fun setPreContext (Ljava/util/List;)V
	public fun setRawFunction (Ljava/lang/String;)V
	public fun setSymbol (Ljava/lang/String;)V
	public fun setSymbolAddr (Ljava/lang/String;)V
	public fun setUnknown (Ljava/util/Map;)V
	public fun setVars (Ljava/util/Map;)V
}

public final class io/sentry/protocol/SentryStackFrame$Deserializer : io/sentry/JsonDeserializer {
	public fun <init> ()V
	public fun deserialize (Lio/sentry/JsonObjectReader;Lio/sentry/ILogger;)Lio/sentry/protocol/SentryStackFrame;
	public synthetic fun deserialize (Lio/sentry/JsonObjectReader;Lio/sentry/ILogger;)Ljava/lang/Object;
}

public final class io/sentry/protocol/SentryStackFrame$JsonKeys {
	public static final field ABS_PATH Ljava/lang/String;
	public static final field COLNO Ljava/lang/String;
	public static final field CONTEXT_LINE Ljava/lang/String;
	public static final field FILENAME Ljava/lang/String;
	public static final field FUNCTION Ljava/lang/String;
	public static final field IMAGE_ADDR Ljava/lang/String;
	public static final field INSTRUCTION_ADDR Ljava/lang/String;
	public static final field IN_APP Ljava/lang/String;
	public static final field LINENO Ljava/lang/String;
	public static final field LOCK Ljava/lang/String;
	public static final field MODULE Ljava/lang/String;
	public static final field NATIVE Ljava/lang/String;
	public static final field PACKAGE Ljava/lang/String;
	public static final field PLATFORM Ljava/lang/String;
	public static final field RAW_FUNCTION Ljava/lang/String;
	public static final field SYMBOL Ljava/lang/String;
	public static final field SYMBOL_ADDR Ljava/lang/String;
	public fun <init> ()V
}

public final class io/sentry/protocol/SentryStackTrace : io/sentry/JsonSerializable, io/sentry/JsonUnknown {
	public fun <init> ()V
	public fun <init> (Ljava/util/List;)V
	public fun getFrames ()Ljava/util/List;
	public fun getRegisters ()Ljava/util/Map;
	public fun getSnapshot ()Ljava/lang/Boolean;
	public fun getUnknown ()Ljava/util/Map;
	public fun serialize (Lio/sentry/ObjectWriter;Lio/sentry/ILogger;)V
	public fun setFrames (Ljava/util/List;)V
	public fun setRegisters (Ljava/util/Map;)V
	public fun setSnapshot (Ljava/lang/Boolean;)V
	public fun setUnknown (Ljava/util/Map;)V
}

public final class io/sentry/protocol/SentryStackTrace$Deserializer : io/sentry/JsonDeserializer {
	public fun <init> ()V
	public fun deserialize (Lio/sentry/JsonObjectReader;Lio/sentry/ILogger;)Lio/sentry/protocol/SentryStackTrace;
	public synthetic fun deserialize (Lio/sentry/JsonObjectReader;Lio/sentry/ILogger;)Ljava/lang/Object;
}

public final class io/sentry/protocol/SentryStackTrace$JsonKeys {
	public static final field FRAMES Ljava/lang/String;
	public static final field REGISTERS Ljava/lang/String;
	public static final field SNAPSHOT Ljava/lang/String;
	public fun <init> ()V
}

public final class io/sentry/protocol/SentryThread : io/sentry/JsonSerializable, io/sentry/JsonUnknown {
	public fun <init> ()V
	public fun getHeldLocks ()Ljava/util/Map;
	public fun getId ()Ljava/lang/Long;
	public fun getName ()Ljava/lang/String;
	public fun getPriority ()Ljava/lang/Integer;
	public fun getStacktrace ()Lio/sentry/protocol/SentryStackTrace;
	public fun getState ()Ljava/lang/String;
	public fun getUnknown ()Ljava/util/Map;
	public fun isCrashed ()Ljava/lang/Boolean;
	public fun isCurrent ()Ljava/lang/Boolean;
	public fun isDaemon ()Ljava/lang/Boolean;
	public fun isMain ()Ljava/lang/Boolean;
	public fun serialize (Lio/sentry/ObjectWriter;Lio/sentry/ILogger;)V
	public fun setCrashed (Ljava/lang/Boolean;)V
	public fun setCurrent (Ljava/lang/Boolean;)V
	public fun setDaemon (Ljava/lang/Boolean;)V
	public fun setHeldLocks (Ljava/util/Map;)V
	public fun setId (Ljava/lang/Long;)V
	public fun setMain (Ljava/lang/Boolean;)V
	public fun setName (Ljava/lang/String;)V
	public fun setPriority (Ljava/lang/Integer;)V
	public fun setStacktrace (Lio/sentry/protocol/SentryStackTrace;)V
	public fun setState (Ljava/lang/String;)V
	public fun setUnknown (Ljava/util/Map;)V
}

public final class io/sentry/protocol/SentryThread$Deserializer : io/sentry/JsonDeserializer {
	public fun <init> ()V
	public fun deserialize (Lio/sentry/JsonObjectReader;Lio/sentry/ILogger;)Lio/sentry/protocol/SentryThread;
	public synthetic fun deserialize (Lio/sentry/JsonObjectReader;Lio/sentry/ILogger;)Ljava/lang/Object;
}

public final class io/sentry/protocol/SentryThread$JsonKeys {
	public static final field CRASHED Ljava/lang/String;
	public static final field CURRENT Ljava/lang/String;
	public static final field DAEMON Ljava/lang/String;
	public static final field HELD_LOCKS Ljava/lang/String;
	public static final field ID Ljava/lang/String;
	public static final field MAIN Ljava/lang/String;
	public static final field NAME Ljava/lang/String;
	public static final field PRIORITY Ljava/lang/String;
	public static final field STACKTRACE Ljava/lang/String;
	public static final field STATE Ljava/lang/String;
	public fun <init> ()V
}

public final class io/sentry/protocol/SentryTransaction : io/sentry/SentryBaseEvent, io/sentry/JsonSerializable, io/sentry/JsonUnknown {
	public fun <init> (Lio/sentry/SentryTracer;)V
	public fun <init> (Ljava/lang/String;Ljava/lang/Double;Ljava/lang/Double;Ljava/util/List;Ljava/util/Map;Ljava/util/Map;Lio/sentry/protocol/TransactionInfo;)V
	public fun getMeasurements ()Ljava/util/Map;
	public fun getMetricSummaries ()Ljava/util/Map;
	public fun getSamplingDecision ()Lio/sentry/TracesSamplingDecision;
	public fun getSpans ()Ljava/util/List;
	public fun getStartTimestamp ()Ljava/lang/Double;
	public fun getStatus ()Lio/sentry/SpanStatus;
	public fun getTimestamp ()Ljava/lang/Double;
	public fun getTransaction ()Ljava/lang/String;
	public fun getType ()Ljava/lang/String;
	public fun getUnknown ()Ljava/util/Map;
	public fun isFinished ()Z
	public fun isSampled ()Z
	public fun serialize (Lio/sentry/ObjectWriter;Lio/sentry/ILogger;)V
	public fun setMetricSummaries (Ljava/util/Map;)V
	public fun setUnknown (Ljava/util/Map;)V
}

public final class io/sentry/protocol/SentryTransaction$Deserializer : io/sentry/JsonDeserializer {
	public fun <init> ()V
	public fun deserialize (Lio/sentry/JsonObjectReader;Lio/sentry/ILogger;)Lio/sentry/protocol/SentryTransaction;
	public synthetic fun deserialize (Lio/sentry/JsonObjectReader;Lio/sentry/ILogger;)Ljava/lang/Object;
}

public final class io/sentry/protocol/SentryTransaction$JsonKeys {
	public static final field MEASUREMENTS Ljava/lang/String;
	public static final field METRICS_SUMMARY Ljava/lang/String;
	public static final field SPANS Ljava/lang/String;
	public static final field START_TIMESTAMP Ljava/lang/String;
	public static final field TIMESTAMP Ljava/lang/String;
	public static final field TRANSACTION Ljava/lang/String;
	public static final field TRANSACTION_INFO Ljava/lang/String;
	public static final field TYPE Ljava/lang/String;
	public fun <init> ()V
}

public final class io/sentry/protocol/TransactionInfo : io/sentry/JsonSerializable, io/sentry/JsonUnknown {
	public fun <init> (Ljava/lang/String;)V
	public fun getUnknown ()Ljava/util/Map;
	public fun serialize (Lio/sentry/ObjectWriter;Lio/sentry/ILogger;)V
	public fun setUnknown (Ljava/util/Map;)V
}

public final class io/sentry/protocol/TransactionInfo$Deserializer : io/sentry/JsonDeserializer {
	public fun <init> ()V
	public fun deserialize (Lio/sentry/JsonObjectReader;Lio/sentry/ILogger;)Lio/sentry/protocol/TransactionInfo;
	public synthetic fun deserialize (Lio/sentry/JsonObjectReader;Lio/sentry/ILogger;)Ljava/lang/Object;
}

public final class io/sentry/protocol/TransactionInfo$JsonKeys {
	public static final field SOURCE Ljava/lang/String;
	public fun <init> ()V
}

public final class io/sentry/protocol/TransactionNameSource : java/lang/Enum {
	public static final field COMPONENT Lio/sentry/protocol/TransactionNameSource;
	public static final field CUSTOM Lio/sentry/protocol/TransactionNameSource;
	public static final field ROUTE Lio/sentry/protocol/TransactionNameSource;
	public static final field TASK Lio/sentry/protocol/TransactionNameSource;
	public static final field URL Lio/sentry/protocol/TransactionNameSource;
	public static final field VIEW Lio/sentry/protocol/TransactionNameSource;
	public fun apiName ()Ljava/lang/String;
	public static fun valueOf (Ljava/lang/String;)Lio/sentry/protocol/TransactionNameSource;
	public static fun values ()[Lio/sentry/protocol/TransactionNameSource;
}

public final class io/sentry/protocol/User : io/sentry/JsonSerializable, io/sentry/JsonUnknown {
	public fun <init> ()V
	public fun <init> (Lio/sentry/protocol/User;)V
	public fun equals (Ljava/lang/Object;)Z
	public static fun fromMap (Ljava/util/Map;Lio/sentry/SentryOptions;)Lio/sentry/protocol/User;
	public fun getData ()Ljava/util/Map;
	public fun getEmail ()Ljava/lang/String;
	public fun getGeo ()Lio/sentry/protocol/Geo;
	public fun getId ()Ljava/lang/String;
	public fun getIpAddress ()Ljava/lang/String;
	public fun getName ()Ljava/lang/String;
	public fun getOthers ()Ljava/util/Map;
	public fun getSegment ()Ljava/lang/String;
	public fun getUnknown ()Ljava/util/Map;
	public fun getUsername ()Ljava/lang/String;
	public fun hashCode ()I
	public fun serialize (Lio/sentry/ObjectWriter;Lio/sentry/ILogger;)V
	public fun setData (Ljava/util/Map;)V
	public fun setEmail (Ljava/lang/String;)V
	public fun setGeo (Lio/sentry/protocol/Geo;)V
	public fun setId (Ljava/lang/String;)V
	public fun setIpAddress (Ljava/lang/String;)V
	public fun setName (Ljava/lang/String;)V
	public fun setOthers (Ljava/util/Map;)V
	public fun setSegment (Ljava/lang/String;)V
	public fun setUnknown (Ljava/util/Map;)V
	public fun setUsername (Ljava/lang/String;)V
}

public final class io/sentry/protocol/User$Deserializer : io/sentry/JsonDeserializer {
	public fun <init> ()V
	public fun deserialize (Lio/sentry/JsonObjectReader;Lio/sentry/ILogger;)Lio/sentry/protocol/User;
	public synthetic fun deserialize (Lio/sentry/JsonObjectReader;Lio/sentry/ILogger;)Ljava/lang/Object;
}

public final class io/sentry/protocol/User$JsonKeys {
	public static final field DATA Ljava/lang/String;
	public static final field EMAIL Ljava/lang/String;
	public static final field GEO Ljava/lang/String;
	public static final field ID Ljava/lang/String;
	public static final field IP_ADDRESS Ljava/lang/String;
	public static final field NAME Ljava/lang/String;
	public static final field OTHER Ljava/lang/String;
	public static final field SEGMENT Ljava/lang/String;
	public static final field USERNAME Ljava/lang/String;
	public fun <init> ()V
}

public final class io/sentry/protocol/ViewHierarchy : io/sentry/JsonSerializable, io/sentry/JsonUnknown {
	public fun <init> (Ljava/lang/String;Ljava/util/List;)V
	public fun getRenderingSystem ()Ljava/lang/String;
	public fun getUnknown ()Ljava/util/Map;
	public fun getWindows ()Ljava/util/List;
	public fun serialize (Lio/sentry/ObjectWriter;Lio/sentry/ILogger;)V
	public fun setUnknown (Ljava/util/Map;)V
}

public final class io/sentry/protocol/ViewHierarchy$Deserializer : io/sentry/JsonDeserializer {
	public fun <init> ()V
	public fun deserialize (Lio/sentry/JsonObjectReader;Lio/sentry/ILogger;)Lio/sentry/protocol/ViewHierarchy;
	public synthetic fun deserialize (Lio/sentry/JsonObjectReader;Lio/sentry/ILogger;)Ljava/lang/Object;
}

public final class io/sentry/protocol/ViewHierarchy$JsonKeys {
	public static final field RENDERING_SYSTEM Ljava/lang/String;
	public static final field WINDOWS Ljava/lang/String;
	public fun <init> ()V
}

public final class io/sentry/protocol/ViewHierarchyNode : io/sentry/JsonSerializable, io/sentry/JsonUnknown {
	public fun <init> ()V
	public fun getAlpha ()Ljava/lang/Double;
	public fun getChildren ()Ljava/util/List;
	public fun getHeight ()Ljava/lang/Double;
	public fun getIdentifier ()Ljava/lang/String;
	public fun getRenderingSystem ()Ljava/lang/String;
	public fun getTag ()Ljava/lang/String;
	public fun getType ()Ljava/lang/String;
	public fun getUnknown ()Ljava/util/Map;
	public fun getVisibility ()Ljava/lang/String;
	public fun getWidth ()Ljava/lang/Double;
	public fun getX ()Ljava/lang/Double;
	public fun getY ()Ljava/lang/Double;
	public fun serialize (Lio/sentry/ObjectWriter;Lio/sentry/ILogger;)V
	public fun setAlpha (Ljava/lang/Double;)V
	public fun setChildren (Ljava/util/List;)V
	public fun setHeight (Ljava/lang/Double;)V
	public fun setIdentifier (Ljava/lang/String;)V
	public fun setRenderingSystem (Ljava/lang/String;)V
	public fun setTag (Ljava/lang/String;)V
	public fun setType (Ljava/lang/String;)V
	public fun setUnknown (Ljava/util/Map;)V
	public fun setVisibility (Ljava/lang/String;)V
	public fun setWidth (Ljava/lang/Double;)V
	public fun setX (Ljava/lang/Double;)V
	public fun setY (Ljava/lang/Double;)V
}

public final class io/sentry/protocol/ViewHierarchyNode$Deserializer : io/sentry/JsonDeserializer {
	public fun <init> ()V
	public fun deserialize (Lio/sentry/JsonObjectReader;Lio/sentry/ILogger;)Lio/sentry/protocol/ViewHierarchyNode;
	public synthetic fun deserialize (Lio/sentry/JsonObjectReader;Lio/sentry/ILogger;)Ljava/lang/Object;
}

public final class io/sentry/protocol/ViewHierarchyNode$JsonKeys {
	public static final field ALPHA Ljava/lang/String;
	public static final field CHILDREN Ljava/lang/String;
	public static final field HEIGHT Ljava/lang/String;
	public static final field IDENTIFIER Ljava/lang/String;
	public static final field RENDERING_SYSTEM Ljava/lang/String;
	public static final field TAG Ljava/lang/String;
	public static final field TYPE Ljava/lang/String;
	public static final field VISIBILITY Ljava/lang/String;
	public static final field WIDTH Ljava/lang/String;
	public static final field X Ljava/lang/String;
	public static final field Y Ljava/lang/String;
	public fun <init> ()V
}

public final class io/sentry/transport/AsyncHttpTransport : io/sentry/transport/ITransport {
	public fun <init> (Lio/sentry/SentryOptions;Lio/sentry/transport/RateLimiter;Lio/sentry/transport/ITransportGate;Lio/sentry/RequestDetails;)V
	public fun <init> (Lio/sentry/transport/QueuedThreadPoolExecutor;Lio/sentry/SentryOptions;Lio/sentry/transport/RateLimiter;Lio/sentry/transport/ITransportGate;Lio/sentry/transport/HttpConnection;)V
	public fun close ()V
	public fun close (Z)V
	public fun flush (J)V
	public fun getRateLimiter ()Lio/sentry/transport/RateLimiter;
	public fun isHealthy ()Z
	public fun send (Lio/sentry/SentryEnvelope;Lio/sentry/Hint;)V
}

public final class io/sentry/transport/CurrentDateProvider : io/sentry/transport/ICurrentDateProvider {
	public final fun getCurrentTimeMillis ()J
	public static fun getInstance ()Lio/sentry/transport/ICurrentDateProvider;
}

public abstract interface class io/sentry/transport/ICurrentDateProvider {
	public abstract fun getCurrentTimeMillis ()J
}

public abstract interface class io/sentry/transport/ITransport : java/io/Closeable {
	public abstract fun close (Z)V
	public abstract fun flush (J)V
	public abstract fun getRateLimiter ()Lio/sentry/transport/RateLimiter;
	public fun isHealthy ()Z
	public fun send (Lio/sentry/SentryEnvelope;)V
	public abstract fun send (Lio/sentry/SentryEnvelope;Lio/sentry/Hint;)V
}

public abstract interface class io/sentry/transport/ITransportGate {
	public abstract fun isConnected ()Z
}

public final class io/sentry/transport/NoOpEnvelopeCache : io/sentry/cache/IEnvelopeCache {
	public fun <init> ()V
	public fun discard (Lio/sentry/SentryEnvelope;)V
	public static fun getInstance ()Lio/sentry/transport/NoOpEnvelopeCache;
	public fun iterator ()Ljava/util/Iterator;
	public fun store (Lio/sentry/SentryEnvelope;Lio/sentry/Hint;)V
}

public final class io/sentry/transport/NoOpTransport : io/sentry/transport/ITransport {
	public fun close ()V
	public fun close (Z)V
	public fun flush (J)V
	public static fun getInstance ()Lio/sentry/transport/NoOpTransport;
	public fun getRateLimiter ()Lio/sentry/transport/RateLimiter;
	public fun send (Lio/sentry/SentryEnvelope;Lio/sentry/Hint;)V
}

public final class io/sentry/transport/NoOpTransportGate : io/sentry/transport/ITransportGate {
	public static fun getInstance ()Lio/sentry/transport/NoOpTransportGate;
	public fun isConnected ()Z
}

public final class io/sentry/transport/RateLimiter {
	public fun <init> (Lio/sentry/SentryOptions;)V
	public fun <init> (Lio/sentry/transport/ICurrentDateProvider;Lio/sentry/SentryOptions;)V
	public fun filter (Lio/sentry/SentryEnvelope;Lio/sentry/Hint;)Lio/sentry/SentryEnvelope;
	public fun isActiveForCategory (Lio/sentry/DataCategory;)Z
	public fun isAnyRateLimitActive ()Z
	public fun updateRetryAfterLimits (Ljava/lang/String;Ljava/lang/String;I)V
}

public final class io/sentry/transport/ReusableCountLatch {
	public fun <init> ()V
	public fun <init> (I)V
	public fun decrement ()V
	public fun getCount ()I
	public fun increment ()V
	public fun waitTillZero ()V
	public fun waitTillZero (JLjava/util/concurrent/TimeUnit;)Z
}

public final class io/sentry/transport/StdoutTransport : io/sentry/transport/ITransport {
	public fun <init> (Lio/sentry/ISerializer;)V
	public fun close ()V
	public fun close (Z)V
	public fun flush (J)V
	public fun getRateLimiter ()Lio/sentry/transport/RateLimiter;
	public fun send (Lio/sentry/SentryEnvelope;Lio/sentry/Hint;)V
}

public abstract class io/sentry/transport/TransportResult {
	public static fun error ()Lio/sentry/transport/TransportResult;
	public static fun error (I)Lio/sentry/transport/TransportResult;
	public abstract fun getResponseCode ()I
	public abstract fun isSuccess ()Z
	public static fun success ()Lio/sentry/transport/TransportResult;
}

public final class io/sentry/util/CheckInUtils {
	public fun <init> ()V
	public static fun isIgnored (Ljava/util/List;Ljava/lang/String;)Z
	public static fun withCheckIn (Ljava/lang/String;Lio/sentry/MonitorConfig;Ljava/util/concurrent/Callable;)Ljava/lang/Object;
	public static fun withCheckIn (Ljava/lang/String;Ljava/util/concurrent/Callable;)Ljava/lang/Object;
}

public final class io/sentry/util/ClassLoaderUtils {
	public fun <init> ()V
	public static fun classLoaderOrDefault (Ljava/lang/ClassLoader;)Ljava/lang/ClassLoader;
}

public final class io/sentry/util/CollectionUtils {
	public static fun contains ([Ljava/lang/Object;Ljava/lang/Object;)Z
	public static fun filterListEntries (Ljava/util/List;Lio/sentry/util/CollectionUtils$Predicate;)Ljava/util/List;
	public static fun filterMapEntries (Ljava/util/Map;Lio/sentry/util/CollectionUtils$Predicate;)Ljava/util/Map;
	public static fun map (Ljava/util/List;Lio/sentry/util/CollectionUtils$Mapper;)Ljava/util/List;
	public static fun newArrayList (Ljava/util/List;)Ljava/util/List;
	public static fun newConcurrentHashMap (Ljava/util/Map;)Ljava/util/Map;
	public static fun newHashMap (Ljava/util/Map;)Ljava/util/Map;
	public static fun size (Ljava/lang/Iterable;)I
}

public abstract interface class io/sentry/util/CollectionUtils$Mapper {
	public abstract fun map (Ljava/lang/Object;)Ljava/lang/Object;
}

public abstract interface class io/sentry/util/CollectionUtils$Predicate {
	public abstract fun test (Ljava/lang/Object;)Z
}

public final class io/sentry/util/DebugMetaPropertiesApplier {
	public static field DEBUG_META_PROPERTIES_FILENAME Ljava/lang/String;
	public fun <init> ()V
	public static fun applyToOptions (Lio/sentry/SentryOptions;Ljava/util/List;)V
	public static fun getProguardUuid (Ljava/util/Properties;)Ljava/lang/String;
}

public final class io/sentry/util/EventProcessorUtils {
	public fun <init> ()V
	public static fun unwrap (Ljava/util/List;)Ljava/util/List;
}

public final class io/sentry/util/ExceptionUtils {
	public fun <init> ()V
	public static fun findRootCause (Ljava/lang/Throwable;)Ljava/lang/Throwable;
}

public final class io/sentry/util/FileUtils {
	public fun <init> ()V
	public static fun deleteRecursively (Ljava/io/File;)Z
	public static fun readBytesFromFile (Ljava/lang/String;J)[B
	public static fun readText (Ljava/io/File;)Ljava/lang/String;
}

public final class io/sentry/util/HintUtils {
	public static fun createWithTypeCheckHint (Ljava/lang/Object;)Lio/sentry/Hint;
	public static fun getEventDropReason (Lio/sentry/Hint;)Lio/sentry/hints/EventDropReason;
	public static fun getSentrySdkHint (Lio/sentry/Hint;)Ljava/lang/Object;
	public static fun hasType (Lio/sentry/Hint;Ljava/lang/Class;)Z
	public static fun isFromHybridSdk (Lio/sentry/Hint;)Z
	public static fun runIfDoesNotHaveType (Lio/sentry/Hint;Ljava/lang/Class;Lio/sentry/util/HintUtils$SentryNullableConsumer;)V
	public static fun runIfHasType (Lio/sentry/Hint;Ljava/lang/Class;Lio/sentry/util/HintUtils$SentryConsumer;)V
	public static fun runIfHasType (Lio/sentry/Hint;Ljava/lang/Class;Lio/sentry/util/HintUtils$SentryConsumer;Lio/sentry/util/HintUtils$SentryHintFallback;)V
	public static fun runIfHasTypeLogIfNot (Lio/sentry/Hint;Ljava/lang/Class;Lio/sentry/ILogger;Lio/sentry/util/HintUtils$SentryConsumer;)V
	public static fun setEventDropReason (Lio/sentry/Hint;Lio/sentry/hints/EventDropReason;)V
	public static fun setIsFromHybridSdk (Lio/sentry/Hint;Ljava/lang/String;)V
	public static fun setTypeCheckHint (Lio/sentry/Hint;Ljava/lang/Object;)V
	public static fun shouldApplyScopeData (Lio/sentry/Hint;)Z
}

public abstract interface class io/sentry/util/HintUtils$SentryConsumer {
	public abstract fun accept (Ljava/lang/Object;)V
}

public abstract interface class io/sentry/util/HintUtils$SentryHintFallback {
	public abstract fun accept (Ljava/lang/Object;Ljava/lang/Class;)V
}

public abstract interface class io/sentry/util/HintUtils$SentryNullableConsumer {
	public abstract fun accept (Ljava/lang/Object;)V
}

public final class io/sentry/util/HttpUtils {
	public static final field COOKIE_HEADER_NAME Ljava/lang/String;
	public fun <init> ()V
	public static fun containsSensitiveHeader (Ljava/lang/String;)Z
	public static fun filterOutSecurityCookies (Ljava/lang/String;Ljava/util/List;)Ljava/lang/String;
	public static fun filterOutSecurityCookiesFromHeader (Ljava/util/Enumeration;Ljava/lang/String;Ljava/util/List;)Ljava/util/List;
	public static fun filterOutSecurityCookiesFromHeader (Ljava/util/List;Ljava/lang/String;Ljava/util/List;)Ljava/util/List;
	public static fun isSecurityCookie (Ljava/lang/String;Ljava/util/List;)Z
}

public final class io/sentry/util/IntegrationUtils {
	public fun <init> ()V
	public static fun addIntegrationToSdkVersion (Ljava/lang/Class;)V
	public static fun addIntegrationToSdkVersion (Ljava/lang/String;)V
}

public final class io/sentry/util/JsonSerializationUtils {
	public fun <init> ()V
	public static fun atomicIntegerArrayToList (Ljava/util/concurrent/atomic/AtomicIntegerArray;)Ljava/util/List;
	public static fun bytesFrom (Lio/sentry/ISerializer;Lio/sentry/ILogger;Lio/sentry/JsonSerializable;)[B
	public static fun calendarToMap (Ljava/util/Calendar;)Ljava/util/Map;
}

public final class io/sentry/util/LazyEvaluator {
	public fun <init> (Lio/sentry/util/LazyEvaluator$Evaluator;)V
	public fun getValue ()Ljava/lang/Object;
}

public abstract interface class io/sentry/util/LazyEvaluator$Evaluator {
	public abstract fun evaluate ()Ljava/lang/Object;
}

public final class io/sentry/util/LifecycleHelper {
	public fun <init> ()V
	public static fun close (Ljava/lang/Object;)V
}

public class io/sentry/util/LoadClass {
	public fun <init> ()V
	public fun isClassAvailable (Ljava/lang/String;Lio/sentry/ILogger;)Z
	public fun isClassAvailable (Ljava/lang/String;Lio/sentry/SentryOptions;)Z
	public fun loadClass (Ljava/lang/String;Lio/sentry/ILogger;)Ljava/lang/Class;
}

public final class io/sentry/util/LogUtils {
	public fun <init> ()V
	public static fun logNotInstanceOf (Ljava/lang/Class;Ljava/lang/Object;Lio/sentry/ILogger;)V
}

public final class io/sentry/util/MapObjectWriter : io/sentry/ObjectWriter {
	public fun <init> (Ljava/util/Map;)V
	public synthetic fun beginArray ()Lio/sentry/ObjectWriter;
	public fun beginArray ()Lio/sentry/util/MapObjectWriter;
	public synthetic fun beginObject ()Lio/sentry/ObjectWriter;
	public fun beginObject ()Lio/sentry/util/MapObjectWriter;
	public synthetic fun endArray ()Lio/sentry/ObjectWriter;
	public fun endArray ()Lio/sentry/util/MapObjectWriter;
	public synthetic fun endObject ()Lio/sentry/ObjectWriter;
	public fun endObject ()Lio/sentry/util/MapObjectWriter;
	public synthetic fun name (Ljava/lang/String;)Lio/sentry/ObjectWriter;
	public fun name (Ljava/lang/String;)Lio/sentry/util/MapObjectWriter;
	public synthetic fun nullValue ()Lio/sentry/ObjectWriter;
	public fun nullValue ()Lio/sentry/util/MapObjectWriter;
	public synthetic fun value (D)Lio/sentry/ObjectWriter;
	public fun value (D)Lio/sentry/util/MapObjectWriter;
	public synthetic fun value (J)Lio/sentry/ObjectWriter;
	public fun value (J)Lio/sentry/util/MapObjectWriter;
	public synthetic fun value (Lio/sentry/ILogger;Ljava/lang/Object;)Lio/sentry/ObjectWriter;
	public fun value (Lio/sentry/ILogger;Ljava/lang/Object;)Lio/sentry/util/MapObjectWriter;
	public synthetic fun value (Ljava/lang/Boolean;)Lio/sentry/ObjectWriter;
	public fun value (Ljava/lang/Boolean;)Lio/sentry/util/MapObjectWriter;
	public synthetic fun value (Ljava/lang/Number;)Lio/sentry/ObjectWriter;
	public fun value (Ljava/lang/Number;)Lio/sentry/util/MapObjectWriter;
	public synthetic fun value (Ljava/lang/String;)Lio/sentry/ObjectWriter;
	public fun value (Ljava/lang/String;)Lio/sentry/util/MapObjectWriter;
	public synthetic fun value (Z)Lio/sentry/ObjectWriter;
	public fun value (Z)Lio/sentry/util/MapObjectWriter;
}

public final class io/sentry/util/Objects {
	public static fun equals (Ljava/lang/Object;Ljava/lang/Object;)Z
	public static fun hash ([Ljava/lang/Object;)I
	public static fun requireNonNull (Ljava/lang/Object;Ljava/lang/String;)Ljava/lang/Object;
}

public final class io/sentry/util/Pair {
	public fun <init> (Ljava/lang/Object;Ljava/lang/Object;)V
	public fun getFirst ()Ljava/lang/Object;
	public fun getSecond ()Ljava/lang/Object;
}

public final class io/sentry/util/Platform {
	public fun <init> ()V
	public static fun isAndroid ()Z
	public static fun isJavaNinePlus ()Z
	public static fun isJvm ()Z
}

public final class io/sentry/util/PropagationTargetsUtils {
	public fun <init> ()V
	public static fun contain (Ljava/util/List;Ljava/lang/String;)Z
	public static fun contain (Ljava/util/List;Ljava/net/URI;)Z
}

public final class io/sentry/util/SampleRateUtils {
	public fun <init> ()V
	public static fun isValidProfilesSampleRate (Ljava/lang/Double;)Z
	public static fun isValidSampleRate (Ljava/lang/Double;)Z
	public static fun isValidTracesSampleRate (Ljava/lang/Double;)Z
	public static fun isValidTracesSampleRate (Ljava/lang/Double;Z)Z
}

public final class io/sentry/util/SpanUtils {
	public fun <init> ()V
	public static fun ignoredSpanOriginsForOpenTelemetry ()Ljava/util/List;
	public static fun isIgnored (Ljava/util/List;Ljava/lang/String;)Z
}

public final class io/sentry/util/StringUtils {
	public static fun byteCountToString (J)Ljava/lang/String;
	public static fun calculateStringHash (Ljava/lang/String;Lio/sentry/ILogger;)Ljava/lang/String;
	public static fun camelCase (Ljava/lang/String;)Ljava/lang/String;
	public static fun capitalize (Ljava/lang/String;)Ljava/lang/String;
	public static fun countOf (Ljava/lang/String;C)I
	public static fun getStringAfterDot (Ljava/lang/String;)Ljava/lang/String;
	public static fun join (Ljava/lang/CharSequence;Ljava/lang/Iterable;)Ljava/lang/String;
	public static fun normalizeUUID (Ljava/lang/String;)Ljava/lang/String;
	public static fun removePrefix (Ljava/lang/String;Ljava/lang/String;)Ljava/lang/String;
	public static fun removeSurrounding (Ljava/lang/String;Ljava/lang/String;)Ljava/lang/String;
	public static fun substringBefore (Ljava/lang/String;Ljava/lang/String;)Ljava/lang/String;
	public static fun toString (Ljava/lang/Object;)Ljava/lang/String;
}

public final class io/sentry/util/TracingUtils {
	public fun <init> ()V
	public static fun maybeUpdateBaggage (Lio/sentry/IScope;Lio/sentry/SentryOptions;)Lio/sentry/PropagationContext;
	public static fun startNewTrace (Lio/sentry/IScopes;)V
	public static fun trace (Lio/sentry/IScopes;Ljava/util/List;Lio/sentry/ISpan;)Lio/sentry/util/TracingUtils$TracingHeaders;
	public static fun traceIfAllowed (Lio/sentry/IScopes;Ljava/lang/String;Ljava/util/List;Lio/sentry/ISpan;)Lio/sentry/util/TracingUtils$TracingHeaders;
}

public final class io/sentry/util/TracingUtils$TracingHeaders {
	public fun <init> (Lio/sentry/SentryTraceHeader;Lio/sentry/BaggageHeader;)V
	public fun getBaggageHeader ()Lio/sentry/BaggageHeader;
	public fun getSentryTraceHeader ()Lio/sentry/SentryTraceHeader;
}

public final class io/sentry/util/UrlUtils {
	public static final field SENSITIVE_DATA_SUBSTITUTE Ljava/lang/String;
	public fun <init> ()V
	public static fun parse (Ljava/lang/String;)Lio/sentry/util/UrlUtils$UrlDetails;
	public static fun parseNullable (Ljava/lang/String;)Lio/sentry/util/UrlUtils$UrlDetails;
}

public final class io/sentry/util/UrlUtils$UrlDetails {
	public fun <init> (Ljava/lang/String;Ljava/lang/String;Ljava/lang/String;)V
	public fun applyToRequest (Lio/sentry/protocol/Request;)V
	public fun applyToSpan (Lio/sentry/ISpan;)V
	public fun getFragment ()Ljava/lang/String;
	public fun getQuery ()Ljava/lang/String;
	public fun getUrl ()Ljava/lang/String;
	public fun getUrlOrFallback ()Ljava/lang/String;
}

public abstract interface class io/sentry/util/thread/IMainThreadChecker {
	public abstract fun isMainThread ()Z
	public abstract fun isMainThread (J)Z
	public abstract fun isMainThread (Lio/sentry/protocol/SentryThread;)Z
	public abstract fun isMainThread (Ljava/lang/Thread;)Z
}

public final class io/sentry/util/thread/MainThreadChecker : io/sentry/util/thread/IMainThreadChecker {
	public static fun getInstance ()Lio/sentry/util/thread/MainThreadChecker;
	public fun isMainThread ()Z
	public fun isMainThread (J)Z
	public fun isMainThread (Lio/sentry/protocol/SentryThread;)Z
	public fun isMainThread (Ljava/lang/Thread;)Z
}

public final class io/sentry/util/thread/NoOpMainThreadChecker : io/sentry/util/thread/IMainThreadChecker {
	public fun <init> ()V
	public static fun getInstance ()Lio/sentry/util/thread/NoOpMainThreadChecker;
	public fun isMainThread ()Z
	public fun isMainThread (J)Z
	public fun isMainThread (Lio/sentry/protocol/SentryThread;)Z
	public fun isMainThread (Ljava/lang/Thread;)Z
}

public class io/sentry/vendor/Base64 {
	public static final field CRLF I
	public static final field DEFAULT I
	public static final field NO_CLOSE I
	public static final field NO_PADDING I
	public static final field NO_WRAP I
	public static final field URL_SAFE I
	public static fun decode (Ljava/lang/String;I)[B
	public static fun decode ([BI)[B
	public static fun decode ([BIII)[B
	public static fun encode ([BI)[B
	public static fun encode ([BIII)[B
	public static fun encodeToString ([BI)Ljava/lang/String;
	public static fun encodeToString ([BIII)Ljava/lang/String;
}

public class io/sentry/vendor/gson/internal/bind/util/ISO8601Utils {
	public static final field TIMEZONE_UTC Ljava/util/TimeZone;
	public fun <init> ()V
	public static fun format (Ljava/util/Date;)Ljava/lang/String;
	public static fun format (Ljava/util/Date;Z)Ljava/lang/String;
	public static fun format (Ljava/util/Date;ZLjava/util/TimeZone;)Ljava/lang/String;
	public static fun parse (Ljava/lang/String;Ljava/text/ParsePosition;)Ljava/util/Date;
}

public class io/sentry/vendor/gson/stream/JsonReader : java/io/Closeable {
	public fun <init> (Ljava/io/Reader;)V
	public fun beginArray ()V
	public fun beginObject ()V
	public fun close ()V
	public fun endArray ()V
	public fun endObject ()V
	public fun getPath ()Ljava/lang/String;
	public fun hasNext ()Z
	public final fun isLenient ()Z
	public fun nextBoolean ()Z
	public fun nextDouble ()D
	public fun nextInt ()I
	public fun nextLong ()J
	public fun nextName ()Ljava/lang/String;
	public fun nextNull ()V
	public fun nextString ()Ljava/lang/String;
	public fun peek ()Lio/sentry/vendor/gson/stream/JsonToken;
	public final fun setLenient (Z)V
	public fun skipValue ()V
	public fun toString ()Ljava/lang/String;
}

public final class io/sentry/vendor/gson/stream/JsonToken : java/lang/Enum {
	public static final field BEGIN_ARRAY Lio/sentry/vendor/gson/stream/JsonToken;
	public static final field BEGIN_OBJECT Lio/sentry/vendor/gson/stream/JsonToken;
	public static final field BOOLEAN Lio/sentry/vendor/gson/stream/JsonToken;
	public static final field END_ARRAY Lio/sentry/vendor/gson/stream/JsonToken;
	public static final field END_DOCUMENT Lio/sentry/vendor/gson/stream/JsonToken;
	public static final field END_OBJECT Lio/sentry/vendor/gson/stream/JsonToken;
	public static final field NAME Lio/sentry/vendor/gson/stream/JsonToken;
	public static final field NULL Lio/sentry/vendor/gson/stream/JsonToken;
	public static final field NUMBER Lio/sentry/vendor/gson/stream/JsonToken;
	public static final field STRING Lio/sentry/vendor/gson/stream/JsonToken;
	public static fun valueOf (Ljava/lang/String;)Lio/sentry/vendor/gson/stream/JsonToken;
	public static fun values ()[Lio/sentry/vendor/gson/stream/JsonToken;
}

public class io/sentry/vendor/gson/stream/JsonWriter : java/io/Closeable, java/io/Flushable {
	public fun <init> (Ljava/io/Writer;)V
	public fun beginArray ()Lio/sentry/vendor/gson/stream/JsonWriter;
	public fun beginObject ()Lio/sentry/vendor/gson/stream/JsonWriter;
	public fun close ()V
	public fun endArray ()Lio/sentry/vendor/gson/stream/JsonWriter;
	public fun endObject ()Lio/sentry/vendor/gson/stream/JsonWriter;
	public fun flush ()V
	public final fun getSerializeNulls ()Z
	public final fun isHtmlSafe ()Z
	public fun isLenient ()Z
	public fun jsonValue (Ljava/lang/String;)Lio/sentry/vendor/gson/stream/JsonWriter;
	public fun name (Ljava/lang/String;)Lio/sentry/vendor/gson/stream/JsonWriter;
	public fun nullValue ()Lio/sentry/vendor/gson/stream/JsonWriter;
	public final fun setHtmlSafe (Z)V
	public final fun setIndent (Ljava/lang/String;)V
	public final fun setLenient (Z)V
	public final fun setSerializeNulls (Z)V
	public fun value (D)Lio/sentry/vendor/gson/stream/JsonWriter;
	public fun value (J)Lio/sentry/vendor/gson/stream/JsonWriter;
	public fun value (Ljava/lang/Boolean;)Lio/sentry/vendor/gson/stream/JsonWriter;
	public fun value (Ljava/lang/Number;)Lio/sentry/vendor/gson/stream/JsonWriter;
	public fun value (Ljava/lang/String;)Lio/sentry/vendor/gson/stream/JsonWriter;
	public fun value (Z)Lio/sentry/vendor/gson/stream/JsonWriter;
}

public final class io/sentry/vendor/gson/stream/MalformedJsonException : java/io/IOException {
	public fun <init> (Ljava/lang/String;)V
	public fun <init> (Ljava/lang/String;Ljava/lang/Throwable;)V
	public fun <init> (Ljava/lang/Throwable;)V
}
<|MERGE_RESOLUTION|>--- conflicted
+++ resolved
@@ -3264,19 +3264,13 @@
 public class io/sentry/SpanOptions {
 	protected field origin Ljava/lang/String;
 	public fun <init> ()V
-<<<<<<< HEAD
 	public fun getOrigin ()Ljava/lang/String;
-=======
->>>>>>> ecfcb2b1
 	public fun getStartTimestamp ()Lio/sentry/SentryDate;
 	public fun isIdle ()Z
 	public fun isTrimEnd ()Z
 	public fun isTrimStart ()Z
 	public fun setIdle (Z)V
-<<<<<<< HEAD
 	public fun setOrigin (Ljava/lang/String;)V
-=======
->>>>>>> ecfcb2b1
 	public fun setStartTimestamp (Lio/sentry/SentryDate;)V
 	public fun setTrimEnd (Z)V
 	public fun setTrimStart (Z)V
