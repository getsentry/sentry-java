--- conflicted
+++ resolved
@@ -384,13 +384,8 @@
 	public fun withScope (Lio/sentry/ScopeCallback;)V
 }
 
-<<<<<<< HEAD
-public abstract interface class io/sentry/ICpuCollector {
-	public abstract fun collect ()Lio/sentry/CpuCollectionData;
-=======
 public abstract interface class io/sentry/ICollector {
 	public abstract fun collect (Ljava/lang/Iterable;)V
->>>>>>> e1fe6183
 	public abstract fun setup ()V
 }
 
@@ -570,7 +565,7 @@
 }
 
 public abstract interface class io/sentry/ITransactionProfiler {
-	public abstract fun onTransactionFinish (Lio/sentry/ITransaction;Lio/sentry/PerformanceCollectionData;)Lio/sentry/ProfilingTraceData;
+	public abstract fun onTransactionFinish (Lio/sentry/ITransaction;)Lio/sentry/ProfilingTraceData;
 	public abstract fun onTransactionStart (Lio/sentry/ITransaction;)V
 }
 
@@ -726,12 +721,6 @@
 	public fun getTimestampMillis ()J
 	public fun getUsedHeapMemory ()J
 	public fun getUsedNativeMemory ()J
-}
-
-public final class io/sentry/NoOpCpuCollector : io/sentry/ICpuCollector {
-	public fun collect ()Lio/sentry/CpuCollectionData;
-	public static fun getInstance ()Lio/sentry/NoOpCpuCollector;
-	public fun setup ()V
 }
 
 public final class io/sentry/NoOpEnvelopeReader : io/sentry/IEnvelopeReader {
@@ -866,7 +855,7 @@
 
 public final class io/sentry/NoOpTransactionProfiler : io/sentry/ITransactionProfiler {
 	public static fun getInstance ()Lio/sentry/NoOpTransactionProfiler;
-	public fun onTransactionFinish (Lio/sentry/ITransaction;Lio/sentry/PerformanceCollectionData;)Lio/sentry/ProfilingTraceData;
+	public fun onTransactionFinish (Lio/sentry/ITransaction;)Lio/sentry/ProfilingTraceData;
 	public fun onTransactionStart (Lio/sentry/ITransaction;)V
 }
 
@@ -888,13 +877,9 @@
 
 public final class io/sentry/PerformanceCollectionData {
 	public fun <init> ()V
-<<<<<<< HEAD
-	public fun addData (Lio/sentry/MemoryCollectionData;Lio/sentry/CpuCollectionData;)V
-=======
 	public fun addCpuData (Lio/sentry/CpuCollectionData;)V
 	public fun addMemoryData (Lio/sentry/MemoryCollectionData;)V
 	public fun commitData ()V
->>>>>>> e1fe6183
 	public fun getCpuData ()Ljava/util/List;
 	public fun getMemoryData ()Ljava/util/List;
 }
@@ -1503,11 +1488,7 @@
 	public fun getCollectors ()Ljava/util/List;
 	public fun getConnectionTimeoutMillis ()I
 	public fun getContextTags ()Ljava/util/List;
-<<<<<<< HEAD
-	public fun getCpuCollector ()Lio/sentry/ICpuCollector;
-=======
 	public fun getDateProvider ()Lio/sentry/SentryDateProvider;
->>>>>>> e1fe6183
 	public fun getDiagnosticLevel ()Lio/sentry/SentryLevel;
 	public fun getDist ()Ljava/lang/String;
 	public fun getDistinctId ()Ljava/lang/String;
@@ -1592,11 +1573,7 @@
 	public fun setBeforeSendTransaction (Lio/sentry/SentryOptions$BeforeSendTransactionCallback;)V
 	public fun setCacheDirPath (Ljava/lang/String;)V
 	public fun setConnectionTimeoutMillis (I)V
-<<<<<<< HEAD
-	public fun setCpuCollector (Lio/sentry/ICpuCollector;)V
-=======
 	public fun setDateProvider (Lio/sentry/SentryDateProvider;)V
->>>>>>> e1fe6183
 	public fun setDebug (Z)V
 	public fun setDiagnosticLevel (Lio/sentry/SentryLevel;)V
 	public fun setDist (Ljava/lang/String;)V
@@ -2453,12 +2430,9 @@
 
 public final class io/sentry/profilemeasurements/ProfileMeasurement : io/sentry/JsonSerializable, io/sentry/JsonUnknown {
 	public static final field ID_FROZEN_FRAME_RENDERS Ljava/lang/String;
-	public static final field ID_MEMORY_FOOTPRINT Ljava/lang/String;
-	public static final field ID_MEMORY_NATIVE_FOOTPRINT Ljava/lang/String;
 	public static final field ID_SCREEN_FRAME_RATES Ljava/lang/String;
 	public static final field ID_SLOW_FRAME_RENDERS Ljava/lang/String;
 	public static final field ID_UNKNOWN Ljava/lang/String;
-	public static final field UNIT_BYTES Ljava/lang/String;
 	public static final field UNIT_HZ Ljava/lang/String;
 	public static final field UNIT_NANOSECONDS Ljava/lang/String;
 	public static final field UNIT_UNKNOWN Ljava/lang/String;
@@ -2492,7 +2466,6 @@
 	public fun <init> (Ljava/lang/Long;Ljava/lang/Number;)V
 	public fun equals (Ljava/lang/Object;)Z
 	public fun getUnknown ()Ljava/util/Map;
-	public fun getValue ()D
 	public fun hashCode ()I
 	public fun serialize (Lio/sentry/JsonObjectWriter;Lio/sentry/ILogger;)V
 	public fun setUnknown (Ljava/util/Map;)V
