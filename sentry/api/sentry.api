--- conflicted
+++ resolved
@@ -3299,16 +3299,15 @@
 	public abstract fun accept (Ljava/lang/Object;)V
 }
 
-<<<<<<< HEAD
+public final class io/sentry/util/HttpUtils {
+	public fun <init> ()V
+	public static fun containsSensitiveHeader (Ljava/lang/String;)Z
+}
+
 public final class io/sentry/util/JsonSerializationUtils {
 	public fun <init> ()V
 	public static fun atomicIntegerArrayToList (Ljava/util/concurrent/atomic/AtomicIntegerArray;)Ljava/util/List;
 	public static fun calendarToMap (Ljava/util/Calendar;)Ljava/util/Map;
-=======
-public final class io/sentry/util/HttpUtils {
-	public fun <init> ()V
-	public static fun containsSensitiveHeader (Ljava/lang/String;)Z
->>>>>>> ba495776
 }
 
 public final class io/sentry/util/LogUtils {
