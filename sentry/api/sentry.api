public final class io/sentry/AsyncHttpTransportFactory : io/sentry/ITransportFactory {
	public fun <init> ()V
	public fun create (Lio/sentry/SentryOptions;Lio/sentry/RequestDetails;)Lio/sentry/transport/ITransport;
}

public final class io/sentry/Attachment {
	public fun <init> (Ljava/lang/String;)V
	public fun <init> (Ljava/lang/String;Ljava/lang/String;)V
	public fun <init> (Ljava/lang/String;Ljava/lang/String;Ljava/lang/String;)V
	public fun <init> (Ljava/lang/String;Ljava/lang/String;Ljava/lang/String;Z)V
	public fun <init> ([BLjava/lang/String;)V
	public fun <init> ([BLjava/lang/String;Ljava/lang/String;)V
	public fun <init> ([BLjava/lang/String;Ljava/lang/String;Z)V
	public fun getBytes ()[B
	public fun getContentType ()Ljava/lang/String;
	public fun getFilename ()Ljava/lang/String;
	public fun getPathname ()Ljava/lang/String;
}

public final class io/sentry/Breadcrumb : io/sentry/IUnknownPropertiesConsumer, java/lang/Cloneable {
	public fun <init> ()V
	public fun <init> (Ljava/lang/String;)V
	public fun <init> (Ljava/util/Date;)V
	public fun acceptUnknownProperties (Ljava/util/Map;)V
	public fun clone ()Lio/sentry/Breadcrumb;
	public synthetic fun clone ()Ljava/lang/Object;
	public fun getCategory ()Ljava/lang/String;
	public fun getData ()Ljava/util/Map;
	public fun getData (Ljava/lang/String;)Ljava/lang/Object;
	public fun getLevel ()Lio/sentry/SentryLevel;
	public fun getMessage ()Ljava/lang/String;
	public fun getTimestamp ()Ljava/util/Date;
	public fun getType ()Ljava/lang/String;
	public static fun http (Ljava/lang/String;Ljava/lang/String;)Lio/sentry/Breadcrumb;
	public static fun http (Ljava/lang/String;Ljava/lang/String;Ljava/lang/Integer;)Lio/sentry/Breadcrumb;
	public fun removeData (Ljava/lang/String;)V
	public fun setCategory (Ljava/lang/String;)V
	public fun setData (Ljava/lang/String;Ljava/lang/Object;)V
	public fun setLevel (Lio/sentry/SentryLevel;)V
	public fun setMessage (Ljava/lang/String;)V
	public fun setType (Ljava/lang/String;)V
}

public final class io/sentry/BuildConfig {
	public static final field SENTRY_JAVA_SDK_NAME Ljava/lang/String;
	public static final field VERSION_NAME Ljava/lang/String;
}

public final class io/sentry/CustomSamplingContext {
	public fun <init> ()V
	public fun get (Ljava/lang/String;)Ljava/lang/Object;
	public fun getData ()Ljava/util/Map;
	public fun set (Ljava/lang/String;Ljava/lang/Object;)V
}

public final class io/sentry/DateUtils {
	public static fun getCurrentDateTime ()Ljava/util/Date;
	public static fun getDateTime (J)Ljava/util/Date;
	public static fun getDateTime (Ljava/lang/String;)Ljava/util/Date;
	public static fun getDateTimeWithMillisPrecision (Ljava/lang/String;)Ljava/util/Date;
	public static fun getTimestamp (Ljava/util/Date;)Ljava/lang/String;
}

public final class io/sentry/DiagnosticLogger : io/sentry/ILogger {
	public fun <init> (Lio/sentry/SentryOptions;Lio/sentry/ILogger;)V
	public fun getLogger ()Lio/sentry/ILogger;
	public fun isEnabled (Lio/sentry/SentryLevel;)Z
	public fun log (Lio/sentry/SentryLevel;Ljava/lang/String;Ljava/lang/Throwable;)V
	public fun log (Lio/sentry/SentryLevel;Ljava/lang/String;[Ljava/lang/Object;)V
	public fun log (Lio/sentry/SentryLevel;Ljava/lang/Throwable;Ljava/lang/String;[Ljava/lang/Object;)V
}

public final class io/sentry/DuplicateEventDetectionEventProcessor : io/sentry/EventProcessor {
	public fun <init> (Lio/sentry/SentryOptions;)V
	public fun process (Lio/sentry/SentryEvent;Ljava/lang/Object;)Lio/sentry/SentryEvent;
}

public final class io/sentry/EnvelopeReader : io/sentry/IEnvelopeReader {
	public fun <init> ()V
	public fun read (Ljava/io/InputStream;)Lio/sentry/SentryEnvelope;
}

public final class io/sentry/EnvelopeSender : io/sentry/IEnvelopeSender {
	public fun <init> (Lio/sentry/IHub;Lio/sentry/ISerializer;Lio/sentry/ILogger;J)V
	public synthetic fun processDirectory (Ljava/io/File;)V
	public fun processEnvelopeFile (Ljava/lang/String;Ljava/lang/Object;)V
}

public abstract interface class io/sentry/EventProcessor {
	public fun process (Lio/sentry/SentryEvent;Ljava/lang/Object;)Lio/sentry/SentryEvent;
	public fun process (Lio/sentry/protocol/SentryTransaction;Ljava/lang/Object;)Lio/sentry/protocol/SentryTransaction;
}

public final class io/sentry/GsonSerializer : io/sentry/ISerializer {
	public fun <init> (Lio/sentry/SentryOptions;)V
	public fun deserialize (Ljava/io/Reader;Ljava/lang/Class;)Ljava/lang/Object;
	public fun deserializeEnvelope (Ljava/io/InputStream;)Lio/sentry/SentryEnvelope;
	public fun serialize (Lio/sentry/SentryEnvelope;Ljava/io/OutputStream;)V
	public fun serialize (Ljava/lang/Object;Ljava/io/Writer;)V
	public fun serialize (Ljava/util/Map;)Ljava/lang/String;
}

public final class io/sentry/Hub : io/sentry/IHub {
	public fun <init> (Lio/sentry/SentryOptions;)V
	public fun addBreadcrumb (Lio/sentry/Breadcrumb;Ljava/lang/Object;)V
	public fun bindClient (Lio/sentry/ISentryClient;)V
	public fun captureEnvelope (Lio/sentry/SentryEnvelope;Ljava/lang/Object;)Lio/sentry/protocol/SentryId;
	public fun captureEvent (Lio/sentry/SentryEvent;Ljava/lang/Object;)Lio/sentry/protocol/SentryId;
	public fun captureException (Ljava/lang/Throwable;Ljava/lang/Object;)Lio/sentry/protocol/SentryId;
	public fun captureMessage (Ljava/lang/String;Lio/sentry/SentryLevel;)Lio/sentry/protocol/SentryId;
	public fun captureTransaction (Lio/sentry/protocol/SentryTransaction;Ljava/lang/Object;)Lio/sentry/protocol/SentryId;
	public fun captureUserFeedback (Lio/sentry/UserFeedback;)V
	public fun clearBreadcrumbs ()V
	public fun clone ()Lio/sentry/IHub;
	public synthetic fun clone ()Ljava/lang/Object;
	public fun close ()V
	public fun configureScope (Lio/sentry/ScopeCallback;)V
	public fun endSession ()V
	public fun flush (J)V
	public fun getLastEventId ()Lio/sentry/protocol/SentryId;
	public fun getOptions ()Lio/sentry/SentryOptions;
	public fun getSpan ()Lio/sentry/ISpan;
	public fun isEnabled ()Z
	public fun popScope ()V
	public fun pushScope ()V
	public fun removeExtra (Ljava/lang/String;)V
	public fun removeTag (Ljava/lang/String;)V
	public fun setExtra (Ljava/lang/String;Ljava/lang/String;)V
	public fun setFingerprint (Ljava/util/List;)V
	public fun setLevel (Lio/sentry/SentryLevel;)V
	public fun setSpanContext (Ljava/lang/Throwable;Lio/sentry/ISpan;Ljava/lang/String;)V
	public fun setTag (Ljava/lang/String;Ljava/lang/String;)V
	public fun setTransaction (Ljava/lang/String;)V
	public fun setUser (Lio/sentry/protocol/User;)V
	public fun startSession ()V
	public fun startTransaction (Lio/sentry/TransactionContext;Lio/sentry/CustomSamplingContext;Z)Lio/sentry/ITransaction;
	public fun traceHeaders ()Lio/sentry/SentryTraceHeader;
	public fun withScope (Lio/sentry/ScopeCallback;)V
}

public final class io/sentry/HubAdapter : io/sentry/IHub {
	public fun addBreadcrumb (Lio/sentry/Breadcrumb;Ljava/lang/Object;)V
	public fun bindClient (Lio/sentry/ISentryClient;)V
	public fun captureEnvelope (Lio/sentry/SentryEnvelope;Ljava/lang/Object;)Lio/sentry/protocol/SentryId;
	public fun captureEvent (Lio/sentry/SentryEvent;Ljava/lang/Object;)Lio/sentry/protocol/SentryId;
	public fun captureException (Ljava/lang/Throwable;Ljava/lang/Object;)Lio/sentry/protocol/SentryId;
	public fun captureMessage (Ljava/lang/String;Lio/sentry/SentryLevel;)Lio/sentry/protocol/SentryId;
	public fun captureTransaction (Lio/sentry/protocol/SentryTransaction;Ljava/lang/Object;)Lio/sentry/protocol/SentryId;
	public fun captureUserFeedback (Lio/sentry/UserFeedback;)V
	public fun clearBreadcrumbs ()V
	public fun clone ()Lio/sentry/IHub;
	public synthetic fun clone ()Ljava/lang/Object;
	public fun close ()V
	public fun configureScope (Lio/sentry/ScopeCallback;)V
	public fun endSession ()V
	public fun flush (J)V
	public static fun getInstance ()Lio/sentry/HubAdapter;
	public fun getLastEventId ()Lio/sentry/protocol/SentryId;
	public fun getOptions ()Lio/sentry/SentryOptions;
	public fun getSpan ()Lio/sentry/ISpan;
	public fun isEnabled ()Z
	public fun popScope ()V
	public fun pushScope ()V
	public fun removeExtra (Ljava/lang/String;)V
	public fun removeTag (Ljava/lang/String;)V
	public fun setExtra (Ljava/lang/String;Ljava/lang/String;)V
	public fun setFingerprint (Ljava/util/List;)V
	public fun setLevel (Lio/sentry/SentryLevel;)V
	public fun setSpanContext (Ljava/lang/Throwable;Lio/sentry/ISpan;Ljava/lang/String;)V
	public fun setTag (Ljava/lang/String;Ljava/lang/String;)V
	public fun setTransaction (Ljava/lang/String;)V
	public fun setUser (Lio/sentry/protocol/User;)V
	public fun startSession ()V
	public fun startTransaction (Lio/sentry/TransactionContext;)Lio/sentry/ITransaction;
	public fun startTransaction (Lio/sentry/TransactionContext;Lio/sentry/CustomSamplingContext;Z)Lio/sentry/ITransaction;
	public fun traceHeaders ()Lio/sentry/SentryTraceHeader;
	public fun withScope (Lio/sentry/ScopeCallback;)V
}

public abstract interface class io/sentry/IEnvelopeReader {
	public abstract fun read (Ljava/io/InputStream;)Lio/sentry/SentryEnvelope;
}

public abstract interface class io/sentry/IEnvelopeSender {
	public abstract fun processEnvelopeFile (Ljava/lang/String;Ljava/lang/Object;)V
}

public abstract interface class io/sentry/IHub {
	public fun addBreadcrumb (Lio/sentry/Breadcrumb;)V
	public abstract fun addBreadcrumb (Lio/sentry/Breadcrumb;Ljava/lang/Object;)V
	public fun addBreadcrumb (Ljava/lang/String;)V
	public fun addBreadcrumb (Ljava/lang/String;Ljava/lang/String;)V
	public abstract fun bindClient (Lio/sentry/ISentryClient;)V
	public fun captureEnvelope (Lio/sentry/SentryEnvelope;)Lio/sentry/protocol/SentryId;
	public abstract fun captureEnvelope (Lio/sentry/SentryEnvelope;Ljava/lang/Object;)Lio/sentry/protocol/SentryId;
	public fun captureEvent (Lio/sentry/SentryEvent;)Lio/sentry/protocol/SentryId;
	public abstract fun captureEvent (Lio/sentry/SentryEvent;Ljava/lang/Object;)Lio/sentry/protocol/SentryId;
	public fun captureException (Ljava/lang/Throwable;)Lio/sentry/protocol/SentryId;
	public abstract fun captureException (Ljava/lang/Throwable;Ljava/lang/Object;)Lio/sentry/protocol/SentryId;
	public fun captureMessage (Ljava/lang/String;)Lio/sentry/protocol/SentryId;
	public abstract fun captureMessage (Ljava/lang/String;Lio/sentry/SentryLevel;)Lio/sentry/protocol/SentryId;
	public fun captureTransaction (Lio/sentry/protocol/SentryTransaction;)Lio/sentry/protocol/SentryId;
	public abstract fun captureTransaction (Lio/sentry/protocol/SentryTransaction;Ljava/lang/Object;)Lio/sentry/protocol/SentryId;
	public abstract fun captureUserFeedback (Lio/sentry/UserFeedback;)V
	public abstract fun clearBreadcrumbs ()V
	public abstract fun clone ()Lio/sentry/IHub;
	public abstract fun close ()V
	public abstract fun configureScope (Lio/sentry/ScopeCallback;)V
	public abstract fun endSession ()V
	public abstract fun flush (J)V
	public abstract fun getLastEventId ()Lio/sentry/protocol/SentryId;
	public abstract fun getOptions ()Lio/sentry/SentryOptions;
	public abstract fun getSpan ()Lio/sentry/ISpan;
	public abstract fun isEnabled ()Z
	public abstract fun popScope ()V
	public abstract fun pushScope ()V
	public abstract fun removeExtra (Ljava/lang/String;)V
	public abstract fun removeTag (Ljava/lang/String;)V
	public abstract fun setExtra (Ljava/lang/String;Ljava/lang/String;)V
	public abstract fun setFingerprint (Ljava/util/List;)V
	public abstract fun setLevel (Lio/sentry/SentryLevel;)V
	public abstract fun setSpanContext (Ljava/lang/Throwable;Lio/sentry/ISpan;Ljava/lang/String;)V
	public abstract fun setTag (Ljava/lang/String;Ljava/lang/String;)V
	public abstract fun setTransaction (Ljava/lang/String;)V
	public abstract fun setUser (Lio/sentry/protocol/User;)V
	public abstract fun startSession ()V
	public fun startTransaction (Lio/sentry/TransactionContext;)Lio/sentry/ITransaction;
	public fun startTransaction (Lio/sentry/TransactionContext;Lio/sentry/CustomSamplingContext;)Lio/sentry/ITransaction;
	public abstract fun startTransaction (Lio/sentry/TransactionContext;Lio/sentry/CustomSamplingContext;Z)Lio/sentry/ITransaction;
	public fun startTransaction (Lio/sentry/TransactionContext;Z)Lio/sentry/ITransaction;
	public fun startTransaction (Ljava/lang/String;Ljava/lang/String;)Lio/sentry/ITransaction;
	public fun startTransaction (Ljava/lang/String;Ljava/lang/String;Lio/sentry/CustomSamplingContext;)Lio/sentry/ITransaction;
	public fun startTransaction (Ljava/lang/String;Ljava/lang/String;Lio/sentry/CustomSamplingContext;Z)Lio/sentry/ITransaction;
	public fun startTransaction (Ljava/lang/String;Ljava/lang/String;Z)Lio/sentry/ITransaction;
	public abstract fun traceHeaders ()Lio/sentry/SentryTraceHeader;
	public abstract fun withScope (Lio/sentry/ScopeCallback;)V
}

public abstract interface class io/sentry/ILogger {
	public abstract fun isEnabled (Lio/sentry/SentryLevel;)Z
	public abstract fun log (Lio/sentry/SentryLevel;Ljava/lang/String;Ljava/lang/Throwable;)V
	public abstract fun log (Lio/sentry/SentryLevel;Ljava/lang/String;[Ljava/lang/Object;)V
	public abstract fun log (Lio/sentry/SentryLevel;Ljava/lang/Throwable;Ljava/lang/String;[Ljava/lang/Object;)V
}

public abstract interface class io/sentry/IScopeObserver {
	public abstract fun addBreadcrumb (Lio/sentry/Breadcrumb;)V
	public abstract fun removeExtra (Ljava/lang/String;)V
	public abstract fun removeTag (Ljava/lang/String;)V
	public abstract fun setExtra (Ljava/lang/String;Ljava/lang/String;)V
	public abstract fun setTag (Ljava/lang/String;Ljava/lang/String;)V
	public abstract fun setUser (Lio/sentry/protocol/User;)V
}

public abstract interface class io/sentry/ISentryClient {
	public fun captureEnvelope (Lio/sentry/SentryEnvelope;)Lio/sentry/protocol/SentryId;
	public abstract fun captureEnvelope (Lio/sentry/SentryEnvelope;Ljava/lang/Object;)Lio/sentry/protocol/SentryId;
	public fun captureEvent (Lio/sentry/SentryEvent;)Lio/sentry/protocol/SentryId;
	public fun captureEvent (Lio/sentry/SentryEvent;Lio/sentry/Scope;)Lio/sentry/protocol/SentryId;
	public abstract fun captureEvent (Lio/sentry/SentryEvent;Lio/sentry/Scope;Ljava/lang/Object;)Lio/sentry/protocol/SentryId;
	public fun captureEvent (Lio/sentry/SentryEvent;Ljava/lang/Object;)Lio/sentry/protocol/SentryId;
	public fun captureException (Ljava/lang/Throwable;)Lio/sentry/protocol/SentryId;
	public fun captureException (Ljava/lang/Throwable;Lio/sentry/Scope;)Lio/sentry/protocol/SentryId;
	public fun captureException (Ljava/lang/Throwable;Lio/sentry/Scope;Ljava/lang/Object;)Lio/sentry/protocol/SentryId;
	public fun captureException (Ljava/lang/Throwable;Ljava/lang/Object;)Lio/sentry/protocol/SentryId;
	public fun captureMessage (Ljava/lang/String;Lio/sentry/SentryLevel;)Lio/sentry/protocol/SentryId;
	public fun captureMessage (Ljava/lang/String;Lio/sentry/SentryLevel;Lio/sentry/Scope;)Lio/sentry/protocol/SentryId;
	public fun captureSession (Lio/sentry/Session;)V
	public abstract fun captureSession (Lio/sentry/Session;Ljava/lang/Object;)V
	public fun captureTransaction (Lio/sentry/protocol/SentryTransaction;)Lio/sentry/protocol/SentryId;
	public abstract fun captureTransaction (Lio/sentry/protocol/SentryTransaction;Lio/sentry/Scope;Ljava/lang/Object;)Lio/sentry/protocol/SentryId;
	public abstract fun captureUserFeedback (Lio/sentry/UserFeedback;)V
	public abstract fun close ()V
	public abstract fun flush (J)V
	public abstract fun isEnabled ()Z
}

public abstract interface class io/sentry/ISerializer {
	public abstract fun deserialize (Ljava/io/Reader;Ljava/lang/Class;)Ljava/lang/Object;
	public abstract fun deserializeEnvelope (Ljava/io/InputStream;)Lio/sentry/SentryEnvelope;
	public abstract fun serialize (Lio/sentry/SentryEnvelope;Ljava/io/OutputStream;)V
	public abstract fun serialize (Ljava/lang/Object;Ljava/io/Writer;)V
	public abstract fun serialize (Ljava/util/Map;)Ljava/lang/String;
}

public abstract interface class io/sentry/ISpan {
	public abstract fun finish ()V
	public abstract fun finish (Lio/sentry/SpanStatus;)V
	public abstract fun getDescription ()Ljava/lang/String;
	public abstract fun getOperation ()Ljava/lang/String;
	public abstract fun getSpanContext ()Lio/sentry/SpanContext;
	public abstract fun getStatus ()Lio/sentry/SpanStatus;
	public abstract fun getTag (Ljava/lang/String;)Ljava/lang/String;
	public abstract fun getThrowable ()Ljava/lang/Throwable;
	public abstract fun isFinished ()Z
	public abstract fun setDescription (Ljava/lang/String;)V
	public abstract fun setOperation (Ljava/lang/String;)V
	public abstract fun setStatus (Lio/sentry/SpanStatus;)V
	public abstract fun setTag (Ljava/lang/String;Ljava/lang/String;)V
	public abstract fun setThrowable (Ljava/lang/Throwable;)V
	public abstract fun startChild (Ljava/lang/String;)Lio/sentry/ISpan;
	public abstract fun startChild (Ljava/lang/String;Ljava/lang/String;)Lio/sentry/ISpan;
	public abstract fun toSentryTrace ()Lio/sentry/SentryTraceHeader;
}

public abstract interface class io/sentry/ITransaction : io/sentry/ISpan {
	public abstract fun getContexts ()Lio/sentry/protocol/Contexts;
	public abstract fun getEventId ()Lio/sentry/protocol/SentryId;
	public abstract fun getLatestActiveSpan ()Lio/sentry/Span;
	public abstract fun getName ()Ljava/lang/String;
	public abstract fun getRequest ()Lio/sentry/protocol/Request;
	public abstract fun getSpans ()Ljava/util/List;
	public abstract fun isSampled ()Ljava/lang/Boolean;
	public abstract fun setName (Ljava/lang/String;)V
	public abstract fun setRequest (Lio/sentry/protocol/Request;)V
}

public abstract interface class io/sentry/ITransportFactory {
	public abstract fun create (Lio/sentry/SentryOptions;Lio/sentry/RequestDetails;)Lio/sentry/transport/ITransport;
}

public abstract interface class io/sentry/IUnknownPropertiesConsumer {
	public abstract fun acceptUnknownProperties (Ljava/util/Map;)V
}

public abstract interface class io/sentry/Integration {
	public abstract fun register (Lio/sentry/IHub;Lio/sentry/SentryOptions;)V
}

public final class io/sentry/IpAddressUtils {
	public static fun isDefault (Ljava/lang/String;)Z
}

public final class io/sentry/MainEventProcessor : io/sentry/EventProcessor {
	public fun process (Lio/sentry/SentryEvent;Ljava/lang/Object;)Lio/sentry/SentryEvent;
	public fun process (Lio/sentry/protocol/SentryTransaction;Ljava/lang/Object;)Lio/sentry/protocol/SentryTransaction;
}

public final class io/sentry/NoOpEnvelopeReader : io/sentry/IEnvelopeReader {
	public static fun getInstance ()Lio/sentry/NoOpEnvelopeReader;
	public fun read (Ljava/io/InputStream;)Lio/sentry/SentryEnvelope;
}

public final class io/sentry/NoOpHub : io/sentry/IHub {
	public fun addBreadcrumb (Lio/sentry/Breadcrumb;Ljava/lang/Object;)V
	public fun bindClient (Lio/sentry/ISentryClient;)V
	public fun captureEnvelope (Lio/sentry/SentryEnvelope;Ljava/lang/Object;)Lio/sentry/protocol/SentryId;
	public fun captureEvent (Lio/sentry/SentryEvent;Ljava/lang/Object;)Lio/sentry/protocol/SentryId;
	public fun captureException (Ljava/lang/Throwable;Ljava/lang/Object;)Lio/sentry/protocol/SentryId;
	public fun captureMessage (Ljava/lang/String;Lio/sentry/SentryLevel;)Lio/sentry/protocol/SentryId;
	public fun captureTransaction (Lio/sentry/protocol/SentryTransaction;Ljava/lang/Object;)Lio/sentry/protocol/SentryId;
	public fun captureUserFeedback (Lio/sentry/UserFeedback;)V
	public fun clearBreadcrumbs ()V
	public fun clone ()Lio/sentry/IHub;
	public synthetic fun clone ()Ljava/lang/Object;
	public fun close ()V
	public fun configureScope (Lio/sentry/ScopeCallback;)V
	public fun endSession ()V
	public fun flush (J)V
	public static fun getInstance ()Lio/sentry/NoOpHub;
	public fun getLastEventId ()Lio/sentry/protocol/SentryId;
	public fun getOptions ()Lio/sentry/SentryOptions;
	public fun getSpan ()Lio/sentry/ISpan;
	public fun isEnabled ()Z
	public fun popScope ()V
	public fun pushScope ()V
	public fun removeExtra (Ljava/lang/String;)V
	public fun removeTag (Ljava/lang/String;)V
	public fun setExtra (Ljava/lang/String;Ljava/lang/String;)V
	public fun setFingerprint (Ljava/util/List;)V
	public fun setLevel (Lio/sentry/SentryLevel;)V
	public fun setSpanContext (Ljava/lang/Throwable;Lio/sentry/ISpan;Ljava/lang/String;)V
	public fun setTag (Ljava/lang/String;Ljava/lang/String;)V
	public fun setTransaction (Ljava/lang/String;)V
	public fun setUser (Lio/sentry/protocol/User;)V
	public fun startSession ()V
	public fun startTransaction (Lio/sentry/TransactionContext;)Lio/sentry/ITransaction;
	public fun startTransaction (Lio/sentry/TransactionContext;Lio/sentry/CustomSamplingContext;Z)Lio/sentry/ITransaction;
	public fun traceHeaders ()Lio/sentry/SentryTraceHeader;
	public fun withScope (Lio/sentry/ScopeCallback;)V
}

public final class io/sentry/NoOpLogger : io/sentry/ILogger {
	public static fun getInstance ()Lio/sentry/NoOpLogger;
	public fun isEnabled (Lio/sentry/SentryLevel;)Z
	public fun log (Lio/sentry/SentryLevel;Ljava/lang/String;Ljava/lang/Throwable;)V
	public fun log (Lio/sentry/SentryLevel;Ljava/lang/String;[Ljava/lang/Object;)V
	public fun log (Lio/sentry/SentryLevel;Ljava/lang/Throwable;Ljava/lang/String;[Ljava/lang/Object;)V
}

public final class io/sentry/NoOpSpan : io/sentry/ISpan {
	public fun finish ()V
	public fun finish (Lio/sentry/SpanStatus;)V
	public fun getDescription ()Ljava/lang/String;
	public static fun getInstance ()Lio/sentry/NoOpSpan;
	public fun getOperation ()Ljava/lang/String;
	public fun getSpanContext ()Lio/sentry/SpanContext;
	public fun getStatus ()Lio/sentry/SpanStatus;
	public fun getTag (Ljava/lang/String;)Ljava/lang/String;
	public fun getThrowable ()Ljava/lang/Throwable;
	public fun isFinished ()Z
	public fun setDescription (Ljava/lang/String;)V
	public fun setOperation (Ljava/lang/String;)V
	public fun setStatus (Lio/sentry/SpanStatus;)V
	public fun setTag (Ljava/lang/String;Ljava/lang/String;)V
	public fun setThrowable (Ljava/lang/Throwable;)V
	public fun startChild (Ljava/lang/String;)Lio/sentry/ISpan;
	public fun startChild (Ljava/lang/String;Ljava/lang/String;)Lio/sentry/ISpan;
	public fun toSentryTrace ()Lio/sentry/SentryTraceHeader;
}

public final class io/sentry/NoOpTransaction : io/sentry/ITransaction {
	public fun finish ()V
	public fun finish (Lio/sentry/SpanStatus;)V
	public fun getContexts ()Lio/sentry/protocol/Contexts;
	public fun getDescription ()Ljava/lang/String;
	public fun getEventId ()Lio/sentry/protocol/SentryId;
	public static fun getInstance ()Lio/sentry/NoOpTransaction;
	public fun getLatestActiveSpan ()Lio/sentry/Span;
	public fun getName ()Ljava/lang/String;
	public fun getOperation ()Ljava/lang/String;
	public fun getRequest ()Lio/sentry/protocol/Request;
	public fun getSpanContext ()Lio/sentry/SpanContext;
	public fun getSpans ()Ljava/util/List;
	public fun getStatus ()Lio/sentry/SpanStatus;
	public fun getTag (Ljava/lang/String;)Ljava/lang/String;
	public fun getThrowable ()Ljava/lang/Throwable;
	public fun isFinished ()Z
	public fun isSampled ()Ljava/lang/Boolean;
	public fun setDescription (Ljava/lang/String;)V
	public fun setName (Ljava/lang/String;)V
	public fun setOperation (Ljava/lang/String;)V
	public fun setRequest (Lio/sentry/protocol/Request;)V
	public fun setStatus (Lio/sentry/SpanStatus;)V
	public fun setTag (Ljava/lang/String;Ljava/lang/String;)V
	public fun setThrowable (Ljava/lang/Throwable;)V
	public fun startChild (Ljava/lang/String;)Lio/sentry/ISpan;
	public fun startChild (Ljava/lang/String;Ljava/lang/String;)Lio/sentry/ISpan;
	public fun toSentryTrace ()Lio/sentry/SentryTraceHeader;
}

public final class io/sentry/NoOpTransportFactory : io/sentry/ITransportFactory {
	public fun create (Lio/sentry/SentryOptions;Lio/sentry/RequestDetails;)Lio/sentry/transport/ITransport;
	public static fun getInstance ()Lio/sentry/NoOpTransportFactory;
}

public final class io/sentry/OptionsContainer {
	public static fun create (Ljava/lang/Class;)Lio/sentry/OptionsContainer;
	public fun createInstance ()Ljava/lang/Object;
}

public final class io/sentry/OutboxSender : io/sentry/IEnvelopeSender {
	public fun <init> (Lio/sentry/IHub;Lio/sentry/IEnvelopeReader;Lio/sentry/ISerializer;Lio/sentry/ILogger;J)V
	public synthetic fun processDirectory (Ljava/io/File;)V
	public fun processEnvelopeFile (Ljava/lang/String;Ljava/lang/Object;)V
}

public final class io/sentry/RequestDetails {
	public fun <init> (Ljava/lang/String;Ljava/util/Map;)V
	public fun getHeaders ()Ljava/util/Map;
	public fun getUrl ()Ljava/net/URL;
}

public final class io/sentry/SamplingContext {
	public fun <init> (Lio/sentry/TransactionContext;Lio/sentry/CustomSamplingContext;)V
	public fun getCustomSamplingContext ()Lio/sentry/CustomSamplingContext;
	public fun getTransactionContext ()Lio/sentry/TransactionContext;
}

public final class io/sentry/Scope : java/lang/Cloneable {
	public fun <init> (Lio/sentry/SentryOptions;)V
	public fun addAttachment (Lio/sentry/Attachment;)V
	public fun addBreadcrumb (Lio/sentry/Breadcrumb;)V
	public fun addBreadcrumb (Lio/sentry/Breadcrumb;Ljava/lang/Object;)V
	public fun addEventProcessor (Lio/sentry/EventProcessor;)V
	public fun clear ()V
	public fun clearBreadcrumbs ()V
	public fun clearTransaction ()V
	public fun clone ()Lio/sentry/Scope;
	public synthetic fun clone ()Ljava/lang/Object;
	public fun getContexts ()Lio/sentry/protocol/Contexts;
	public fun getLevel ()Lio/sentry/SentryLevel;
	public fun getRequest ()Lio/sentry/protocol/Request;
	public fun getSpan ()Lio/sentry/ISpan;
	public fun getTransaction ()Lio/sentry/ITransaction;
	public fun getTransactionName ()Ljava/lang/String;
	public fun getUser ()Lio/sentry/protocol/User;
	public fun removeContexts (Ljava/lang/String;)V
	public fun removeExtra (Ljava/lang/String;)V
	public fun removeTag (Ljava/lang/String;)V
	public fun setContexts (Ljava/lang/String;Ljava/lang/Boolean;)V
	public fun setContexts (Ljava/lang/String;Ljava/lang/Number;)V
	public fun setContexts (Ljava/lang/String;Ljava/lang/Object;)V
	public fun setContexts (Ljava/lang/String;Ljava/lang/String;)V
	public fun setExtra (Ljava/lang/String;Ljava/lang/String;)V
	public fun setFingerprint (Ljava/util/List;)V
	public fun setLevel (Lio/sentry/SentryLevel;)V
	public fun setRequest (Lio/sentry/protocol/Request;)V
	public fun setTag (Ljava/lang/String;Ljava/lang/String;)V
	public fun setTransaction (Lio/sentry/ITransaction;)V
	public fun setTransaction (Ljava/lang/String;)V
	public fun setUser (Lio/sentry/protocol/User;)V
	public fun withTransaction (Lio/sentry/Scope$IWithTransaction;)V
}

public abstract interface class io/sentry/Scope$IWithTransaction {
	public abstract fun accept (Lio/sentry/ITransaction;)V
}

public abstract interface class io/sentry/ScopeCallback {
	public abstract fun run (Lio/sentry/Scope;)V
}

public final class io/sentry/SendCachedEnvelopeFireAndForgetIntegration : io/sentry/Integration {
	public fun <init> (Lio/sentry/SendCachedEnvelopeFireAndForgetIntegration$SendFireAndForgetFactory;)V
	public final fun register (Lio/sentry/IHub;Lio/sentry/SentryOptions;)V
}

public abstract interface class io/sentry/SendCachedEnvelopeFireAndForgetIntegration$SendFireAndForget {
	public abstract fun send ()V
}

public abstract interface class io/sentry/SendCachedEnvelopeFireAndForgetIntegration$SendFireAndForgetDirPath {
	public abstract fun getDirPath ()Ljava/lang/String;
}

public abstract interface class io/sentry/SendCachedEnvelopeFireAndForgetIntegration$SendFireAndForgetFactory {
	public abstract fun create (Lio/sentry/IHub;Lio/sentry/SentryOptions;)Lio/sentry/SendCachedEnvelopeFireAndForgetIntegration$SendFireAndForget;
	public fun hasValidPath (Ljava/lang/String;Lio/sentry/ILogger;)Z
	public fun processDir (Lio/sentry/DirectoryProcessor;Ljava/lang/String;Lio/sentry/ILogger;)Lio/sentry/SendCachedEnvelopeFireAndForgetIntegration$SendFireAndForget;
}

public final class io/sentry/SendFireAndForgetEnvelopeSender : io/sentry/SendCachedEnvelopeFireAndForgetIntegration$SendFireAndForgetFactory {
	public fun <init> (Lio/sentry/SendCachedEnvelopeFireAndForgetIntegration$SendFireAndForgetDirPath;)V
	public fun create (Lio/sentry/IHub;Lio/sentry/SentryOptions;)Lio/sentry/SendCachedEnvelopeFireAndForgetIntegration$SendFireAndForget;
}

public final class io/sentry/SendFireAndForgetOutboxSender : io/sentry/SendCachedEnvelopeFireAndForgetIntegration$SendFireAndForgetFactory {
	public fun <init> (Lio/sentry/SendCachedEnvelopeFireAndForgetIntegration$SendFireAndForgetDirPath;)V
	public fun create (Lio/sentry/IHub;Lio/sentry/SentryOptions;)Lio/sentry/SendCachedEnvelopeFireAndForgetIntegration$SendFireAndForget;
}

public final class io/sentry/Sentry {
	public static fun addBreadcrumb (Lio/sentry/Breadcrumb;)V
	public static fun addBreadcrumb (Lio/sentry/Breadcrumb;Ljava/lang/Object;)V
	public static fun addBreadcrumb (Ljava/lang/String;)V
	public static fun addBreadcrumb (Ljava/lang/String;Ljava/lang/String;)V
	public static fun bindClient (Lio/sentry/ISentryClient;)V
	public static fun captureEvent (Lio/sentry/SentryEvent;)Lio/sentry/protocol/SentryId;
	public static fun captureEvent (Lio/sentry/SentryEvent;Ljava/lang/Object;)Lio/sentry/protocol/SentryId;
	public static fun captureException (Ljava/lang/Throwable;)Lio/sentry/protocol/SentryId;
	public static fun captureException (Ljava/lang/Throwable;Ljava/lang/Object;)Lio/sentry/protocol/SentryId;
	public static fun captureMessage (Ljava/lang/String;)Lio/sentry/protocol/SentryId;
	public static fun captureMessage (Ljava/lang/String;Lio/sentry/SentryLevel;)Lio/sentry/protocol/SentryId;
	public static fun captureUserFeedback (Lio/sentry/UserFeedback;)V
	public static fun clearBreadcrumbs ()V
	public static fun close ()V
	public static fun configureScope (Lio/sentry/ScopeCallback;)V
	public static fun endSession ()V
	public static fun flush (J)V
	public static fun getLastEventId ()Lio/sentry/protocol/SentryId;
	public static fun getSpan ()Lio/sentry/ISpan;
	public static fun init ()V
	public static fun init (Lio/sentry/OptionsContainer;Lio/sentry/Sentry$OptionsConfiguration;)V
	public static fun init (Lio/sentry/OptionsContainer;Lio/sentry/Sentry$OptionsConfiguration;Z)V
	public static fun init (Lio/sentry/Sentry$OptionsConfiguration;)V
	public static fun init (Lio/sentry/Sentry$OptionsConfiguration;Z)V
	public static fun init (Lio/sentry/SentryOptions;)V
	public static fun init (Ljava/lang/String;)V
	public static fun isEnabled ()Z
	public static fun popScope ()V
	public static fun pushScope ()V
	public static fun removeExtra (Ljava/lang/String;)V
	public static fun removeTag (Ljava/lang/String;)V
	public static fun setExtra (Ljava/lang/String;Ljava/lang/String;)V
	public static fun setFingerprint (Ljava/util/List;)V
	public static fun setLevel (Lio/sentry/SentryLevel;)V
	public static fun setTag (Ljava/lang/String;Ljava/lang/String;)V
	public static fun setTransaction (Ljava/lang/String;)V
	public static fun setUser (Lio/sentry/protocol/User;)V
	public static fun startSession ()V
	public static fun startTransaction (Lio/sentry/TransactionContext;)Lio/sentry/ITransaction;
	public static fun startTransaction (Lio/sentry/TransactionContext;Lio/sentry/CustomSamplingContext;)Lio/sentry/ITransaction;
	public static fun startTransaction (Lio/sentry/TransactionContext;Lio/sentry/CustomSamplingContext;Z)Lio/sentry/ITransaction;
	public static fun startTransaction (Lio/sentry/TransactionContext;Z)Lio/sentry/ITransaction;
	public static fun startTransaction (Ljava/lang/String;Ljava/lang/String;)Lio/sentry/ITransaction;
	public static fun startTransaction (Ljava/lang/String;Ljava/lang/String;Lio/sentry/CustomSamplingContext;)Lio/sentry/ITransaction;
	public static fun startTransaction (Ljava/lang/String;Ljava/lang/String;Lio/sentry/CustomSamplingContext;Z)Lio/sentry/ITransaction;
	public static fun startTransaction (Ljava/lang/String;Ljava/lang/String;Ljava/lang/String;)Lio/sentry/ITransaction;
	public static fun startTransaction (Ljava/lang/String;Ljava/lang/String;Ljava/lang/String;Z)Lio/sentry/ITransaction;
	public static fun startTransaction (Ljava/lang/String;Ljava/lang/String;Z)Lio/sentry/ITransaction;
	public static fun traceHeaders ()Lio/sentry/SentryTraceHeader;
	public static fun withScope (Lio/sentry/ScopeCallback;)V
}

public abstract interface class io/sentry/Sentry$OptionsConfiguration {
	public abstract fun configure (Lio/sentry/SentryOptions;)V
}

public abstract class io/sentry/SentryBaseEvent {
	public static final field DEFAULT_PLATFORM Ljava/lang/String;
	protected field throwable Ljava/lang/Throwable;
	protected fun <init> ()V
	protected fun <init> (Lio/sentry/protocol/SentryId;)V
	public fun addBreadcrumb (Lio/sentry/Breadcrumb;)V
	public fun addBreadcrumb (Ljava/lang/String;)V
	public fun getBreadcrumbs ()Ljava/util/List;
	public fun getContexts ()Lio/sentry/protocol/Contexts;
	public fun getDist ()Ljava/lang/String;
	public fun getEnvironment ()Ljava/lang/String;
	public fun getEventId ()Lio/sentry/protocol/SentryId;
	public fun getExtra (Ljava/lang/String;)Ljava/lang/Object;
	public fun getOriginThrowable ()Ljava/lang/Throwable;
	public fun getPlatform ()Ljava/lang/String;
	public fun getRelease ()Ljava/lang/String;
	public fun getRequest ()Lio/sentry/protocol/Request;
	public fun getSdk ()Lio/sentry/protocol/SdkVersion;
	public fun getServerName ()Ljava/lang/String;
	public fun getTag (Ljava/lang/String;)Ljava/lang/String;
	public fun getTags ()Ljava/util/Map;
	public fun getThrowable ()Ljava/lang/Throwable;
	public fun getUser ()Lio/sentry/protocol/User;
	public fun removeExtra (Ljava/lang/String;)V
	public fun removeTag (Ljava/lang/String;)V
	public fun setBreadcrumbs (Ljava/util/List;)V
	public fun setDist (Ljava/lang/String;)V
	public fun setEnvironment (Ljava/lang/String;)V
	public fun setEventId (Lio/sentry/protocol/SentryId;)V
	public fun setExtra (Ljava/lang/String;Ljava/lang/Object;)V
	public fun setExtras (Ljava/util/Map;)V
	public fun setPlatform (Ljava/lang/String;)V
	public fun setRelease (Ljava/lang/String;)V
	public fun setRequest (Lio/sentry/protocol/Request;)V
	public fun setSdk (Lio/sentry/protocol/SdkVersion;)V
	public fun setServerName (Ljava/lang/String;)V
	public fun setTag (Ljava/lang/String;Ljava/lang/String;)V
	public fun setTags (Ljava/util/Map;)V
	public fun setThrowable (Ljava/lang/Throwable;)V
	public fun setUser (Lio/sentry/protocol/User;)V
}

public final class io/sentry/SentryClient : io/sentry/ISentryClient {
	public fun captureEnvelope (Lio/sentry/SentryEnvelope;Ljava/lang/Object;)Lio/sentry/protocol/SentryId;
	public fun captureEvent (Lio/sentry/SentryEvent;Lio/sentry/Scope;Ljava/lang/Object;)Lio/sentry/protocol/SentryId;
	public fun captureSession (Lio/sentry/Session;Ljava/lang/Object;)V
	public fun captureTransaction (Lio/sentry/protocol/SentryTransaction;Lio/sentry/Scope;Ljava/lang/Object;)Lio/sentry/protocol/SentryId;
	public fun captureUserFeedback (Lio/sentry/UserFeedback;)V
	public fun close ()V
	public fun flush (J)V
	public fun isEnabled ()Z
}

public final class io/sentry/SentryEnvelope {
	public fun <init> (Lio/sentry/SentryEnvelopeHeader;Ljava/lang/Iterable;)V
	public fun <init> (Lio/sentry/protocol/SentryId;Lio/sentry/protocol/SdkVersion;Lio/sentry/SentryEnvelopeItem;)V
	public fun <init> (Lio/sentry/protocol/SentryId;Lio/sentry/protocol/SdkVersion;Ljava/lang/Iterable;)V
	public static fun from (Lio/sentry/ISerializer;Lio/sentry/SentryBaseEvent;Lio/sentry/protocol/SdkVersion;)Lio/sentry/SentryEnvelope;
	public static fun from (Lio/sentry/ISerializer;Lio/sentry/Session;Lio/sentry/protocol/SdkVersion;)Lio/sentry/SentryEnvelope;
	public fun getHeader ()Lio/sentry/SentryEnvelopeHeader;
	public fun getItems ()Ljava/lang/Iterable;
}

public final class io/sentry/SentryEnvelopeHeader {
	public fun <init> ()V
	public fun <init> (Lio/sentry/protocol/SentryId;)V
	public fun <init> (Lio/sentry/protocol/SentryId;Lio/sentry/protocol/SdkVersion;)V
	public fun getEventId ()Lio/sentry/protocol/SentryId;
	public fun getSdkVersion ()Lio/sentry/protocol/SdkVersion;
}

public final class io/sentry/SentryEnvelopeHeaderAdapter : com/google/gson/TypeAdapter {
	public fun <init> ()V
	public fun read (Lcom/google/gson/stream/JsonReader;)Lio/sentry/SentryEnvelopeHeader;
	public synthetic fun read (Lcom/google/gson/stream/JsonReader;)Ljava/lang/Object;
	public fun write (Lcom/google/gson/stream/JsonWriter;Lio/sentry/SentryEnvelopeHeader;)V
	public synthetic fun write (Lcom/google/gson/stream/JsonWriter;Ljava/lang/Object;)V
}

public final class io/sentry/SentryEnvelopeItem {
	public static fun fromAttachment (Lio/sentry/Attachment;J)Lio/sentry/SentryEnvelopeItem;
	public static fun fromEvent (Lio/sentry/ISerializer;Lio/sentry/SentryBaseEvent;)Lio/sentry/SentryEnvelopeItem;
	public static fun fromSession (Lio/sentry/ISerializer;Lio/sentry/Session;)Lio/sentry/SentryEnvelopeItem;
	public static fun fromUserFeedback (Lio/sentry/ISerializer;Lio/sentry/UserFeedback;)Lio/sentry/SentryEnvelopeItem;
	public fun getData ()[B
	public fun getEvent (Lio/sentry/ISerializer;)Lio/sentry/SentryEvent;
	public fun getHeader ()Lio/sentry/SentryEnvelopeItemHeader;
	public fun getTransaction (Lio/sentry/ISerializer;)Lio/sentry/protocol/SentryTransaction;
}

public final class io/sentry/SentryEnvelopeItemHeader {
	public fun getContentType ()Ljava/lang/String;
	public fun getFileName ()Ljava/lang/String;
	public fun getLength ()I
	public fun getType ()Lio/sentry/SentryItemType;
}

public final class io/sentry/SentryEnvelopeItemHeaderAdapter : com/google/gson/TypeAdapter {
	public fun <init> ()V
	public fun read (Lcom/google/gson/stream/JsonReader;)Lio/sentry/SentryEnvelopeItemHeader;
	public synthetic fun read (Lcom/google/gson/stream/JsonReader;)Ljava/lang/Object;
	public fun write (Lcom/google/gson/stream/JsonWriter;Lio/sentry/SentryEnvelopeItemHeader;)V
	public synthetic fun write (Lcom/google/gson/stream/JsonWriter;Ljava/lang/Object;)V
}

public final class io/sentry/SentryEvent : io/sentry/SentryBaseEvent, io/sentry/IUnknownPropertiesConsumer {
	public fun <init> ()V
	public fun <init> (Ljava/lang/Throwable;)V
	public fun <init> (Ljava/util/Date;)V
	public fun acceptUnknownProperties (Ljava/util/Map;)V
	public fun getDebugMeta ()Lio/sentry/protocol/DebugMeta;
	public fun getExceptions ()Ljava/util/List;
	public fun getFingerprints ()Ljava/util/List;
	public fun getLevel ()Lio/sentry/SentryLevel;
	public fun getLogger ()Ljava/lang/String;
	public fun getMessage ()Lio/sentry/protocol/Message;
	public fun getModule (Ljava/lang/String;)Ljava/lang/String;
	public fun getThreads ()Ljava/util/List;
	public fun getTimestamp ()Ljava/util/Date;
	public fun getTransaction ()Ljava/lang/String;
	public fun getUnknown ()Ljava/util/Map;
	public fun isCrashed ()Z
	public fun isErrored ()Z
	public fun removeModule (Ljava/lang/String;)V
	public fun setDebugMeta (Lio/sentry/protocol/DebugMeta;)V
	public fun setExceptions (Ljava/util/List;)V
	public fun setFingerprints (Ljava/util/List;)V
	public fun setLevel (Lio/sentry/SentryLevel;)V
	public fun setLogger (Ljava/lang/String;)V
	public fun setMessage (Lio/sentry/protocol/Message;)V
	public fun setModule (Ljava/lang/String;Ljava/lang/String;)V
	public fun setModules (Ljava/util/Map;)V
	public fun setThreads (Ljava/util/List;)V
	public fun setTransaction (Ljava/lang/String;)V
}

public final class io/sentry/SentryItemType : java/lang/Enum {
	public static final field Attachment Lio/sentry/SentryItemType;
	public static final field Event Lio/sentry/SentryItemType;
	public static final field Session Lio/sentry/SentryItemType;
	public static final field Transaction Lio/sentry/SentryItemType;
	public static final field Unknown Lio/sentry/SentryItemType;
	public static final field UserFeedback Lio/sentry/SentryItemType;
	public fun getItemType ()Ljava/lang/String;
	public static fun resolve (Ljava/lang/Object;)Lio/sentry/SentryItemType;
	public static fun valueOf (Ljava/lang/String;)Lio/sentry/SentryItemType;
	public static fun values ()[Lio/sentry/SentryItemType;
}

public final class io/sentry/SentryLevel : java/lang/Enum {
	public static final field DEBUG Lio/sentry/SentryLevel;
	public static final field ERROR Lio/sentry/SentryLevel;
	public static final field FATAL Lio/sentry/SentryLevel;
	public static final field INFO Lio/sentry/SentryLevel;
	public static final field WARNING Lio/sentry/SentryLevel;
	public static fun valueOf (Ljava/lang/String;)Lio/sentry/SentryLevel;
	public static fun values ()[Lio/sentry/SentryLevel;
}

public class io/sentry/SentryOptions {
	public fun <init> ()V
	public fun addEventProcessor (Lio/sentry/EventProcessor;)V
	public fun addIgnoredExceptionForType (Ljava/lang/Class;)V
	public fun addInAppExclude (Ljava/lang/String;)V
	public fun addInAppInclude (Ljava/lang/String;)V
	public fun addIntegration (Lio/sentry/Integration;)V
	public fun addScopeObserver (Lio/sentry/IScopeObserver;)V
	public static fun from (Lio/sentry/config/PropertiesProvider;Lio/sentry/ILogger;)Lio/sentry/SentryOptions;
	public fun getBeforeBreadcrumb ()Lio/sentry/SentryOptions$BeforeBreadcrumbCallback;
	public fun getBeforeSend ()Lio/sentry/SentryOptions$BeforeSendCallback;
	public fun getCacheDirPath ()Ljava/lang/String;
	public fun getCacheDirSize ()I
	public fun getConnectionTimeoutMillis ()I
	public fun getDiagnosticLevel ()Lio/sentry/SentryLevel;
	public fun getDist ()Ljava/lang/String;
	public fun getDistinctId ()Ljava/lang/String;
	public fun getDsn ()Ljava/lang/String;
	public fun getEnableUncaughtExceptionHandler ()Ljava/lang/Boolean;
	public fun getEnvelopeDiskCache ()Lio/sentry/cache/IEnvelopeCache;
	public fun getEnvelopeReader ()Lio/sentry/IEnvelopeReader;
	public fun getEnvironment ()Ljava/lang/String;
	public fun getEventProcessors ()Ljava/util/List;
	public fun getFlushTimeoutMillis ()J
	public fun getHostnameVerifier ()Ljavax/net/ssl/HostnameVerifier;
	public fun getIgnoredExceptionsForType ()Ljava/util/Set;
	public fun getInAppExcludes ()Ljava/util/List;
	public fun getInAppIncludes ()Ljava/util/List;
	public fun getIntegrations ()Ljava/util/List;
	public fun getLogger ()Lio/sentry/ILogger;
	public fun getMaxAttachmentSize ()J
	public fun getMaxBreadcrumbs ()I
	public fun getMaxQueueSize ()I
	public fun getMaxSpans ()I
	public fun getOutboxPath ()Ljava/lang/String;
	public fun getProxy ()Lio/sentry/SentryOptions$Proxy;
	public fun getReadTimeoutMillis ()I
	public fun getRelease ()Ljava/lang/String;
	public fun getSampleRate ()Ljava/lang/Double;
	public fun getSdkVersion ()Lio/sentry/protocol/SdkVersion;
	public fun getSentryClientName ()Ljava/lang/String;
	public fun getSerializer ()Lio/sentry/ISerializer;
	public fun getServerName ()Ljava/lang/String;
	public fun getSessionTrackingIntervalMillis ()J
	public fun getShutdownTimeout ()J
	public fun getSslSocketFactory ()Ljavax/net/ssl/SSLSocketFactory;
	public fun getTags ()Ljava/util/Map;
	public fun getTracesSampleRate ()Ljava/lang/Double;
	public fun getTracesSampler ()Lio/sentry/SentryOptions$TracesSamplerCallback;
	public fun getTransportFactory ()Lio/sentry/ITransportFactory;
	public fun getTransportGate ()Lio/sentry/transport/ITransportGate;
	public fun isAttachServerName ()Z
	public fun isAttachStacktrace ()Z
	public fun isAttachThreads ()Z
	public fun isDebug ()Z
	public fun isEnableAutoSessionTracking ()Z
	public fun isEnableDeduplication ()Z
	public fun isEnableExternalConfiguration ()Z
	public fun isEnableNdk ()Z
	public fun isEnableScopeSync ()Z
	public fun isEnableSessionTracking ()Z
	public fun isEnableUncaughtExceptionHandler ()Z
	public fun isSendDefaultPii ()Z
	public fun isTracingEnabled ()Z
	public fun setAttachServerName (Z)V
	public fun setAttachStacktrace (Z)V
	public fun setAttachThreads (Z)V
	public fun setBeforeBreadcrumb (Lio/sentry/SentryOptions$BeforeBreadcrumbCallback;)V
	public fun setBeforeSend (Lio/sentry/SentryOptions$BeforeSendCallback;)V
	public fun setCacheDirPath (Ljava/lang/String;)V
	public fun setCacheDirSize (I)V
	public fun setConnectionTimeoutMillis (I)V
	public fun setDebug (Ljava/lang/Boolean;)V
	public fun setDiagnosticLevel (Lio/sentry/SentryLevel;)V
	public fun setDist (Ljava/lang/String;)V
	public fun setDistinctId (Ljava/lang/String;)V
	public fun setDsn (Ljava/lang/String;)V
	public fun setEnableAutoSessionTracking (Z)V
	public fun setEnableDeduplication (Ljava/lang/Boolean;)V
	public fun setEnableExternalConfiguration (Z)V
	public fun setEnableNdk (Z)V
	public fun setEnableScopeSync (Z)V
	public fun setEnableSessionTracking (Z)V
	public fun setEnableUncaughtExceptionHandler (Ljava/lang/Boolean;)V
	public fun setEnvelopeDiskCache (Lio/sentry/cache/IEnvelopeCache;)V
	public fun setEnvelopeReader (Lio/sentry/IEnvelopeReader;)V
	public fun setEnvironment (Ljava/lang/String;)V
	public fun setFlushTimeoutMillis (J)V
	public fun setHostnameVerifier (Ljavax/net/ssl/HostnameVerifier;)V
	public fun setLogger (Lio/sentry/ILogger;)V
	public fun setMaxAttachmentSize (J)V
	public fun setMaxBreadcrumbs (I)V
	public fun setMaxQueueSize (I)V
	public fun setMaxSpans (I)V
	public fun setProxy (Lio/sentry/SentryOptions$Proxy;)V
	public fun setReadTimeoutMillis (I)V
	public fun setRelease (Ljava/lang/String;)V
	public fun setSampleRate (Ljava/lang/Double;)V
	public fun setSdkVersion (Lio/sentry/protocol/SdkVersion;)V
	public fun setSendDefaultPii (Z)V
	public fun setSentryClientName (Ljava/lang/String;)V
	public fun setSerializer (Lio/sentry/ISerializer;)V
	public fun setServerName (Ljava/lang/String;)V
	public fun setSessionTrackingIntervalMillis (J)V
	public fun setShutdownTimeout (J)V
	public fun setSslSocketFactory (Ljavax/net/ssl/SSLSocketFactory;)V
	public fun setTag (Ljava/lang/String;Ljava/lang/String;)V
	public fun setTracesSampleRate (Ljava/lang/Double;)V
	public fun setTracesSampler (Lio/sentry/SentryOptions$TracesSamplerCallback;)V
	public fun setTransportFactory (Lio/sentry/ITransportFactory;)V
	public fun setTransportGate (Lio/sentry/transport/ITransportGate;)V
}

public abstract interface class io/sentry/SentryOptions$BeforeBreadcrumbCallback {
	public abstract fun execute (Lio/sentry/Breadcrumb;Ljava/lang/Object;)Lio/sentry/Breadcrumb;
}

public abstract interface class io/sentry/SentryOptions$BeforeSendCallback {
	public abstract fun execute (Lio/sentry/SentryEvent;Ljava/lang/Object;)Lio/sentry/SentryEvent;
}

public final class io/sentry/SentryOptions$Proxy {
	public fun <init> ()V
	public fun <init> (Ljava/lang/String;Ljava/lang/String;)V
	public fun <init> (Ljava/lang/String;Ljava/lang/String;Ljava/lang/String;Ljava/lang/String;)V
	public fun getHost ()Ljava/lang/String;
	public fun getPass ()Ljava/lang/String;
	public fun getPort ()Ljava/lang/String;
	public fun getUser ()Ljava/lang/String;
	public fun setHost (Ljava/lang/String;)V
	public fun setPass (Ljava/lang/String;)V
	public fun setPort (Ljava/lang/String;)V
	public fun setUser (Ljava/lang/String;)V
}

public abstract interface class io/sentry/SentryOptions$TracesSamplerCallback {
	public abstract fun sample (Lio/sentry/SamplingContext;)Ljava/lang/Double;
}

public final class io/sentry/SentryTraceHeader {
	public static final field SENTRY_TRACE_HEADER Ljava/lang/String;
	public fun <init> (Lio/sentry/protocol/SentryId;Lio/sentry/SpanId;Ljava/lang/Boolean;)V
	public fun <init> (Ljava/lang/String;)V
	public fun getName ()Ljava/lang/String;
	public fun getSpanId ()Lio/sentry/SpanId;
	public fun getTraceId ()Lio/sentry/protocol/SentryId;
	public fun getValue ()Ljava/lang/String;
	public fun isSampled ()Ljava/lang/Boolean;
}

public final class io/sentry/SentryTracer : io/sentry/ITransaction {
	public fun <init> (Lio/sentry/TransactionContext;Lio/sentry/IHub;)V
	public fun finish ()V
	public fun finish (Lio/sentry/SpanStatus;)V
	public fun getChildren ()Ljava/util/List;
	public fun getContexts ()Lio/sentry/protocol/Contexts;
	public fun getDescription ()Ljava/lang/String;
	public fun getEventId ()Lio/sentry/protocol/SentryId;
	public fun getLatestActiveSpan ()Lio/sentry/Span;
	public fun getName ()Ljava/lang/String;
	public fun getOperation ()Ljava/lang/String;
	public fun getRequest ()Lio/sentry/protocol/Request;
	public fun getSpanContext ()Lio/sentry/SpanContext;
	public fun getSpans ()Ljava/util/List;
	public fun getStartTimestamp ()Ljava/util/Date;
	public fun getStatus ()Lio/sentry/SpanStatus;
	public fun getTag (Ljava/lang/String;)Ljava/lang/String;
	public fun getThrowable ()Ljava/lang/Throwable;
	public fun getTimestamp ()Ljava/util/Date;
	public fun isFinished ()Z
	public fun isSampled ()Ljava/lang/Boolean;
	public fun setDescription (Ljava/lang/String;)V
	public fun setName (Ljava/lang/String;)V
	public fun setOperation (Ljava/lang/String;)V
	public fun setRequest (Lio/sentry/protocol/Request;)V
	public fun setStatus (Lio/sentry/SpanStatus;)V
	public fun setTag (Ljava/lang/String;Ljava/lang/String;)V
	public fun setThrowable (Ljava/lang/Throwable;)V
	public fun startChild (Ljava/lang/String;)Lio/sentry/ISpan;
	public fun startChild (Ljava/lang/String;Ljava/lang/String;)Lio/sentry/ISpan;
	public fun toSentryTrace ()Lio/sentry/SentryTraceHeader;
}

public final class io/sentry/Session {
	public fun <init> (Lio/sentry/Session$State;Ljava/util/Date;Ljava/util/Date;ILjava/lang/String;Ljava/util/UUID;Ljava/lang/Boolean;Ljava/lang/Long;Ljava/lang/Double;Ljava/lang/String;Ljava/lang/String;Ljava/lang/String;Ljava/lang/String;)V
	public fun <init> (Ljava/lang/String;Lio/sentry/protocol/User;Ljava/lang/String;Ljava/lang/String;)V
	public fun clone ()Lio/sentry/Session;
	public synthetic fun clone ()Ljava/lang/Object;
	public fun end ()V
	public fun end (Ljava/util/Date;)V
	public fun errorCount ()I
	public fun getDistinctId ()Ljava/lang/String;
	public fun getDuration ()Ljava/lang/Double;
	public fun getEnvironment ()Ljava/lang/String;
	public fun getInit ()Ljava/lang/Boolean;
	public fun getIpAddress ()Ljava/lang/String;
	public fun getRelease ()Ljava/lang/String;
	public fun getSequence ()Ljava/lang/Long;
	public fun getSessionId ()Ljava/util/UUID;
	public fun getStarted ()Ljava/util/Date;
	public fun getStatus ()Lio/sentry/Session$State;
	public fun getTimestamp ()Ljava/util/Date;
	public fun getUserAgent ()Ljava/lang/String;
	public fun setInitAsTrue ()V
	public fun update (Lio/sentry/Session$State;Ljava/lang/String;Z)Z
}

public final class io/sentry/Session$State : java/lang/Enum {
	public static final field Abnormal Lio/sentry/Session$State;
	public static final field Crashed Lio/sentry/Session$State;
	public static final field Exited Lio/sentry/Session$State;
	public static final field Ok Lio/sentry/Session$State;
	public static fun valueOf (Ljava/lang/String;)Lio/sentry/Session$State;
	public static fun values ()[Lio/sentry/Session$State;
}

public final class io/sentry/SessionAdapter : com/google/gson/TypeAdapter {
	public fun <init> (Lio/sentry/SentryOptions;)V
	public fun read (Lcom/google/gson/stream/JsonReader;)Lio/sentry/Session;
	public synthetic fun read (Lcom/google/gson/stream/JsonReader;)Ljava/lang/Object;
	public fun write (Lcom/google/gson/stream/JsonWriter;Lio/sentry/Session;)V
	public synthetic fun write (Lcom/google/gson/stream/JsonWriter;Ljava/lang/Object;)V
}

public final class io/sentry/ShutdownHookIntegration : io/sentry/Integration, java/io/Closeable {
	public fun <init> ()V
	public fun <init> (Ljava/lang/Runtime;)V
	public fun close ()V
	public fun register (Lio/sentry/IHub;Lio/sentry/SentryOptions;)V
}

public final class io/sentry/Span : io/sentry/ISpan {
	public fun finish ()V
	public fun finish (Lio/sentry/SpanStatus;)V
	public fun getDescription ()Ljava/lang/String;
	public fun getOperation ()Ljava/lang/String;
	public fun getParentSpanId ()Lio/sentry/SpanId;
	public fun getSpanContext ()Lio/sentry/SpanContext;
	public fun getSpanId ()Lio/sentry/SpanId;
	public fun getStartTimestamp ()Ljava/util/Date;
	public fun getStatus ()Lio/sentry/SpanStatus;
	public fun getTag (Ljava/lang/String;)Ljava/lang/String;
	public fun getTags ()Ljava/util/Map;
	public fun getThrowable ()Ljava/lang/Throwable;
	public fun getTimestamp ()Ljava/util/Date;
	public fun getTraceId ()Lio/sentry/protocol/SentryId;
	public fun isFinished ()Z
	public fun isSampled ()Ljava/lang/Boolean;
	public fun setDescription (Ljava/lang/String;)V
	public fun setOperation (Ljava/lang/String;)V
	public fun setStatus (Lio/sentry/SpanStatus;)V
	public fun setTag (Ljava/lang/String;Ljava/lang/String;)V
	public fun setThrowable (Ljava/lang/Throwable;)V
	public fun startChild (Ljava/lang/String;)Lio/sentry/ISpan;
	public fun startChild (Ljava/lang/String;Ljava/lang/String;)Lio/sentry/ISpan;
	public fun toSentryTrace ()Lio/sentry/SentryTraceHeader;
}

public class io/sentry/SpanContext : java/lang/Cloneable {
	public static final field TYPE Ljava/lang/String;
	protected field description Ljava/lang/String;
	protected field op Ljava/lang/String;
	protected field status Lio/sentry/SpanStatus;
	protected field tags Ljava/util/Map;
	public fun <init> (Lio/sentry/protocol/SentryId;Lio/sentry/SpanId;Ljava/lang/String;Lio/sentry/SpanId;Ljava/lang/Boolean;)V
	public fun <init> (Ljava/lang/String;)V
	public fun <init> (Ljava/lang/String;Ljava/lang/Boolean;)V
	public fun clone ()Lio/sentry/SpanContext;
	public synthetic fun clone ()Ljava/lang/Object;
	public fun getDescription ()Ljava/lang/String;
	public fun getOperation ()Ljava/lang/String;
	public fun getParentSpanId ()Lio/sentry/SpanId;
	public fun getSampled ()Ljava/lang/Boolean;
	public fun getSpanId ()Lio/sentry/SpanId;
	public fun getStatus ()Lio/sentry/SpanStatus;
	public fun getTags ()Ljava/util/Map;
	public fun getTraceId ()Lio/sentry/protocol/SentryId;
	public fun setDescription (Ljava/lang/String;)V
	public fun setOperation (Ljava/lang/String;)V
	public fun setStatus (Lio/sentry/SpanStatus;)V
	public fun setTag (Ljava/lang/String;Ljava/lang/String;)V
}

public final class io/sentry/SpanId {
	public static final field EMPTY_ID Lio/sentry/SpanId;
	public fun <init> ()V
	public fun <init> (Ljava/lang/String;)V
	public fun equals (Ljava/lang/Object;)Z
	public fun hashCode ()I
	public fun toString ()Ljava/lang/String;
}

public final class io/sentry/SpanStatus : java/lang/Enum {
	public static final field ABORTED Lio/sentry/SpanStatus;
	public static final field ALREADY_EXISTS Lio/sentry/SpanStatus;
	public static final field CANCELLED Lio/sentry/SpanStatus;
	public static final field DATA_LOSS Lio/sentry/SpanStatus;
	public static final field DEADLINE_EXCEEDED Lio/sentry/SpanStatus;
	public static final field FAILED_PRECONDITION Lio/sentry/SpanStatus;
	public static final field INTERNAL_ERROR Lio/sentry/SpanStatus;
	public static final field INVALID_ARGUMENT Lio/sentry/SpanStatus;
	public static final field NOT_FOUND Lio/sentry/SpanStatus;
	public static final field OK Lio/sentry/SpanStatus;
	public static final field OUT_OF_RANGE Lio/sentry/SpanStatus;
	public static final field PERMISSION_DENIED Lio/sentry/SpanStatus;
	public static final field RESOURCE_EXHAUSTED Lio/sentry/SpanStatus;
	public static final field UNAUTHENTICATED Lio/sentry/SpanStatus;
	public static final field UNAVAILABLE Lio/sentry/SpanStatus;
	public static final field UNIMPLEMENTED Lio/sentry/SpanStatus;
	public static final field UNKNOWN Lio/sentry/SpanStatus;
	public static final field UNKNOWN_ERROR Lio/sentry/SpanStatus;
	public static fun fromHttpStatusCode (I)Lio/sentry/SpanStatus;
	public static fun fromHttpStatusCode (Ljava/lang/Integer;Lio/sentry/SpanStatus;)Lio/sentry/SpanStatus;
	public static fun valueOf (Ljava/lang/String;)Lio/sentry/SpanStatus;
	public static fun values ()[Lio/sentry/SpanStatus;
}

public final class io/sentry/SystemOutLogger : io/sentry/ILogger {
	public fun <init> ()V
	public fun isEnabled (Lio/sentry/SentryLevel;)Z
	public fun log (Lio/sentry/SentryLevel;Ljava/lang/String;Ljava/lang/Throwable;)V
	public fun log (Lio/sentry/SentryLevel;Ljava/lang/String;[Ljava/lang/Object;)V
	public fun log (Lio/sentry/SentryLevel;Ljava/lang/Throwable;Ljava/lang/String;[Ljava/lang/Object;)V
}

public final class io/sentry/TransactionContext : io/sentry/SpanContext {
	public fun <init> (Ljava/lang/String;Ljava/lang/String;)V
	public fun <init> (Ljava/lang/String;Ljava/lang/String;Ljava/lang/Boolean;)V
	public static fun fromSentryTrace (Ljava/lang/String;Ljava/lang/String;Lio/sentry/SentryTraceHeader;)Lio/sentry/TransactionContext;
	public fun getName ()Ljava/lang/String;
	public fun getParentSampled ()Ljava/lang/Boolean;
	public fun setParentSampled (Ljava/lang/Boolean;)V
}

public final class io/sentry/UncaughtExceptionHandlerIntegration : io/sentry/Integration, java/io/Closeable, java/lang/Thread$UncaughtExceptionHandler {
	public fun <init> ()V
	public fun close ()V
	public final fun register (Lio/sentry/IHub;Lio/sentry/SentryOptions;)V
	public fun uncaughtException (Ljava/lang/Thread;Ljava/lang/Throwable;)V
}

public final class io/sentry/UserFeedback {
	public fun <init> (Lio/sentry/protocol/SentryId;)V
	public fun <init> (Lio/sentry/protocol/SentryId;Ljava/lang/String;Ljava/lang/String;Ljava/lang/String;)V
	public fun getComments ()Ljava/lang/String;
	public fun getEmail ()Ljava/lang/String;
	public fun getEventId ()Lio/sentry/protocol/SentryId;
	public fun getName ()Ljava/lang/String;
	public fun setComments (Ljava/lang/String;)V
	public fun setEmail (Ljava/lang/String;)V
	public fun setName (Ljava/lang/String;)V
	public fun toString ()Ljava/lang/String;
}

public final class io/sentry/adapters/CollectionAdapter : com/google/gson/JsonSerializer {
	public fun <init> ()V
	public synthetic fun serialize (Ljava/lang/Object;Ljava/lang/reflect/Type;Lcom/google/gson/JsonSerializationContext;)Lcom/google/gson/JsonElement;
	public fun serialize (Ljava/util/Collection;Ljava/lang/reflect/Type;Lcom/google/gson/JsonSerializationContext;)Lcom/google/gson/JsonElement;
}

public final class io/sentry/adapters/ContextsDeserializerAdapter : com/google/gson/JsonDeserializer {
	public fun <init> (Lio/sentry/SentryOptions;)V
	public fun deserialize (Lcom/google/gson/JsonElement;Ljava/lang/reflect/Type;Lcom/google/gson/JsonDeserializationContext;)Lio/sentry/protocol/Contexts;
	public synthetic fun deserialize (Lcom/google/gson/JsonElement;Ljava/lang/reflect/Type;Lcom/google/gson/JsonDeserializationContext;)Ljava/lang/Object;
}

public final class io/sentry/adapters/ContextsSerializerAdapter : com/google/gson/JsonSerializer {
	public fun <init> (Lio/sentry/SentryOptions;)V
	public fun serialize (Lio/sentry/protocol/Contexts;Ljava/lang/reflect/Type;Lcom/google/gson/JsonSerializationContext;)Lcom/google/gson/JsonElement;
	public synthetic fun serialize (Ljava/lang/Object;Ljava/lang/reflect/Type;Lcom/google/gson/JsonSerializationContext;)Lcom/google/gson/JsonElement;
}

public final class io/sentry/adapters/DateDeserializerAdapter : com/google/gson/JsonDeserializer {
	public fun <init> (Lio/sentry/SentryOptions;)V
	public synthetic fun deserialize (Lcom/google/gson/JsonElement;Ljava/lang/reflect/Type;Lcom/google/gson/JsonDeserializationContext;)Ljava/lang/Object;
	public fun deserialize (Lcom/google/gson/JsonElement;Ljava/lang/reflect/Type;Lcom/google/gson/JsonDeserializationContext;)Ljava/util/Date;
}

public final class io/sentry/adapters/DateSerializerAdapter : com/google/gson/JsonSerializer {
	public fun <init> (Lio/sentry/SentryOptions;)V
	public synthetic fun serialize (Ljava/lang/Object;Ljava/lang/reflect/Type;Lcom/google/gson/JsonSerializationContext;)Lcom/google/gson/JsonElement;
	public fun serialize (Ljava/util/Date;Ljava/lang/reflect/Type;Lcom/google/gson/JsonSerializationContext;)Lcom/google/gson/JsonElement;
}

public final class io/sentry/adapters/MapAdapter : com/google/gson/JsonSerializer {
	public fun <init> ()V
	public synthetic fun serialize (Ljava/lang/Object;Ljava/lang/reflect/Type;Lcom/google/gson/JsonSerializationContext;)Lcom/google/gson/JsonElement;
	public fun serialize (Ljava/util/Map;Ljava/lang/reflect/Type;Lcom/google/gson/JsonSerializationContext;)Lcom/google/gson/JsonElement;
}

public final class io/sentry/adapters/OrientationDeserializerAdapter : com/google/gson/JsonDeserializer {
	public fun <init> (Lio/sentry/SentryOptions;)V
	public fun deserialize (Lcom/google/gson/JsonElement;Ljava/lang/reflect/Type;Lcom/google/gson/JsonDeserializationContext;)Lio/sentry/protocol/Device$DeviceOrientation;
	public synthetic fun deserialize (Lcom/google/gson/JsonElement;Ljava/lang/reflect/Type;Lcom/google/gson/JsonDeserializationContext;)Ljava/lang/Object;
}

public final class io/sentry/adapters/OrientationSerializerAdapter : com/google/gson/JsonSerializer {
	public fun <init> (Lio/sentry/SentryOptions;)V
	public fun serialize (Lio/sentry/protocol/Device$DeviceOrientation;Ljava/lang/reflect/Type;Lcom/google/gson/JsonSerializationContext;)Lcom/google/gson/JsonElement;
	public synthetic fun serialize (Ljava/lang/Object;Ljava/lang/reflect/Type;Lcom/google/gson/JsonSerializationContext;)Lcom/google/gson/JsonElement;
}

public final class io/sentry/adapters/SentryIdDeserializerAdapter : com/google/gson/JsonDeserializer {
	public fun <init> (Lio/sentry/SentryOptions;)V
	public fun deserialize (Lcom/google/gson/JsonElement;Ljava/lang/reflect/Type;Lcom/google/gson/JsonDeserializationContext;)Lio/sentry/protocol/SentryId;
	public synthetic fun deserialize (Lcom/google/gson/JsonElement;Ljava/lang/reflect/Type;Lcom/google/gson/JsonDeserializationContext;)Ljava/lang/Object;
}

public final class io/sentry/adapters/SentryIdSerializerAdapter : com/google/gson/JsonSerializer {
	public fun <init> (Lio/sentry/SentryOptions;)V
	public fun serialize (Lio/sentry/protocol/SentryId;Ljava/lang/reflect/Type;Lcom/google/gson/JsonSerializationContext;)Lcom/google/gson/JsonElement;
	public synthetic fun serialize (Ljava/lang/Object;Ljava/lang/reflect/Type;Lcom/google/gson/JsonSerializationContext;)Lcom/google/gson/JsonElement;
}

public final class io/sentry/adapters/SentryLevelDeserializerAdapter : com/google/gson/JsonDeserializer {
	public fun <init> (Lio/sentry/SentryOptions;)V
	public fun deserialize (Lcom/google/gson/JsonElement;Ljava/lang/reflect/Type;Lcom/google/gson/JsonDeserializationContext;)Lio/sentry/SentryLevel;
	public synthetic fun deserialize (Lcom/google/gson/JsonElement;Ljava/lang/reflect/Type;Lcom/google/gson/JsonDeserializationContext;)Ljava/lang/Object;
}

public final class io/sentry/adapters/SentryLevelSerializerAdapter : com/google/gson/JsonSerializer {
	public fun <init> (Lio/sentry/SentryOptions;)V
	public fun serialize (Lio/sentry/SentryLevel;Ljava/lang/reflect/Type;Lcom/google/gson/JsonSerializationContext;)Lcom/google/gson/JsonElement;
	public synthetic fun serialize (Ljava/lang/Object;Ljava/lang/reflect/Type;Lcom/google/gson/JsonSerializationContext;)Lcom/google/gson/JsonElement;
}

public final class io/sentry/adapters/SpanIdDeserializerAdapter : com/google/gson/JsonDeserializer {
	public fun <init> (Lio/sentry/SentryOptions;)V
	public fun deserialize (Lcom/google/gson/JsonElement;Ljava/lang/reflect/Type;Lcom/google/gson/JsonDeserializationContext;)Lio/sentry/SpanId;
	public synthetic fun deserialize (Lcom/google/gson/JsonElement;Ljava/lang/reflect/Type;Lcom/google/gson/JsonDeserializationContext;)Ljava/lang/Object;
}

public final class io/sentry/adapters/SpanIdSerializerAdapter : com/google/gson/JsonSerializer {
	public fun <init> (Lio/sentry/SentryOptions;)V
	public fun serialize (Lio/sentry/SpanId;Ljava/lang/reflect/Type;Lcom/google/gson/JsonSerializationContext;)Lcom/google/gson/JsonElement;
	public synthetic fun serialize (Ljava/lang/Object;Ljava/lang/reflect/Type;Lcom/google/gson/JsonSerializationContext;)Lcom/google/gson/JsonElement;
}

public final class io/sentry/adapters/SpanStatusDeserializerAdapter : com/google/gson/JsonDeserializer {
	public fun <init> (Lio/sentry/SentryOptions;)V
	public fun deserialize (Lcom/google/gson/JsonElement;Ljava/lang/reflect/Type;Lcom/google/gson/JsonDeserializationContext;)Lio/sentry/SpanStatus;
	public synthetic fun deserialize (Lcom/google/gson/JsonElement;Ljava/lang/reflect/Type;Lcom/google/gson/JsonDeserializationContext;)Ljava/lang/Object;
}

public final class io/sentry/adapters/SpanStatusSerializerAdapter : com/google/gson/JsonSerializer {
	public fun <init> (Lio/sentry/SentryOptions;)V
	public fun serialize (Lio/sentry/SpanStatus;Ljava/lang/reflect/Type;Lcom/google/gson/JsonSerializationContext;)Lcom/google/gson/JsonElement;
	public synthetic fun serialize (Ljava/lang/Object;Ljava/lang/reflect/Type;Lcom/google/gson/JsonSerializationContext;)Lcom/google/gson/JsonElement;
}

public final class io/sentry/adapters/TimeZoneDeserializerAdapter : com/google/gson/JsonDeserializer {
	public fun <init> (Lio/sentry/SentryOptions;)V
	public synthetic fun deserialize (Lcom/google/gson/JsonElement;Ljava/lang/reflect/Type;Lcom/google/gson/JsonDeserializationContext;)Ljava/lang/Object;
	public fun deserialize (Lcom/google/gson/JsonElement;Ljava/lang/reflect/Type;Lcom/google/gson/JsonDeserializationContext;)Ljava/util/TimeZone;
}

public final class io/sentry/adapters/TimeZoneSerializerAdapter : com/google/gson/JsonSerializer {
	public fun <init> (Lio/sentry/SentryOptions;)V
	public synthetic fun serialize (Ljava/lang/Object;Ljava/lang/reflect/Type;Lcom/google/gson/JsonSerializationContext;)Lcom/google/gson/JsonElement;
	public fun serialize (Ljava/util/TimeZone;Ljava/lang/reflect/Type;Lcom/google/gson/JsonSerializationContext;)Lcom/google/gson/JsonElement;
}

public final class io/sentry/cache/EnvelopeCache : io/sentry/cache/IEnvelopeCache {
	public static final field PREFIX_CURRENT_SESSION_FILE Ljava/lang/String;
	public static final field SUFFIX_ENVELOPE_FILE Ljava/lang/String;
	protected static final field UTF_8 Ljava/nio/charset/Charset;
	public fun <init> (Lio/sentry/SentryOptions;)V
	public fun discard (Lio/sentry/SentryEnvelope;)V
	public fun iterator ()Ljava/util/Iterator;
	public fun store (Lio/sentry/SentryEnvelope;Ljava/lang/Object;)V
}

public abstract interface class io/sentry/cache/IEnvelopeCache : java/lang/Iterable {
	public abstract fun discard (Lio/sentry/SentryEnvelope;)V
	public fun store (Lio/sentry/SentryEnvelope;)V
	public abstract fun store (Lio/sentry/SentryEnvelope;Ljava/lang/Object;)V
}

public abstract interface class io/sentry/config/PropertiesProvider {
	public fun getBooleanProperty (Ljava/lang/String;)Ljava/lang/Boolean;
	public fun getDoubleProperty (Ljava/lang/String;)Ljava/lang/Double;
	public fun getList (Ljava/lang/String;)Ljava/util/List;
	public abstract fun getMap (Ljava/lang/String;)Ljava/util/Map;
	public abstract fun getProperty (Ljava/lang/String;)Ljava/lang/String;
	public fun getProperty (Ljava/lang/String;Ljava/lang/String;)Ljava/lang/String;
}

public final class io/sentry/config/PropertiesProviderFactory {
	public fun <init> ()V
	public static fun create ()Lio/sentry/config/PropertiesProvider;
}

public final class io/sentry/exception/ExceptionMechanismException : java/lang/RuntimeException {
	public fun <init> (Lio/sentry/protocol/Mechanism;Ljava/lang/Throwable;Ljava/lang/Thread;)V
	public fun <init> (Lio/sentry/protocol/Mechanism;Ljava/lang/Throwable;Ljava/lang/Thread;Z)V
	public fun getExceptionMechanism ()Lio/sentry/protocol/Mechanism;
	public fun getThread ()Ljava/lang/Thread;
	public fun getThrowable ()Ljava/lang/Throwable;
	public fun isSnapshot ()Z
}

public final class io/sentry/exception/InvalidDsnException : java/lang/RuntimeException {
	public fun <init> (Ljava/lang/String;)V
	public fun <init> (Ljava/lang/String;Ljava/lang/String;)V
	public fun <init> (Ljava/lang/String;Ljava/lang/String;Ljava/lang/Throwable;)V
	public fun <init> (Ljava/lang/String;Ljava/lang/Throwable;)V
	public fun getDsn ()Ljava/lang/String;
}

public final class io/sentry/exception/InvalidSentryTraceHeaderException : java/lang/Exception {
	public fun <init> (Ljava/lang/String;)V
	public fun getSentryTraceHeader ()Ljava/lang/String;
}

public final class io/sentry/exception/SentryEnvelopeException : java/lang/Exception {
	public fun <init> (Ljava/lang/String;)V
}

public abstract interface class io/sentry/hints/ApplyScopeData {
}

public abstract interface class io/sentry/hints/Cached {
}

public abstract interface class io/sentry/hints/DiskFlushNotification {
	public abstract fun markFlushed ()V
}

public abstract interface class io/sentry/hints/Flushable {
	public abstract fun waitFlush ()Z
}

public abstract interface class io/sentry/hints/Resettable {
	public abstract fun reset ()V
}

public abstract interface class io/sentry/hints/Retryable {
	public abstract fun isRetry ()Z
	public abstract fun setRetry (Z)V
}

public abstract interface class io/sentry/hints/SessionEnd {
}

public final class io/sentry/hints/SessionEndHint : io/sentry/hints/SessionEnd {
	public fun <init> ()V
}

public abstract interface class io/sentry/hints/SessionStart {
}

public final class io/sentry/hints/SessionStartHint : io/sentry/hints/SessionStart {
	public fun <init> ()V
}

public abstract interface class io/sentry/hints/SubmissionResult {
	public abstract fun isSuccess ()Z
	public abstract fun setResult (Z)V
}

public final class io/sentry/protocol/App : io/sentry/IUnknownPropertiesConsumer, java/lang/Cloneable {
	public static final field TYPE Ljava/lang/String;
	public fun <init> ()V
	public fun acceptUnknownProperties (Ljava/util/Map;)V
	public fun clone ()Lio/sentry/protocol/App;
	public synthetic fun clone ()Ljava/lang/Object;
	public fun getAppBuild ()Ljava/lang/String;
	public fun getAppIdentifier ()Ljava/lang/String;
	public fun getAppName ()Ljava/lang/String;
	public fun getAppStartTime ()Ljava/util/Date;
	public fun getAppVersion ()Ljava/lang/String;
	public fun getBuildType ()Ljava/lang/String;
	public fun getDeviceAppHash ()Ljava/lang/String;
	public fun setAppBuild (Ljava/lang/String;)V
	public fun setAppIdentifier (Ljava/lang/String;)V
	public fun setAppName (Ljava/lang/String;)V
	public fun setAppStartTime (Ljava/util/Date;)V
	public fun setAppVersion (Ljava/lang/String;)V
	public fun setBuildType (Ljava/lang/String;)V
	public fun setDeviceAppHash (Ljava/lang/String;)V
}

public final class io/sentry/protocol/Browser : io/sentry/IUnknownPropertiesConsumer, java/lang/Cloneable {
	public static final field TYPE Ljava/lang/String;
	public fun <init> ()V
	public fun acceptUnknownProperties (Ljava/util/Map;)V
	public fun clone ()Lio/sentry/protocol/Browser;
	public synthetic fun clone ()Ljava/lang/Object;
	public fun getName ()Ljava/lang/String;
	public fun getVersion ()Ljava/lang/String;
	public fun setName (Ljava/lang/String;)V
	public fun setVersion (Ljava/lang/String;)V
}

public final class io/sentry/protocol/Contexts : java/util/concurrent/ConcurrentHashMap, java/lang/Cloneable {
	public fun <init> ()V
	public fun clone ()Lio/sentry/protocol/Contexts;
	public synthetic fun clone ()Ljava/lang/Object;
	public fun getApp ()Lio/sentry/protocol/App;
	public fun getBrowser ()Lio/sentry/protocol/Browser;
	public fun getDevice ()Lio/sentry/protocol/Device;
	public fun getGpu ()Lio/sentry/protocol/Gpu;
	public fun getOperatingSystem ()Lio/sentry/protocol/OperatingSystem;
	public fun getRuntime ()Lio/sentry/protocol/SentryRuntime;
	public fun getTrace ()Lio/sentry/SpanContext;
	public fun setApp (Lio/sentry/protocol/App;)V
	public fun setBrowser (Lio/sentry/protocol/Browser;)V
	public fun setDevice (Lio/sentry/protocol/Device;)V
	public fun setGpu (Lio/sentry/protocol/Gpu;)V
	public fun setOperatingSystem (Lio/sentry/protocol/OperatingSystem;)V
	public fun setRuntime (Lio/sentry/protocol/SentryRuntime;)V
	public fun setTrace (Lio/sentry/SpanContext;)V
}

public final class io/sentry/protocol/DebugImage : io/sentry/IUnknownPropertiesConsumer {
	public fun <init> ()V
	public fun acceptUnknownProperties (Ljava/util/Map;)V
	public fun getArch ()Ljava/lang/String;
	public fun getCodeFile ()Ljava/lang/String;
	public fun getCodeId ()Ljava/lang/String;
	public fun getDebugFile ()Ljava/lang/String;
	public fun getDebugId ()Ljava/lang/String;
	public fun getImageAddr ()Ljava/lang/String;
	public fun getImageSize ()Ljava/lang/Long;
	public fun getType ()Ljava/lang/String;
	public fun getUuid ()Ljava/lang/String;
	public fun setArch (Ljava/lang/String;)V
	public fun setCodeFile (Ljava/lang/String;)V
	public fun setCodeId (Ljava/lang/String;)V
	public fun setDebugFile (Ljava/lang/String;)V
	public fun setDebugId (Ljava/lang/String;)V
	public fun setImageAddr (Ljava/lang/String;)V
	public fun setImageSize (J)V
	public fun setImageSize (Ljava/lang/Long;)V
	public fun setType (Ljava/lang/String;)V
	public fun setUuid (Ljava/lang/String;)V
}

public final class io/sentry/protocol/DebugMeta : io/sentry/IUnknownPropertiesConsumer {
	public fun <init> ()V
	public fun acceptUnknownProperties (Ljava/util/Map;)V
	public fun getImages ()Ljava/util/List;
	public fun getSdkInfo ()Lio/sentry/protocol/SdkInfo;
	public fun setImages (Ljava/util/List;)V
	public fun setSdkInfo (Lio/sentry/protocol/SdkInfo;)V
}

public final class io/sentry/protocol/Device : io/sentry/IUnknownPropertiesConsumer, java/lang/Cloneable {
	public static final field TYPE Ljava/lang/String;
	public fun <init> ()V
	public fun acceptUnknownProperties (Ljava/util/Map;)V
	public fun clone ()Lio/sentry/protocol/Device;
	public synthetic fun clone ()Ljava/lang/Object;
	public fun getArchs ()[Ljava/lang/String;
	public fun getBatteryLevel ()Ljava/lang/Float;
	public fun getBatteryTemperature ()Ljava/lang/Float;
	public fun getBootTime ()Ljava/util/Date;
	public fun getBrand ()Ljava/lang/String;
	public fun getConnectionType ()Ljava/lang/String;
	public fun getExternalFreeStorage ()Ljava/lang/Long;
	public fun getExternalStorageSize ()Ljava/lang/Long;
	public fun getFamily ()Ljava/lang/String;
	public fun getFreeMemory ()Ljava/lang/Long;
	public fun getFreeStorage ()Ljava/lang/Long;
	public fun getId ()Ljava/lang/String;
	public fun getLanguage ()Ljava/lang/String;
	public fun getManufacturer ()Ljava/lang/String;
	public fun getMemorySize ()Ljava/lang/Long;
	public fun getModel ()Ljava/lang/String;
	public fun getModelId ()Ljava/lang/String;
	public fun getName ()Ljava/lang/String;
	public fun getOrientation ()Lio/sentry/protocol/Device$DeviceOrientation;
	public fun getScreenDensity ()Ljava/lang/Float;
	public fun getScreenDpi ()Ljava/lang/Integer;
	public fun getScreenHeightPixels ()Ljava/lang/Integer;
	public fun getScreenWidthPixels ()Ljava/lang/Integer;
	public fun getStorageSize ()Ljava/lang/Long;
	public fun getTimezone ()Ljava/util/TimeZone;
	public fun getUsableMemory ()Ljava/lang/Long;
	public fun isCharging ()Ljava/lang/Boolean;
	public fun isLowMemory ()Ljava/lang/Boolean;
	public fun isOnline ()Ljava/lang/Boolean;
	public fun isSimulator ()Ljava/lang/Boolean;
	public fun setArchs ([Ljava/lang/String;)V
	public fun setBatteryLevel (Ljava/lang/Float;)V
	public fun setBatteryTemperature (Ljava/lang/Float;)V
	public fun setBootTime (Ljava/util/Date;)V
	public fun setBrand (Ljava/lang/String;)V
	public fun setCharging (Ljava/lang/Boolean;)V
	public fun setConnectionType (Ljava/lang/String;)V
	public fun setExternalFreeStorage (Ljava/lang/Long;)V
	public fun setExternalStorageSize (Ljava/lang/Long;)V
	public fun setFamily (Ljava/lang/String;)V
	public fun setFreeMemory (Ljava/lang/Long;)V
	public fun setFreeStorage (Ljava/lang/Long;)V
	public fun setId (Ljava/lang/String;)V
	public fun setLanguage (Ljava/lang/String;)V
	public fun setLowMemory (Ljava/lang/Boolean;)V
	public fun setManufacturer (Ljava/lang/String;)V
	public fun setMemorySize (Ljava/lang/Long;)V
	public fun setModel (Ljava/lang/String;)V
	public fun setModelId (Ljava/lang/String;)V
	public fun setName (Ljava/lang/String;)V
	public fun setOnline (Ljava/lang/Boolean;)V
	public fun setOrientation (Lio/sentry/protocol/Device$DeviceOrientation;)V
	public fun setScreenDensity (Ljava/lang/Float;)V
	public fun setScreenDpi (Ljava/lang/Integer;)V
	public fun setScreenHeightPixels (Ljava/lang/Integer;)V
	public fun setScreenWidthPixels (Ljava/lang/Integer;)V
	public fun setSimulator (Ljava/lang/Boolean;)V
	public fun setStorageSize (Ljava/lang/Long;)V
	public fun setTimezone (Ljava/util/TimeZone;)V
	public fun setUsableMemory (Ljava/lang/Long;)V
}

public final class io/sentry/protocol/Device$DeviceOrientation : java/lang/Enum {
	public static final field LANDSCAPE Lio/sentry/protocol/Device$DeviceOrientation;
	public static final field PORTRAIT Lio/sentry/protocol/Device$DeviceOrientation;
	public static fun valueOf (Ljava/lang/String;)Lio/sentry/protocol/Device$DeviceOrientation;
	public static fun values ()[Lio/sentry/protocol/Device$DeviceOrientation;
}

public final class io/sentry/protocol/Gpu : io/sentry/IUnknownPropertiesConsumer, java/lang/Cloneable {
	public static final field TYPE Ljava/lang/String;
	public fun <init> ()V
	public fun acceptUnknownProperties (Ljava/util/Map;)V
	public fun clone ()Lio/sentry/protocol/Gpu;
	public synthetic fun clone ()Ljava/lang/Object;
	public fun getApiType ()Ljava/lang/String;
	public fun getId ()Ljava/lang/Integer;
	public fun getMemorySize ()Ljava/lang/Integer;
	public fun getName ()Ljava/lang/String;
	public fun getNpotSupport ()Ljava/lang/String;
	public fun getVendorId ()Ljava/lang/Integer;
	public fun getVendorName ()Ljava/lang/String;
	public fun getVersion ()Ljava/lang/String;
	public fun isMultiThreadedRendering ()Ljava/lang/Boolean;
	public fun setApiType (Ljava/lang/String;)V
	public fun setId (Ljava/lang/Integer;)V
	public fun setMemorySize (Ljava/lang/Integer;)V
	public fun setMultiThreadedRendering (Ljava/lang/Boolean;)V
	public fun setName (Ljava/lang/String;)V
	public fun setNpotSupport (Ljava/lang/String;)V
	public fun setVendorId (Ljava/lang/Integer;)V
	public fun setVendorName (Ljava/lang/String;)V
	public fun setVersion (Ljava/lang/String;)V
}

public final class io/sentry/protocol/Mechanism : io/sentry/IUnknownPropertiesConsumer {
	public fun <init> ()V
	public fun <init> (Ljava/lang/Thread;)V
	public fun acceptUnknownProperties (Ljava/util/Map;)V
	public fun getData ()Ljava/util/Map;
	public fun getDescription ()Ljava/lang/String;
	public fun getHelpLink ()Ljava/lang/String;
	public fun getMeta ()Ljava/util/Map;
	public fun getSynthetic ()Ljava/lang/Boolean;
	public fun getType ()Ljava/lang/String;
	public fun isHandled ()Ljava/lang/Boolean;
	public fun setData (Ljava/util/Map;)V
	public fun setDescription (Ljava/lang/String;)V
	public fun setHandled (Ljava/lang/Boolean;)V
	public fun setHelpLink (Ljava/lang/String;)V
	public fun setMeta (Ljava/util/Map;)V
	public fun setSynthetic (Ljava/lang/Boolean;)V
	public fun setType (Ljava/lang/String;)V
}

public final class io/sentry/protocol/Message : io/sentry/IUnknownPropertiesConsumer {
	public fun <init> ()V
	public fun acceptUnknownProperties (Ljava/util/Map;)V
	public fun getFormatted ()Ljava/lang/String;
	public fun getMessage ()Ljava/lang/String;
	public fun getParams ()Ljava/util/List;
	public fun setFormatted (Ljava/lang/String;)V
	public fun setMessage (Ljava/lang/String;)V
	public fun setParams (Ljava/util/List;)V
}

public final class io/sentry/protocol/OperatingSystem : io/sentry/IUnknownPropertiesConsumer, java/lang/Cloneable {
	public static final field TYPE Ljava/lang/String;
	public fun <init> ()V
	public fun acceptUnknownProperties (Ljava/util/Map;)V
	public fun clone ()Lio/sentry/protocol/OperatingSystem;
	public synthetic fun clone ()Ljava/lang/Object;
	public fun getBuild ()Ljava/lang/String;
	public fun getKernelVersion ()Ljava/lang/String;
	public fun getName ()Ljava/lang/String;
	public fun getRawDescription ()Ljava/lang/String;
	public fun getVersion ()Ljava/lang/String;
	public fun isRooted ()Ljava/lang/Boolean;
	public fun setBuild (Ljava/lang/String;)V
	public fun setKernelVersion (Ljava/lang/String;)V
	public fun setName (Ljava/lang/String;)V
	public fun setRawDescription (Ljava/lang/String;)V
	public fun setRooted (Ljava/lang/Boolean;)V
	public fun setVersion (Ljava/lang/String;)V
}

public final class io/sentry/protocol/Request : io/sentry/IUnknownPropertiesConsumer, java/lang/Cloneable {
	public fun <init> ()V
	public fun acceptUnknownProperties (Ljava/util/Map;)V
	public fun clone ()Lio/sentry/protocol/Request;
	public synthetic fun clone ()Ljava/lang/Object;
	public fun getCookies ()Ljava/lang/String;
	public fun getData ()Ljava/lang/Object;
	public fun getEnvs ()Ljava/util/Map;
	public fun getHeaders ()Ljava/util/Map;
	public fun getMethod ()Ljava/lang/String;
	public fun getOthers ()Ljava/util/Map;
	public fun getQueryString ()Ljava/lang/String;
	public fun getUrl ()Ljava/lang/String;
	public fun setCookies (Ljava/lang/String;)V
	public fun setData (Ljava/lang/Object;)V
	public fun setEnvs (Ljava/util/Map;)V
	public fun setHeaders (Ljava/util/Map;)V
	public fun setMethod (Ljava/lang/String;)V
	public fun setOthers (Ljava/util/Map;)V
	public fun setQueryString (Ljava/lang/String;)V
	public fun setUrl (Ljava/lang/String;)V
}

public final class io/sentry/protocol/SdkInfo : io/sentry/IUnknownPropertiesConsumer {
	public fun <init> ()V
	public fun acceptUnknownProperties (Ljava/util/Map;)V
	public fun getSdkName ()Ljava/lang/String;
	public fun getVersionMajor ()Ljava/lang/Integer;
	public fun getVersionMinor ()Ljava/lang/Integer;
	public fun getVersionPatchlevel ()Ljava/lang/Integer;
	public fun setSdkName (Ljava/lang/String;)V
	public fun setVersionMajor (Ljava/lang/Integer;)V
	public fun setVersionMinor (Ljava/lang/Integer;)V
	public fun setVersionPatchlevel (Ljava/lang/Integer;)V
}

public final class io/sentry/protocol/SdkVersion : io/sentry/IUnknownPropertiesConsumer {
	public fun <init> ()V
	public fun <init> (Ljava/lang/String;Ljava/lang/String;)V
	public fun acceptUnknownProperties (Ljava/util/Map;)V
	public fun addIntegration (Ljava/lang/String;)V
	public fun addPackage (Ljava/lang/String;Ljava/lang/String;)V
	public fun getIntegrations ()Ljava/util/List;
	public fun getName ()Ljava/lang/String;
	public fun getPackages ()Ljava/util/List;
	public fun getVersion ()Ljava/lang/String;
	public fun setName (Ljava/lang/String;)V
	public fun setVersion (Ljava/lang/String;)V
	public static fun updateSdkVersion (Lio/sentry/protocol/SdkVersion;Ljava/lang/String;Ljava/lang/String;)Lio/sentry/protocol/SdkVersion;
}

public final class io/sentry/protocol/SentryException : io/sentry/IUnknownPropertiesConsumer {
	public fun <init> ()V
	public fun acceptUnknownProperties (Ljava/util/Map;)V
	public fun getMechanism ()Lio/sentry/protocol/Mechanism;
	public fun getModule ()Ljava/lang/String;
	public fun getStacktrace ()Lio/sentry/protocol/SentryStackTrace;
	public fun getThreadId ()Ljava/lang/Long;
	public fun getType ()Ljava/lang/String;
	public fun getValue ()Ljava/lang/String;
	public fun setMechanism (Lio/sentry/protocol/Mechanism;)V
	public fun setModule (Ljava/lang/String;)V
	public fun setStacktrace (Lio/sentry/protocol/SentryStackTrace;)V
	public fun setThreadId (Ljava/lang/Long;)V
	public fun setType (Ljava/lang/String;)V
	public fun setValue (Ljava/lang/String;)V
}

public final class io/sentry/protocol/SentryId {
	public static final field EMPTY_ID Lio/sentry/protocol/SentryId;
	public fun <init> ()V
	public fun <init> (Ljava/lang/String;)V
	public fun <init> (Ljava/util/UUID;)V
	public fun equals (Ljava/lang/Object;)Z
	public fun hashCode ()I
	public fun toString ()Ljava/lang/String;
}

public final class io/sentry/protocol/SentryPackage : io/sentry/IUnknownPropertiesConsumer {
	public fun <init> ()V
	public fun <init> (Ljava/lang/String;Ljava/lang/String;)V
	public fun acceptUnknownProperties (Ljava/util/Map;)V
	public fun getName ()Ljava/lang/String;
	public fun getVersion ()Ljava/lang/String;
	public fun setName (Ljava/lang/String;)V
	public fun setVersion (Ljava/lang/String;)V
}

public final class io/sentry/protocol/SentryRuntime : io/sentry/IUnknownPropertiesConsumer, java/lang/Cloneable {
	public static final field TYPE Ljava/lang/String;
	public fun <init> ()V
	public fun acceptUnknownProperties (Ljava/util/Map;)V
	public fun clone ()Lio/sentry/protocol/SentryRuntime;
	public synthetic fun clone ()Ljava/lang/Object;
	public fun getName ()Ljava/lang/String;
	public fun getRawDescription ()Ljava/lang/String;
	public fun getVersion ()Ljava/lang/String;
	public fun setName (Ljava/lang/String;)V
	public fun setRawDescription (Ljava/lang/String;)V
	public fun setVersion (Ljava/lang/String;)V
}

public final class io/sentry/protocol/SentrySpan {
	public fun <init> (Lio/sentry/Span;)V
	public fun getDescription ()Ljava/lang/String;
	public fun getOp ()Ljava/lang/String;
	public fun getParentSpanId ()Lio/sentry/SpanId;
	public fun getSpanId ()Lio/sentry/SpanId;
	public fun getStartTimestamp ()Ljava/util/Date;
	public fun getStatus ()Lio/sentry/SpanStatus;
	public fun getTags ()Ljava/util/Map;
	public fun getTimestamp ()Ljava/util/Date;
	public fun getTraceId ()Lio/sentry/protocol/SentryId;
	public fun isFinished ()Z
}

public final class io/sentry/protocol/SentryStackFrame : io/sentry/IUnknownPropertiesConsumer {
	public fun <init> ()V
	public fun acceptUnknownProperties (Ljava/util/Map;)V
	public fun getAbsPath ()Ljava/lang/String;
	public fun getColno ()Ljava/lang/Integer;
	public fun getContextLine ()Ljava/lang/String;
	public fun getFilename ()Ljava/lang/String;
	public fun getFramesOmitted ()Ljava/util/List;
	public fun getFunction ()Ljava/lang/String;
	public fun getImageAddr ()Ljava/lang/String;
	public fun getInstructionAddr ()Ljava/lang/String;
	public fun getLineno ()Ljava/lang/Integer;
	public fun getModule ()Ljava/lang/String;
	public fun getPackage ()Ljava/lang/String;
	public fun getPlatform ()Ljava/lang/String;
	public fun getPostContext ()Ljava/util/List;
	public fun getPreContext ()Ljava/util/List;
	public fun getRawFunction ()Ljava/lang/String;
	public fun getSymbolAddr ()Ljava/lang/String;
	public fun getVars ()Ljava/util/Map;
	public fun isInApp ()Ljava/lang/Boolean;
	public fun isNative ()Ljava/lang/Boolean;
	public fun setAbsPath (Ljava/lang/String;)V
	public fun setColno (Ljava/lang/Integer;)V
	public fun setContextLine (Ljava/lang/String;)V
	public fun setFilename (Ljava/lang/String;)V
	public fun setFramesOmitted (Ljava/util/List;)V
	public fun setFunction (Ljava/lang/String;)V
	public fun setImageAddr (Ljava/lang/String;)V
	public fun setInApp (Ljava/lang/Boolean;)V
	public fun setInstructionAddr (Ljava/lang/String;)V
	public fun setLineno (Ljava/lang/Integer;)V
	public fun setModule (Ljava/lang/String;)V
	public fun setNative (Ljava/lang/Boolean;)V
	public fun setPackage (Ljava/lang/String;)V
	public fun setPlatform (Ljava/lang/String;)V
	public fun setPostContext (Ljava/util/List;)V
	public fun setPreContext (Ljava/util/List;)V
	public fun setRawFunction (Ljava/lang/String;)V
	public fun setSymbolAddr (Ljava/lang/String;)V
	public fun setVars (Ljava/util/Map;)V
}

public final class io/sentry/protocol/SentryStackTrace : io/sentry/IUnknownPropertiesConsumer {
	public fun <init> ()V
	public fun <init> (Ljava/util/List;)V
	public fun acceptUnknownProperties (Ljava/util/Map;)V
	public fun getFrames ()Ljava/util/List;
	public fun getRegisters ()Ljava/util/Map;
	public fun getSnapshot ()Ljava/lang/Boolean;
	public fun setFrames (Ljava/util/List;)V
	public fun setRegisters (Ljava/util/Map;)V
	public fun setSnapshot (Ljava/lang/Boolean;)V
}

public final class io/sentry/protocol/SentryThread : io/sentry/IUnknownPropertiesConsumer {
	public fun <init> ()V
	public fun acceptUnknownProperties (Ljava/util/Map;)V
	public fun getId ()Ljava/lang/Long;
	public fun getName ()Ljava/lang/String;
	public fun getPriority ()Ljava/lang/Integer;
	public fun getStacktrace ()Lio/sentry/protocol/SentryStackTrace;
	public fun getState ()Ljava/lang/String;
	public fun isCrashed ()Ljava/lang/Boolean;
	public fun isCurrent ()Ljava/lang/Boolean;
	public fun isDaemon ()Ljava/lang/Boolean;
	public fun setCrashed (Ljava/lang/Boolean;)V
	public fun setCurrent (Ljava/lang/Boolean;)V
	public fun setDaemon (Ljava/lang/Boolean;)V
	public fun setId (Ljava/lang/Long;)V
	public fun setName (Ljava/lang/String;)V
	public fun setPriority (Ljava/lang/Integer;)V
	public fun setStacktrace (Lio/sentry/protocol/SentryStackTrace;)V
	public fun setState (Ljava/lang/String;)V
}

public final class io/sentry/protocol/SentryTransaction : io/sentry/SentryBaseEvent {
	public fun <init> (Lio/sentry/SentryTracer;)V
	public fun getSpans ()Ljava/util/List;
	public fun getStartTimestamp ()Ljava/util/Date;
	public fun getStatus ()Lio/sentry/SpanStatus;
	public fun getTimestamp ()Ljava/util/Date;
	public fun getTransaction ()Ljava/lang/String;
	public fun getType ()Ljava/lang/String;
	public fun isFinished ()Z
	public fun isSampled ()Z
}

public final class io/sentry/protocol/User : io/sentry/IUnknownPropertiesConsumer, java/lang/Cloneable {
	public fun <init> ()V
	public fun acceptUnknownProperties (Ljava/util/Map;)V
	public fun clone ()Lio/sentry/protocol/User;
	public synthetic fun clone ()Ljava/lang/Object;
	public fun getEmail ()Ljava/lang/String;
	public fun getId ()Ljava/lang/String;
	public fun getIpAddress ()Ljava/lang/String;
	public fun getOthers ()Ljava/util/Map;
	public fun getUsername ()Ljava/lang/String;
	public fun setEmail (Ljava/lang/String;)V
	public fun setId (Ljava/lang/String;)V
	public fun setIpAddress (Ljava/lang/String;)V
	public fun setOthers (Ljava/util/Map;)V
	public fun setUsername (Ljava/lang/String;)V
}

public final class io/sentry/transport/AsyncHttpTransport : io/sentry/transport/ITransport {
	public fun <init> (Lio/sentry/SentryOptions;Lio/sentry/transport/RateLimiter;Lio/sentry/transport/ITransportGate;Lio/sentry/RequestDetails;)V
	public fun <init> (Lio/sentry/transport/QueuedThreadPoolExecutor;Lio/sentry/SentryOptions;Lio/sentry/transport/RateLimiter;Lio/sentry/transport/ITransportGate;Lio/sentry/transport/HttpConnection;)V
	public fun close ()V
	public fun flush (J)V
	public fun send (Lio/sentry/SentryEnvelope;Ljava/lang/Object;)V
}

public final class io/sentry/transport/CurrentDateProvider : io/sentry/transport/ICurrentDateProvider {
	public final fun getCurrentTimeMillis ()J
	public static fun getInstance ()Lio/sentry/transport/ICurrentDateProvider;
}

public abstract interface class io/sentry/transport/ICurrentDateProvider {
	public abstract fun getCurrentTimeMillis ()J
}

public abstract interface class io/sentry/transport/ITransport : java/io/Closeable {
	public abstract fun flush (J)V
	public fun send (Lio/sentry/SentryEnvelope;)V
	public abstract fun send (Lio/sentry/SentryEnvelope;Ljava/lang/Object;)V
}

public abstract interface class io/sentry/transport/ITransportGate {
	public abstract fun isConnected ()Z
}

public final class io/sentry/transport/NoOpEnvelopeCache : io/sentry/cache/IEnvelopeCache {
	public fun <init> ()V
	public fun discard (Lio/sentry/SentryEnvelope;)V
	public static fun getInstance ()Lio/sentry/transport/NoOpEnvelopeCache;
	public fun iterator ()Ljava/util/Iterator;
	public fun store (Lio/sentry/SentryEnvelope;Ljava/lang/Object;)V
}

public final class io/sentry/transport/NoOpTransport : io/sentry/transport/ITransport {
	public fun close ()V
	public fun flush (J)V
	public static fun getInstance ()Lio/sentry/transport/NoOpTransport;
	public fun send (Lio/sentry/SentryEnvelope;Ljava/lang/Object;)V
}

public final class io/sentry/transport/NoOpTransportGate : io/sentry/transport/ITransportGate {
	public static fun getInstance ()Lio/sentry/transport/NoOpTransportGate;
	public fun isConnected ()Z
}

public final class io/sentry/transport/RateLimiter {
	public fun <init> (Lio/sentry/ILogger;)V
	public fun <init> (Lio/sentry/transport/ICurrentDateProvider;Lio/sentry/ILogger;)V
	public fun filter (Lio/sentry/SentryEnvelope;Ljava/lang/Object;)Lio/sentry/SentryEnvelope;
	public fun updateRetryAfterLimits (Ljava/lang/String;Ljava/lang/String;I)V
}

public final class io/sentry/transport/ReusableCountLatch {
	public fun <init> ()V
	public fun <init> (I)V
	public fun decrement ()V
	public fun getCount ()I
	public fun increment ()V
	public fun waitTillZero ()V
	public fun waitTillZero (JLjava/util/concurrent/TimeUnit;)Z
}

public final class io/sentry/transport/StdoutTransport : io/sentry/transport/ITransport {
	public fun <init> (Lio/sentry/ISerializer;)V
	public fun close ()V
	public fun flush (J)V
	public fun send (Lio/sentry/SentryEnvelope;Ljava/lang/Object;)V
}

public abstract class io/sentry/transport/TransportResult {
	public static fun error ()Lio/sentry/transport/TransportResult;
	public static fun error (I)Lio/sentry/transport/TransportResult;
	public abstract fun getResponseCode ()I
	public abstract fun isSuccess ()Z
	public static fun success ()Lio/sentry/transport/TransportResult;
}

public final class io/sentry/util/ApplyScopeUtils {
	public static fun shouldApplyScopeData (Ljava/lang/Object;)Z
}

public final class io/sentry/util/CollectionUtils {
	public static fun filterMapEntries (Ljava/util/Map;Lio/sentry/util/CollectionUtils$Predicate;)Ljava/util/Map;
	public static fun shallowCopy (Ljava/util/Map;)Ljava/util/Map;
	public static fun size (Ljava/lang/Iterable;)I
}

<<<<<<< HEAD
public final class io/sentry/util/ExceptionUtils {
	public fun <init> ()V
	public static fun findRootCause (Ljava/lang/Throwable;)Ljava/lang/Throwable;
=======
public abstract interface class io/sentry/util/CollectionUtils$Predicate {
	public abstract fun test (Ljava/lang/Object;)Z
>>>>>>> 5fa4b522
}

public final class io/sentry/util/LogUtils {
	public fun <init> ()V
	public static fun logIfNotFlushable (Lio/sentry/ILogger;Ljava/lang/Object;)V
	public static fun logIfNotRetryable (Lio/sentry/ILogger;Ljava/lang/Object;)V
}

public final class io/sentry/util/Objects {
	public static fun requireNonNull (Ljava/lang/Object;Ljava/lang/String;)Ljava/lang/Object;
}

public final class io/sentry/util/Pair {
	public fun <init> (Ljava/lang/Object;Ljava/lang/Object;)V
	public fun getFirst ()Ljava/lang/Object;
	public fun getSecond ()Ljava/lang/Object;
}

public final class io/sentry/util/StringUtils {
	public static fun capitalize (Ljava/lang/String;)Ljava/lang/String;
	public static fun getStringAfterDot (Ljava/lang/String;)Ljava/lang/String;
	public static fun removeSurrounding (Ljava/lang/String;Ljava/lang/String;)Ljava/lang/String;
}
<|MERGE_RESOLUTION|>--- conflicted
+++ resolved
@@ -1865,14 +1865,13 @@
 	public static fun size (Ljava/lang/Iterable;)I
 }
 
-<<<<<<< HEAD
-public final class io/sentry/util/ExceptionUtils {
-	public fun <init> ()V
-	public static fun findRootCause (Ljava/lang/Throwable;)Ljava/lang/Throwable;
-=======
 public abstract interface class io/sentry/util/CollectionUtils$Predicate {
 	public abstract fun test (Ljava/lang/Object;)Z
->>>>>>> 5fa4b522
+}
+
+public final class io/sentry/util/ExceptionUtils {
+	public fun <init> ()V
+	public static fun findRootCause (Ljava/lang/Throwable;)Ljava/lang/Throwable;
 }
 
 public final class io/sentry/util/LogUtils {
