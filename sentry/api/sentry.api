public final class io/sentry/AsyncHttpTransportFactory : io/sentry/ITransportFactory {
	public fun <init> ()V
	public fun create (Lio/sentry/SentryOptions;Lio/sentry/RequestDetails;)Lio/sentry/transport/ITransport;
}

public final class io/sentry/Attachment {
	public fun <init> (Ljava/lang/String;)V
	public fun <init> (Ljava/lang/String;Ljava/lang/String;)V
	public fun <init> (Ljava/lang/String;Ljava/lang/String;Ljava/lang/String;)V
	public fun <init> (Ljava/lang/String;Ljava/lang/String;Ljava/lang/String;Z)V
	public fun <init> (Ljava/lang/String;Ljava/lang/String;Ljava/lang/String;ZLjava/lang/String;)V
	public fun <init> ([BLjava/lang/String;)V
	public fun <init> ([BLjava/lang/String;Ljava/lang/String;)V
	public fun <init> ([BLjava/lang/String;Ljava/lang/String;Z)V
	public fun getAttachmentType ()Ljava/lang/String;
	public fun getBytes ()[B
	public fun getContentType ()Ljava/lang/String;
	public fun getFilename ()Ljava/lang/String;
	public fun getPathname ()Ljava/lang/String;
}

public final class io/sentry/Breadcrumb : io/sentry/IUnknownPropertiesConsumer {
	public fun <init> ()V
	public fun <init> (Ljava/lang/String;)V
	public fun <init> (Ljava/util/Date;)V
	public fun acceptUnknownProperties (Ljava/util/Map;)V
	public static fun debug (Ljava/lang/String;)Lio/sentry/Breadcrumb;
	public static fun error (Ljava/lang/String;)Lio/sentry/Breadcrumb;
	public fun getCategory ()Ljava/lang/String;
	public fun getData ()Ljava/util/Map;
	public fun getData (Ljava/lang/String;)Ljava/lang/Object;
	public fun getLevel ()Lio/sentry/SentryLevel;
	public fun getMessage ()Ljava/lang/String;
	public fun getTimestamp ()Ljava/util/Date;
	public fun getType ()Ljava/lang/String;
	public static fun http (Ljava/lang/String;Ljava/lang/String;)Lio/sentry/Breadcrumb;
	public static fun http (Ljava/lang/String;Ljava/lang/String;Ljava/lang/Integer;)Lio/sentry/Breadcrumb;
	public static fun info (Ljava/lang/String;)Lio/sentry/Breadcrumb;
	public static fun navigation (Ljava/lang/String;Ljava/lang/String;)Lio/sentry/Breadcrumb;
	public static fun query (Ljava/lang/String;)Lio/sentry/Breadcrumb;
	public fun removeData (Ljava/lang/String;)V
	public fun setCategory (Ljava/lang/String;)V
	public fun setData (Ljava/lang/String;Ljava/lang/Object;)V
	public fun setLevel (Lio/sentry/SentryLevel;)V
	public fun setMessage (Ljava/lang/String;)V
	public fun setType (Ljava/lang/String;)V
	public static fun transaction (Ljava/lang/String;)Lio/sentry/Breadcrumb;
	public static fun ui (Ljava/lang/String;Ljava/lang/String;)Lio/sentry/Breadcrumb;
	public static fun user (Ljava/lang/String;Ljava/lang/String;)Lio/sentry/Breadcrumb;
	public static fun userInteraction (Ljava/lang/String;Ljava/lang/String;Ljava/lang/String;)Lio/sentry/Breadcrumb;
	public static fun userInteraction (Ljava/lang/String;Ljava/lang/String;Ljava/lang/String;Ljava/util/Map;)Lio/sentry/Breadcrumb;
}

public final class io/sentry/BuildConfig {
	public static final field SENTRY_JAVA_SDK_NAME Ljava/lang/String;
	public static final field VERSION_NAME Ljava/lang/String;
}

public final class io/sentry/CustomSamplingContext {
	public fun <init> ()V
	public fun get (Ljava/lang/String;)Ljava/lang/Object;
	public fun getData ()Ljava/util/Map;
	public fun set (Ljava/lang/String;Ljava/lang/Object;)V
}

public final class io/sentry/DateUtils {
	public static fun getCurrentDateTime ()Ljava/util/Date;
	public static fun getDateTime (J)Ljava/util/Date;
	public static fun getDateTime (Ljava/lang/String;)Ljava/util/Date;
	public static fun getDateTimeWithMillisPrecision (Ljava/lang/String;)Ljava/util/Date;
	public static fun getTimestamp (Ljava/util/Date;)Ljava/lang/String;
}

public final class io/sentry/DiagnosticLogger : io/sentry/ILogger {
	public fun <init> (Lio/sentry/SentryOptions;Lio/sentry/ILogger;)V
	public fun getLogger ()Lio/sentry/ILogger;
	public fun isEnabled (Lio/sentry/SentryLevel;)Z
	public fun log (Lio/sentry/SentryLevel;Ljava/lang/String;Ljava/lang/Throwable;)V
	public fun log (Lio/sentry/SentryLevel;Ljava/lang/String;[Ljava/lang/Object;)V
	public fun log (Lio/sentry/SentryLevel;Ljava/lang/Throwable;Ljava/lang/String;[Ljava/lang/Object;)V
}

public final class io/sentry/DuplicateEventDetectionEventProcessor : io/sentry/EventProcessor {
	public fun <init> (Lio/sentry/SentryOptions;)V
	public fun process (Lio/sentry/SentryEvent;Ljava/lang/Object;)Lio/sentry/SentryEvent;
}

public final class io/sentry/EnvelopeReader : io/sentry/IEnvelopeReader {
	public fun <init> ()V
	public fun read (Ljava/io/InputStream;)Lio/sentry/SentryEnvelope;
}

public final class io/sentry/EnvelopeSender : io/sentry/IEnvelopeSender {
	public fun <init> (Lio/sentry/IHub;Lio/sentry/ISerializer;Lio/sentry/ILogger;J)V
	public synthetic fun processDirectory (Ljava/io/File;)V
	public fun processEnvelopeFile (Ljava/lang/String;Ljava/lang/Object;)V
}

public abstract interface class io/sentry/EventProcessor {
	public fun process (Lio/sentry/SentryEvent;Ljava/lang/Object;)Lio/sentry/SentryEvent;
	public fun process (Lio/sentry/protocol/SentryTransaction;Ljava/lang/Object;)Lio/sentry/protocol/SentryTransaction;
}

public final class io/sentry/GsonSerializer : io/sentry/ISerializer {
	public fun <init> (Lio/sentry/SentryOptions;)V
	public fun deserialize (Ljava/io/Reader;Ljava/lang/Class;)Ljava/lang/Object;
	public fun deserializeEnvelope (Ljava/io/InputStream;)Lio/sentry/SentryEnvelope;
	public fun serialize (Lio/sentry/SentryEnvelope;Ljava/io/OutputStream;)V
	public fun serialize (Ljava/lang/Object;Ljava/io/Writer;)V
	public fun serialize (Ljava/util/Map;)Ljava/lang/String;
}

public final class io/sentry/Hub : io/sentry/IHub {
	public fun <init> (Lio/sentry/SentryOptions;)V
	public fun addBreadcrumb (Lio/sentry/Breadcrumb;Ljava/lang/Object;)V
	public fun bindClient (Lio/sentry/ISentryClient;)V
	public fun captureEnvelope (Lio/sentry/SentryEnvelope;Ljava/lang/Object;)Lio/sentry/protocol/SentryId;
	public fun captureEvent (Lio/sentry/SentryEvent;Ljava/lang/Object;)Lio/sentry/protocol/SentryId;
	public fun captureException (Ljava/lang/Throwable;Ljava/lang/Object;)Lio/sentry/protocol/SentryId;
	public fun captureMessage (Ljava/lang/String;Lio/sentry/SentryLevel;)Lio/sentry/protocol/SentryId;
	public fun captureTransaction (Lio/sentry/protocol/SentryTransaction;Lio/sentry/TraceState;Ljava/lang/Object;Lio/sentry/ProfilingTraceData;)Lio/sentry/protocol/SentryId;
	public fun captureUserFeedback (Lio/sentry/UserFeedback;)V
	public fun clearBreadcrumbs ()V
	public fun clone ()Lio/sentry/IHub;
	public synthetic fun clone ()Ljava/lang/Object;
	public fun close ()V
	public fun configureScope (Lio/sentry/ScopeCallback;)V
	public fun endSession ()V
	public fun flush (J)V
	public fun getLastEventId ()Lio/sentry/protocol/SentryId;
	public fun getOptions ()Lio/sentry/SentryOptions;
	public fun getSpan ()Lio/sentry/ISpan;
	public fun isCrashedLastRun ()Ljava/lang/Boolean;
	public fun isEnabled ()Z
	public fun popScope ()V
	public fun pushScope ()V
	public fun removeExtra (Ljava/lang/String;)V
	public fun removeTag (Ljava/lang/String;)V
	public fun setExtra (Ljava/lang/String;Ljava/lang/String;)V
	public fun setFingerprint (Ljava/util/List;)V
	public fun setLevel (Lio/sentry/SentryLevel;)V
	public fun setSpanContext (Ljava/lang/Throwable;Lio/sentry/ISpan;Ljava/lang/String;)V
	public fun setTag (Ljava/lang/String;Ljava/lang/String;)V
	public fun setTransaction (Ljava/lang/String;)V
	public fun setUser (Lio/sentry/protocol/User;)V
	public fun startSession ()V
	public fun startTransaction (Lio/sentry/TransactionContext;Lio/sentry/CustomSamplingContext;Z)Lio/sentry/ITransaction;
	public fun startTransaction (Lio/sentry/TransactionContext;Lio/sentry/CustomSamplingContext;ZLjava/util/Date;)Lio/sentry/ITransaction;
	public fun startTransaction (Lio/sentry/TransactionContext;Lio/sentry/CustomSamplingContext;ZLjava/util/Date;ZLio/sentry/TransactionFinishedCallback;)Lio/sentry/ITransaction;
	public fun traceHeaders ()Lio/sentry/SentryTraceHeader;
	public fun withScope (Lio/sentry/ScopeCallback;)V
}

public final class io/sentry/HubAdapter : io/sentry/IHub {
	public fun addBreadcrumb (Lio/sentry/Breadcrumb;Ljava/lang/Object;)V
	public fun bindClient (Lio/sentry/ISentryClient;)V
	public fun captureEnvelope (Lio/sentry/SentryEnvelope;Ljava/lang/Object;)Lio/sentry/protocol/SentryId;
	public fun captureEvent (Lio/sentry/SentryEvent;Ljava/lang/Object;)Lio/sentry/protocol/SentryId;
	public fun captureException (Ljava/lang/Throwable;Ljava/lang/Object;)Lio/sentry/protocol/SentryId;
	public fun captureMessage (Ljava/lang/String;Lio/sentry/SentryLevel;)Lio/sentry/protocol/SentryId;
	public fun captureTransaction (Lio/sentry/protocol/SentryTransaction;Lio/sentry/TraceState;Ljava/lang/Object;Lio/sentry/ProfilingTraceData;)Lio/sentry/protocol/SentryId;
	public fun captureUserFeedback (Lio/sentry/UserFeedback;)V
	public fun clearBreadcrumbs ()V
	public fun clone ()Lio/sentry/IHub;
	public synthetic fun clone ()Ljava/lang/Object;
	public fun close ()V
	public fun configureScope (Lio/sentry/ScopeCallback;)V
	public fun endSession ()V
	public fun flush (J)V
	public static fun getInstance ()Lio/sentry/HubAdapter;
	public fun getLastEventId ()Lio/sentry/protocol/SentryId;
	public fun getOptions ()Lio/sentry/SentryOptions;
	public fun getSpan ()Lio/sentry/ISpan;
	public fun isCrashedLastRun ()Ljava/lang/Boolean;
	public fun isEnabled ()Z
	public fun popScope ()V
	public fun pushScope ()V
	public fun removeExtra (Ljava/lang/String;)V
	public fun removeTag (Ljava/lang/String;)V
	public fun setExtra (Ljava/lang/String;Ljava/lang/String;)V
	public fun setFingerprint (Ljava/util/List;)V
	public fun setLevel (Lio/sentry/SentryLevel;)V
	public fun setSpanContext (Ljava/lang/Throwable;Lio/sentry/ISpan;Ljava/lang/String;)V
	public fun setTag (Ljava/lang/String;Ljava/lang/String;)V
	public fun setTransaction (Ljava/lang/String;)V
	public fun setUser (Lio/sentry/protocol/User;)V
	public fun startSession ()V
	public fun startTransaction (Lio/sentry/TransactionContext;)Lio/sentry/ITransaction;
	public fun startTransaction (Lio/sentry/TransactionContext;Lio/sentry/CustomSamplingContext;Z)Lio/sentry/ITransaction;
	public fun startTransaction (Lio/sentry/TransactionContext;Lio/sentry/CustomSamplingContext;ZLjava/util/Date;)Lio/sentry/ITransaction;
	public fun startTransaction (Lio/sentry/TransactionContext;Lio/sentry/CustomSamplingContext;ZLjava/util/Date;ZLio/sentry/TransactionFinishedCallback;)Lio/sentry/ITransaction;
	public fun traceHeaders ()Lio/sentry/SentryTraceHeader;
	public fun withScope (Lio/sentry/ScopeCallback;)V
}

public abstract interface class io/sentry/IEnvelopeReader {
	public abstract fun read (Ljava/io/InputStream;)Lio/sentry/SentryEnvelope;
}

public abstract interface class io/sentry/IEnvelopeSender {
	public abstract fun processEnvelopeFile (Ljava/lang/String;Ljava/lang/Object;)V
}

public abstract interface class io/sentry/IHub {
	public fun addBreadcrumb (Lio/sentry/Breadcrumb;)V
	public abstract fun addBreadcrumb (Lio/sentry/Breadcrumb;Ljava/lang/Object;)V
	public fun addBreadcrumb (Ljava/lang/String;)V
	public fun addBreadcrumb (Ljava/lang/String;Ljava/lang/String;)V
	public abstract fun bindClient (Lio/sentry/ISentryClient;)V
	public fun captureEnvelope (Lio/sentry/SentryEnvelope;)Lio/sentry/protocol/SentryId;
	public abstract fun captureEnvelope (Lio/sentry/SentryEnvelope;Ljava/lang/Object;)Lio/sentry/protocol/SentryId;
	public fun captureEvent (Lio/sentry/SentryEvent;)Lio/sentry/protocol/SentryId;
	public abstract fun captureEvent (Lio/sentry/SentryEvent;Ljava/lang/Object;)Lio/sentry/protocol/SentryId;
	public fun captureException (Ljava/lang/Throwable;)Lio/sentry/protocol/SentryId;
	public abstract fun captureException (Ljava/lang/Throwable;Ljava/lang/Object;)Lio/sentry/protocol/SentryId;
	public fun captureMessage (Ljava/lang/String;)Lio/sentry/protocol/SentryId;
	public abstract fun captureMessage (Ljava/lang/String;Lio/sentry/SentryLevel;)Lio/sentry/protocol/SentryId;
	public fun captureTransaction (Lio/sentry/protocol/SentryTransaction;Lio/sentry/TraceState;)Lio/sentry/protocol/SentryId;
	public fun captureTransaction (Lio/sentry/protocol/SentryTransaction;Lio/sentry/TraceState;Ljava/lang/Object;)Lio/sentry/protocol/SentryId;
	public abstract fun captureTransaction (Lio/sentry/protocol/SentryTransaction;Lio/sentry/TraceState;Ljava/lang/Object;Lio/sentry/ProfilingTraceData;)Lio/sentry/protocol/SentryId;
	public fun captureTransaction (Lio/sentry/protocol/SentryTransaction;Ljava/lang/Object;)Lio/sentry/protocol/SentryId;
	public abstract fun captureUserFeedback (Lio/sentry/UserFeedback;)V
	public abstract fun clearBreadcrumbs ()V
	public abstract fun clone ()Lio/sentry/IHub;
	public abstract fun close ()V
	public abstract fun configureScope (Lio/sentry/ScopeCallback;)V
	public abstract fun endSession ()V
	public abstract fun flush (J)V
	public abstract fun getLastEventId ()Lio/sentry/protocol/SentryId;
	public abstract fun getOptions ()Lio/sentry/SentryOptions;
	public abstract fun getSpan ()Lio/sentry/ISpan;
	public abstract fun isCrashedLastRun ()Ljava/lang/Boolean;
	public abstract fun isEnabled ()Z
	public abstract fun popScope ()V
	public abstract fun pushScope ()V
	public abstract fun removeExtra (Ljava/lang/String;)V
	public abstract fun removeTag (Ljava/lang/String;)V
	public abstract fun setExtra (Ljava/lang/String;Ljava/lang/String;)V
	public abstract fun setFingerprint (Ljava/util/List;)V
	public abstract fun setLevel (Lio/sentry/SentryLevel;)V
	public abstract fun setSpanContext (Ljava/lang/Throwable;Lio/sentry/ISpan;Ljava/lang/String;)V
	public abstract fun setTag (Ljava/lang/String;Ljava/lang/String;)V
	public abstract fun setTransaction (Ljava/lang/String;)V
	public abstract fun setUser (Lio/sentry/protocol/User;)V
	public abstract fun startSession ()V
	public fun startTransaction (Lio/sentry/TransactionContext;)Lio/sentry/ITransaction;
	public fun startTransaction (Lio/sentry/TransactionContext;Lio/sentry/CustomSamplingContext;)Lio/sentry/ITransaction;
	public abstract fun startTransaction (Lio/sentry/TransactionContext;Lio/sentry/CustomSamplingContext;Z)Lio/sentry/ITransaction;
	public abstract fun startTransaction (Lio/sentry/TransactionContext;Lio/sentry/CustomSamplingContext;ZLjava/util/Date;)Lio/sentry/ITransaction;
	public abstract fun startTransaction (Lio/sentry/TransactionContext;Lio/sentry/CustomSamplingContext;ZLjava/util/Date;ZLio/sentry/TransactionFinishedCallback;)Lio/sentry/ITransaction;
	public fun startTransaction (Lio/sentry/TransactionContext;Z)Lio/sentry/ITransaction;
	public fun startTransaction (Ljava/lang/String;Ljava/lang/String;)Lio/sentry/ITransaction;
	public fun startTransaction (Ljava/lang/String;Ljava/lang/String;Lio/sentry/CustomSamplingContext;)Lio/sentry/ITransaction;
	public fun startTransaction (Ljava/lang/String;Ljava/lang/String;Lio/sentry/CustomSamplingContext;Z)Lio/sentry/ITransaction;
	public fun startTransaction (Ljava/lang/String;Ljava/lang/String;Ljava/util/Date;ZLio/sentry/TransactionFinishedCallback;)Lio/sentry/ITransaction;
	public fun startTransaction (Ljava/lang/String;Ljava/lang/String;Z)Lio/sentry/ITransaction;
	public abstract fun traceHeaders ()Lio/sentry/SentryTraceHeader;
	public abstract fun withScope (Lio/sentry/ScopeCallback;)V
}

public abstract interface class io/sentry/ILogger {
	public abstract fun isEnabled (Lio/sentry/SentryLevel;)Z
	public abstract fun log (Lio/sentry/SentryLevel;Ljava/lang/String;Ljava/lang/Throwable;)V
	public abstract fun log (Lio/sentry/SentryLevel;Ljava/lang/String;[Ljava/lang/Object;)V
	public abstract fun log (Lio/sentry/SentryLevel;Ljava/lang/Throwable;Ljava/lang/String;[Ljava/lang/Object;)V
}

public abstract interface class io/sentry/IScopeObserver {
	public abstract fun addBreadcrumb (Lio/sentry/Breadcrumb;)V
	public abstract fun removeExtra (Ljava/lang/String;)V
	public abstract fun removeTag (Ljava/lang/String;)V
	public abstract fun setExtra (Ljava/lang/String;Ljava/lang/String;)V
	public abstract fun setTag (Ljava/lang/String;Ljava/lang/String;)V
	public abstract fun setUser (Lio/sentry/protocol/User;)V
}

public abstract interface class io/sentry/ISentryClient {
	public fun captureEnvelope (Lio/sentry/SentryEnvelope;)Lio/sentry/protocol/SentryId;
	public abstract fun captureEnvelope (Lio/sentry/SentryEnvelope;Ljava/lang/Object;)Lio/sentry/protocol/SentryId;
	public fun captureEvent (Lio/sentry/SentryEvent;)Lio/sentry/protocol/SentryId;
	public fun captureEvent (Lio/sentry/SentryEvent;Lio/sentry/Scope;)Lio/sentry/protocol/SentryId;
	public abstract fun captureEvent (Lio/sentry/SentryEvent;Lio/sentry/Scope;Ljava/lang/Object;)Lio/sentry/protocol/SentryId;
	public fun captureEvent (Lio/sentry/SentryEvent;Ljava/lang/Object;)Lio/sentry/protocol/SentryId;
	public fun captureException (Ljava/lang/Throwable;)Lio/sentry/protocol/SentryId;
	public fun captureException (Ljava/lang/Throwable;Lio/sentry/Scope;)Lio/sentry/protocol/SentryId;
	public fun captureException (Ljava/lang/Throwable;Lio/sentry/Scope;Ljava/lang/Object;)Lio/sentry/protocol/SentryId;
	public fun captureException (Ljava/lang/Throwable;Ljava/lang/Object;)Lio/sentry/protocol/SentryId;
	public fun captureMessage (Ljava/lang/String;Lio/sentry/SentryLevel;)Lio/sentry/protocol/SentryId;
	public fun captureMessage (Ljava/lang/String;Lio/sentry/SentryLevel;Lio/sentry/Scope;)Lio/sentry/protocol/SentryId;
	public fun captureSession (Lio/sentry/Session;)V
	public abstract fun captureSession (Lio/sentry/Session;Ljava/lang/Object;)V
	public fun captureTransaction (Lio/sentry/protocol/SentryTransaction;)Lio/sentry/protocol/SentryId;
	public fun captureTransaction (Lio/sentry/protocol/SentryTransaction;Lio/sentry/Scope;Ljava/lang/Object;)Lio/sentry/protocol/SentryId;
	public fun captureTransaction (Lio/sentry/protocol/SentryTransaction;Lio/sentry/TraceState;)Lio/sentry/protocol/SentryId;
	public fun captureTransaction (Lio/sentry/protocol/SentryTransaction;Lio/sentry/TraceState;Lio/sentry/Scope;Ljava/lang/Object;)Lio/sentry/protocol/SentryId;
	public abstract fun captureTransaction (Lio/sentry/protocol/SentryTransaction;Lio/sentry/TraceState;Lio/sentry/Scope;Ljava/lang/Object;Lio/sentry/ProfilingTraceData;)Lio/sentry/protocol/SentryId;
	public abstract fun captureUserFeedback (Lio/sentry/UserFeedback;)V
	public abstract fun close ()V
	public abstract fun flush (J)V
	public abstract fun isEnabled ()Z
}

public abstract interface class io/sentry/ISentryExecutorService {
	public abstract fun close (J)V
	public abstract fun schedule (Ljava/lang/Runnable;J)Ljava/util/concurrent/Future;
	public abstract fun submit (Ljava/lang/Runnable;)Ljava/util/concurrent/Future;
}

public abstract interface class io/sentry/ISerializer {
	public abstract fun deserialize (Ljava/io/Reader;Ljava/lang/Class;)Ljava/lang/Object;
	public abstract fun deserializeEnvelope (Ljava/io/InputStream;)Lio/sentry/SentryEnvelope;
	public abstract fun serialize (Lio/sentry/SentryEnvelope;Ljava/io/OutputStream;)V
	public abstract fun serialize (Ljava/lang/Object;Ljava/io/Writer;)V
	public abstract fun serialize (Ljava/util/Map;)Ljava/lang/String;
}

public abstract interface class io/sentry/ISpan {
	public abstract fun finish ()V
	public abstract fun finish (Lio/sentry/SpanStatus;)V
	public abstract fun getData (Ljava/lang/String;)Ljava/lang/Object;
	public abstract fun getDescription ()Ljava/lang/String;
	public abstract fun getOperation ()Ljava/lang/String;
	public abstract fun getSpanContext ()Lio/sentry/SpanContext;
	public abstract fun getStatus ()Lio/sentry/SpanStatus;
	public abstract fun getTag (Ljava/lang/String;)Ljava/lang/String;
	public abstract fun getThrowable ()Ljava/lang/Throwable;
	public abstract fun isFinished ()Z
	public abstract fun setData (Ljava/lang/String;Ljava/lang/Object;)V
	public abstract fun setDescription (Ljava/lang/String;)V
	public abstract fun setOperation (Ljava/lang/String;)V
	public abstract fun setStatus (Lio/sentry/SpanStatus;)V
	public abstract fun setTag (Ljava/lang/String;Ljava/lang/String;)V
	public abstract fun setThrowable (Ljava/lang/Throwable;)V
	public abstract fun startChild (Ljava/lang/String;)Lio/sentry/ISpan;
	public abstract fun startChild (Ljava/lang/String;Ljava/lang/String;)Lio/sentry/ISpan;
	public abstract fun startChild (Ljava/lang/String;Ljava/lang/String;Ljava/util/Date;)Lio/sentry/ISpan;
	public abstract fun toSentryTrace ()Lio/sentry/SentryTraceHeader;
	public abstract fun toTraceStateHeader ()Lio/sentry/TraceStateHeader;
	public abstract fun traceState ()Lio/sentry/TraceState;
}

public abstract interface class io/sentry/ITransaction : io/sentry/ISpan {
	public abstract fun getContexts ()Lio/sentry/protocol/Contexts;
	public abstract fun getEventId ()Lio/sentry/protocol/SentryId;
	public abstract fun getLatestActiveSpan ()Lio/sentry/Span;
	public abstract fun getName ()Ljava/lang/String;
	public abstract fun getRequest ()Lio/sentry/protocol/Request;
	public abstract fun getSpans ()Ljava/util/List;
	public abstract fun isSampled ()Ljava/lang/Boolean;
	public abstract fun setName (Ljava/lang/String;)V
	public abstract fun setRequest (Lio/sentry/protocol/Request;)V
}

public abstract interface class io/sentry/ITransactionProfiler {
	public abstract fun onTransactionFinish (Lio/sentry/ITransaction;)Lio/sentry/ProfilingTraceData;
	public abstract fun onTransactionStart (Lio/sentry/ITransaction;)V
}

public abstract interface class io/sentry/ITransportFactory {
	public abstract fun create (Lio/sentry/SentryOptions;Lio/sentry/RequestDetails;)Lio/sentry/transport/ITransport;
}

public abstract interface class io/sentry/IUnknownPropertiesConsumer {
	public abstract fun acceptUnknownProperties (Ljava/util/Map;)V
}

public abstract interface class io/sentry/Integration {
	public abstract fun register (Lio/sentry/IHub;Lio/sentry/SentryOptions;)V
}

public final class io/sentry/IpAddressUtils {
	public static fun isDefault (Ljava/lang/String;)Z
}

public final class io/sentry/MainEventProcessor : io/sentry/EventProcessor, java/io/Closeable {
	public fun close ()V
	public fun process (Lio/sentry/SentryEvent;Ljava/lang/Object;)Lio/sentry/SentryEvent;
	public fun process (Lio/sentry/protocol/SentryTransaction;Ljava/lang/Object;)Lio/sentry/protocol/SentryTransaction;
}

public final class io/sentry/NoOpEnvelopeReader : io/sentry/IEnvelopeReader {
	public static fun getInstance ()Lio/sentry/NoOpEnvelopeReader;
	public fun read (Ljava/io/InputStream;)Lio/sentry/SentryEnvelope;
}

public final class io/sentry/NoOpHub : io/sentry/IHub {
	public fun addBreadcrumb (Lio/sentry/Breadcrumb;Ljava/lang/Object;)V
	public fun bindClient (Lio/sentry/ISentryClient;)V
	public fun captureEnvelope (Lio/sentry/SentryEnvelope;Ljava/lang/Object;)Lio/sentry/protocol/SentryId;
	public fun captureEvent (Lio/sentry/SentryEvent;Ljava/lang/Object;)Lio/sentry/protocol/SentryId;
	public fun captureException (Ljava/lang/Throwable;Ljava/lang/Object;)Lio/sentry/protocol/SentryId;
	public fun captureMessage (Ljava/lang/String;Lio/sentry/SentryLevel;)Lio/sentry/protocol/SentryId;
	public fun captureTransaction (Lio/sentry/protocol/SentryTransaction;Lio/sentry/TraceState;Ljava/lang/Object;Lio/sentry/ProfilingTraceData;)Lio/sentry/protocol/SentryId;
	public fun captureUserFeedback (Lio/sentry/UserFeedback;)V
	public fun clearBreadcrumbs ()V
	public fun clone ()Lio/sentry/IHub;
	public synthetic fun clone ()Ljava/lang/Object;
	public fun close ()V
	public fun configureScope (Lio/sentry/ScopeCallback;)V
	public fun endSession ()V
	public fun flush (J)V
	public static fun getInstance ()Lio/sentry/NoOpHub;
	public fun getLastEventId ()Lio/sentry/protocol/SentryId;
	public fun getOptions ()Lio/sentry/SentryOptions;
	public fun getSpan ()Lio/sentry/ISpan;
	public fun isCrashedLastRun ()Ljava/lang/Boolean;
	public fun isEnabled ()Z
	public fun popScope ()V
	public fun pushScope ()V
	public fun removeExtra (Ljava/lang/String;)V
	public fun removeTag (Ljava/lang/String;)V
	public fun setExtra (Ljava/lang/String;Ljava/lang/String;)V
	public fun setFingerprint (Ljava/util/List;)V
	public fun setLevel (Lio/sentry/SentryLevel;)V
	public fun setSpanContext (Ljava/lang/Throwable;Lio/sentry/ISpan;Ljava/lang/String;)V
	public fun setTag (Ljava/lang/String;Ljava/lang/String;)V
	public fun setTransaction (Ljava/lang/String;)V
	public fun setUser (Lio/sentry/protocol/User;)V
	public fun startSession ()V
	public fun startTransaction (Lio/sentry/TransactionContext;)Lio/sentry/ITransaction;
	public fun startTransaction (Lio/sentry/TransactionContext;Lio/sentry/CustomSamplingContext;Z)Lio/sentry/ITransaction;
	public fun startTransaction (Lio/sentry/TransactionContext;Lio/sentry/CustomSamplingContext;ZLjava/util/Date;)Lio/sentry/ITransaction;
	public fun startTransaction (Lio/sentry/TransactionContext;Lio/sentry/CustomSamplingContext;ZLjava/util/Date;ZLio/sentry/TransactionFinishedCallback;)Lio/sentry/ITransaction;
	public fun traceHeaders ()Lio/sentry/SentryTraceHeader;
	public fun withScope (Lio/sentry/ScopeCallback;)V
}

public final class io/sentry/NoOpLogger : io/sentry/ILogger {
	public static fun getInstance ()Lio/sentry/NoOpLogger;
	public fun isEnabled (Lio/sentry/SentryLevel;)Z
	public fun log (Lio/sentry/SentryLevel;Ljava/lang/String;Ljava/lang/Throwable;)V
	public fun log (Lio/sentry/SentryLevel;Ljava/lang/String;[Ljava/lang/Object;)V
	public fun log (Lio/sentry/SentryLevel;Ljava/lang/Throwable;Ljava/lang/String;[Ljava/lang/Object;)V
}

public final class io/sentry/NoOpSpan : io/sentry/ISpan {
	public fun finish ()V
	public fun finish (Lio/sentry/SpanStatus;)V
	public fun getData (Ljava/lang/String;)Ljava/lang/Object;
	public fun getDescription ()Ljava/lang/String;
	public static fun getInstance ()Lio/sentry/NoOpSpan;
	public fun getOperation ()Ljava/lang/String;
	public fun getSpanContext ()Lio/sentry/SpanContext;
	public fun getStatus ()Lio/sentry/SpanStatus;
	public fun getTag (Ljava/lang/String;)Ljava/lang/String;
	public fun getThrowable ()Ljava/lang/Throwable;
	public fun isFinished ()Z
	public fun setData (Ljava/lang/String;Ljava/lang/Object;)V
	public fun setDescription (Ljava/lang/String;)V
	public fun setOperation (Ljava/lang/String;)V
	public fun setStatus (Lio/sentry/SpanStatus;)V
	public fun setTag (Ljava/lang/String;Ljava/lang/String;)V
	public fun setThrowable (Ljava/lang/Throwable;)V
	public fun startChild (Ljava/lang/String;)Lio/sentry/ISpan;
	public fun startChild (Ljava/lang/String;Ljava/lang/String;)Lio/sentry/ISpan;
	public fun startChild (Ljava/lang/String;Ljava/lang/String;Ljava/util/Date;)Lio/sentry/ISpan;
	public fun toSentryTrace ()Lio/sentry/SentryTraceHeader;
	public fun toTraceStateHeader ()Lio/sentry/TraceStateHeader;
	public fun traceState ()Lio/sentry/TraceState;
}

public final class io/sentry/NoOpTransaction : io/sentry/ITransaction {
	public fun finish ()V
	public fun finish (Lio/sentry/SpanStatus;)V
	public fun getContexts ()Lio/sentry/protocol/Contexts;
	public fun getData (Ljava/lang/String;)Ljava/lang/Object;
	public fun getDescription ()Ljava/lang/String;
	public fun getEventId ()Lio/sentry/protocol/SentryId;
	public static fun getInstance ()Lio/sentry/NoOpTransaction;
	public fun getLatestActiveSpan ()Lio/sentry/Span;
	public fun getName ()Ljava/lang/String;
	public fun getOperation ()Ljava/lang/String;
	public fun getRequest ()Lio/sentry/protocol/Request;
	public fun getSpanContext ()Lio/sentry/SpanContext;
	public fun getSpans ()Ljava/util/List;
	public fun getStatus ()Lio/sentry/SpanStatus;
	public fun getTag (Ljava/lang/String;)Ljava/lang/String;
	public fun getThrowable ()Ljava/lang/Throwable;
	public fun isFinished ()Z
	public fun isSampled ()Ljava/lang/Boolean;
	public fun setData (Ljava/lang/String;Ljava/lang/Object;)V
	public fun setDescription (Ljava/lang/String;)V
	public fun setName (Ljava/lang/String;)V
	public fun setOperation (Ljava/lang/String;)V
	public fun setRequest (Lio/sentry/protocol/Request;)V
	public fun setStatus (Lio/sentry/SpanStatus;)V
	public fun setTag (Ljava/lang/String;Ljava/lang/String;)V
	public fun setThrowable (Ljava/lang/Throwable;)V
	public fun startChild (Ljava/lang/String;)Lio/sentry/ISpan;
	public fun startChild (Ljava/lang/String;Ljava/lang/String;)Lio/sentry/ISpan;
	public fun startChild (Ljava/lang/String;Ljava/lang/String;Ljava/util/Date;)Lio/sentry/ISpan;
	public fun toSentryTrace ()Lio/sentry/SentryTraceHeader;
	public fun toTraceStateHeader ()Lio/sentry/TraceStateHeader;
	public fun traceState ()Lio/sentry/TraceState;
}

public final class io/sentry/NoOpTransactionProfiler : io/sentry/ITransactionProfiler {
	public static fun getInstance ()Lio/sentry/NoOpTransactionProfiler;
	public fun onTransactionFinish (Lio/sentry/ITransaction;)Lio/sentry/ProfilingTraceData;
	public fun onTransactionStart (Lio/sentry/ITransaction;)V
}

public final class io/sentry/NoOpTransportFactory : io/sentry/ITransportFactory {
	public fun create (Lio/sentry/SentryOptions;Lio/sentry/RequestDetails;)Lio/sentry/transport/ITransport;
	public static fun getInstance ()Lio/sentry/NoOpTransportFactory;
}

public final class io/sentry/OptionsContainer {
	public static fun create (Ljava/lang/Class;)Lio/sentry/OptionsContainer;
	public fun createInstance ()Ljava/lang/Object;
}

public final class io/sentry/OutboxSender : io/sentry/IEnvelopeSender {
	public fun <init> (Lio/sentry/IHub;Lio/sentry/IEnvelopeReader;Lio/sentry/ISerializer;Lio/sentry/ILogger;J)V
	public synthetic fun processDirectory (Ljava/io/File;)V
	public fun processEnvelopeFile (Ljava/lang/String;Ljava/lang/Object;)V
}

public final class io/sentry/ProfilingTraceData {
	public fun <init> (Ljava/io/File;Lio/sentry/ITransaction;ILjava/lang/String;Ljava/lang/String;Ljava/lang/String;Ljava/lang/String;Ljava/lang/String;Ljava/lang/String;Ljava/lang/String;)V
	public fun getAndroid_api_level ()I
	public fun getBuild_id ()Ljava/lang/String;
	public fun getDevice_locale ()Ljava/lang/String;
	public fun getDevice_manufacturer ()Ljava/lang/String;
	public fun getDevice_model ()Ljava/lang/String;
	public fun getDevice_os_build_number ()Ljava/lang/String;
	public fun getDevice_os_name ()Ljava/lang/String;
	public fun getDevice_os_version ()Ljava/lang/String;
	public fun getEnvironment ()Ljava/lang/String;
	public fun getPlatform ()Ljava/lang/String;
	public fun getStacktrace ()Ljava/lang/String;
	public fun getStacktrace_id ()Ljava/lang/String;
	public fun getTraceFile ()Ljava/io/File;
	public fun getTraceId ()Ljava/lang/String;
	public fun getTrace_id ()Ljava/lang/String;
	public fun getTransaction_id ()Ljava/lang/String;
	public fun getTransaction_name ()Ljava/lang/String;
	public fun getVersion_code ()Ljava/lang/String;
	public fun getVersion_name ()Ljava/lang/String;
	public fun setStacktrace (Ljava/lang/String;)V
}

public final class io/sentry/RequestDetails {
	public fun <init> (Ljava/lang/String;Ljava/util/Map;)V
	public fun getHeaders ()Ljava/util/Map;
	public fun getUrl ()Ljava/net/URL;
}

public final class io/sentry/SamplingContext {
	public fun <init> (Lio/sentry/TransactionContext;Lio/sentry/CustomSamplingContext;)V
	public fun getCustomSamplingContext ()Lio/sentry/CustomSamplingContext;
	public fun getTransactionContext ()Lio/sentry/TransactionContext;
}

public final class io/sentry/Scope {
	public fun <init> (Lio/sentry/SentryOptions;)V
	public fun addAttachment (Lio/sentry/Attachment;)V
	public fun addBreadcrumb (Lio/sentry/Breadcrumb;)V
	public fun addBreadcrumb (Lio/sentry/Breadcrumb;Ljava/lang/Object;)V
	public fun addEventProcessor (Lio/sentry/EventProcessor;)V
	public fun clear ()V
	public fun clearAttachments ()V
	public fun clearBreadcrumbs ()V
	public fun clearTransaction ()V
	public fun getContexts ()Lio/sentry/protocol/Contexts;
	public fun getLevel ()Lio/sentry/SentryLevel;
	public fun getRequest ()Lio/sentry/protocol/Request;
	public fun getSpan ()Lio/sentry/ISpan;
	public fun getTags ()Ljava/util/Map;
	public fun getTransaction ()Lio/sentry/ITransaction;
	public fun getTransactionName ()Ljava/lang/String;
	public fun getUser ()Lio/sentry/protocol/User;
	public fun removeContexts (Ljava/lang/String;)V
	public fun removeExtra (Ljava/lang/String;)V
	public fun removeTag (Ljava/lang/String;)V
	public fun setContexts (Ljava/lang/String;Ljava/lang/Boolean;)V
	public fun setContexts (Ljava/lang/String;Ljava/lang/Character;)V
	public fun setContexts (Ljava/lang/String;Ljava/lang/Number;)V
	public fun setContexts (Ljava/lang/String;Ljava/lang/Object;)V
	public fun setContexts (Ljava/lang/String;Ljava/lang/String;)V
	public fun setContexts (Ljava/lang/String;Ljava/util/Collection;)V
	public fun setContexts (Ljava/lang/String;[Ljava/lang/Object;)V
	public fun setExtra (Ljava/lang/String;Ljava/lang/String;)V
	public fun setFingerprint (Ljava/util/List;)V
	public fun setLevel (Lio/sentry/SentryLevel;)V
	public fun setRequest (Lio/sentry/protocol/Request;)V
	public fun setTag (Ljava/lang/String;Ljava/lang/String;)V
	public fun setTransaction (Lio/sentry/ITransaction;)V
	public fun setTransaction (Ljava/lang/String;)V
	public fun setUser (Lio/sentry/protocol/User;)V
	public fun withTransaction (Lio/sentry/Scope$IWithTransaction;)V
}

public abstract interface class io/sentry/Scope$IWithTransaction {
	public abstract fun accept (Lio/sentry/ITransaction;)V
}

public abstract interface class io/sentry/ScopeCallback {
	public abstract fun run (Lio/sentry/Scope;)V
}

public final class io/sentry/SendCachedEnvelopeFireAndForgetIntegration : io/sentry/Integration {
	public fun <init> (Lio/sentry/SendCachedEnvelopeFireAndForgetIntegration$SendFireAndForgetFactory;)V
	public final fun register (Lio/sentry/IHub;Lio/sentry/SentryOptions;)V
}

public abstract interface class io/sentry/SendCachedEnvelopeFireAndForgetIntegration$SendFireAndForget {
	public abstract fun send ()V
}

public abstract interface class io/sentry/SendCachedEnvelopeFireAndForgetIntegration$SendFireAndForgetDirPath {
	public abstract fun getDirPath ()Ljava/lang/String;
}

public abstract interface class io/sentry/SendCachedEnvelopeFireAndForgetIntegration$SendFireAndForgetFactory {
	public abstract fun create (Lio/sentry/IHub;Lio/sentry/SentryOptions;)Lio/sentry/SendCachedEnvelopeFireAndForgetIntegration$SendFireAndForget;
	public fun hasValidPath (Ljava/lang/String;Lio/sentry/ILogger;)Z
	public fun processDir (Lio/sentry/DirectoryProcessor;Ljava/lang/String;Lio/sentry/ILogger;)Lio/sentry/SendCachedEnvelopeFireAndForgetIntegration$SendFireAndForget;
}

public final class io/sentry/SendFireAndForgetEnvelopeSender : io/sentry/SendCachedEnvelopeFireAndForgetIntegration$SendFireAndForgetFactory {
	public fun <init> (Lio/sentry/SendCachedEnvelopeFireAndForgetIntegration$SendFireAndForgetDirPath;)V
	public fun create (Lio/sentry/IHub;Lio/sentry/SentryOptions;)Lio/sentry/SendCachedEnvelopeFireAndForgetIntegration$SendFireAndForget;
}

public final class io/sentry/SendFireAndForgetOutboxSender : io/sentry/SendCachedEnvelopeFireAndForgetIntegration$SendFireAndForgetFactory {
	public fun <init> (Lio/sentry/SendCachedEnvelopeFireAndForgetIntegration$SendFireAndForgetDirPath;)V
	public fun create (Lio/sentry/IHub;Lio/sentry/SentryOptions;)Lio/sentry/SendCachedEnvelopeFireAndForgetIntegration$SendFireAndForget;
}

public final class io/sentry/Sentry {
	public static fun addBreadcrumb (Lio/sentry/Breadcrumb;)V
	public static fun addBreadcrumb (Lio/sentry/Breadcrumb;Ljava/lang/Object;)V
	public static fun addBreadcrumb (Ljava/lang/String;)V
	public static fun addBreadcrumb (Ljava/lang/String;Ljava/lang/String;)V
	public static fun bindClient (Lio/sentry/ISentryClient;)V
	public static fun captureEvent (Lio/sentry/SentryEvent;)Lio/sentry/protocol/SentryId;
	public static fun captureEvent (Lio/sentry/SentryEvent;Ljava/lang/Object;)Lio/sentry/protocol/SentryId;
	public static fun captureException (Ljava/lang/Throwable;)Lio/sentry/protocol/SentryId;
	public static fun captureException (Ljava/lang/Throwable;Ljava/lang/Object;)Lio/sentry/protocol/SentryId;
	public static fun captureMessage (Ljava/lang/String;)Lio/sentry/protocol/SentryId;
	public static fun captureMessage (Ljava/lang/String;Lio/sentry/SentryLevel;)Lio/sentry/protocol/SentryId;
	public static fun captureUserFeedback (Lio/sentry/UserFeedback;)V
	public static fun clearBreadcrumbs ()V
	public static fun close ()V
	public static fun configureScope (Lio/sentry/ScopeCallback;)V
	public static fun endSession ()V
	public static fun flush (J)V
	public static fun getCurrentHub ()Lio/sentry/IHub;
	public static fun getLastEventId ()Lio/sentry/protocol/SentryId;
	public static fun getSpan ()Lio/sentry/ISpan;
	public static fun init ()V
	public static fun init (Lio/sentry/OptionsContainer;Lio/sentry/Sentry$OptionsConfiguration;)V
	public static fun init (Lio/sentry/OptionsContainer;Lio/sentry/Sentry$OptionsConfiguration;Z)V
	public static fun init (Lio/sentry/Sentry$OptionsConfiguration;)V
	public static fun init (Lio/sentry/Sentry$OptionsConfiguration;Z)V
	public static fun init (Lio/sentry/SentryOptions;)V
	public static fun init (Ljava/lang/String;)V
	public static fun isCrashedLastRun ()Ljava/lang/Boolean;
	public static fun isEnabled ()Z
	public static fun popScope ()V
	public static fun pushScope ()V
	public static fun removeExtra (Ljava/lang/String;)V
	public static fun removeTag (Ljava/lang/String;)V
	public static fun setCurrentHub (Lio/sentry/IHub;)V
	public static fun setExtra (Ljava/lang/String;Ljava/lang/String;)V
	public static fun setFingerprint (Ljava/util/List;)V
	public static fun setLevel (Lio/sentry/SentryLevel;)V
	public static fun setTag (Ljava/lang/String;Ljava/lang/String;)V
	public static fun setTransaction (Ljava/lang/String;)V
	public static fun setUser (Lio/sentry/protocol/User;)V
	public static fun startSession ()V
	public static fun startTransaction (Lio/sentry/TransactionContext;)Lio/sentry/ITransaction;
	public static fun startTransaction (Lio/sentry/TransactionContext;Lio/sentry/CustomSamplingContext;)Lio/sentry/ITransaction;
	public static fun startTransaction (Lio/sentry/TransactionContext;Lio/sentry/CustomSamplingContext;Z)Lio/sentry/ITransaction;
	public static fun startTransaction (Lio/sentry/TransactionContext;Lio/sentry/CustomSamplingContext;ZLjava/util/Date;)Lio/sentry/ITransaction;
	public static fun startTransaction (Lio/sentry/TransactionContext;Lio/sentry/CustomSamplingContext;ZLjava/util/Date;ZLio/sentry/TransactionFinishedCallback;)Lio/sentry/ITransaction;
	public static fun startTransaction (Lio/sentry/TransactionContext;Z)Lio/sentry/ITransaction;
	public static fun startTransaction (Ljava/lang/String;Ljava/lang/String;)Lio/sentry/ITransaction;
	public static fun startTransaction (Ljava/lang/String;Ljava/lang/String;Lio/sentry/CustomSamplingContext;)Lio/sentry/ITransaction;
	public static fun startTransaction (Ljava/lang/String;Ljava/lang/String;Lio/sentry/CustomSamplingContext;Z)Lio/sentry/ITransaction;
	public static fun startTransaction (Ljava/lang/String;Ljava/lang/String;Ljava/lang/String;)Lio/sentry/ITransaction;
	public static fun startTransaction (Ljava/lang/String;Ljava/lang/String;Ljava/lang/String;Z)Lio/sentry/ITransaction;
	public static fun startTransaction (Ljava/lang/String;Ljava/lang/String;Z)Lio/sentry/ITransaction;
	public static fun traceHeaders ()Lio/sentry/SentryTraceHeader;
	public static fun withScope (Lio/sentry/ScopeCallback;)V
}

public abstract interface class io/sentry/Sentry$OptionsConfiguration {
	public abstract fun configure (Lio/sentry/SentryOptions;)V
}

public abstract class io/sentry/SentryBaseEvent {
	public static final field DEFAULT_PLATFORM Ljava/lang/String;
	protected field throwable Ljava/lang/Throwable;
	protected fun <init> ()V
	protected fun <init> (Lio/sentry/protocol/SentryId;)V
	public fun addBreadcrumb (Lio/sentry/Breadcrumb;)V
	public fun addBreadcrumb (Ljava/lang/String;)V
	public fun getBreadcrumbs ()Ljava/util/List;
	public fun getContexts ()Lio/sentry/protocol/Contexts;
	public fun getDist ()Ljava/lang/String;
	public fun getEnvironment ()Ljava/lang/String;
	public fun getEventId ()Lio/sentry/protocol/SentryId;
	public fun getExtra (Ljava/lang/String;)Ljava/lang/Object;
	public fun getOriginThrowable ()Ljava/lang/Throwable;
	public fun getPlatform ()Ljava/lang/String;
	public fun getRelease ()Ljava/lang/String;
	public fun getRequest ()Lio/sentry/protocol/Request;
	public fun getSdk ()Lio/sentry/protocol/SdkVersion;
	public fun getServerName ()Ljava/lang/String;
	public fun getTag (Ljava/lang/String;)Ljava/lang/String;
	public fun getTags ()Ljava/util/Map;
	public fun getThrowable ()Ljava/lang/Throwable;
	public fun getUser ()Lio/sentry/protocol/User;
	public fun removeExtra (Ljava/lang/String;)V
	public fun removeTag (Ljava/lang/String;)V
	public fun setBreadcrumbs (Ljava/util/List;)V
	public fun setDist (Ljava/lang/String;)V
	public fun setEnvironment (Ljava/lang/String;)V
	public fun setEventId (Lio/sentry/protocol/SentryId;)V
	public fun setExtra (Ljava/lang/String;Ljava/lang/Object;)V
	public fun setExtras (Ljava/util/Map;)V
	public fun setPlatform (Ljava/lang/String;)V
	public fun setRelease (Ljava/lang/String;)V
	public fun setRequest (Lio/sentry/protocol/Request;)V
	public fun setSdk (Lio/sentry/protocol/SdkVersion;)V
	public fun setServerName (Ljava/lang/String;)V
	public fun setTag (Ljava/lang/String;Ljava/lang/String;)V
	public fun setTags (Ljava/util/Map;)V
	public fun setThrowable (Ljava/lang/Throwable;)V
	public fun setUser (Lio/sentry/protocol/User;)V
}

public final class io/sentry/SentryClient : io/sentry/ISentryClient {
	public fun captureEnvelope (Lio/sentry/SentryEnvelope;Ljava/lang/Object;)Lio/sentry/protocol/SentryId;
	public fun captureEvent (Lio/sentry/SentryEvent;Lio/sentry/Scope;Ljava/lang/Object;)Lio/sentry/protocol/SentryId;
	public fun captureSession (Lio/sentry/Session;Ljava/lang/Object;)V
	public fun captureTransaction (Lio/sentry/protocol/SentryTransaction;Lio/sentry/TraceState;Lio/sentry/Scope;Ljava/lang/Object;Lio/sentry/ProfilingTraceData;)Lio/sentry/protocol/SentryId;
	public fun captureUserFeedback (Lio/sentry/UserFeedback;)V
	public fun close ()V
	public fun flush (J)V
	public fun isEnabled ()Z
}

public final class io/sentry/SentryCrashLastRunState {
	public static fun getInstance ()Lio/sentry/SentryCrashLastRunState;
	public fun isCrashedLastRun (Ljava/lang/String;Z)Ljava/lang/Boolean;
	public fun reset ()V
	public fun setCrashedLastRun (Z)V
}

public final class io/sentry/SentryEnvelope {
	public fun <init> (Lio/sentry/SentryEnvelopeHeader;Ljava/lang/Iterable;)V
	public fun <init> (Lio/sentry/protocol/SentryId;Lio/sentry/protocol/SdkVersion;Lio/sentry/SentryEnvelopeItem;)V
	public fun <init> (Lio/sentry/protocol/SentryId;Lio/sentry/protocol/SdkVersion;Ljava/lang/Iterable;)V
	public static fun from (Lio/sentry/ISerializer;Lio/sentry/SentryBaseEvent;Lio/sentry/protocol/SdkVersion;)Lio/sentry/SentryEnvelope;
	public static fun from (Lio/sentry/ISerializer;Lio/sentry/Session;Lio/sentry/protocol/SdkVersion;)Lio/sentry/SentryEnvelope;
	public fun getHeader ()Lio/sentry/SentryEnvelopeHeader;
	public fun getItems ()Ljava/lang/Iterable;
}

public final class io/sentry/SentryEnvelopeHeader {
	public fun <init> ()V
	public fun <init> (Lio/sentry/protocol/SentryId;)V
	public fun <init> (Lio/sentry/protocol/SentryId;Lio/sentry/protocol/SdkVersion;)V
	public fun <init> (Lio/sentry/protocol/SentryId;Lio/sentry/protocol/SdkVersion;Lio/sentry/TraceState;)V
	public fun getEventId ()Lio/sentry/protocol/SentryId;
	public fun getSdkVersion ()Lio/sentry/protocol/SdkVersion;
	public fun getTrace ()Lio/sentry/TraceState;
}

public final class io/sentry/SentryEnvelopeHeaderAdapter : com/google/gson/TypeAdapter {
	public fun <init> ()V
	public fun read (Lcom/google/gson/stream/JsonReader;)Lio/sentry/SentryEnvelopeHeader;
	public synthetic fun read (Lcom/google/gson/stream/JsonReader;)Ljava/lang/Object;
	public fun write (Lcom/google/gson/stream/JsonWriter;Lio/sentry/SentryEnvelopeHeader;)V
	public synthetic fun write (Lcom/google/gson/stream/JsonWriter;Ljava/lang/Object;)V
}

public final class io/sentry/SentryEnvelopeItem {
	public static fun fromAttachment (Lio/sentry/Attachment;J)Lio/sentry/SentryEnvelopeItem;
	public static fun fromEvent (Lio/sentry/ISerializer;Lio/sentry/SentryBaseEvent;)Lio/sentry/SentryEnvelopeItem;
	public static fun fromProfilingTrace (Lio/sentry/ProfilingTraceData;JLio/sentry/ISerializer;)Lio/sentry/SentryEnvelopeItem;
	public static fun fromSession (Lio/sentry/ISerializer;Lio/sentry/Session;)Lio/sentry/SentryEnvelopeItem;
	public static fun fromUserFeedback (Lio/sentry/ISerializer;Lio/sentry/UserFeedback;)Lio/sentry/SentryEnvelopeItem;
	public fun getData ()[B
	public fun getEvent (Lio/sentry/ISerializer;)Lio/sentry/SentryEvent;
	public fun getHeader ()Lio/sentry/SentryEnvelopeItemHeader;
	public fun getTransaction (Lio/sentry/ISerializer;)Lio/sentry/protocol/SentryTransaction;
}

public final class io/sentry/SentryEnvelopeItemHeader {
	public fun getAttachmentType ()Ljava/lang/String;
	public fun getContentType ()Ljava/lang/String;
	public fun getFileName ()Ljava/lang/String;
	public fun getLength ()I
	public fun getType ()Lio/sentry/SentryItemType;
}

public final class io/sentry/SentryEnvelopeItemHeaderAdapter : com/google/gson/TypeAdapter {
	public fun <init> ()V
	public fun read (Lcom/google/gson/stream/JsonReader;)Lio/sentry/SentryEnvelopeItemHeader;
	public synthetic fun read (Lcom/google/gson/stream/JsonReader;)Ljava/lang/Object;
	public fun write (Lcom/google/gson/stream/JsonWriter;Lio/sentry/SentryEnvelopeItemHeader;)V
	public synthetic fun write (Lcom/google/gson/stream/JsonWriter;Ljava/lang/Object;)V
}

public final class io/sentry/SentryEvent : io/sentry/SentryBaseEvent, io/sentry/IUnknownPropertiesConsumer {
	public fun <init> ()V
	public fun <init> (Ljava/lang/Throwable;)V
	public fun <init> (Ljava/util/Date;)V
	public fun acceptUnknownProperties (Ljava/util/Map;)V
	public fun getDebugMeta ()Lio/sentry/protocol/DebugMeta;
	public fun getExceptions ()Ljava/util/List;
	public fun getFingerprints ()Ljava/util/List;
	public fun getLevel ()Lio/sentry/SentryLevel;
	public fun getLogger ()Ljava/lang/String;
	public fun getMessage ()Lio/sentry/protocol/Message;
	public fun getModule (Ljava/lang/String;)Ljava/lang/String;
	public fun getThreads ()Ljava/util/List;
	public fun getTimestamp ()Ljava/util/Date;
	public fun getTransaction ()Ljava/lang/String;
	public fun getUnknown ()Ljava/util/Map;
	public fun isCrashed ()Z
	public fun isErrored ()Z
	public fun removeModule (Ljava/lang/String;)V
	public fun setDebugMeta (Lio/sentry/protocol/DebugMeta;)V
	public fun setExceptions (Ljava/util/List;)V
	public fun setFingerprints (Ljava/util/List;)V
	public fun setLevel (Lio/sentry/SentryLevel;)V
	public fun setLogger (Ljava/lang/String;)V
	public fun setMessage (Lio/sentry/protocol/Message;)V
	public fun setModule (Ljava/lang/String;Ljava/lang/String;)V
	public fun setModules (Ljava/util/Map;)V
	public fun setThreads (Ljava/util/List;)V
	public fun setTransaction (Ljava/lang/String;)V
}

public final class io/sentry/SentryItemType : java/lang/Enum {
	public static final field Attachment Lio/sentry/SentryItemType;
	public static final field Event Lio/sentry/SentryItemType;
	public static final field Profile Lio/sentry/SentryItemType;
	public static final field Session Lio/sentry/SentryItemType;
	public static final field Transaction Lio/sentry/SentryItemType;
	public static final field Unknown Lio/sentry/SentryItemType;
	public static final field UserFeedback Lio/sentry/SentryItemType;
	public fun getItemType ()Ljava/lang/String;
	public static fun resolve (Ljava/lang/Object;)Lio/sentry/SentryItemType;
	public static fun valueOf (Ljava/lang/String;)Lio/sentry/SentryItemType;
	public static fun values ()[Lio/sentry/SentryItemType;
}

public final class io/sentry/SentryLevel : java/lang/Enum {
	public static final field DEBUG Lio/sentry/SentryLevel;
	public static final field ERROR Lio/sentry/SentryLevel;
	public static final field FATAL Lio/sentry/SentryLevel;
	public static final field INFO Lio/sentry/SentryLevel;
	public static final field WARNING Lio/sentry/SentryLevel;
	public static fun valueOf (Ljava/lang/String;)Lio/sentry/SentryLevel;
	public static fun values ()[Lio/sentry/SentryLevel;
}

public class io/sentry/SentryOptions {
	public fun <init> ()V
	public fun addEventProcessor (Lio/sentry/EventProcessor;)V
	public fun addIgnoredExceptionForType (Ljava/lang/Class;)V
	public fun addInAppExclude (Ljava/lang/String;)V
	public fun addInAppInclude (Ljava/lang/String;)V
	public fun addIntegration (Lio/sentry/Integration;)V
	public fun addScopeObserver (Lio/sentry/IScopeObserver;)V
	public fun addTracingOrigin (Ljava/lang/String;)V
	public static fun from (Lio/sentry/config/PropertiesProvider;Lio/sentry/ILogger;)Lio/sentry/SentryOptions;
	public fun getBeforeBreadcrumb ()Lio/sentry/SentryOptions$BeforeBreadcrumbCallback;
	public fun getBeforeSend ()Lio/sentry/SentryOptions$BeforeSendCallback;
	public fun getCacheDirPath ()Ljava/lang/String;
	public fun getCacheDirSize ()I
	public fun getConnectionTimeoutMillis ()I
	public fun getDiagnosticLevel ()Lio/sentry/SentryLevel;
	public fun getDist ()Ljava/lang/String;
	public fun getDistinctId ()Ljava/lang/String;
	public fun getDsn ()Ljava/lang/String;
	public fun getEnableUncaughtExceptionHandler ()Ljava/lang/Boolean;
	public fun getEnvelopeDiskCache ()Lio/sentry/cache/IEnvelopeCache;
	public fun getEnvelopeReader ()Lio/sentry/IEnvelopeReader;
	public fun getEnvironment ()Ljava/lang/String;
	public fun getEventProcessors ()Ljava/util/List;
	public fun getExecutorService ()Lio/sentry/ISentryExecutorService;
	public fun getFlushTimeoutMillis ()J
	public fun getHostnameVerifier ()Ljavax/net/ssl/HostnameVerifier;
	public fun getIgnoredExceptionsForType ()Ljava/util/Set;
	public fun getInAppExcludes ()Ljava/util/List;
	public fun getInAppIncludes ()Ljava/util/List;
	public fun getIntegrations ()Ljava/util/List;
	public fun getLogger ()Lio/sentry/ILogger;
	public fun getMaxAttachmentSize ()J
	public fun getMaxBreadcrumbs ()I
	public fun getMaxCacheItems ()I
	public fun getMaxQueueSize ()I
	public fun getMaxRequestBodySize ()Lio/sentry/SentryOptions$RequestSize;
	public fun getMaxSpans ()I
	public fun getMaxTraceFileSize ()J
	public fun getOutboxPath ()Ljava/lang/String;
	public fun getPrintUncaughtStackTrace ()Ljava/lang/Boolean;
	public fun getProguardUuid ()Ljava/lang/String;
	public fun getProxy ()Lio/sentry/SentryOptions$Proxy;
	public fun getReadTimeoutMillis ()I
	public fun getRelease ()Ljava/lang/String;
	public fun getSampleRate ()Ljava/lang/Double;
	public fun getSdkVersion ()Lio/sentry/protocol/SdkVersion;
	public fun getSentryClientName ()Ljava/lang/String;
	public fun getSerializer ()Lio/sentry/ISerializer;
	public fun getServerName ()Ljava/lang/String;
	public fun getSessionTrackingIntervalMillis ()J
	public fun getShutdownTimeout ()J
	public fun getSslSocketFactory ()Ljavax/net/ssl/SSLSocketFactory;
	public fun getTags ()Ljava/util/Map;
	public fun getTracesSampleRate ()Ljava/lang/Double;
	public fun getTracesSampler ()Lio/sentry/SentryOptions$TracesSamplerCallback;
	public fun getTracingOrigins ()Ljava/util/List;
	public fun getTransactionListener ()Lio/sentry/ITransactionProfiler;
	public fun getTransportFactory ()Lio/sentry/ITransportFactory;
	public fun getTransportGate ()Lio/sentry/transport/ITransportGate;
	public fun isAttachServerName ()Z
	public fun isAttachStacktrace ()Z
	public fun isAttachThreads ()Z
	public fun isDebug ()Z
	public fun isEnableAutoSessionTracking ()Z
	public fun isEnableDeduplication ()Z
	public fun isEnableExternalConfiguration ()Z
	public fun isEnableNdk ()Z
	public fun isEnableScopeSync ()Z
	public fun isEnableSessionTracking ()Z
	public fun isEnableShutdownHook ()Z
	public fun isEnableUncaughtExceptionHandler ()Z
<<<<<<< HEAD
	public fun isProfilingEnabled ()Z
=======
	public fun isPrintUncaughtStackTrace ()Z
>>>>>>> 4afe30c1
	public fun isSendDefaultPii ()Z
	public fun isTraceSampling ()Z
	public fun isTracingEnabled ()Z
	public fun setAttachServerName (Z)V
	public fun setAttachStacktrace (Z)V
	public fun setAttachThreads (Z)V
	public fun setBeforeBreadcrumb (Lio/sentry/SentryOptions$BeforeBreadcrumbCallback;)V
	public fun setBeforeSend (Lio/sentry/SentryOptions$BeforeSendCallback;)V
	public fun setCacheDirPath (Ljava/lang/String;)V
	public fun setCacheDirSize (I)V
	public fun setConnectionTimeoutMillis (I)V
	public fun setDebug (Ljava/lang/Boolean;)V
	public fun setDiagnosticLevel (Lio/sentry/SentryLevel;)V
	public fun setDist (Ljava/lang/String;)V
	public fun setDistinctId (Ljava/lang/String;)V
	public fun setDsn (Ljava/lang/String;)V
	public fun setEnableAutoSessionTracking (Z)V
	public fun setEnableDeduplication (Ljava/lang/Boolean;)V
	public fun setEnableExternalConfiguration (Z)V
	public fun setEnableNdk (Z)V
	public fun setEnableScopeSync (Z)V
	public fun setEnableSessionTracking (Z)V
	public fun setEnableShutdownHook (Z)V
	public fun setEnableUncaughtExceptionHandler (Ljava/lang/Boolean;)V
	public fun setEnvelopeDiskCache (Lio/sentry/cache/IEnvelopeCache;)V
	public fun setEnvelopeReader (Lio/sentry/IEnvelopeReader;)V
	public fun setEnvironment (Ljava/lang/String;)V
	public fun setFlushTimeoutMillis (J)V
	public fun setHostnameVerifier (Ljavax/net/ssl/HostnameVerifier;)V
	public fun setLogger (Lio/sentry/ILogger;)V
	public fun setMaxAttachmentSize (J)V
	public fun setMaxBreadcrumbs (I)V
	public fun setMaxCacheItems (I)V
	public fun setMaxQueueSize (I)V
	public fun setMaxRequestBodySize (Lio/sentry/SentryOptions$RequestSize;)V
	public fun setMaxSpans (I)V
<<<<<<< HEAD
	public fun setMaxTraceFileSize (J)V
	public fun setProfilingEnabled (Z)V
=======
	public fun setPrintUncaughtStackTrace (Ljava/lang/Boolean;)V
>>>>>>> 4afe30c1
	public fun setProguardUuid (Ljava/lang/String;)V
	public fun setProxy (Lio/sentry/SentryOptions$Proxy;)V
	public fun setReadTimeoutMillis (I)V
	public fun setRelease (Ljava/lang/String;)V
	public fun setSampleRate (Ljava/lang/Double;)V
	public fun setSdkVersion (Lio/sentry/protocol/SdkVersion;)V
	public fun setSendDefaultPii (Z)V
	public fun setSentryClientName (Ljava/lang/String;)V
	public fun setSerializer (Lio/sentry/ISerializer;)V
	public fun setServerName (Ljava/lang/String;)V
	public fun setSessionTrackingIntervalMillis (J)V
	public fun setShutdownTimeout (J)V
	public fun setSslSocketFactory (Ljavax/net/ssl/SSLSocketFactory;)V
	public fun setTag (Ljava/lang/String;Ljava/lang/String;)V
	public fun setTraceSampling (Z)V
	public fun setTracesSampleRate (Ljava/lang/Double;)V
	public fun setTracesSampler (Lio/sentry/SentryOptions$TracesSamplerCallback;)V
	public fun setTransactionListener (Lio/sentry/ITransactionProfiler;)V
	public fun setTransportFactory (Lio/sentry/ITransportFactory;)V
	public fun setTransportGate (Lio/sentry/transport/ITransportGate;)V
}

public abstract interface class io/sentry/SentryOptions$BeforeBreadcrumbCallback {
	public abstract fun execute (Lio/sentry/Breadcrumb;Ljava/lang/Object;)Lio/sentry/Breadcrumb;
}

public abstract interface class io/sentry/SentryOptions$BeforeSendCallback {
	public abstract fun execute (Lio/sentry/SentryEvent;Ljava/lang/Object;)Lio/sentry/SentryEvent;
}

public final class io/sentry/SentryOptions$Proxy {
	public fun <init> ()V
	public fun <init> (Ljava/lang/String;Ljava/lang/String;)V
	public fun <init> (Ljava/lang/String;Ljava/lang/String;Ljava/lang/String;Ljava/lang/String;)V
	public fun getHost ()Ljava/lang/String;
	public fun getPass ()Ljava/lang/String;
	public fun getPort ()Ljava/lang/String;
	public fun getUser ()Ljava/lang/String;
	public fun setHost (Ljava/lang/String;)V
	public fun setPass (Ljava/lang/String;)V
	public fun setPort (Ljava/lang/String;)V
	public fun setUser (Ljava/lang/String;)V
}

public final class io/sentry/SentryOptions$RequestSize : java/lang/Enum {
	public static final field ALWAYS Lio/sentry/SentryOptions$RequestSize;
	public static final field MEDIUM Lio/sentry/SentryOptions$RequestSize;
	public static final field NONE Lio/sentry/SentryOptions$RequestSize;
	public static final field SMALL Lio/sentry/SentryOptions$RequestSize;
	public static fun valueOf (Ljava/lang/String;)Lio/sentry/SentryOptions$RequestSize;
	public static fun values ()[Lio/sentry/SentryOptions$RequestSize;
}

public abstract interface class io/sentry/SentryOptions$TracesSamplerCallback {
	public abstract fun sample (Lio/sentry/SamplingContext;)Ljava/lang/Double;
}

public final class io/sentry/SentryTraceHeader {
	public static final field SENTRY_TRACE_HEADER Ljava/lang/String;
	public fun <init> (Lio/sentry/protocol/SentryId;Lio/sentry/SpanId;Ljava/lang/Boolean;)V
	public fun <init> (Ljava/lang/String;)V
	public fun getName ()Ljava/lang/String;
	public fun getSpanId ()Lio/sentry/SpanId;
	public fun getTraceId ()Lio/sentry/protocol/SentryId;
	public fun getValue ()Ljava/lang/String;
	public fun isSampled ()Ljava/lang/Boolean;
}

public final class io/sentry/SentryTracer : io/sentry/ITransaction {
	public fun <init> (Lio/sentry/TransactionContext;Lio/sentry/IHub;)V
	public fun <init> (Lio/sentry/TransactionContext;Lio/sentry/IHub;ZLio/sentry/TransactionFinishedCallback;)V
	public fun finish ()V
	public fun finish (Lio/sentry/SpanStatus;)V
	public fun getChildren ()Ljava/util/List;
	public fun getContexts ()Lio/sentry/protocol/Contexts;
	public fun getData ()Ljava/util/Map;
	public fun getData (Ljava/lang/String;)Ljava/lang/Object;
	public fun getDescription ()Ljava/lang/String;
	public fun getEventId ()Lio/sentry/protocol/SentryId;
	public fun getLatestActiveSpan ()Lio/sentry/Span;
	public fun getName ()Ljava/lang/String;
	public fun getOperation ()Ljava/lang/String;
	public fun getRequest ()Lio/sentry/protocol/Request;
	public fun getSpanContext ()Lio/sentry/SpanContext;
	public fun getSpans ()Ljava/util/List;
	public fun getStartTimestamp ()Ljava/util/Date;
	public fun getStatus ()Lio/sentry/SpanStatus;
	public fun getTag (Ljava/lang/String;)Ljava/lang/String;
	public fun getThrowable ()Ljava/lang/Throwable;
	public fun getTimestamp ()Ljava/util/Date;
	public fun isFinished ()Z
	public fun isSampled ()Ljava/lang/Boolean;
	public fun setData (Ljava/lang/String;Ljava/lang/Object;)V
	public fun setDescription (Ljava/lang/String;)V
	public fun setName (Ljava/lang/String;)V
	public fun setOperation (Ljava/lang/String;)V
	public fun setRequest (Lio/sentry/protocol/Request;)V
	public fun setStatus (Lio/sentry/SpanStatus;)V
	public fun setTag (Ljava/lang/String;Ljava/lang/String;)V
	public fun setThrowable (Ljava/lang/Throwable;)V
	public fun startChild (Ljava/lang/String;)Lio/sentry/ISpan;
	public fun startChild (Ljava/lang/String;Ljava/lang/String;)Lio/sentry/ISpan;
	public fun startChild (Ljava/lang/String;Ljava/lang/String;Ljava/util/Date;)Lio/sentry/ISpan;
	public fun toSentryTrace ()Lio/sentry/SentryTraceHeader;
	public fun toTraceStateHeader ()Lio/sentry/TraceStateHeader;
	public fun traceState ()Lio/sentry/TraceState;
}

public final class io/sentry/Session {
	public fun <init> (Lio/sentry/Session$State;Ljava/util/Date;Ljava/util/Date;ILjava/lang/String;Ljava/util/UUID;Ljava/lang/Boolean;Ljava/lang/Long;Ljava/lang/Double;Ljava/lang/String;Ljava/lang/String;Ljava/lang/String;Ljava/lang/String;)V
	public fun <init> (Ljava/lang/String;Lio/sentry/protocol/User;Ljava/lang/String;Ljava/lang/String;)V
	public fun clone ()Lio/sentry/Session;
	public synthetic fun clone ()Ljava/lang/Object;
	public fun end ()V
	public fun end (Ljava/util/Date;)V
	public fun errorCount ()I
	public fun getDistinctId ()Ljava/lang/String;
	public fun getDuration ()Ljava/lang/Double;
	public fun getEnvironment ()Ljava/lang/String;
	public fun getInit ()Ljava/lang/Boolean;
	public fun getIpAddress ()Ljava/lang/String;
	public fun getRelease ()Ljava/lang/String;
	public fun getSequence ()Ljava/lang/Long;
	public fun getSessionId ()Ljava/util/UUID;
	public fun getStarted ()Ljava/util/Date;
	public fun getStatus ()Lio/sentry/Session$State;
	public fun getTimestamp ()Ljava/util/Date;
	public fun getUserAgent ()Ljava/lang/String;
	public fun setInitAsTrue ()V
	public fun update (Lio/sentry/Session$State;Ljava/lang/String;Z)Z
}

public final class io/sentry/Session$State : java/lang/Enum {
	public static final field Abnormal Lio/sentry/Session$State;
	public static final field Crashed Lio/sentry/Session$State;
	public static final field Exited Lio/sentry/Session$State;
	public static final field Ok Lio/sentry/Session$State;
	public static fun valueOf (Ljava/lang/String;)Lio/sentry/Session$State;
	public static fun values ()[Lio/sentry/Session$State;
}

public final class io/sentry/SessionAdapter : com/google/gson/TypeAdapter {
	public fun <init> (Lio/sentry/SentryOptions;)V
	public fun read (Lcom/google/gson/stream/JsonReader;)Lio/sentry/Session;
	public synthetic fun read (Lcom/google/gson/stream/JsonReader;)Ljava/lang/Object;
	public fun write (Lcom/google/gson/stream/JsonWriter;Lio/sentry/Session;)V
	public synthetic fun write (Lcom/google/gson/stream/JsonWriter;Ljava/lang/Object;)V
}

public final class io/sentry/ShutdownHookIntegration : io/sentry/Integration, java/io/Closeable {
	public fun <init> ()V
	public fun <init> (Ljava/lang/Runtime;)V
	public fun close ()V
	public fun register (Lio/sentry/IHub;Lio/sentry/SentryOptions;)V
}

public final class io/sentry/Span : io/sentry/ISpan {
	public fun <init> (Lio/sentry/TransactionContext;Lio/sentry/SentryTracer;Lio/sentry/IHub;Ljava/util/Date;)V
	public fun finish ()V
	public fun finish (Lio/sentry/SpanStatus;)V
	public fun getData ()Ljava/util/Map;
	public fun getData (Ljava/lang/String;)Ljava/lang/Object;
	public fun getDescription ()Ljava/lang/String;
	public fun getOperation ()Ljava/lang/String;
	public fun getParentSpanId ()Lio/sentry/SpanId;
	public fun getSpanContext ()Lio/sentry/SpanContext;
	public fun getSpanId ()Lio/sentry/SpanId;
	public fun getStartTimestamp ()Ljava/util/Date;
	public fun getStatus ()Lio/sentry/SpanStatus;
	public fun getTag (Ljava/lang/String;)Ljava/lang/String;
	public fun getTags ()Ljava/util/Map;
	public fun getThrowable ()Ljava/lang/Throwable;
	public fun getTimestamp ()Ljava/util/Date;
	public fun getTraceId ()Lio/sentry/protocol/SentryId;
	public fun isFinished ()Z
	public fun isSampled ()Ljava/lang/Boolean;
	public fun setData (Ljava/lang/String;Ljava/lang/Object;)V
	public fun setDescription (Ljava/lang/String;)V
	public fun setOperation (Ljava/lang/String;)V
	public fun setStatus (Lio/sentry/SpanStatus;)V
	public fun setTag (Ljava/lang/String;Ljava/lang/String;)V
	public fun setThrowable (Ljava/lang/Throwable;)V
	public fun startChild (Ljava/lang/String;)Lio/sentry/ISpan;
	public fun startChild (Ljava/lang/String;Ljava/lang/String;)Lio/sentry/ISpan;
	public fun startChild (Ljava/lang/String;Ljava/lang/String;Ljava/util/Date;)Lio/sentry/ISpan;
	public fun toSentryTrace ()Lio/sentry/SentryTraceHeader;
	public fun toTraceStateHeader ()Lio/sentry/TraceStateHeader;
	public fun traceState ()Lio/sentry/TraceState;
}

public class io/sentry/SpanContext {
	public static final field TYPE Ljava/lang/String;
	protected field description Ljava/lang/String;
	protected field op Ljava/lang/String;
	protected field status Lio/sentry/SpanStatus;
	protected field tags Ljava/util/Map;
	public fun <init> (Lio/sentry/SpanContext;)V
	public fun <init> (Lio/sentry/protocol/SentryId;Lio/sentry/SpanId;Lio/sentry/SpanId;Ljava/lang/String;Ljava/lang/String;Ljava/lang/Boolean;Lio/sentry/SpanStatus;)V
	public fun <init> (Lio/sentry/protocol/SentryId;Lio/sentry/SpanId;Ljava/lang/String;Lio/sentry/SpanId;Ljava/lang/Boolean;)V
	public fun <init> (Ljava/lang/String;)V
	public fun <init> (Ljava/lang/String;Ljava/lang/Boolean;)V
	public fun getDescription ()Ljava/lang/String;
	public fun getOperation ()Ljava/lang/String;
	public fun getParentSpanId ()Lio/sentry/SpanId;
	public fun getSampled ()Ljava/lang/Boolean;
	public fun getSpanId ()Lio/sentry/SpanId;
	public fun getStatus ()Lio/sentry/SpanStatus;
	public fun getTags ()Ljava/util/Map;
	public fun getTraceId ()Lio/sentry/protocol/SentryId;
	public fun setDescription (Ljava/lang/String;)V
	public fun setOperation (Ljava/lang/String;)V
	public fun setSampled (Ljava/lang/Boolean;)V
	public fun setStatus (Lio/sentry/SpanStatus;)V
	public fun setTag (Ljava/lang/String;Ljava/lang/String;)V
}

public final class io/sentry/SpanId {
	public static final field EMPTY_ID Lio/sentry/SpanId;
	public fun <init> ()V
	public fun <init> (Ljava/lang/String;)V
	public fun equals (Ljava/lang/Object;)Z
	public fun hashCode ()I
	public fun toString ()Ljava/lang/String;
}

public final class io/sentry/SpanStatus : java/lang/Enum {
	public static final field ABORTED Lio/sentry/SpanStatus;
	public static final field ALREADY_EXISTS Lio/sentry/SpanStatus;
	public static final field CANCELLED Lio/sentry/SpanStatus;
	public static final field DATA_LOSS Lio/sentry/SpanStatus;
	public static final field DEADLINE_EXCEEDED Lio/sentry/SpanStatus;
	public static final field FAILED_PRECONDITION Lio/sentry/SpanStatus;
	public static final field INTERNAL_ERROR Lio/sentry/SpanStatus;
	public static final field INVALID_ARGUMENT Lio/sentry/SpanStatus;
	public static final field NOT_FOUND Lio/sentry/SpanStatus;
	public static final field OK Lio/sentry/SpanStatus;
	public static final field OUT_OF_RANGE Lio/sentry/SpanStatus;
	public static final field PERMISSION_DENIED Lio/sentry/SpanStatus;
	public static final field RESOURCE_EXHAUSTED Lio/sentry/SpanStatus;
	public static final field UNAUTHENTICATED Lio/sentry/SpanStatus;
	public static final field UNAVAILABLE Lio/sentry/SpanStatus;
	public static final field UNIMPLEMENTED Lio/sentry/SpanStatus;
	public static final field UNKNOWN Lio/sentry/SpanStatus;
	public static final field UNKNOWN_ERROR Lio/sentry/SpanStatus;
	public static fun fromHttpStatusCode (I)Lio/sentry/SpanStatus;
	public static fun fromHttpStatusCode (Ljava/lang/Integer;Lio/sentry/SpanStatus;)Lio/sentry/SpanStatus;
	public static fun valueOf (Ljava/lang/String;)Lio/sentry/SpanStatus;
	public static fun values ()[Lio/sentry/SpanStatus;
}

public final class io/sentry/SystemOutLogger : io/sentry/ILogger {
	public fun <init> ()V
	public fun isEnabled (Lio/sentry/SentryLevel;)Z
	public fun log (Lio/sentry/SentryLevel;Ljava/lang/String;Ljava/lang/Throwable;)V
	public fun log (Lio/sentry/SentryLevel;Ljava/lang/String;[Ljava/lang/Object;)V
	public fun log (Lio/sentry/SentryLevel;Ljava/lang/Throwable;Ljava/lang/String;[Ljava/lang/Object;)V
}

public final class io/sentry/TraceState {
	public fun getEnvironment ()Ljava/lang/String;
	public fun getPublicKey ()Ljava/lang/String;
	public fun getRelease ()Ljava/lang/String;
	public fun getTraceId ()Lio/sentry/protocol/SentryId;
	public fun getTransaction ()Ljava/lang/String;
	public fun getUser ()Lio/sentry/TraceState$TraceStateUser;
}

public final class io/sentry/TraceStateHeader {
	public static final field TRACE_STATE_HEADER Ljava/lang/String;
	public fun <init> (Ljava/lang/String;)V
	public static fun fromTraceState (Lio/sentry/TraceState;Lio/sentry/ISerializer;Lio/sentry/ILogger;)Lio/sentry/TraceStateHeader;
	public fun getName ()Ljava/lang/String;
	public fun getValue ()Ljava/lang/String;
}

public final class io/sentry/TracingOrigins {
	public fun <init> ()V
	public static fun contain (Ljava/util/List;Ljava/lang/String;)Z
	public static fun contain (Ljava/util/List;Ljava/net/URI;)Z
}

public final class io/sentry/TransactionContext : io/sentry/SpanContext {
	public fun <init> (Ljava/lang/String;Ljava/lang/String;)V
	public fun <init> (Ljava/lang/String;Ljava/lang/String;Ljava/lang/Boolean;)V
	public static fun fromSentryTrace (Ljava/lang/String;Ljava/lang/String;Lio/sentry/SentryTraceHeader;)Lio/sentry/TransactionContext;
	public fun getName ()Ljava/lang/String;
	public fun getParentSampled ()Ljava/lang/Boolean;
	public fun setParentSampled (Ljava/lang/Boolean;)V
}

public abstract interface class io/sentry/TransactionFinishedCallback {
	public abstract fun execute (Lio/sentry/ITransaction;)V
}

public final class io/sentry/UncaughtExceptionHandlerIntegration : io/sentry/Integration, java/io/Closeable, java/lang/Thread$UncaughtExceptionHandler {
	public fun <init> ()V
	public fun close ()V
	public final fun register (Lio/sentry/IHub;Lio/sentry/SentryOptions;)V
	public fun uncaughtException (Ljava/lang/Thread;Ljava/lang/Throwable;)V
}

public final class io/sentry/UserFeedback {
	public fun <init> (Lio/sentry/protocol/SentryId;)V
	public fun <init> (Lio/sentry/protocol/SentryId;Ljava/lang/String;Ljava/lang/String;Ljava/lang/String;)V
	public fun getComments ()Ljava/lang/String;
	public fun getEmail ()Ljava/lang/String;
	public fun getEventId ()Lio/sentry/protocol/SentryId;
	public fun getName ()Ljava/lang/String;
	public fun setComments (Ljava/lang/String;)V
	public fun setEmail (Ljava/lang/String;)V
	public fun setName (Ljava/lang/String;)V
	public fun toString ()Ljava/lang/String;
}

public final class io/sentry/adapters/CollectionAdapter : com/google/gson/JsonSerializer {
	public fun <init> ()V
	public synthetic fun serialize (Ljava/lang/Object;Ljava/lang/reflect/Type;Lcom/google/gson/JsonSerializationContext;)Lcom/google/gson/JsonElement;
	public fun serialize (Ljava/util/Collection;Ljava/lang/reflect/Type;Lcom/google/gson/JsonSerializationContext;)Lcom/google/gson/JsonElement;
}

public final class io/sentry/adapters/ContextsDeserializerAdapter : com/google/gson/JsonDeserializer {
	public fun <init> (Lio/sentry/SentryOptions;)V
	public fun deserialize (Lcom/google/gson/JsonElement;Ljava/lang/reflect/Type;Lcom/google/gson/JsonDeserializationContext;)Lio/sentry/protocol/Contexts;
	public synthetic fun deserialize (Lcom/google/gson/JsonElement;Ljava/lang/reflect/Type;Lcom/google/gson/JsonDeserializationContext;)Ljava/lang/Object;
}

public final class io/sentry/adapters/ContextsSerializerAdapter : com/google/gson/JsonSerializer {
	public fun <init> (Lio/sentry/SentryOptions;)V
	public fun serialize (Lio/sentry/protocol/Contexts;Ljava/lang/reflect/Type;Lcom/google/gson/JsonSerializationContext;)Lcom/google/gson/JsonElement;
	public synthetic fun serialize (Ljava/lang/Object;Ljava/lang/reflect/Type;Lcom/google/gson/JsonSerializationContext;)Lcom/google/gson/JsonElement;
}

public final class io/sentry/adapters/DateDeserializerAdapter : com/google/gson/JsonDeserializer {
	public fun <init> (Lio/sentry/SentryOptions;)V
	public synthetic fun deserialize (Lcom/google/gson/JsonElement;Ljava/lang/reflect/Type;Lcom/google/gson/JsonDeserializationContext;)Ljava/lang/Object;
	public fun deserialize (Lcom/google/gson/JsonElement;Ljava/lang/reflect/Type;Lcom/google/gson/JsonDeserializationContext;)Ljava/util/Date;
}

public final class io/sentry/adapters/DateSerializerAdapter : com/google/gson/JsonSerializer {
	public fun <init> (Lio/sentry/SentryOptions;)V
	public synthetic fun serialize (Ljava/lang/Object;Ljava/lang/reflect/Type;Lcom/google/gson/JsonSerializationContext;)Lcom/google/gson/JsonElement;
	public fun serialize (Ljava/util/Date;Ljava/lang/reflect/Type;Lcom/google/gson/JsonSerializationContext;)Lcom/google/gson/JsonElement;
}

public final class io/sentry/adapters/MapAdapter : com/google/gson/JsonSerializer {
	public fun <init> ()V
	public synthetic fun serialize (Ljava/lang/Object;Ljava/lang/reflect/Type;Lcom/google/gson/JsonSerializationContext;)Lcom/google/gson/JsonElement;
	public fun serialize (Ljava/util/Map;Ljava/lang/reflect/Type;Lcom/google/gson/JsonSerializationContext;)Lcom/google/gson/JsonElement;
}

public final class io/sentry/adapters/OrientationDeserializerAdapter : com/google/gson/JsonDeserializer {
	public fun <init> (Lio/sentry/SentryOptions;)V
	public fun deserialize (Lcom/google/gson/JsonElement;Ljava/lang/reflect/Type;Lcom/google/gson/JsonDeserializationContext;)Lio/sentry/protocol/Device$DeviceOrientation;
	public synthetic fun deserialize (Lcom/google/gson/JsonElement;Ljava/lang/reflect/Type;Lcom/google/gson/JsonDeserializationContext;)Ljava/lang/Object;
}

public final class io/sentry/adapters/OrientationSerializerAdapter : com/google/gson/JsonSerializer {
	public fun <init> (Lio/sentry/SentryOptions;)V
	public fun serialize (Lio/sentry/protocol/Device$DeviceOrientation;Ljava/lang/reflect/Type;Lcom/google/gson/JsonSerializationContext;)Lcom/google/gson/JsonElement;
	public synthetic fun serialize (Ljava/lang/Object;Ljava/lang/reflect/Type;Lcom/google/gson/JsonSerializationContext;)Lcom/google/gson/JsonElement;
}

public final class io/sentry/adapters/SentryIdDeserializerAdapter : com/google/gson/JsonDeserializer {
	public fun <init> (Lio/sentry/SentryOptions;)V
	public fun deserialize (Lcom/google/gson/JsonElement;Ljava/lang/reflect/Type;Lcom/google/gson/JsonDeserializationContext;)Lio/sentry/protocol/SentryId;
	public synthetic fun deserialize (Lcom/google/gson/JsonElement;Ljava/lang/reflect/Type;Lcom/google/gson/JsonDeserializationContext;)Ljava/lang/Object;
}

public final class io/sentry/adapters/SentryIdSerializerAdapter : com/google/gson/JsonSerializer {
	public fun <init> (Lio/sentry/SentryOptions;)V
	public fun serialize (Lio/sentry/protocol/SentryId;Ljava/lang/reflect/Type;Lcom/google/gson/JsonSerializationContext;)Lcom/google/gson/JsonElement;
	public synthetic fun serialize (Ljava/lang/Object;Ljava/lang/reflect/Type;Lcom/google/gson/JsonSerializationContext;)Lcom/google/gson/JsonElement;
}

public final class io/sentry/adapters/SentryLevelDeserializerAdapter : com/google/gson/JsonDeserializer {
	public fun <init> (Lio/sentry/SentryOptions;)V
	public fun deserialize (Lcom/google/gson/JsonElement;Ljava/lang/reflect/Type;Lcom/google/gson/JsonDeserializationContext;)Lio/sentry/SentryLevel;
	public synthetic fun deserialize (Lcom/google/gson/JsonElement;Ljava/lang/reflect/Type;Lcom/google/gson/JsonDeserializationContext;)Ljava/lang/Object;
}

public final class io/sentry/adapters/SentryLevelSerializerAdapter : com/google/gson/JsonSerializer {
	public fun <init> (Lio/sentry/SentryOptions;)V
	public fun serialize (Lio/sentry/SentryLevel;Ljava/lang/reflect/Type;Lcom/google/gson/JsonSerializationContext;)Lcom/google/gson/JsonElement;
	public synthetic fun serialize (Ljava/lang/Object;Ljava/lang/reflect/Type;Lcom/google/gson/JsonSerializationContext;)Lcom/google/gson/JsonElement;
}

public final class io/sentry/adapters/SpanIdDeserializerAdapter : com/google/gson/JsonDeserializer {
	public fun <init> (Lio/sentry/SentryOptions;)V
	public fun deserialize (Lcom/google/gson/JsonElement;Ljava/lang/reflect/Type;Lcom/google/gson/JsonDeserializationContext;)Lio/sentry/SpanId;
	public synthetic fun deserialize (Lcom/google/gson/JsonElement;Ljava/lang/reflect/Type;Lcom/google/gson/JsonDeserializationContext;)Ljava/lang/Object;
}

public final class io/sentry/adapters/SpanIdSerializerAdapter : com/google/gson/JsonSerializer {
	public fun <init> (Lio/sentry/SentryOptions;)V
	public fun serialize (Lio/sentry/SpanId;Ljava/lang/reflect/Type;Lcom/google/gson/JsonSerializationContext;)Lcom/google/gson/JsonElement;
	public synthetic fun serialize (Ljava/lang/Object;Ljava/lang/reflect/Type;Lcom/google/gson/JsonSerializationContext;)Lcom/google/gson/JsonElement;
}

public final class io/sentry/adapters/SpanStatusDeserializerAdapter : com/google/gson/JsonDeserializer {
	public fun <init> (Lio/sentry/SentryOptions;)V
	public fun deserialize (Lcom/google/gson/JsonElement;Ljava/lang/reflect/Type;Lcom/google/gson/JsonDeserializationContext;)Lio/sentry/SpanStatus;
	public synthetic fun deserialize (Lcom/google/gson/JsonElement;Ljava/lang/reflect/Type;Lcom/google/gson/JsonDeserializationContext;)Ljava/lang/Object;
}

public final class io/sentry/adapters/SpanStatusSerializerAdapter : com/google/gson/JsonSerializer {
	public fun <init> (Lio/sentry/SentryOptions;)V
	public fun serialize (Lio/sentry/SpanStatus;Ljava/lang/reflect/Type;Lcom/google/gson/JsonSerializationContext;)Lcom/google/gson/JsonElement;
	public synthetic fun serialize (Ljava/lang/Object;Ljava/lang/reflect/Type;Lcom/google/gson/JsonSerializationContext;)Lcom/google/gson/JsonElement;
}

public final class io/sentry/adapters/TimeZoneDeserializerAdapter : com/google/gson/JsonDeserializer {
	public fun <init> (Lio/sentry/SentryOptions;)V
	public synthetic fun deserialize (Lcom/google/gson/JsonElement;Ljava/lang/reflect/Type;Lcom/google/gson/JsonDeserializationContext;)Ljava/lang/Object;
	public fun deserialize (Lcom/google/gson/JsonElement;Ljava/lang/reflect/Type;Lcom/google/gson/JsonDeserializationContext;)Ljava/util/TimeZone;
}

public final class io/sentry/adapters/TimeZoneSerializerAdapter : com/google/gson/JsonSerializer {
	public fun <init> (Lio/sentry/SentryOptions;)V
	public synthetic fun serialize (Ljava/lang/Object;Ljava/lang/reflect/Type;Lcom/google/gson/JsonSerializationContext;)Lcom/google/gson/JsonElement;
	public fun serialize (Ljava/util/TimeZone;Ljava/lang/reflect/Type;Lcom/google/gson/JsonSerializationContext;)Lcom/google/gson/JsonElement;
}

public final class io/sentry/cache/EnvelopeCache : io/sentry/cache/IEnvelopeCache {
	public static final field CRASH_MARKER_FILE Ljava/lang/String;
	public static final field NATIVE_CRASH_MARKER_FILE Ljava/lang/String;
	public static final field PREFIX_CURRENT_SESSION_FILE Ljava/lang/String;
	public static final field SUFFIX_ENVELOPE_FILE Ljava/lang/String;
	protected static final field UTF_8 Ljava/nio/charset/Charset;
	public static fun create (Lio/sentry/SentryOptions;)Lio/sentry/cache/IEnvelopeCache;
	public fun discard (Lio/sentry/SentryEnvelope;)V
	public fun iterator ()Ljava/util/Iterator;
	public fun store (Lio/sentry/SentryEnvelope;Ljava/lang/Object;)V
}

public abstract interface class io/sentry/cache/IEnvelopeCache : java/lang/Iterable {
	public abstract fun discard (Lio/sentry/SentryEnvelope;)V
	public fun store (Lio/sentry/SentryEnvelope;)V
	public abstract fun store (Lio/sentry/SentryEnvelope;Ljava/lang/Object;)V
}

public abstract interface class io/sentry/config/PropertiesProvider {
	public fun getBooleanProperty (Ljava/lang/String;)Ljava/lang/Boolean;
	public fun getDoubleProperty (Ljava/lang/String;)Ljava/lang/Double;
	public fun getList (Ljava/lang/String;)Ljava/util/List;
	public abstract fun getMap (Ljava/lang/String;)Ljava/util/Map;
	public abstract fun getProperty (Ljava/lang/String;)Ljava/lang/String;
	public fun getProperty (Ljava/lang/String;Ljava/lang/String;)Ljava/lang/String;
}

public final class io/sentry/config/PropertiesProviderFactory {
	public fun <init> ()V
	public static fun create ()Lio/sentry/config/PropertiesProvider;
}

public final class io/sentry/exception/ExceptionMechanismException : java/lang/RuntimeException {
	public fun <init> (Lio/sentry/protocol/Mechanism;Ljava/lang/Throwable;Ljava/lang/Thread;)V
	public fun <init> (Lio/sentry/protocol/Mechanism;Ljava/lang/Throwable;Ljava/lang/Thread;Z)V
	public fun getExceptionMechanism ()Lio/sentry/protocol/Mechanism;
	public fun getThread ()Ljava/lang/Thread;
	public fun getThrowable ()Ljava/lang/Throwable;
	public fun isSnapshot ()Z
}

public final class io/sentry/exception/InvalidSentryTraceHeaderException : java/lang/Exception {
	public fun <init> (Ljava/lang/String;)V
	public fun <init> (Ljava/lang/String;Ljava/lang/Throwable;)V
	public fun getSentryTraceHeader ()Ljava/lang/String;
}

public final class io/sentry/exception/SentryEnvelopeException : java/lang/Exception {
	public fun <init> (Ljava/lang/String;)V
}

public abstract interface class io/sentry/hints/ApplyScopeData {
}

public abstract interface class io/sentry/hints/Cached {
}

public abstract interface class io/sentry/hints/DiskFlushNotification {
	public abstract fun markFlushed ()V
}

public abstract interface class io/sentry/hints/Flushable {
	public abstract fun waitFlush ()Z
}

public abstract interface class io/sentry/hints/Resettable {
	public abstract fun reset ()V
}

public abstract interface class io/sentry/hints/Retryable {
	public abstract fun isRetry ()Z
	public abstract fun setRetry (Z)V
}

public abstract interface class io/sentry/hints/SessionEnd {
}

public final class io/sentry/hints/SessionEndHint : io/sentry/hints/SessionEnd {
	public fun <init> ()V
}

public abstract interface class io/sentry/hints/SessionStart {
}

public final class io/sentry/hints/SessionStartHint : io/sentry/hints/SessionStart {
	public fun <init> ()V
}

public abstract interface class io/sentry/hints/SubmissionResult {
	public abstract fun isSuccess ()Z
	public abstract fun setResult (Z)V
}

public final class io/sentry/instrumentation/file/SentryFileInputStream : java/io/FileInputStream {
	public fun <init> (Ljava/io/File;)V
	public fun <init> (Ljava/io/FileDescriptor;)V
	public fun <init> (Ljava/lang/String;)V
	public fun close ()V
	public fun read ()I
	public fun read ([B)I
	public fun read ([BII)I
	public fun skip (J)J
}

public final class io/sentry/instrumentation/file/SentryFileInputStream$Factory {
	public fun <init> ()V
	public static fun create (Ljava/io/FileInputStream;Ljava/io/File;)Ljava/io/FileInputStream;
	public static fun create (Ljava/io/FileInputStream;Ljava/io/FileDescriptor;)Ljava/io/FileInputStream;
	public static fun create (Ljava/io/FileInputStream;Ljava/lang/String;)Ljava/io/FileInputStream;
}

public final class io/sentry/instrumentation/file/SentryFileOutputStream : java/io/FileOutputStream {
	public fun <init> (Ljava/io/File;)V
	public fun <init> (Ljava/io/File;Z)V
	public fun <init> (Ljava/io/FileDescriptor;)V
	public fun <init> (Ljava/lang/String;)V
	public fun <init> (Ljava/lang/String;Z)V
	public fun close ()V
	public fun write (I)V
	public fun write ([B)V
	public fun write ([BII)V
}

public final class io/sentry/instrumentation/file/SentryFileOutputStream$Factory {
	public fun <init> ()V
	public static fun create (Ljava/io/FileOutputStream;Ljava/io/File;)Ljava/io/FileOutputStream;
	public static fun create (Ljava/io/FileOutputStream;Ljava/io/File;Z)Ljava/io/FileOutputStream;
	public static fun create (Ljava/io/FileOutputStream;Ljava/io/FileDescriptor;)Ljava/io/FileOutputStream;
	public static fun create (Ljava/io/FileOutputStream;Ljava/lang/String;)Ljava/io/FileOutputStream;
	public static fun create (Ljava/io/FileOutputStream;Ljava/lang/String;Z)Ljava/io/FileOutputStream;
}

public final class io/sentry/instrumentation/file/SentryFileReader : java/io/InputStreamReader {
	public fun <init> (Ljava/io/File;)V
	public fun <init> (Ljava/io/FileDescriptor;)V
	public fun <init> (Ljava/lang/String;)V
}

public final class io/sentry/instrumentation/file/SentryFileWriter : java/io/OutputStreamWriter {
	public fun <init> (Ljava/io/File;)V
	public fun <init> (Ljava/io/File;Z)V
	public fun <init> (Ljava/io/FileDescriptor;)V
	public fun <init> (Ljava/lang/String;)V
	public fun <init> (Ljava/lang/String;Z)V
}

public final class io/sentry/protocol/App : io/sentry/IUnknownPropertiesConsumer {
	public static final field TYPE Ljava/lang/String;
	public fun <init> ()V
	public fun acceptUnknownProperties (Ljava/util/Map;)V
	public fun getAppBuild ()Ljava/lang/String;
	public fun getAppIdentifier ()Ljava/lang/String;
	public fun getAppName ()Ljava/lang/String;
	public fun getAppStartTime ()Ljava/util/Date;
	public fun getAppVersion ()Ljava/lang/String;
	public fun getBuildType ()Ljava/lang/String;
	public fun getDeviceAppHash ()Ljava/lang/String;
	public fun setAppBuild (Ljava/lang/String;)V
	public fun setAppIdentifier (Ljava/lang/String;)V
	public fun setAppName (Ljava/lang/String;)V
	public fun setAppStartTime (Ljava/util/Date;)V
	public fun setAppVersion (Ljava/lang/String;)V
	public fun setBuildType (Ljava/lang/String;)V
	public fun setDeviceAppHash (Ljava/lang/String;)V
}

public final class io/sentry/protocol/Browser : io/sentry/IUnknownPropertiesConsumer {
	public static final field TYPE Ljava/lang/String;
	public fun <init> ()V
	public fun acceptUnknownProperties (Ljava/util/Map;)V
	public fun getName ()Ljava/lang/String;
	public fun getVersion ()Ljava/lang/String;
	public fun setName (Ljava/lang/String;)V
	public fun setVersion (Ljava/lang/String;)V
}

public final class io/sentry/protocol/Contexts : java/util/concurrent/ConcurrentHashMap {
	public fun <init> ()V
	public fun <init> (Lio/sentry/protocol/Contexts;)V
	public fun getApp ()Lio/sentry/protocol/App;
	public fun getBrowser ()Lio/sentry/protocol/Browser;
	public fun getDevice ()Lio/sentry/protocol/Device;
	public fun getGpu ()Lio/sentry/protocol/Gpu;
	public fun getOperatingSystem ()Lio/sentry/protocol/OperatingSystem;
	public fun getRuntime ()Lio/sentry/protocol/SentryRuntime;
	public fun getTrace ()Lio/sentry/SpanContext;
	public fun setApp (Lio/sentry/protocol/App;)V
	public fun setBrowser (Lio/sentry/protocol/Browser;)V
	public fun setDevice (Lio/sentry/protocol/Device;)V
	public fun setGpu (Lio/sentry/protocol/Gpu;)V
	public fun setOperatingSystem (Lio/sentry/protocol/OperatingSystem;)V
	public fun setRuntime (Lio/sentry/protocol/SentryRuntime;)V
	public fun setTrace (Lio/sentry/SpanContext;)V
}

public final class io/sentry/protocol/DebugImage : io/sentry/IUnknownPropertiesConsumer {
	public static final field PROGUARD Ljava/lang/String;
	public fun <init> ()V
	public fun acceptUnknownProperties (Ljava/util/Map;)V
	public fun getArch ()Ljava/lang/String;
	public fun getCodeFile ()Ljava/lang/String;
	public fun getCodeId ()Ljava/lang/String;
	public fun getDebugFile ()Ljava/lang/String;
	public fun getDebugId ()Ljava/lang/String;
	public fun getImageAddr ()Ljava/lang/String;
	public fun getImageSize ()Ljava/lang/Long;
	public fun getType ()Ljava/lang/String;
	public fun getUuid ()Ljava/lang/String;
	public fun setArch (Ljava/lang/String;)V
	public fun setCodeFile (Ljava/lang/String;)V
	public fun setCodeId (Ljava/lang/String;)V
	public fun setDebugFile (Ljava/lang/String;)V
	public fun setDebugId (Ljava/lang/String;)V
	public fun setImageAddr (Ljava/lang/String;)V
	public fun setImageSize (J)V
	public fun setImageSize (Ljava/lang/Long;)V
	public fun setType (Ljava/lang/String;)V
	public fun setUuid (Ljava/lang/String;)V
}

public final class io/sentry/protocol/DebugMeta : io/sentry/IUnknownPropertiesConsumer {
	public fun <init> ()V
	public fun acceptUnknownProperties (Ljava/util/Map;)V
	public fun getImages ()Ljava/util/List;
	public fun getSdkInfo ()Lio/sentry/protocol/SdkInfo;
	public fun setImages (Ljava/util/List;)V
	public fun setSdkInfo (Lio/sentry/protocol/SdkInfo;)V
}

public final class io/sentry/protocol/Device : io/sentry/IUnknownPropertiesConsumer {
	public static final field TYPE Ljava/lang/String;
	public fun <init> ()V
	public fun acceptUnknownProperties (Ljava/util/Map;)V
	public fun getArchs ()[Ljava/lang/String;
	public fun getBatteryLevel ()Ljava/lang/Float;
	public fun getBatteryTemperature ()Ljava/lang/Float;
	public fun getBootTime ()Ljava/util/Date;
	public fun getBrand ()Ljava/lang/String;
	public fun getConnectionType ()Ljava/lang/String;
	public fun getExternalFreeStorage ()Ljava/lang/Long;
	public fun getExternalStorageSize ()Ljava/lang/Long;
	public fun getFamily ()Ljava/lang/String;
	public fun getFreeMemory ()Ljava/lang/Long;
	public fun getFreeStorage ()Ljava/lang/Long;
	public fun getId ()Ljava/lang/String;
	public fun getLanguage ()Ljava/lang/String;
	public fun getLocale ()Ljava/lang/String;
	public fun getManufacturer ()Ljava/lang/String;
	public fun getMemorySize ()Ljava/lang/Long;
	public fun getModel ()Ljava/lang/String;
	public fun getModelId ()Ljava/lang/String;
	public fun getName ()Ljava/lang/String;
	public fun getOrientation ()Lio/sentry/protocol/Device$DeviceOrientation;
	public fun getScreenDensity ()Ljava/lang/Float;
	public fun getScreenDpi ()Ljava/lang/Integer;
	public fun getScreenHeightPixels ()Ljava/lang/Integer;
	public fun getScreenWidthPixels ()Ljava/lang/Integer;
	public fun getStorageSize ()Ljava/lang/Long;
	public fun getTimezone ()Ljava/util/TimeZone;
	public fun getUsableMemory ()Ljava/lang/Long;
	public fun isCharging ()Ljava/lang/Boolean;
	public fun isLowMemory ()Ljava/lang/Boolean;
	public fun isOnline ()Ljava/lang/Boolean;
	public fun isSimulator ()Ljava/lang/Boolean;
	public fun setArchs ([Ljava/lang/String;)V
	public fun setBatteryLevel (Ljava/lang/Float;)V
	public fun setBatteryTemperature (Ljava/lang/Float;)V
	public fun setBootTime (Ljava/util/Date;)V
	public fun setBrand (Ljava/lang/String;)V
	public fun setCharging (Ljava/lang/Boolean;)V
	public fun setConnectionType (Ljava/lang/String;)V
	public fun setExternalFreeStorage (Ljava/lang/Long;)V
	public fun setExternalStorageSize (Ljava/lang/Long;)V
	public fun setFamily (Ljava/lang/String;)V
	public fun setFreeMemory (Ljava/lang/Long;)V
	public fun setFreeStorage (Ljava/lang/Long;)V
	public fun setId (Ljava/lang/String;)V
	public fun setLanguage (Ljava/lang/String;)V
	public fun setLocale (Ljava/lang/String;)V
	public fun setLowMemory (Ljava/lang/Boolean;)V
	public fun setManufacturer (Ljava/lang/String;)V
	public fun setMemorySize (Ljava/lang/Long;)V
	public fun setModel (Ljava/lang/String;)V
	public fun setModelId (Ljava/lang/String;)V
	public fun setName (Ljava/lang/String;)V
	public fun setOnline (Ljava/lang/Boolean;)V
	public fun setOrientation (Lio/sentry/protocol/Device$DeviceOrientation;)V
	public fun setScreenDensity (Ljava/lang/Float;)V
	public fun setScreenDpi (Ljava/lang/Integer;)V
	public fun setScreenHeightPixels (Ljava/lang/Integer;)V
	public fun setScreenWidthPixels (Ljava/lang/Integer;)V
	public fun setSimulator (Ljava/lang/Boolean;)V
	public fun setStorageSize (Ljava/lang/Long;)V
	public fun setTimezone (Ljava/util/TimeZone;)V
	public fun setUsableMemory (Ljava/lang/Long;)V
}

public final class io/sentry/protocol/Device$DeviceOrientation : java/lang/Enum {
	public static final field LANDSCAPE Lio/sentry/protocol/Device$DeviceOrientation;
	public static final field PORTRAIT Lio/sentry/protocol/Device$DeviceOrientation;
	public static fun valueOf (Ljava/lang/String;)Lio/sentry/protocol/Device$DeviceOrientation;
	public static fun values ()[Lio/sentry/protocol/Device$DeviceOrientation;
}

public final class io/sentry/protocol/Gpu : io/sentry/IUnknownPropertiesConsumer {
	public static final field TYPE Ljava/lang/String;
	public fun <init> ()V
	public fun acceptUnknownProperties (Ljava/util/Map;)V
	public fun getApiType ()Ljava/lang/String;
	public fun getId ()Ljava/lang/Integer;
	public fun getMemorySize ()Ljava/lang/Integer;
	public fun getName ()Ljava/lang/String;
	public fun getNpotSupport ()Ljava/lang/String;
	public fun getVendorId ()Ljava/lang/Integer;
	public fun getVendorName ()Ljava/lang/String;
	public fun getVersion ()Ljava/lang/String;
	public fun isMultiThreadedRendering ()Ljava/lang/Boolean;
	public fun setApiType (Ljava/lang/String;)V
	public fun setId (Ljava/lang/Integer;)V
	public fun setMemorySize (Ljava/lang/Integer;)V
	public fun setMultiThreadedRendering (Ljava/lang/Boolean;)V
	public fun setName (Ljava/lang/String;)V
	public fun setNpotSupport (Ljava/lang/String;)V
	public fun setVendorId (Ljava/lang/Integer;)V
	public fun setVendorName (Ljava/lang/String;)V
	public fun setVersion (Ljava/lang/String;)V
}

public final class io/sentry/protocol/MeasurementValue {
	public fun <init> (F)V
	public fun getValue ()F
}

public final class io/sentry/protocol/Mechanism : io/sentry/IUnknownPropertiesConsumer {
	public fun <init> ()V
	public fun <init> (Ljava/lang/Thread;)V
	public fun acceptUnknownProperties (Ljava/util/Map;)V
	public fun getData ()Ljava/util/Map;
	public fun getDescription ()Ljava/lang/String;
	public fun getHelpLink ()Ljava/lang/String;
	public fun getMeta ()Ljava/util/Map;
	public fun getSynthetic ()Ljava/lang/Boolean;
	public fun getType ()Ljava/lang/String;
	public fun isHandled ()Ljava/lang/Boolean;
	public fun setData (Ljava/util/Map;)V
	public fun setDescription (Ljava/lang/String;)V
	public fun setHandled (Ljava/lang/Boolean;)V
	public fun setHelpLink (Ljava/lang/String;)V
	public fun setMeta (Ljava/util/Map;)V
	public fun setSynthetic (Ljava/lang/Boolean;)V
	public fun setType (Ljava/lang/String;)V
}

public final class io/sentry/protocol/Message : io/sentry/IUnknownPropertiesConsumer {
	public fun <init> ()V
	public fun acceptUnknownProperties (Ljava/util/Map;)V
	public fun getFormatted ()Ljava/lang/String;
	public fun getMessage ()Ljava/lang/String;
	public fun getParams ()Ljava/util/List;
	public fun setFormatted (Ljava/lang/String;)V
	public fun setMessage (Ljava/lang/String;)V
	public fun setParams (Ljava/util/List;)V
}

public final class io/sentry/protocol/OperatingSystem : io/sentry/IUnknownPropertiesConsumer {
	public static final field TYPE Ljava/lang/String;
	public fun <init> ()V
	public fun acceptUnknownProperties (Ljava/util/Map;)V
	public fun getBuild ()Ljava/lang/String;
	public fun getKernelVersion ()Ljava/lang/String;
	public fun getName ()Ljava/lang/String;
	public fun getRawDescription ()Ljava/lang/String;
	public fun getVersion ()Ljava/lang/String;
	public fun isRooted ()Ljava/lang/Boolean;
	public fun setBuild (Ljava/lang/String;)V
	public fun setKernelVersion (Ljava/lang/String;)V
	public fun setName (Ljava/lang/String;)V
	public fun setRawDescription (Ljava/lang/String;)V
	public fun setRooted (Ljava/lang/Boolean;)V
	public fun setVersion (Ljava/lang/String;)V
}

public final class io/sentry/protocol/Request : io/sentry/IUnknownPropertiesConsumer {
	public fun <init> ()V
	public fun <init> (Lio/sentry/protocol/Request;)V
	public fun acceptUnknownProperties (Ljava/util/Map;)V
	public fun getCookies ()Ljava/lang/String;
	public fun getData ()Ljava/lang/Object;
	public fun getEnvs ()Ljava/util/Map;
	public fun getHeaders ()Ljava/util/Map;
	public fun getMethod ()Ljava/lang/String;
	public fun getOthers ()Ljava/util/Map;
	public fun getQueryString ()Ljava/lang/String;
	public fun getUrl ()Ljava/lang/String;
	public fun setCookies (Ljava/lang/String;)V
	public fun setData (Ljava/lang/Object;)V
	public fun setEnvs (Ljava/util/Map;)V
	public fun setHeaders (Ljava/util/Map;)V
	public fun setMethod (Ljava/lang/String;)V
	public fun setOthers (Ljava/util/Map;)V
	public fun setQueryString (Ljava/lang/String;)V
	public fun setUrl (Ljava/lang/String;)V
}

public final class io/sentry/protocol/SdkInfo : io/sentry/IUnknownPropertiesConsumer {
	public fun <init> ()V
	public fun acceptUnknownProperties (Ljava/util/Map;)V
	public fun getSdkName ()Ljava/lang/String;
	public fun getVersionMajor ()Ljava/lang/Integer;
	public fun getVersionMinor ()Ljava/lang/Integer;
	public fun getVersionPatchlevel ()Ljava/lang/Integer;
	public fun setSdkName (Ljava/lang/String;)V
	public fun setVersionMajor (Ljava/lang/Integer;)V
	public fun setVersionMinor (Ljava/lang/Integer;)V
	public fun setVersionPatchlevel (Ljava/lang/Integer;)V
}

public final class io/sentry/protocol/SdkVersion : io/sentry/IUnknownPropertiesConsumer {
	public fun <init> ()V
	public fun <init> (Ljava/lang/String;Ljava/lang/String;)V
	public fun acceptUnknownProperties (Ljava/util/Map;)V
	public fun addIntegration (Ljava/lang/String;)V
	public fun addPackage (Ljava/lang/String;Ljava/lang/String;)V
	public fun getIntegrations ()Ljava/util/List;
	public fun getName ()Ljava/lang/String;
	public fun getPackages ()Ljava/util/List;
	public fun getVersion ()Ljava/lang/String;
	public fun setName (Ljava/lang/String;)V
	public fun setVersion (Ljava/lang/String;)V
	public static fun updateSdkVersion (Lio/sentry/protocol/SdkVersion;Ljava/lang/String;Ljava/lang/String;)Lio/sentry/protocol/SdkVersion;
}

public final class io/sentry/protocol/SentryException : io/sentry/IUnknownPropertiesConsumer {
	public fun <init> ()V
	public fun acceptUnknownProperties (Ljava/util/Map;)V
	public fun getMechanism ()Lio/sentry/protocol/Mechanism;
	public fun getModule ()Ljava/lang/String;
	public fun getStacktrace ()Lio/sentry/protocol/SentryStackTrace;
	public fun getThreadId ()Ljava/lang/Long;
	public fun getType ()Ljava/lang/String;
	public fun getValue ()Ljava/lang/String;
	public fun setMechanism (Lio/sentry/protocol/Mechanism;)V
	public fun setModule (Ljava/lang/String;)V
	public fun setStacktrace (Lio/sentry/protocol/SentryStackTrace;)V
	public fun setThreadId (Ljava/lang/Long;)V
	public fun setType (Ljava/lang/String;)V
	public fun setValue (Ljava/lang/String;)V
}

public final class io/sentry/protocol/SentryId {
	public static final field EMPTY_ID Lio/sentry/protocol/SentryId;
	public fun <init> ()V
	public fun <init> (Ljava/lang/String;)V
	public fun <init> (Ljava/util/UUID;)V
	public fun equals (Ljava/lang/Object;)Z
	public fun hashCode ()I
	public fun toString ()Ljava/lang/String;
}

public final class io/sentry/protocol/SentryPackage : io/sentry/IUnknownPropertiesConsumer {
	public fun <init> ()V
	public fun <init> (Ljava/lang/String;Ljava/lang/String;)V
	public fun acceptUnknownProperties (Ljava/util/Map;)V
	public fun getName ()Ljava/lang/String;
	public fun getVersion ()Ljava/lang/String;
	public fun setName (Ljava/lang/String;)V
	public fun setVersion (Ljava/lang/String;)V
}

public final class io/sentry/protocol/SentryRuntime : io/sentry/IUnknownPropertiesConsumer {
	public static final field TYPE Ljava/lang/String;
	public fun <init> ()V
	public fun acceptUnknownProperties (Ljava/util/Map;)V
	public fun getName ()Ljava/lang/String;
	public fun getRawDescription ()Ljava/lang/String;
	public fun getVersion ()Ljava/lang/String;
	public fun setName (Ljava/lang/String;)V
	public fun setRawDescription (Ljava/lang/String;)V
	public fun setVersion (Ljava/lang/String;)V
}

public final class io/sentry/protocol/SentrySpan {
	public fun <init> (Lio/sentry/Span;)V
	public fun <init> (Lio/sentry/Span;Ljava/util/Map;)V
	public fun getData ()Ljava/util/Map;
	public fun getDescription ()Ljava/lang/String;
	public fun getOp ()Ljava/lang/String;
	public fun getParentSpanId ()Lio/sentry/SpanId;
	public fun getSpanId ()Lio/sentry/SpanId;
	public fun getStartTimestamp ()Ljava/util/Date;
	public fun getStatus ()Lio/sentry/SpanStatus;
	public fun getTags ()Ljava/util/Map;
	public fun getTimestamp ()Ljava/util/Date;
	public fun getTraceId ()Lio/sentry/protocol/SentryId;
	public fun isFinished ()Z
}

public final class io/sentry/protocol/SentryStackFrame : io/sentry/IUnknownPropertiesConsumer {
	public fun <init> ()V
	public fun acceptUnknownProperties (Ljava/util/Map;)V
	public fun getAbsPath ()Ljava/lang/String;
	public fun getColno ()Ljava/lang/Integer;
	public fun getContextLine ()Ljava/lang/String;
	public fun getFilename ()Ljava/lang/String;
	public fun getFramesOmitted ()Ljava/util/List;
	public fun getFunction ()Ljava/lang/String;
	public fun getImageAddr ()Ljava/lang/String;
	public fun getInstructionAddr ()Ljava/lang/String;
	public fun getLineno ()Ljava/lang/Integer;
	public fun getModule ()Ljava/lang/String;
	public fun getPackage ()Ljava/lang/String;
	public fun getPlatform ()Ljava/lang/String;
	public fun getPostContext ()Ljava/util/List;
	public fun getPreContext ()Ljava/util/List;
	public fun getRawFunction ()Ljava/lang/String;
	public fun getSymbolAddr ()Ljava/lang/String;
	public fun getVars ()Ljava/util/Map;
	public fun isInApp ()Ljava/lang/Boolean;
	public fun isNative ()Ljava/lang/Boolean;
	public fun setAbsPath (Ljava/lang/String;)V
	public fun setColno (Ljava/lang/Integer;)V
	public fun setContextLine (Ljava/lang/String;)V
	public fun setFilename (Ljava/lang/String;)V
	public fun setFramesOmitted (Ljava/util/List;)V
	public fun setFunction (Ljava/lang/String;)V
	public fun setImageAddr (Ljava/lang/String;)V
	public fun setInApp (Ljava/lang/Boolean;)V
	public fun setInstructionAddr (Ljava/lang/String;)V
	public fun setLineno (Ljava/lang/Integer;)V
	public fun setModule (Ljava/lang/String;)V
	public fun setNative (Ljava/lang/Boolean;)V
	public fun setPackage (Ljava/lang/String;)V
	public fun setPlatform (Ljava/lang/String;)V
	public fun setPostContext (Ljava/util/List;)V
	public fun setPreContext (Ljava/util/List;)V
	public fun setRawFunction (Ljava/lang/String;)V
	public fun setSymbolAddr (Ljava/lang/String;)V
	public fun setVars (Ljava/util/Map;)V
}

public final class io/sentry/protocol/SentryStackTrace : io/sentry/IUnknownPropertiesConsumer {
	public fun <init> ()V
	public fun <init> (Ljava/util/List;)V
	public fun acceptUnknownProperties (Ljava/util/Map;)V
	public fun getFrames ()Ljava/util/List;
	public fun getRegisters ()Ljava/util/Map;
	public fun getSnapshot ()Ljava/lang/Boolean;
	public fun setFrames (Ljava/util/List;)V
	public fun setRegisters (Ljava/util/Map;)V
	public fun setSnapshot (Ljava/lang/Boolean;)V
}

public final class io/sentry/protocol/SentryThread : io/sentry/IUnknownPropertiesConsumer {
	public fun <init> ()V
	public fun acceptUnknownProperties (Ljava/util/Map;)V
	public fun getId ()Ljava/lang/Long;
	public fun getName ()Ljava/lang/String;
	public fun getPriority ()Ljava/lang/Integer;
	public fun getStacktrace ()Lio/sentry/protocol/SentryStackTrace;
	public fun getState ()Ljava/lang/String;
	public fun isCrashed ()Ljava/lang/Boolean;
	public fun isCurrent ()Ljava/lang/Boolean;
	public fun isDaemon ()Ljava/lang/Boolean;
	public fun setCrashed (Ljava/lang/Boolean;)V
	public fun setCurrent (Ljava/lang/Boolean;)V
	public fun setDaemon (Ljava/lang/Boolean;)V
	public fun setId (Ljava/lang/Long;)V
	public fun setName (Ljava/lang/String;)V
	public fun setPriority (Ljava/lang/Integer;)V
	public fun setStacktrace (Lio/sentry/protocol/SentryStackTrace;)V
	public fun setState (Ljava/lang/String;)V
}

public final class io/sentry/protocol/SentryTransaction : io/sentry/SentryBaseEvent {
	public fun <init> (Lio/sentry/SentryTracer;)V
	public fun getMeasurements ()Ljava/util/Map;
	public fun getSpans ()Ljava/util/List;
	public fun getStartTimestamp ()Ljava/util/Date;
	public fun getStatus ()Lio/sentry/SpanStatus;
	public fun getTimestamp ()Ljava/util/Date;
	public fun getTransaction ()Ljava/lang/String;
	public fun getType ()Ljava/lang/String;
	public fun isFinished ()Z
	public fun isSampled ()Z
}

public final class io/sentry/protocol/User : io/sentry/IUnknownPropertiesConsumer {
	public fun <init> ()V
	public fun <init> (Lio/sentry/protocol/User;)V
	public fun acceptUnknownProperties (Ljava/util/Map;)V
	public fun getEmail ()Ljava/lang/String;
	public fun getId ()Ljava/lang/String;
	public fun getIpAddress ()Ljava/lang/String;
	public fun getOthers ()Ljava/util/Map;
	public fun getUsername ()Ljava/lang/String;
	public fun setEmail (Ljava/lang/String;)V
	public fun setId (Ljava/lang/String;)V
	public fun setIpAddress (Ljava/lang/String;)V
	public fun setOthers (Ljava/util/Map;)V
	public fun setUsername (Ljava/lang/String;)V
}

public final class io/sentry/transport/AsyncHttpTransport : io/sentry/transport/ITransport {
	public fun <init> (Lio/sentry/SentryOptions;Lio/sentry/transport/RateLimiter;Lio/sentry/transport/ITransportGate;Lio/sentry/RequestDetails;)V
	public fun <init> (Lio/sentry/transport/QueuedThreadPoolExecutor;Lio/sentry/SentryOptions;Lio/sentry/transport/RateLimiter;Lio/sentry/transport/ITransportGate;Lio/sentry/transport/HttpConnection;)V
	public fun close ()V
	public fun flush (J)V
	public fun send (Lio/sentry/SentryEnvelope;Ljava/lang/Object;)V
}

public final class io/sentry/transport/CurrentDateProvider : io/sentry/transport/ICurrentDateProvider {
	public final fun getCurrentTimeMillis ()J
	public static fun getInstance ()Lio/sentry/transport/ICurrentDateProvider;
}

public abstract interface class io/sentry/transport/ICurrentDateProvider {
	public abstract fun getCurrentTimeMillis ()J
}

public abstract interface class io/sentry/transport/ITransport : java/io/Closeable {
	public abstract fun flush (J)V
	public fun send (Lio/sentry/SentryEnvelope;)V
	public abstract fun send (Lio/sentry/SentryEnvelope;Ljava/lang/Object;)V
}

public abstract interface class io/sentry/transport/ITransportGate {
	public abstract fun isConnected ()Z
}

public final class io/sentry/transport/NoOpEnvelopeCache : io/sentry/cache/IEnvelopeCache {
	public fun <init> ()V
	public fun discard (Lio/sentry/SentryEnvelope;)V
	public static fun getInstance ()Lio/sentry/transport/NoOpEnvelopeCache;
	public fun iterator ()Ljava/util/Iterator;
	public fun store (Lio/sentry/SentryEnvelope;Ljava/lang/Object;)V
}

public final class io/sentry/transport/NoOpTransport : io/sentry/transport/ITransport {
	public fun close ()V
	public fun flush (J)V
	public static fun getInstance ()Lio/sentry/transport/NoOpTransport;
	public fun send (Lio/sentry/SentryEnvelope;Ljava/lang/Object;)V
}

public final class io/sentry/transport/NoOpTransportGate : io/sentry/transport/ITransportGate {
	public static fun getInstance ()Lio/sentry/transport/NoOpTransportGate;
	public fun isConnected ()Z
}

public final class io/sentry/transport/RateLimiter {
	public fun <init> (Lio/sentry/ILogger;)V
	public fun <init> (Lio/sentry/transport/ICurrentDateProvider;Lio/sentry/ILogger;)V
	public fun filter (Lio/sentry/SentryEnvelope;Ljava/lang/Object;)Lio/sentry/SentryEnvelope;
	public fun updateRetryAfterLimits (Ljava/lang/String;Ljava/lang/String;I)V
}

public final class io/sentry/transport/ReusableCountLatch {
	public fun <init> ()V
	public fun <init> (I)V
	public fun decrement ()V
	public fun getCount ()I
	public fun increment ()V
	public fun waitTillZero ()V
	public fun waitTillZero (JLjava/util/concurrent/TimeUnit;)Z
}

public final class io/sentry/transport/StdoutTransport : io/sentry/transport/ITransport {
	public fun <init> (Lio/sentry/ISerializer;)V
	public fun close ()V
	public fun flush (J)V
	public fun send (Lio/sentry/SentryEnvelope;Ljava/lang/Object;)V
}

public abstract class io/sentry/transport/TransportResult {
	public static fun error ()Lio/sentry/transport/TransportResult;
	public static fun error (I)Lio/sentry/transport/TransportResult;
	public abstract fun getResponseCode ()I
	public abstract fun isSuccess ()Z
	public static fun success ()Lio/sentry/transport/TransportResult;
}

public final class io/sentry/util/ApplyScopeUtils {
	public static fun shouldApplyScopeData (Ljava/lang/Object;)Z
}

public final class io/sentry/util/CollectionUtils {
	public static fun filterMapEntries (Ljava/util/Map;Lio/sentry/util/CollectionUtils$Predicate;)Ljava/util/Map;
	public static fun newArrayList (Ljava/util/List;)Ljava/util/List;
	public static fun newConcurrentHashMap (Ljava/util/Map;)Ljava/util/Map;
	public static fun newHashMap (Ljava/util/Map;)Ljava/util/Map;
	public static fun size (Ljava/lang/Iterable;)I
}

public abstract interface class io/sentry/util/CollectionUtils$Predicate {
	public abstract fun test (Ljava/lang/Object;)Z
}

public final class io/sentry/util/ExceptionUtils {
	public fun <init> ()V
	public static fun findRootCause (Ljava/lang/Throwable;)Ljava/lang/Throwable;
}

public final class io/sentry/util/FileUtils {
	public fun <init> ()V
	public static fun deleteRecursively (Ljava/io/File;)Z
}

public final class io/sentry/util/LogUtils {
	public fun <init> ()V
	public static fun logIfNotFlushable (Lio/sentry/ILogger;Ljava/lang/Object;)V
	public static fun logIfNotRetryable (Lio/sentry/ILogger;Ljava/lang/Object;)V
}

public final class io/sentry/util/Objects {
	public static fun requireNonNull (Ljava/lang/Object;Ljava/lang/String;)Ljava/lang/Object;
}

public final class io/sentry/util/Pair {
	public fun <init> (Ljava/lang/Object;Ljava/lang/Object;)V
	public fun getFirst ()Ljava/lang/Object;
	public fun getSecond ()Ljava/lang/Object;
}

public final class io/sentry/util/Platform {
	public fun <init> ()V
	public static fun isAndroid ()Z
	public static fun isJvm ()Z
}

public final class io/sentry/util/StringUtils {
	public static fun byteCountToString (J)Ljava/lang/String;
	public static fun capitalize (Ljava/lang/String;)Ljava/lang/String;
	public static fun getStringAfterDot (Ljava/lang/String;)Ljava/lang/String;
	public static fun removeSurrounding (Ljava/lang/String;Ljava/lang/String;)Ljava/lang/String;
}

public class io/sentry/vendor/Base64 {
	public static final field CRLF I
	public static final field DEFAULT I
	public static final field NO_CLOSE I
	public static final field NO_PADDING I
	public static final field NO_WRAP I
	public static final field URL_SAFE I
	public static fun decode (Ljava/lang/String;I)[B
	public static fun decode ([BI)[B
	public static fun decode ([BIII)[B
	public static fun encode ([BI)[B
	public static fun encode ([BIII)[B
	public static fun encodeToString ([BI)Ljava/lang/String;
	public static fun encodeToString ([BIII)Ljava/lang/String;
}
<|MERGE_RESOLUTION|>--- conflicted
+++ resolved
@@ -933,11 +933,8 @@
 	public fun isEnableSessionTracking ()Z
 	public fun isEnableShutdownHook ()Z
 	public fun isEnableUncaughtExceptionHandler ()Z
-<<<<<<< HEAD
+	public fun isPrintUncaughtStackTrace ()Z
 	public fun isProfilingEnabled ()Z
-=======
-	public fun isPrintUncaughtStackTrace ()Z
->>>>>>> 4afe30c1
 	public fun isSendDefaultPii ()Z
 	public fun isTraceSampling ()Z
 	public fun isTracingEnabled ()Z
@@ -974,12 +971,9 @@
 	public fun setMaxQueueSize (I)V
 	public fun setMaxRequestBodySize (Lio/sentry/SentryOptions$RequestSize;)V
 	public fun setMaxSpans (I)V
-<<<<<<< HEAD
 	public fun setMaxTraceFileSize (J)V
+	public fun setPrintUncaughtStackTrace (Ljava/lang/Boolean;)V
 	public fun setProfilingEnabled (Z)V
-=======
-	public fun setPrintUncaughtStackTrace (Ljava/lang/Boolean;)V
->>>>>>> 4afe30c1
 	public fun setProguardUuid (Ljava/lang/String;)V
 	public fun setProxy (Lio/sentry/SentryOptions$Proxy;)V
 	public fun setReadTimeoutMillis (I)V
