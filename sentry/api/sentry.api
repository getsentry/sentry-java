--- conflicted
+++ resolved
@@ -2716,19 +2716,12 @@
 	public static final field EXOPLAYER_STYLED_CLASS_NAME Ljava/lang/String;
 	public static final field IMAGE_VIEW_CLASS_NAME Ljava/lang/String;
 	public static final field TEXT_VIEW_CLASS_NAME Ljava/lang/String;
-<<<<<<< HEAD
 	public static final field VIDEO_VIEW_CLASS_NAME Ljava/lang/String;
 	public static final field WEB_VIEW_CLASS_NAME Ljava/lang/String;
-	public fun <init> ()V
 	public fun <init> (Ljava/lang/Double;Ljava/lang/Double;)V
+	public fun <init> (Z)V
 	public fun addMaskViewClass (Ljava/lang/String;)V
 	public fun addUnmaskViewClass (Ljava/lang/String;)V
-=======
-	public fun <init> (Ljava/lang/Double;Ljava/lang/Double;)V
-	public fun <init> (Z)V
-	public fun addIgnoreViewClass (Ljava/lang/String;)V
-	public fun addRedactViewClass (Ljava/lang/String;)V
->>>>>>> 5fe7802a
 	public fun getErrorReplayDuration ()J
 	public fun getFrameRate ()I
 	public fun getMaskViewClasses ()Ljava/util/Set;
