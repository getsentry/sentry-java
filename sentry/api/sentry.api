public final class io/sentry/AsyncHttpTransportFactory : io/sentry/ITransportFactory {
	public fun <init> ()V
	public fun create (Lio/sentry/SentryOptions;Lio/sentry/RequestDetails;)Lio/sentry/transport/ITransport;
}

public final class io/sentry/Attachment {
	public fun <init> (Ljava/lang/String;)V
	public fun <init> (Ljava/lang/String;Ljava/lang/String;)V
	public fun <init> (Ljava/lang/String;Ljava/lang/String;Ljava/lang/String;)V
	public fun <init> (Ljava/lang/String;Ljava/lang/String;Ljava/lang/String;Z)V
	public fun <init> (Ljava/lang/String;Ljava/lang/String;Ljava/lang/String;ZLjava/lang/String;)V
	public fun <init> ([BLjava/lang/String;)V
	public fun <init> ([BLjava/lang/String;Ljava/lang/String;)V
	public fun <init> ([BLjava/lang/String;Ljava/lang/String;Z)V
	public static fun fromScreenshot ([B)Lio/sentry/Attachment;
	public fun getAttachmentType ()Ljava/lang/String;
	public fun getBytes ()[B
	public fun getContentType ()Ljava/lang/String;
	public fun getFilename ()Ljava/lang/String;
	public fun getPathname ()Ljava/lang/String;
}

public final class io/sentry/Breadcrumb : io/sentry/JsonSerializable, io/sentry/JsonUnknown {
	public fun <init> ()V
	public fun <init> (Ljava/lang/String;)V
	public fun <init> (Ljava/util/Date;)V
	public static fun debug (Ljava/lang/String;)Lio/sentry/Breadcrumb;
	public static fun error (Ljava/lang/String;)Lio/sentry/Breadcrumb;
	public fun getCategory ()Ljava/lang/String;
	public fun getData ()Ljava/util/Map;
	public fun getData (Ljava/lang/String;)Ljava/lang/Object;
	public fun getLevel ()Lio/sentry/SentryLevel;
	public fun getMessage ()Ljava/lang/String;
	public fun getTimestamp ()Ljava/util/Date;
	public fun getType ()Ljava/lang/String;
	public fun getUnknown ()Ljava/util/Map;
	public static fun http (Ljava/lang/String;Ljava/lang/String;)Lio/sentry/Breadcrumb;
	public static fun http (Ljava/lang/String;Ljava/lang/String;Ljava/lang/Integer;)Lio/sentry/Breadcrumb;
	public static fun info (Ljava/lang/String;)Lio/sentry/Breadcrumb;
	public static fun navigation (Ljava/lang/String;Ljava/lang/String;)Lio/sentry/Breadcrumb;
	public static fun query (Ljava/lang/String;)Lio/sentry/Breadcrumb;
	public fun removeData (Ljava/lang/String;)V
	public fun serialize (Lio/sentry/JsonObjectWriter;Lio/sentry/ILogger;)V
	public fun setCategory (Ljava/lang/String;)V
	public fun setData (Ljava/lang/String;Ljava/lang/Object;)V
	public fun setLevel (Lio/sentry/SentryLevel;)V
	public fun setMessage (Ljava/lang/String;)V
	public fun setType (Ljava/lang/String;)V
	public fun setUnknown (Ljava/util/Map;)V
	public static fun transaction (Ljava/lang/String;)Lio/sentry/Breadcrumb;
	public static fun ui (Ljava/lang/String;Ljava/lang/String;)Lio/sentry/Breadcrumb;
	public static fun user (Ljava/lang/String;Ljava/lang/String;)Lio/sentry/Breadcrumb;
	public static fun userInteraction (Ljava/lang/String;Ljava/lang/String;Ljava/lang/String;)Lio/sentry/Breadcrumb;
	public static fun userInteraction (Ljava/lang/String;Ljava/lang/String;Ljava/lang/String;Ljava/util/Map;)Lio/sentry/Breadcrumb;
}

public final class io/sentry/Breadcrumb$Deserializer : io/sentry/JsonDeserializer {
	public fun <init> ()V
	public fun deserialize (Lio/sentry/JsonObjectReader;Lio/sentry/ILogger;)Lio/sentry/Breadcrumb;
	public synthetic fun deserialize (Lio/sentry/JsonObjectReader;Lio/sentry/ILogger;)Ljava/lang/Object;
}

public final class io/sentry/Breadcrumb$JsonKeys {
	public static final field CATEGORY Ljava/lang/String;
	public static final field DATA Ljava/lang/String;
	public static final field LEVEL Ljava/lang/String;
	public static final field MESSAGE Ljava/lang/String;
	public static final field TIMESTAMP Ljava/lang/String;
	public static final field TYPE Ljava/lang/String;
	public fun <init> ()V
}

public final class io/sentry/BuildConfig {
	public static final field SENTRY_JAVA_SDK_NAME Ljava/lang/String;
	public static final field VERSION_NAME Ljava/lang/String;
}

public final class io/sentry/CustomSamplingContext {
	public fun <init> ()V
	public fun get (Ljava/lang/String;)Ljava/lang/Object;
	public fun getData ()Ljava/util/Map;
	public fun set (Ljava/lang/String;Ljava/lang/Object;)V
}

public final class io/sentry/DateUtils {
	public static fun dateToSeconds (Ljava/util/Date;)D
	public static fun getCurrentDateTime ()Ljava/util/Date;
	public static fun getDateTime (J)Ljava/util/Date;
	public static fun getDateTime (Ljava/lang/String;)Ljava/util/Date;
	public static fun getDateTimeWithMillisPrecision (Ljava/lang/String;)Ljava/util/Date;
	public static fun getTimestamp (Ljava/util/Date;)Ljava/lang/String;
	public static fun millisToSeconds (D)D
	public static fun nanosToMillis (D)D
}

public final class io/sentry/DiagnosticLogger : io/sentry/ILogger {
	public fun <init> (Lio/sentry/SentryOptions;Lio/sentry/ILogger;)V
	public fun getLogger ()Lio/sentry/ILogger;
	public fun isEnabled (Lio/sentry/SentryLevel;)Z
	public fun log (Lio/sentry/SentryLevel;Ljava/lang/String;Ljava/lang/Throwable;)V
	public fun log (Lio/sentry/SentryLevel;Ljava/lang/String;[Ljava/lang/Object;)V
	public fun log (Lio/sentry/SentryLevel;Ljava/lang/Throwable;Ljava/lang/String;[Ljava/lang/Object;)V
}

public final class io/sentry/DuplicateEventDetectionEventProcessor : io/sentry/EventProcessor {
	public fun <init> (Lio/sentry/SentryOptions;)V
	public fun process (Lio/sentry/SentryEvent;Ljava/util/Map;)Lio/sentry/SentryEvent;
}

public final class io/sentry/EnvelopeReader : io/sentry/IEnvelopeReader {
	public fun <init> (Lio/sentry/ISerializer;)V
	public fun read (Ljava/io/InputStream;)Lio/sentry/SentryEnvelope;
}

public final class io/sentry/EnvelopeSender : io/sentry/IEnvelopeSender {
	public fun <init> (Lio/sentry/IHub;Lio/sentry/ISerializer;Lio/sentry/ILogger;J)V
	public synthetic fun processDirectory (Ljava/io/File;)V
	public fun processEnvelopeFile (Ljava/lang/String;Ljava/util/Map;)V
}

public abstract interface class io/sentry/EventProcessor {
	public fun process (Lio/sentry/SentryEvent;Ljava/util/Map;)Lio/sentry/SentryEvent;
	public fun process (Lio/sentry/protocol/SentryTransaction;Ljava/util/Map;)Lio/sentry/protocol/SentryTransaction;
}

public final class io/sentry/ExternalOptions {
	public fun <init> ()V
	public fun addContextTag (Ljava/lang/String;)V
	public fun addIgnoredExceptionForType (Ljava/lang/Class;)V
	public fun addInAppExclude (Ljava/lang/String;)V
	public fun addInAppInclude (Ljava/lang/String;)V
	public fun addTracingOrigin (Ljava/lang/String;)V
	public static fun from (Lio/sentry/config/PropertiesProvider;Lio/sentry/ILogger;)Lio/sentry/ExternalOptions;
	public fun getContextTags ()Ljava/util/List;
	public fun getDebug ()Ljava/lang/Boolean;
	public fun getDist ()Ljava/lang/String;
	public fun getDsn ()Ljava/lang/String;
	public fun getEnableDeduplication ()Ljava/lang/Boolean;
	public fun getEnableUncaughtExceptionHandler ()Ljava/lang/Boolean;
	public fun getEnvironment ()Ljava/lang/String;
	public fun getIgnoredExceptionsForType ()Ljava/util/Set;
	public fun getInAppExcludes ()Ljava/util/List;
	public fun getInAppIncludes ()Ljava/util/List;
	public fun getMaxRequestBodySize ()Lio/sentry/SentryOptions$RequestSize;
	public fun getPrintUncaughtStackTrace ()Ljava/lang/Boolean;
	public fun getProguardUuid ()Ljava/lang/String;
	public fun getProxy ()Lio/sentry/SentryOptions$Proxy;
	public fun getRelease ()Ljava/lang/String;
	public fun getServerName ()Ljava/lang/String;
	public fun getTags ()Ljava/util/Map;
	public fun getTracesSampleRate ()Ljava/lang/Double;
	public fun getTracingOrigins ()Ljava/util/List;
	public fun setDebug (Ljava/lang/Boolean;)V
	public fun setDist (Ljava/lang/String;)V
	public fun setDsn (Ljava/lang/String;)V
	public fun setEnableDeduplication (Ljava/lang/Boolean;)V
	public fun setEnableUncaughtExceptionHandler (Ljava/lang/Boolean;)V
	public fun setEnvironment (Ljava/lang/String;)V
	public fun setMaxRequestBodySize (Lio/sentry/SentryOptions$RequestSize;)V
	public fun setPrintUncaughtStackTrace (Ljava/lang/Boolean;)V
	public fun setProguardUuid (Ljava/lang/String;)V
	public fun setProxy (Lio/sentry/SentryOptions$Proxy;)V
	public fun setRelease (Ljava/lang/String;)V
	public fun setServerName (Ljava/lang/String;)V
	public fun setTag (Ljava/lang/String;Ljava/lang/String;)V
	public fun setTracesSampleRate (Ljava/lang/Double;)V
}

public final class io/sentry/Hub : io/sentry/IHub {
	public fun <init> (Lio/sentry/SentryOptions;)V
	public fun addBreadcrumb (Lio/sentry/Breadcrumb;Ljava/util/Map;)V
	public fun bindClient (Lio/sentry/ISentryClient;)V
	public fun captureEnvelope (Lio/sentry/SentryEnvelope;Ljava/util/Map;)Lio/sentry/protocol/SentryId;
	public fun captureEvent (Lio/sentry/SentryEvent;Ljava/util/Map;)Lio/sentry/protocol/SentryId;
	public fun captureException (Ljava/lang/Throwable;Ljava/util/Map;)Lio/sentry/protocol/SentryId;
	public fun captureMessage (Ljava/lang/String;Lio/sentry/SentryLevel;)Lio/sentry/protocol/SentryId;
	public fun captureTransaction (Lio/sentry/protocol/SentryTransaction;Lio/sentry/TraceState;Ljava/util/Map;Lio/sentry/ProfilingTraceData;)Lio/sentry/protocol/SentryId;
	public fun captureUserFeedback (Lio/sentry/UserFeedback;)V
	public fun clearBreadcrumbs ()V
	public fun clone ()Lio/sentry/IHub;
	public synthetic fun clone ()Ljava/lang/Object;
	public fun close ()V
	public fun configureScope (Lio/sentry/ScopeCallback;)V
	public fun endSession ()V
	public fun flush (J)V
	public fun getLastEventId ()Lio/sentry/protocol/SentryId;
	public fun getOptions ()Lio/sentry/SentryOptions;
	public fun getSpan ()Lio/sentry/ISpan;
	public fun isCrashedLastRun ()Ljava/lang/Boolean;
	public fun isEnabled ()Z
	public fun popScope ()V
	public fun pushScope ()V
	public fun removeExtra (Ljava/lang/String;)V
	public fun removeTag (Ljava/lang/String;)V
	public fun setExtra (Ljava/lang/String;Ljava/lang/String;)V
	public fun setFingerprint (Ljava/util/List;)V
	public fun setLevel (Lio/sentry/SentryLevel;)V
	public fun setSpanContext (Ljava/lang/Throwable;Lio/sentry/ISpan;Ljava/lang/String;)V
	public fun setTag (Ljava/lang/String;Ljava/lang/String;)V
	public fun setTransaction (Ljava/lang/String;)V
	public fun setUser (Lio/sentry/protocol/User;)V
	public fun startSession ()V
	public fun startTransaction (Lio/sentry/TransactionContext;Lio/sentry/CustomSamplingContext;Z)Lio/sentry/ITransaction;
	public fun startTransaction (Lio/sentry/TransactionContext;Lio/sentry/CustomSamplingContext;ZLjava/util/Date;)Lio/sentry/ITransaction;
	public fun startTransaction (Lio/sentry/TransactionContext;Lio/sentry/CustomSamplingContext;ZLjava/util/Date;ZLio/sentry/TransactionFinishedCallback;)Lio/sentry/ITransaction;
	public fun traceHeaders ()Lio/sentry/SentryTraceHeader;
	public fun withScope (Lio/sentry/ScopeCallback;)V
}

public final class io/sentry/HubAdapter : io/sentry/IHub {
	public fun addBreadcrumb (Lio/sentry/Breadcrumb;Ljava/util/Map;)V
	public fun bindClient (Lio/sentry/ISentryClient;)V
	public fun captureEnvelope (Lio/sentry/SentryEnvelope;Ljava/util/Map;)Lio/sentry/protocol/SentryId;
	public fun captureEvent (Lio/sentry/SentryEvent;Ljava/util/Map;)Lio/sentry/protocol/SentryId;
	public fun captureException (Ljava/lang/Throwable;Ljava/util/Map;)Lio/sentry/protocol/SentryId;
	public fun captureMessage (Ljava/lang/String;Lio/sentry/SentryLevel;)Lio/sentry/protocol/SentryId;
	public fun captureTransaction (Lio/sentry/protocol/SentryTransaction;Lio/sentry/TraceState;Ljava/util/Map;Lio/sentry/ProfilingTraceData;)Lio/sentry/protocol/SentryId;
	public fun captureUserFeedback (Lio/sentry/UserFeedback;)V
	public fun clearBreadcrumbs ()V
	public fun clone ()Lio/sentry/IHub;
	public synthetic fun clone ()Ljava/lang/Object;
	public fun close ()V
	public fun configureScope (Lio/sentry/ScopeCallback;)V
	public fun endSession ()V
	public fun flush (J)V
	public static fun getInstance ()Lio/sentry/HubAdapter;
	public fun getLastEventId ()Lio/sentry/protocol/SentryId;
	public fun getOptions ()Lio/sentry/SentryOptions;
	public fun getSpan ()Lio/sentry/ISpan;
	public fun isCrashedLastRun ()Ljava/lang/Boolean;
	public fun isEnabled ()Z
	public fun popScope ()V
	public fun pushScope ()V
	public fun removeExtra (Ljava/lang/String;)V
	public fun removeTag (Ljava/lang/String;)V
	public fun setExtra (Ljava/lang/String;Ljava/lang/String;)V
	public fun setFingerprint (Ljava/util/List;)V
	public fun setLevel (Lio/sentry/SentryLevel;)V
	public fun setSpanContext (Ljava/lang/Throwable;Lio/sentry/ISpan;Ljava/lang/String;)V
	public fun setTag (Ljava/lang/String;Ljava/lang/String;)V
	public fun setTransaction (Ljava/lang/String;)V
	public fun setUser (Lio/sentry/protocol/User;)V
	public fun startSession ()V
	public fun startTransaction (Lio/sentry/TransactionContext;)Lio/sentry/ITransaction;
	public fun startTransaction (Lio/sentry/TransactionContext;Lio/sentry/CustomSamplingContext;Z)Lio/sentry/ITransaction;
	public fun startTransaction (Lio/sentry/TransactionContext;Lio/sentry/CustomSamplingContext;ZLjava/util/Date;)Lio/sentry/ITransaction;
	public fun startTransaction (Lio/sentry/TransactionContext;Lio/sentry/CustomSamplingContext;ZLjava/util/Date;ZLio/sentry/TransactionFinishedCallback;)Lio/sentry/ITransaction;
	public fun traceHeaders ()Lio/sentry/SentryTraceHeader;
	public fun withScope (Lio/sentry/ScopeCallback;)V
}

public abstract interface class io/sentry/IEnvelopeReader {
	public abstract fun read (Ljava/io/InputStream;)Lio/sentry/SentryEnvelope;
}

public abstract interface class io/sentry/IEnvelopeSender {
	public abstract fun processEnvelopeFile (Ljava/lang/String;Ljava/util/Map;)V
}

public abstract interface class io/sentry/IHub {
	public fun addBreadcrumb (Lio/sentry/Breadcrumb;)V
	public abstract fun addBreadcrumb (Lio/sentry/Breadcrumb;Ljava/util/Map;)V
	public fun addBreadcrumb (Ljava/lang/String;)V
	public fun addBreadcrumb (Ljava/lang/String;Ljava/lang/String;)V
	public abstract fun bindClient (Lio/sentry/ISentryClient;)V
	public fun captureEnvelope (Lio/sentry/SentryEnvelope;)Lio/sentry/protocol/SentryId;
	public abstract fun captureEnvelope (Lio/sentry/SentryEnvelope;Ljava/util/Map;)Lio/sentry/protocol/SentryId;
	public fun captureEvent (Lio/sentry/SentryEvent;)Lio/sentry/protocol/SentryId;
	public abstract fun captureEvent (Lio/sentry/SentryEvent;Ljava/util/Map;)Lio/sentry/protocol/SentryId;
	public fun captureException (Ljava/lang/Throwable;)Lio/sentry/protocol/SentryId;
	public abstract fun captureException (Ljava/lang/Throwable;Ljava/util/Map;)Lio/sentry/protocol/SentryId;
	public fun captureMessage (Ljava/lang/String;)Lio/sentry/protocol/SentryId;
	public abstract fun captureMessage (Ljava/lang/String;Lio/sentry/SentryLevel;)Lio/sentry/protocol/SentryId;
	public fun captureTransaction (Lio/sentry/protocol/SentryTransaction;Lio/sentry/TraceState;)Lio/sentry/protocol/SentryId;
	public fun captureTransaction (Lio/sentry/protocol/SentryTransaction;Lio/sentry/TraceState;Ljava/util/Map;)Lio/sentry/protocol/SentryId;
	public abstract fun captureTransaction (Lio/sentry/protocol/SentryTransaction;Lio/sentry/TraceState;Ljava/util/Map;Lio/sentry/ProfilingTraceData;)Lio/sentry/protocol/SentryId;
	public fun captureTransaction (Lio/sentry/protocol/SentryTransaction;Ljava/util/Map;)Lio/sentry/protocol/SentryId;
	public abstract fun captureUserFeedback (Lio/sentry/UserFeedback;)V
	public abstract fun clearBreadcrumbs ()V
	public abstract fun clone ()Lio/sentry/IHub;
	public abstract fun close ()V
	public abstract fun configureScope (Lio/sentry/ScopeCallback;)V
	public abstract fun endSession ()V
	public abstract fun flush (J)V
	public abstract fun getLastEventId ()Lio/sentry/protocol/SentryId;
	public abstract fun getOptions ()Lio/sentry/SentryOptions;
	public abstract fun getSpan ()Lio/sentry/ISpan;
	public abstract fun isCrashedLastRun ()Ljava/lang/Boolean;
	public abstract fun isEnabled ()Z
	public abstract fun popScope ()V
	public abstract fun pushScope ()V
	public abstract fun removeExtra (Ljava/lang/String;)V
	public abstract fun removeTag (Ljava/lang/String;)V
	public abstract fun setExtra (Ljava/lang/String;Ljava/lang/String;)V
	public abstract fun setFingerprint (Ljava/util/List;)V
	public abstract fun setLevel (Lio/sentry/SentryLevel;)V
	public abstract fun setSpanContext (Ljava/lang/Throwable;Lio/sentry/ISpan;Ljava/lang/String;)V
	public abstract fun setTag (Ljava/lang/String;Ljava/lang/String;)V
	public abstract fun setTransaction (Ljava/lang/String;)V
	public abstract fun setUser (Lio/sentry/protocol/User;)V
	public abstract fun startSession ()V
	public fun startTransaction (Lio/sentry/TransactionContext;)Lio/sentry/ITransaction;
	public fun startTransaction (Lio/sentry/TransactionContext;Lio/sentry/CustomSamplingContext;)Lio/sentry/ITransaction;
	public abstract fun startTransaction (Lio/sentry/TransactionContext;Lio/sentry/CustomSamplingContext;Z)Lio/sentry/ITransaction;
	public abstract fun startTransaction (Lio/sentry/TransactionContext;Lio/sentry/CustomSamplingContext;ZLjava/util/Date;)Lio/sentry/ITransaction;
	public abstract fun startTransaction (Lio/sentry/TransactionContext;Lio/sentry/CustomSamplingContext;ZLjava/util/Date;ZLio/sentry/TransactionFinishedCallback;)Lio/sentry/ITransaction;
	public fun startTransaction (Lio/sentry/TransactionContext;Z)Lio/sentry/ITransaction;
	public fun startTransaction (Ljava/lang/String;Ljava/lang/String;)Lio/sentry/ITransaction;
	public fun startTransaction (Ljava/lang/String;Ljava/lang/String;Lio/sentry/CustomSamplingContext;)Lio/sentry/ITransaction;
	public fun startTransaction (Ljava/lang/String;Ljava/lang/String;Lio/sentry/CustomSamplingContext;Z)Lio/sentry/ITransaction;
	public fun startTransaction (Ljava/lang/String;Ljava/lang/String;Ljava/util/Date;ZLio/sentry/TransactionFinishedCallback;)Lio/sentry/ITransaction;
	public fun startTransaction (Ljava/lang/String;Ljava/lang/String;Z)Lio/sentry/ITransaction;
	public abstract fun traceHeaders ()Lio/sentry/SentryTraceHeader;
	public abstract fun withScope (Lio/sentry/ScopeCallback;)V
}

public abstract interface class io/sentry/ILogger {
	public abstract fun isEnabled (Lio/sentry/SentryLevel;)Z
	public abstract fun log (Lio/sentry/SentryLevel;Ljava/lang/String;Ljava/lang/Throwable;)V
	public abstract fun log (Lio/sentry/SentryLevel;Ljava/lang/String;[Ljava/lang/Object;)V
	public abstract fun log (Lio/sentry/SentryLevel;Ljava/lang/Throwable;Ljava/lang/String;[Ljava/lang/Object;)V
}

public abstract interface class io/sentry/IScopeObserver {
	public abstract fun addBreadcrumb (Lio/sentry/Breadcrumb;)V
	public abstract fun removeExtra (Ljava/lang/String;)V
	public abstract fun removeTag (Ljava/lang/String;)V
	public abstract fun setExtra (Ljava/lang/String;Ljava/lang/String;)V
	public abstract fun setTag (Ljava/lang/String;Ljava/lang/String;)V
	public abstract fun setUser (Lio/sentry/protocol/User;)V
}

public abstract interface class io/sentry/ISentryClient {
	public fun captureEnvelope (Lio/sentry/SentryEnvelope;)Lio/sentry/protocol/SentryId;
	public abstract fun captureEnvelope (Lio/sentry/SentryEnvelope;Ljava/util/Map;)Lio/sentry/protocol/SentryId;
	public fun captureEvent (Lio/sentry/SentryEvent;)Lio/sentry/protocol/SentryId;
	public fun captureEvent (Lio/sentry/SentryEvent;Lio/sentry/Scope;)Lio/sentry/protocol/SentryId;
	public abstract fun captureEvent (Lio/sentry/SentryEvent;Lio/sentry/Scope;Ljava/util/Map;)Lio/sentry/protocol/SentryId;
	public fun captureEvent (Lio/sentry/SentryEvent;Ljava/util/Map;)Lio/sentry/protocol/SentryId;
	public fun captureException (Ljava/lang/Throwable;)Lio/sentry/protocol/SentryId;
	public fun captureException (Ljava/lang/Throwable;Lio/sentry/Scope;)Lio/sentry/protocol/SentryId;
	public fun captureException (Ljava/lang/Throwable;Lio/sentry/Scope;Ljava/util/Map;)Lio/sentry/protocol/SentryId;
	public fun captureException (Ljava/lang/Throwable;Ljava/util/Map;)Lio/sentry/protocol/SentryId;
	public fun captureMessage (Ljava/lang/String;Lio/sentry/SentryLevel;)Lio/sentry/protocol/SentryId;
	public fun captureMessage (Ljava/lang/String;Lio/sentry/SentryLevel;Lio/sentry/Scope;)Lio/sentry/protocol/SentryId;
	public fun captureSession (Lio/sentry/Session;)V
	public abstract fun captureSession (Lio/sentry/Session;Ljava/util/Map;)V
	public fun captureTransaction (Lio/sentry/protocol/SentryTransaction;)Lio/sentry/protocol/SentryId;
	public fun captureTransaction (Lio/sentry/protocol/SentryTransaction;Lio/sentry/Scope;Ljava/util/Map;)Lio/sentry/protocol/SentryId;
	public fun captureTransaction (Lio/sentry/protocol/SentryTransaction;Lio/sentry/TraceState;)Lio/sentry/protocol/SentryId;
	public fun captureTransaction (Lio/sentry/protocol/SentryTransaction;Lio/sentry/TraceState;Lio/sentry/Scope;Ljava/util/Map;)Lio/sentry/protocol/SentryId;
	public abstract fun captureTransaction (Lio/sentry/protocol/SentryTransaction;Lio/sentry/TraceState;Lio/sentry/Scope;Ljava/util/Map;Lio/sentry/ProfilingTraceData;)Lio/sentry/protocol/SentryId;
	public abstract fun captureUserFeedback (Lio/sentry/UserFeedback;)V
	public abstract fun close ()V
	public abstract fun flush (J)V
	public abstract fun isEnabled ()Z
}

public abstract interface class io/sentry/ISentryExecutorService {
	public abstract fun close (J)V
	public abstract fun schedule (Ljava/lang/Runnable;J)Ljava/util/concurrent/Future;
	public abstract fun submit (Ljava/lang/Runnable;)Ljava/util/concurrent/Future;
}

public abstract interface class io/sentry/ISerializer {
	public abstract fun deserialize (Ljava/io/Reader;Ljava/lang/Class;)Ljava/lang/Object;
	public abstract fun deserializeEnvelope (Ljava/io/InputStream;)Lio/sentry/SentryEnvelope;
	public abstract fun serialize (Lio/sentry/SentryEnvelope;Ljava/io/OutputStream;)V
	public abstract fun serialize (Ljava/lang/Object;Ljava/io/Writer;)V
	public abstract fun serialize (Ljava/util/Map;)Ljava/lang/String;
}

public abstract interface class io/sentry/ISpan {
	public abstract fun finish ()V
	public abstract fun finish (Lio/sentry/SpanStatus;)V
	public abstract fun getData (Ljava/lang/String;)Ljava/lang/Object;
	public abstract fun getDescription ()Ljava/lang/String;
	public abstract fun getOperation ()Ljava/lang/String;
	public abstract fun getSpanContext ()Lio/sentry/SpanContext;
	public abstract fun getStatus ()Lio/sentry/SpanStatus;
	public abstract fun getTag (Ljava/lang/String;)Ljava/lang/String;
	public abstract fun getThrowable ()Ljava/lang/Throwable;
	public abstract fun isFinished ()Z
	public abstract fun setData (Ljava/lang/String;Ljava/lang/Object;)V
	public abstract fun setDescription (Ljava/lang/String;)V
	public abstract fun setOperation (Ljava/lang/String;)V
	public abstract fun setStatus (Lio/sentry/SpanStatus;)V
	public abstract fun setTag (Ljava/lang/String;Ljava/lang/String;)V
	public abstract fun setThrowable (Ljava/lang/Throwable;)V
	public abstract fun startChild (Ljava/lang/String;)Lio/sentry/ISpan;
	public abstract fun startChild (Ljava/lang/String;Ljava/lang/String;)Lio/sentry/ISpan;
	public abstract fun startChild (Ljava/lang/String;Ljava/lang/String;Ljava/util/Date;)Lio/sentry/ISpan;
	public abstract fun toSentryTrace ()Lio/sentry/SentryTraceHeader;
	public abstract fun toTraceStateHeader ()Lio/sentry/TraceStateHeader;
	public abstract fun traceState ()Lio/sentry/TraceState;
}

public abstract interface class io/sentry/ITransaction : io/sentry/ISpan {
	public abstract fun getEventId ()Lio/sentry/protocol/SentryId;
	public abstract fun getLatestActiveSpan ()Lio/sentry/Span;
	public abstract fun getName ()Ljava/lang/String;
	public abstract fun getSpans ()Ljava/util/List;
	public abstract fun isSampled ()Ljava/lang/Boolean;
	public abstract fun setName (Ljava/lang/String;)V
}

public abstract interface class io/sentry/ITransactionProfiler {
	public abstract fun onTransactionFinish (Lio/sentry/ITransaction;)Lio/sentry/ProfilingTraceData;
	public abstract fun onTransactionStart (Lio/sentry/ITransaction;)V
}

public abstract interface class io/sentry/ITransportFactory {
	public abstract fun create (Lio/sentry/SentryOptions;Lio/sentry/RequestDetails;)Lio/sentry/transport/ITransport;
}

public abstract interface class io/sentry/Integration {
	public abstract fun register (Lio/sentry/IHub;Lio/sentry/SentryOptions;)V
}

public final class io/sentry/IpAddressUtils {
	public static fun isDefault (Ljava/lang/String;)Z
}

public abstract interface class io/sentry/JsonDeserializer {
	public abstract fun deserialize (Lio/sentry/JsonObjectReader;Lio/sentry/ILogger;)Ljava/lang/Object;
}

public final class io/sentry/JsonObjectDeserializer {
	public fun <init> ()V
	public fun deserialize (Lio/sentry/JsonObjectReader;)Ljava/lang/Object;
}

public final class io/sentry/JsonObjectReader : io/sentry/vendor/gson/stream/JsonReader {
	public fun <init> (Ljava/io/Reader;)V
	public fun nextBooleanOrNull ()Ljava/lang/Boolean;
	public fun nextDateOrNull (Lio/sentry/ILogger;)Ljava/util/Date;
	public fun nextDoubleOrNull ()Ljava/lang/Double;
	public fun nextFloat ()Ljava/lang/Float;
	public fun nextFloatOrNull ()Ljava/lang/Float;
	public fun nextIntegerOrNull ()Ljava/lang/Integer;
	public fun nextList (Lio/sentry/ILogger;Lio/sentry/JsonDeserializer;)Ljava/util/List;
	public fun nextLongOrNull ()Ljava/lang/Long;
	public fun nextObjectOrNull ()Ljava/lang/Object;
	public fun nextOrNull (Lio/sentry/ILogger;Lio/sentry/JsonDeserializer;)Ljava/lang/Object;
	public fun nextStringOrNull ()Ljava/lang/String;
	public fun nextTimeZoneOrNull (Lio/sentry/ILogger;)Ljava/util/TimeZone;
	public fun nextUnknown (Lio/sentry/ILogger;Ljava/util/Map;Ljava/lang/String;)V
}

public final class io/sentry/JsonObjectSerializer {
	public static final field OBJECT_PLACEHOLDER Ljava/lang/String;
	public final field jsonReflectionObjectSerializer Lio/sentry/JsonReflectionObjectSerializer;
	public fun <init> (I)V
	public fun serialize (Lio/sentry/JsonObjectWriter;Lio/sentry/ILogger;Ljava/lang/Object;)V
}

public final class io/sentry/JsonObjectWriter : io/sentry/vendor/gson/stream/JsonWriter {
	public fun <init> (Ljava/io/Writer;I)V
	public fun name (Ljava/lang/String;)Lio/sentry/JsonObjectWriter;
	public synthetic fun name (Ljava/lang/String;)Lio/sentry/vendor/gson/stream/JsonWriter;
	public fun value (Lio/sentry/ILogger;Ljava/lang/Object;)Lio/sentry/JsonObjectWriter;
}

public final class io/sentry/JsonReflectionObjectSerializer {
	public fun serialize (Ljava/lang/Object;Lio/sentry/ILogger;)Ljava/lang/Object;
	public fun serializeObject (Ljava/lang/Object;Lio/sentry/ILogger;)Ljava/util/Map;
}

public abstract interface class io/sentry/JsonSerializable {
	public abstract fun serialize (Lio/sentry/JsonObjectWriter;Lio/sentry/ILogger;)V
}

public final class io/sentry/JsonSerializer : io/sentry/ISerializer {
	public fun <init> (Lio/sentry/SentryOptions;)V
	public fun deserialize (Ljava/io/Reader;Ljava/lang/Class;)Ljava/lang/Object;
	public fun deserializeEnvelope (Ljava/io/InputStream;)Lio/sentry/SentryEnvelope;
	public fun serialize (Lio/sentry/SentryEnvelope;Ljava/io/OutputStream;)V
	public fun serialize (Ljava/lang/Object;Ljava/io/Writer;)V
	public fun serialize (Ljava/util/Map;)Ljava/lang/String;
}

public abstract interface class io/sentry/JsonUnknown {
	public abstract fun getUnknown ()Ljava/util/Map;
	public abstract fun setUnknown (Ljava/util/Map;)V
}

public final class io/sentry/MainEventProcessor : io/sentry/EventProcessor, java/io/Closeable {
	public fun <init> (Lio/sentry/SentryOptions;)V
	public fun close ()V
	public fun process (Lio/sentry/SentryEvent;Ljava/util/Map;)Lio/sentry/SentryEvent;
	public fun process (Lio/sentry/protocol/SentryTransaction;Ljava/util/Map;)Lio/sentry/protocol/SentryTransaction;
}

public final class io/sentry/NoOpEnvelopeReader : io/sentry/IEnvelopeReader {
	public static fun getInstance ()Lio/sentry/NoOpEnvelopeReader;
	public fun read (Ljava/io/InputStream;)Lio/sentry/SentryEnvelope;
}

public final class io/sentry/NoOpHub : io/sentry/IHub {
	public fun addBreadcrumb (Lio/sentry/Breadcrumb;Ljava/util/Map;)V
	public fun bindClient (Lio/sentry/ISentryClient;)V
	public fun captureEnvelope (Lio/sentry/SentryEnvelope;Ljava/util/Map;)Lio/sentry/protocol/SentryId;
	public fun captureEvent (Lio/sentry/SentryEvent;Ljava/util/Map;)Lio/sentry/protocol/SentryId;
	public fun captureException (Ljava/lang/Throwable;Ljava/util/Map;)Lio/sentry/protocol/SentryId;
	public fun captureMessage (Ljava/lang/String;Lio/sentry/SentryLevel;)Lio/sentry/protocol/SentryId;
	public fun captureTransaction (Lio/sentry/protocol/SentryTransaction;Lio/sentry/TraceState;Ljava/util/Map;Lio/sentry/ProfilingTraceData;)Lio/sentry/protocol/SentryId;
	public fun captureUserFeedback (Lio/sentry/UserFeedback;)V
	public fun clearBreadcrumbs ()V
	public fun clone ()Lio/sentry/IHub;
	public synthetic fun clone ()Ljava/lang/Object;
	public fun close ()V
	public fun configureScope (Lio/sentry/ScopeCallback;)V
	public fun endSession ()V
	public fun flush (J)V
	public static fun getInstance ()Lio/sentry/NoOpHub;
	public fun getLastEventId ()Lio/sentry/protocol/SentryId;
	public fun getOptions ()Lio/sentry/SentryOptions;
	public fun getSpan ()Lio/sentry/ISpan;
	public fun isCrashedLastRun ()Ljava/lang/Boolean;
	public fun isEnabled ()Z
	public fun popScope ()V
	public fun pushScope ()V
	public fun removeExtra (Ljava/lang/String;)V
	public fun removeTag (Ljava/lang/String;)V
	public fun setExtra (Ljava/lang/String;Ljava/lang/String;)V
	public fun setFingerprint (Ljava/util/List;)V
	public fun setLevel (Lio/sentry/SentryLevel;)V
	public fun setSpanContext (Ljava/lang/Throwable;Lio/sentry/ISpan;Ljava/lang/String;)V
	public fun setTag (Ljava/lang/String;Ljava/lang/String;)V
	public fun setTransaction (Ljava/lang/String;)V
	public fun setUser (Lio/sentry/protocol/User;)V
	public fun startSession ()V
	public fun startTransaction (Lio/sentry/TransactionContext;)Lio/sentry/ITransaction;
	public fun startTransaction (Lio/sentry/TransactionContext;Lio/sentry/CustomSamplingContext;Z)Lio/sentry/ITransaction;
	public fun startTransaction (Lio/sentry/TransactionContext;Lio/sentry/CustomSamplingContext;ZLjava/util/Date;)Lio/sentry/ITransaction;
	public fun startTransaction (Lio/sentry/TransactionContext;Lio/sentry/CustomSamplingContext;ZLjava/util/Date;ZLio/sentry/TransactionFinishedCallback;)Lio/sentry/ITransaction;
	public fun traceHeaders ()Lio/sentry/SentryTraceHeader;
	public fun withScope (Lio/sentry/ScopeCallback;)V
}

public final class io/sentry/NoOpLogger : io/sentry/ILogger {
	public static fun getInstance ()Lio/sentry/NoOpLogger;
	public fun isEnabled (Lio/sentry/SentryLevel;)Z
	public fun log (Lio/sentry/SentryLevel;Ljava/lang/String;Ljava/lang/Throwable;)V
	public fun log (Lio/sentry/SentryLevel;Ljava/lang/String;[Ljava/lang/Object;)V
	public fun log (Lio/sentry/SentryLevel;Ljava/lang/Throwable;Ljava/lang/String;[Ljava/lang/Object;)V
}

public final class io/sentry/NoOpSpan : io/sentry/ISpan {
	public fun finish ()V
	public fun finish (Lio/sentry/SpanStatus;)V
	public fun getData (Ljava/lang/String;)Ljava/lang/Object;
	public fun getDescription ()Ljava/lang/String;
	public static fun getInstance ()Lio/sentry/NoOpSpan;
	public fun getOperation ()Ljava/lang/String;
	public fun getSpanContext ()Lio/sentry/SpanContext;
	public fun getStatus ()Lio/sentry/SpanStatus;
	public fun getTag (Ljava/lang/String;)Ljava/lang/String;
	public fun getThrowable ()Ljava/lang/Throwable;
	public fun isFinished ()Z
	public fun setData (Ljava/lang/String;Ljava/lang/Object;)V
	public fun setDescription (Ljava/lang/String;)V
	public fun setOperation (Ljava/lang/String;)V
	public fun setStatus (Lio/sentry/SpanStatus;)V
	public fun setTag (Ljava/lang/String;Ljava/lang/String;)V
	public fun setThrowable (Ljava/lang/Throwable;)V
	public fun startChild (Ljava/lang/String;)Lio/sentry/ISpan;
	public fun startChild (Ljava/lang/String;Ljava/lang/String;)Lio/sentry/ISpan;
	public fun startChild (Ljava/lang/String;Ljava/lang/String;Ljava/util/Date;)Lio/sentry/ISpan;
	public fun toSentryTrace ()Lio/sentry/SentryTraceHeader;
	public fun toTraceStateHeader ()Lio/sentry/TraceStateHeader;
	public fun traceState ()Lio/sentry/TraceState;
}

public final class io/sentry/NoOpTransaction : io/sentry/ITransaction {
	public fun finish ()V
	public fun finish (Lio/sentry/SpanStatus;)V
	public fun getData (Ljava/lang/String;)Ljava/lang/Object;
	public fun getDescription ()Ljava/lang/String;
	public fun getEventId ()Lio/sentry/protocol/SentryId;
	public static fun getInstance ()Lio/sentry/NoOpTransaction;
	public fun getLatestActiveSpan ()Lio/sentry/Span;
	public fun getName ()Ljava/lang/String;
	public fun getOperation ()Ljava/lang/String;
	public fun getSpanContext ()Lio/sentry/SpanContext;
	public fun getSpans ()Ljava/util/List;
	public fun getStatus ()Lio/sentry/SpanStatus;
	public fun getTag (Ljava/lang/String;)Ljava/lang/String;
	public fun getThrowable ()Ljava/lang/Throwable;
	public fun isFinished ()Z
	public fun isSampled ()Ljava/lang/Boolean;
	public fun setData (Ljava/lang/String;Ljava/lang/Object;)V
	public fun setDescription (Ljava/lang/String;)V
	public fun setName (Ljava/lang/String;)V
	public fun setOperation (Ljava/lang/String;)V
	public fun setStatus (Lio/sentry/SpanStatus;)V
	public fun setTag (Ljava/lang/String;Ljava/lang/String;)V
	public fun setThrowable (Ljava/lang/Throwable;)V
	public fun startChild (Ljava/lang/String;)Lio/sentry/ISpan;
	public fun startChild (Ljava/lang/String;Ljava/lang/String;)Lio/sentry/ISpan;
	public fun startChild (Ljava/lang/String;Ljava/lang/String;Ljava/util/Date;)Lio/sentry/ISpan;
	public fun toSentryTrace ()Lio/sentry/SentryTraceHeader;
	public fun toTraceStateHeader ()Lio/sentry/TraceStateHeader;
	public fun traceState ()Lio/sentry/TraceState;
}

public final class io/sentry/NoOpTransactionProfiler : io/sentry/ITransactionProfiler {
	public static fun getInstance ()Lio/sentry/NoOpTransactionProfiler;
	public fun onTransactionFinish (Lio/sentry/ITransaction;)Lio/sentry/ProfilingTraceData;
	public fun onTransactionStart (Lio/sentry/ITransaction;)V
}

public final class io/sentry/NoOpTransportFactory : io/sentry/ITransportFactory {
	public fun create (Lio/sentry/SentryOptions;Lio/sentry/RequestDetails;)Lio/sentry/transport/ITransport;
	public static fun getInstance ()Lio/sentry/NoOpTransportFactory;
}

public final class io/sentry/OptionsContainer {
	public static fun create (Ljava/lang/Class;)Lio/sentry/OptionsContainer;
	public fun createInstance ()Ljava/lang/Object;
}

public final class io/sentry/OutboxSender : io/sentry/IEnvelopeSender {
	public fun <init> (Lio/sentry/IHub;Lio/sentry/IEnvelopeReader;Lio/sentry/ISerializer;Lio/sentry/ILogger;J)V
	public synthetic fun processDirectory (Ljava/io/File;)V
	public fun processEnvelopeFile (Ljava/lang/String;Ljava/util/Map;)V
}

public final class io/sentry/ProfilingTraceData : io/sentry/JsonSerializable, io/sentry/JsonUnknown {
	public fun <init> (Ljava/io/File;Lio/sentry/ITransaction;)V
	public fun <init> (Ljava/io/File;Lio/sentry/ITransaction;Ljava/lang/String;ILjava/util/concurrent/Callable;Ljava/lang/String;Ljava/lang/String;Ljava/lang/String;Ljava/lang/Boolean;Ljava/lang/String;Ljava/lang/String;Ljava/lang/String;Ljava/lang/String;Ljava/lang/String;)V
	public fun getAndroidApiLevel ()I
	public fun getBuildId ()Ljava/lang/String;
	public fun getDeviceCpuFrequencies ()Ljava/util/List;
	public fun getDeviceLocale ()Ljava/lang/String;
	public fun getDeviceManufacturer ()Ljava/lang/String;
	public fun getDeviceModel ()Ljava/lang/String;
	public fun getDeviceOsBuildNumber ()Ljava/lang/String;
	public fun getDeviceOsName ()Ljava/lang/String;
	public fun getDeviceOsVersion ()Ljava/lang/String;
	public fun getDevicePhysicalMemoryBytes ()Ljava/lang/String;
	public fun getDurationNs ()Ljava/lang/String;
	public fun getEnvironment ()Ljava/lang/String;
	public fun getPlatform ()Ljava/lang/String;
	public fun getProfileId ()Ljava/lang/String;
	public fun getSampledProfile ()Ljava/lang/String;
	public fun getTraceFile ()Ljava/io/File;
	public fun getTraceId ()Ljava/lang/String;
	public fun getTransactionId ()Ljava/lang/String;
	public fun getTransactionName ()Ljava/lang/String;
	public fun getUnknown ()Ljava/util/Map;
	public fun getVersionCode ()Ljava/lang/String;
	public fun getVersionName ()Ljava/lang/String;
	public fun isDeviceIsEmulator ()Z
	public fun readDeviceCpuFrequencies ()V
	public fun serialize (Lio/sentry/JsonObjectWriter;Lio/sentry/ILogger;)V
	public fun setAndroidApiLevel (I)V
	public fun setBuildId (Ljava/lang/String;)V
	public fun setDeviceCpuFrequencies (Ljava/util/List;)V
	public fun setDeviceIsEmulator (Z)V
	public fun setDeviceLocale (Ljava/lang/String;)V
	public fun setDeviceManufacturer (Ljava/lang/String;)V
	public fun setDeviceModel (Ljava/lang/String;)V
	public fun setDeviceOsBuildNumber (Ljava/lang/String;)V
	public fun setDeviceOsVersion (Ljava/lang/String;)V
	public fun setDevicePhysicalMemoryBytes (Ljava/lang/String;)V
	public fun setDurationNs (Ljava/lang/String;)V
	public fun setEnvironment (Ljava/lang/String;)V
	public fun setProfileId (Ljava/lang/String;)V
	public fun setSampledProfile (Ljava/lang/String;)V
	public fun setTraceId (Ljava/lang/String;)V
	public fun setTransactionId (Ljava/lang/String;)V
	public fun setTransactionName (Ljava/lang/String;)V
	public fun setUnknown (Ljava/util/Map;)V
	public fun setVersionCode (Ljava/lang/String;)V
	public fun setVersionName (Ljava/lang/String;)V
}

public final class io/sentry/ProfilingTraceData$Deserializer : io/sentry/JsonDeserializer {
	public fun <init> ()V
	public fun deserialize (Lio/sentry/JsonObjectReader;Lio/sentry/ILogger;)Lio/sentry/ProfilingTraceData;
	public synthetic fun deserialize (Lio/sentry/JsonObjectReader;Lio/sentry/ILogger;)Ljava/lang/Object;
}

public final class io/sentry/ProfilingTraceData$JsonKeys {
	public static final field ANDROID_API_LEVEL Ljava/lang/String;
	public static final field BUILD_ID Ljava/lang/String;
	public static final field DEVICE_CPU_FREQUENCIES Ljava/lang/String;
	public static final field DEVICE_IS_EMULATOR Ljava/lang/String;
	public static final field DEVICE_LOCALE Ljava/lang/String;
	public static final field DEVICE_MANUFACTURER Ljava/lang/String;
	public static final field DEVICE_MODEL Ljava/lang/String;
	public static final field DEVICE_OS_BUILD_NUMBER Ljava/lang/String;
	public static final field DEVICE_OS_NAME Ljava/lang/String;
	public static final field DEVICE_OS_VERSION Ljava/lang/String;
	public static final field DEVICE_PHYSICAL_MEMORY_BYTES Ljava/lang/String;
	public static final field DURATION_NS Ljava/lang/String;
	public static final field ENVIRONMENT Ljava/lang/String;
	public static final field PLATFORM Ljava/lang/String;
	public static final field PROFILE_ID Ljava/lang/String;
	public static final field SAMPLED_PROFILE Ljava/lang/String;
	public static final field TRACE_ID Ljava/lang/String;
	public static final field TRANSACTION_ID Ljava/lang/String;
	public static final field TRANSACTION_NAME Ljava/lang/String;
	public static final field VERSION_CODE Ljava/lang/String;
	public static final field VERSION_NAME Ljava/lang/String;
	public fun <init> ()V
}

public final class io/sentry/RequestDetails {
	public fun <init> (Ljava/lang/String;Ljava/util/Map;)V
	public fun getHeaders ()Ljava/util/Map;
	public fun getUrl ()Ljava/net/URL;
}

public final class io/sentry/SamplingContext {
	public fun <init> (Lio/sentry/TransactionContext;Lio/sentry/CustomSamplingContext;)V
	public fun getCustomSamplingContext ()Lio/sentry/CustomSamplingContext;
	public fun getTransactionContext ()Lio/sentry/TransactionContext;
}

public final class io/sentry/Scope {
	public fun <init> (Lio/sentry/SentryOptions;)V
	public fun addAttachment (Lio/sentry/Attachment;)V
	public fun addBreadcrumb (Lio/sentry/Breadcrumb;)V
	public fun addBreadcrumb (Lio/sentry/Breadcrumb;Ljava/util/Map;)V
	public fun addEventProcessor (Lio/sentry/EventProcessor;)V
	public fun clear ()V
	public fun clearAttachments ()V
	public fun clearBreadcrumbs ()V
	public fun clearTransaction ()V
	public fun getContexts ()Lio/sentry/protocol/Contexts;
	public fun getLevel ()Lio/sentry/SentryLevel;
	public fun getRequest ()Lio/sentry/protocol/Request;
	public fun getSpan ()Lio/sentry/ISpan;
	public fun getTags ()Ljava/util/Map;
	public fun getTransaction ()Lio/sentry/ITransaction;
	public fun getTransactionName ()Ljava/lang/String;
	public fun getUser ()Lio/sentry/protocol/User;
	public fun removeContexts (Ljava/lang/String;)V
	public fun removeExtra (Ljava/lang/String;)V
	public fun removeTag (Ljava/lang/String;)V
	public fun setContexts (Ljava/lang/String;Ljava/lang/Boolean;)V
	public fun setContexts (Ljava/lang/String;Ljava/lang/Character;)V
	public fun setContexts (Ljava/lang/String;Ljava/lang/Number;)V
	public fun setContexts (Ljava/lang/String;Ljava/lang/Object;)V
	public fun setContexts (Ljava/lang/String;Ljava/lang/String;)V
	public fun setContexts (Ljava/lang/String;Ljava/util/Collection;)V
	public fun setContexts (Ljava/lang/String;[Ljava/lang/Object;)V
	public fun setExtra (Ljava/lang/String;Ljava/lang/String;)V
	public fun setFingerprint (Ljava/util/List;)V
	public fun setLevel (Lio/sentry/SentryLevel;)V
	public fun setRequest (Lio/sentry/protocol/Request;)V
	public fun setTag (Ljava/lang/String;Ljava/lang/String;)V
	public fun setTransaction (Lio/sentry/ITransaction;)V
	public fun setTransaction (Ljava/lang/String;)V
	public fun setUser (Lio/sentry/protocol/User;)V
	public fun withTransaction (Lio/sentry/Scope$IWithTransaction;)V
}

public abstract interface class io/sentry/Scope$IWithTransaction {
	public abstract fun accept (Lio/sentry/ITransaction;)V
}

public abstract interface class io/sentry/ScopeCallback {
	public abstract fun run (Lio/sentry/Scope;)V
}

public final class io/sentry/SendCachedEnvelopeFireAndForgetIntegration : io/sentry/Integration {
	public fun <init> (Lio/sentry/SendCachedEnvelopeFireAndForgetIntegration$SendFireAndForgetFactory;)V
	public final fun register (Lio/sentry/IHub;Lio/sentry/SentryOptions;)V
}

public abstract interface class io/sentry/SendCachedEnvelopeFireAndForgetIntegration$SendFireAndForget {
	public abstract fun send ()V
}

public abstract interface class io/sentry/SendCachedEnvelopeFireAndForgetIntegration$SendFireAndForgetDirPath {
	public abstract fun getDirPath ()Ljava/lang/String;
}

public abstract interface class io/sentry/SendCachedEnvelopeFireAndForgetIntegration$SendFireAndForgetFactory {
	public abstract fun create (Lio/sentry/IHub;Lio/sentry/SentryOptions;)Lio/sentry/SendCachedEnvelopeFireAndForgetIntegration$SendFireAndForget;
	public fun hasValidPath (Ljava/lang/String;Lio/sentry/ILogger;)Z
	public fun processDir (Lio/sentry/DirectoryProcessor;Ljava/lang/String;Lio/sentry/ILogger;)Lio/sentry/SendCachedEnvelopeFireAndForgetIntegration$SendFireAndForget;
}

public final class io/sentry/SendFireAndForgetEnvelopeSender : io/sentry/SendCachedEnvelopeFireAndForgetIntegration$SendFireAndForgetFactory {
	public fun <init> (Lio/sentry/SendCachedEnvelopeFireAndForgetIntegration$SendFireAndForgetDirPath;)V
	public fun create (Lio/sentry/IHub;Lio/sentry/SentryOptions;)Lio/sentry/SendCachedEnvelopeFireAndForgetIntegration$SendFireAndForget;
}

public final class io/sentry/SendFireAndForgetOutboxSender : io/sentry/SendCachedEnvelopeFireAndForgetIntegration$SendFireAndForgetFactory {
	public fun <init> (Lio/sentry/SendCachedEnvelopeFireAndForgetIntegration$SendFireAndForgetDirPath;)V
	public fun create (Lio/sentry/IHub;Lio/sentry/SentryOptions;)Lio/sentry/SendCachedEnvelopeFireAndForgetIntegration$SendFireAndForget;
}

public final class io/sentry/Sentry {
	public static fun addBreadcrumb (Lio/sentry/Breadcrumb;)V
	public static fun addBreadcrumb (Lio/sentry/Breadcrumb;Ljava/util/Map;)V
	public static fun addBreadcrumb (Ljava/lang/String;)V
	public static fun addBreadcrumb (Ljava/lang/String;Ljava/lang/String;)V
	public static fun bindClient (Lio/sentry/ISentryClient;)V
	public static fun captureEvent (Lio/sentry/SentryEvent;)Lio/sentry/protocol/SentryId;
	public static fun captureEvent (Lio/sentry/SentryEvent;Ljava/util/Map;)Lio/sentry/protocol/SentryId;
	public static fun captureException (Ljava/lang/Throwable;)Lio/sentry/protocol/SentryId;
	public static fun captureException (Ljava/lang/Throwable;Ljava/util/Map;)Lio/sentry/protocol/SentryId;
	public static fun captureMessage (Ljava/lang/String;)Lio/sentry/protocol/SentryId;
	public static fun captureMessage (Ljava/lang/String;Lio/sentry/SentryLevel;)Lio/sentry/protocol/SentryId;
	public static fun captureUserFeedback (Lio/sentry/UserFeedback;)V
	public static fun clearBreadcrumbs ()V
	public static fun close ()V
	public static fun configureScope (Lio/sentry/ScopeCallback;)V
	public static fun endSession ()V
	public static fun flush (J)V
	public static fun getCurrentHub ()Lio/sentry/IHub;
	public static fun getLastEventId ()Lio/sentry/protocol/SentryId;
	public static fun getSpan ()Lio/sentry/ISpan;
	public static fun init ()V
	public static fun init (Lio/sentry/OptionsContainer;Lio/sentry/Sentry$OptionsConfiguration;)V
	public static fun init (Lio/sentry/OptionsContainer;Lio/sentry/Sentry$OptionsConfiguration;Z)V
	public static fun init (Lio/sentry/Sentry$OptionsConfiguration;)V
	public static fun init (Lio/sentry/Sentry$OptionsConfiguration;Z)V
	public static fun init (Lio/sentry/SentryOptions;)V
	public static fun init (Ljava/lang/String;)V
	public static fun isCrashedLastRun ()Ljava/lang/Boolean;
	public static fun isEnabled ()Z
	public static fun popScope ()V
	public static fun pushScope ()V
	public static fun removeExtra (Ljava/lang/String;)V
	public static fun removeTag (Ljava/lang/String;)V
	public static fun setCurrentHub (Lio/sentry/IHub;)V
	public static fun setExtra (Ljava/lang/String;Ljava/lang/String;)V
	public static fun setFingerprint (Ljava/util/List;)V
	public static fun setLevel (Lio/sentry/SentryLevel;)V
	public static fun setTag (Ljava/lang/String;Ljava/lang/String;)V
	public static fun setTransaction (Ljava/lang/String;)V
	public static fun setUser (Lio/sentry/protocol/User;)V
	public static fun startSession ()V
	public static fun startTransaction (Lio/sentry/TransactionContext;)Lio/sentry/ITransaction;
	public static fun startTransaction (Lio/sentry/TransactionContext;Lio/sentry/CustomSamplingContext;)Lio/sentry/ITransaction;
	public static fun startTransaction (Lio/sentry/TransactionContext;Lio/sentry/CustomSamplingContext;Z)Lio/sentry/ITransaction;
	public static fun startTransaction (Lio/sentry/TransactionContext;Lio/sentry/CustomSamplingContext;ZLjava/util/Date;)Lio/sentry/ITransaction;
	public static fun startTransaction (Lio/sentry/TransactionContext;Lio/sentry/CustomSamplingContext;ZLjava/util/Date;ZLio/sentry/TransactionFinishedCallback;)Lio/sentry/ITransaction;
	public static fun startTransaction (Lio/sentry/TransactionContext;Z)Lio/sentry/ITransaction;
	public static fun startTransaction (Ljava/lang/String;Ljava/lang/String;)Lio/sentry/ITransaction;
	public static fun startTransaction (Ljava/lang/String;Ljava/lang/String;Lio/sentry/CustomSamplingContext;)Lio/sentry/ITransaction;
	public static fun startTransaction (Ljava/lang/String;Ljava/lang/String;Lio/sentry/CustomSamplingContext;Z)Lio/sentry/ITransaction;
	public static fun startTransaction (Ljava/lang/String;Ljava/lang/String;Ljava/lang/String;)Lio/sentry/ITransaction;
	public static fun startTransaction (Ljava/lang/String;Ljava/lang/String;Ljava/lang/String;Z)Lio/sentry/ITransaction;
	public static fun startTransaction (Ljava/lang/String;Ljava/lang/String;Z)Lio/sentry/ITransaction;
	public static fun traceHeaders ()Lio/sentry/SentryTraceHeader;
	public static fun withScope (Lio/sentry/ScopeCallback;)V
}

public abstract interface class io/sentry/Sentry$OptionsConfiguration {
	public abstract fun configure (Lio/sentry/SentryOptions;)V
}

public abstract class io/sentry/SentryBaseEvent {
	public static final field DEFAULT_PLATFORM Ljava/lang/String;
	protected field throwable Ljava/lang/Throwable;
	protected fun <init> ()V
	protected fun <init> (Lio/sentry/protocol/SentryId;)V
	public fun addBreadcrumb (Lio/sentry/Breadcrumb;)V
	public fun addBreadcrumb (Ljava/lang/String;)V
	public fun getBreadcrumbs ()Ljava/util/List;
	public fun getContexts ()Lio/sentry/protocol/Contexts;
	public fun getDist ()Ljava/lang/String;
	public fun getEnvironment ()Ljava/lang/String;
	public fun getEventId ()Lio/sentry/protocol/SentryId;
	public fun getExtra (Ljava/lang/String;)Ljava/lang/Object;
	public fun getPlatform ()Ljava/lang/String;
	public fun getRelease ()Ljava/lang/String;
	public fun getRequest ()Lio/sentry/protocol/Request;
	public fun getSdk ()Lio/sentry/protocol/SdkVersion;
	public fun getServerName ()Ljava/lang/String;
	public fun getTag (Ljava/lang/String;)Ljava/lang/String;
	public fun getTags ()Ljava/util/Map;
	public fun getThrowable ()Ljava/lang/Throwable;
	public fun getUser ()Lio/sentry/protocol/User;
	public fun removeExtra (Ljava/lang/String;)V
	public fun removeTag (Ljava/lang/String;)V
	public fun setBreadcrumbs (Ljava/util/List;)V
	public fun setDist (Ljava/lang/String;)V
	public fun setEnvironment (Ljava/lang/String;)V
	public fun setEventId (Lio/sentry/protocol/SentryId;)V
	public fun setExtra (Ljava/lang/String;Ljava/lang/Object;)V
	public fun setExtras (Ljava/util/Map;)V
	public fun setPlatform (Ljava/lang/String;)V
	public fun setRelease (Ljava/lang/String;)V
	public fun setRequest (Lio/sentry/protocol/Request;)V
	public fun setSdk (Lio/sentry/protocol/SdkVersion;)V
	public fun setServerName (Ljava/lang/String;)V
	public fun setTag (Ljava/lang/String;Ljava/lang/String;)V
	public fun setTags (Ljava/util/Map;)V
	public fun setThrowable (Ljava/lang/Throwable;)V
	public fun setUser (Lio/sentry/protocol/User;)V
}

public final class io/sentry/SentryBaseEvent$Deserializer {
	public fun <init> ()V
	public fun deserializeValue (Lio/sentry/SentryBaseEvent;Ljava/lang/String;Lio/sentry/JsonObjectReader;Lio/sentry/ILogger;)Z
}

public final class io/sentry/SentryBaseEvent$JsonKeys {
	public static final field BREADCRUMBS Ljava/lang/String;
	public static final field CONTEXTS Ljava/lang/String;
	public static final field DIST Ljava/lang/String;
	public static final field ENVIRONMENT Ljava/lang/String;
	public static final field EVENT_ID Ljava/lang/String;
	public static final field EXTRA Ljava/lang/String;
	public static final field PLATFORM Ljava/lang/String;
	public static final field RELEASE Ljava/lang/String;
	public static final field REQUEST Ljava/lang/String;
	public static final field SDK Ljava/lang/String;
	public static final field SERVER_NAME Ljava/lang/String;
	public static final field TAGS Ljava/lang/String;
	public static final field USER Ljava/lang/String;
	public fun <init> ()V
}

public final class io/sentry/SentryBaseEvent$Serializer {
	public fun <init> ()V
	public fun serialize (Lio/sentry/SentryBaseEvent;Lio/sentry/JsonObjectWriter;Lio/sentry/ILogger;)V
}

public final class io/sentry/SentryClient : io/sentry/ISentryClient {
	public fun captureEnvelope (Lio/sentry/SentryEnvelope;Ljava/util/Map;)Lio/sentry/protocol/SentryId;
	public fun captureEvent (Lio/sentry/SentryEvent;Lio/sentry/Scope;Ljava/util/Map;)Lio/sentry/protocol/SentryId;
	public fun captureSession (Lio/sentry/Session;Ljava/util/Map;)V
	public fun captureTransaction (Lio/sentry/protocol/SentryTransaction;Lio/sentry/TraceState;Lio/sentry/Scope;Ljava/util/Map;Lio/sentry/ProfilingTraceData;)Lio/sentry/protocol/SentryId;
	public fun captureUserFeedback (Lio/sentry/UserFeedback;)V
	public fun close ()V
	public fun flush (J)V
	public fun isEnabled ()Z
}

public final class io/sentry/SentryCrashLastRunState {
	public static fun getInstance ()Lio/sentry/SentryCrashLastRunState;
	public fun isCrashedLastRun (Ljava/lang/String;Z)Ljava/lang/Boolean;
	public fun reset ()V
	public fun setCrashedLastRun (Z)V
}

public final class io/sentry/SentryEnvelope {
	public fun <init> (Lio/sentry/SentryEnvelopeHeader;Ljava/lang/Iterable;)V
	public fun <init> (Lio/sentry/protocol/SentryId;Lio/sentry/protocol/SdkVersion;Lio/sentry/SentryEnvelopeItem;)V
	public fun <init> (Lio/sentry/protocol/SentryId;Lio/sentry/protocol/SdkVersion;Ljava/lang/Iterable;)V
	public static fun from (Lio/sentry/ISerializer;Lio/sentry/SentryBaseEvent;Lio/sentry/protocol/SdkVersion;)Lio/sentry/SentryEnvelope;
	public static fun from (Lio/sentry/ISerializer;Lio/sentry/Session;Lio/sentry/protocol/SdkVersion;)Lio/sentry/SentryEnvelope;
	public fun getHeader ()Lio/sentry/SentryEnvelopeHeader;
	public fun getItems ()Ljava/lang/Iterable;
}

public final class io/sentry/SentryEnvelopeHeader : io/sentry/JsonSerializable, io/sentry/JsonUnknown {
	public fun <init> ()V
	public fun <init> (Lio/sentry/protocol/SentryId;)V
	public fun <init> (Lio/sentry/protocol/SentryId;Lio/sentry/protocol/SdkVersion;)V
	public fun <init> (Lio/sentry/protocol/SentryId;Lio/sentry/protocol/SdkVersion;Lio/sentry/TraceState;)V
	public fun getEventId ()Lio/sentry/protocol/SentryId;
	public fun getSdkVersion ()Lio/sentry/protocol/SdkVersion;
	public fun getTrace ()Lio/sentry/TraceState;
	public fun getUnknown ()Ljava/util/Map;
	public fun serialize (Lio/sentry/JsonObjectWriter;Lio/sentry/ILogger;)V
	public fun setUnknown (Ljava/util/Map;)V
}

public final class io/sentry/SentryEnvelopeHeader$Deserializer : io/sentry/JsonDeserializer {
	public fun <init> ()V
	public fun deserialize (Lio/sentry/JsonObjectReader;Lio/sentry/ILogger;)Lio/sentry/SentryEnvelopeHeader;
	public synthetic fun deserialize (Lio/sentry/JsonObjectReader;Lio/sentry/ILogger;)Ljava/lang/Object;
}

public final class io/sentry/SentryEnvelopeHeader$JsonKeys {
	public static final field EVENT_ID Ljava/lang/String;
	public static final field SDK Ljava/lang/String;
	public static final field TRACE Ljava/lang/String;
	public fun <init> ()V
}

public final class io/sentry/SentryEnvelopeItem {
	public static fun fromAttachment (Lio/sentry/Attachment;J)Lio/sentry/SentryEnvelopeItem;
	public static fun fromEvent (Lio/sentry/ISerializer;Lio/sentry/SentryBaseEvent;)Lio/sentry/SentryEnvelopeItem;
	public static fun fromProfilingTrace (Lio/sentry/ProfilingTraceData;JLio/sentry/ISerializer;)Lio/sentry/SentryEnvelopeItem;
	public static fun fromSession (Lio/sentry/ISerializer;Lio/sentry/Session;)Lio/sentry/SentryEnvelopeItem;
	public static fun fromUserFeedback (Lio/sentry/ISerializer;Lio/sentry/UserFeedback;)Lio/sentry/SentryEnvelopeItem;
	public fun getData ()[B
	public fun getEvent (Lio/sentry/ISerializer;)Lio/sentry/SentryEvent;
	public fun getHeader ()Lio/sentry/SentryEnvelopeItemHeader;
	public fun getTransaction (Lio/sentry/ISerializer;)Lio/sentry/protocol/SentryTransaction;
}

public final class io/sentry/SentryEnvelopeItemHeader : io/sentry/JsonSerializable, io/sentry/JsonUnknown {
	public fun <init> (Lio/sentry/SentryItemType;ILjava/lang/String;Ljava/lang/String;Ljava/lang/String;)V
	public fun getAttachmentType ()Ljava/lang/String;
	public fun getContentType ()Ljava/lang/String;
	public fun getFileName ()Ljava/lang/String;
	public fun getLength ()I
	public fun getType ()Lio/sentry/SentryItemType;
	public fun getUnknown ()Ljava/util/Map;
	public fun serialize (Lio/sentry/JsonObjectWriter;Lio/sentry/ILogger;)V
	public fun setUnknown (Ljava/util/Map;)V
}

public final class io/sentry/SentryEnvelopeItemHeader$Deserializer : io/sentry/JsonDeserializer {
	public fun <init> ()V
	public fun deserialize (Lio/sentry/JsonObjectReader;Lio/sentry/ILogger;)Lio/sentry/SentryEnvelopeItemHeader;
	public synthetic fun deserialize (Lio/sentry/JsonObjectReader;Lio/sentry/ILogger;)Ljava/lang/Object;
}

public final class io/sentry/SentryEnvelopeItemHeader$JsonKeys {
	public static final field ATTACHMENT_TYPE Ljava/lang/String;
	public static final field CONTENT_TYPE Ljava/lang/String;
	public static final field FILENAME Ljava/lang/String;
	public static final field LENGTH Ljava/lang/String;
	public static final field TYPE Ljava/lang/String;
	public fun <init> ()V
}

public final class io/sentry/SentryEvent : io/sentry/SentryBaseEvent, io/sentry/JsonSerializable, io/sentry/JsonUnknown {
	public fun <init> ()V
	public fun <init> (Ljava/lang/Throwable;)V
	public fun <init> (Ljava/util/Date;)V
	public fun getDebugMeta ()Lio/sentry/protocol/DebugMeta;
	public fun getExceptions ()Ljava/util/List;
	public fun getFingerprints ()Ljava/util/List;
	public fun getLevel ()Lio/sentry/SentryLevel;
	public fun getLogger ()Ljava/lang/String;
	public fun getMessage ()Lio/sentry/protocol/Message;
	public fun getModule (Ljava/lang/String;)Ljava/lang/String;
	public fun getThreads ()Ljava/util/List;
	public fun getTimestamp ()Ljava/util/Date;
	public fun getTransaction ()Ljava/lang/String;
	public fun getUnknown ()Ljava/util/Map;
	public fun isCrashed ()Z
	public fun isErrored ()Z
	public fun removeModule (Ljava/lang/String;)V
	public fun serialize (Lio/sentry/JsonObjectWriter;Lio/sentry/ILogger;)V
	public fun setDebugMeta (Lio/sentry/protocol/DebugMeta;)V
	public fun setExceptions (Ljava/util/List;)V
	public fun setFingerprints (Ljava/util/List;)V
	public fun setLevel (Lio/sentry/SentryLevel;)V
	public fun setLogger (Ljava/lang/String;)V
	public fun setMessage (Lio/sentry/protocol/Message;)V
	public fun setModule (Ljava/lang/String;Ljava/lang/String;)V
	public fun setModules (Ljava/util/Map;)V
	public fun setThreads (Ljava/util/List;)V
	public fun setTransaction (Ljava/lang/String;)V
	public fun setUnknown (Ljava/util/Map;)V
}

public final class io/sentry/SentryEvent$Deserializer : io/sentry/JsonDeserializer {
	public fun <init> ()V
	public fun deserialize (Lio/sentry/JsonObjectReader;Lio/sentry/ILogger;)Lio/sentry/SentryEvent;
	public synthetic fun deserialize (Lio/sentry/JsonObjectReader;Lio/sentry/ILogger;)Ljava/lang/Object;
}

public final class io/sentry/SentryEvent$JsonKeys {
	public static final field DEBUG_META Ljava/lang/String;
	public static final field EXCEPTION Ljava/lang/String;
	public static final field FINGERPRINT Ljava/lang/String;
	public static final field LEVEL Ljava/lang/String;
	public static final field LOGGER Ljava/lang/String;
	public static final field MESSAGE Ljava/lang/String;
	public static final field MODULES Ljava/lang/String;
	public static final field THREADS Ljava/lang/String;
	public static final field TIMESTAMP Ljava/lang/String;
	public static final field TRANSACTION Ljava/lang/String;
	public fun <init> ()V
}

public final class io/sentry/SentryItemType : java/lang/Enum, io/sentry/JsonSerializable {
	public static final field Attachment Lio/sentry/SentryItemType;
	public static final field Event Lio/sentry/SentryItemType;
	public static final field Profile Lio/sentry/SentryItemType;
	public static final field Session Lio/sentry/SentryItemType;
	public static final field Transaction Lio/sentry/SentryItemType;
	public static final field Unknown Lio/sentry/SentryItemType;
	public static final field UserFeedback Lio/sentry/SentryItemType;
	public fun getItemType ()Ljava/lang/String;
	public static fun resolve (Ljava/lang/Object;)Lio/sentry/SentryItemType;
	public fun serialize (Lio/sentry/JsonObjectWriter;Lio/sentry/ILogger;)V
	public static fun valueOf (Ljava/lang/String;)Lio/sentry/SentryItemType;
	public static fun valueOfLabel (Ljava/lang/String;)Lio/sentry/SentryItemType;
	public static fun values ()[Lio/sentry/SentryItemType;
}

public final class io/sentry/SentryLevel : java/lang/Enum, io/sentry/JsonSerializable {
	public static final field DEBUG Lio/sentry/SentryLevel;
	public static final field ERROR Lio/sentry/SentryLevel;
	public static final field FATAL Lio/sentry/SentryLevel;
	public static final field INFO Lio/sentry/SentryLevel;
	public static final field WARNING Lio/sentry/SentryLevel;
	public fun serialize (Lio/sentry/JsonObjectWriter;Lio/sentry/ILogger;)V
	public static fun valueOf (Ljava/lang/String;)Lio/sentry/SentryLevel;
	public static fun values ()[Lio/sentry/SentryLevel;
}

public class io/sentry/SentryOptions {
	public fun <init> ()V
	public fun addContextTag (Ljava/lang/String;)V
	public fun addEventProcessor (Lio/sentry/EventProcessor;)V
	public fun addIgnoredExceptionForType (Ljava/lang/Class;)V
	public fun addInAppExclude (Ljava/lang/String;)V
	public fun addInAppInclude (Ljava/lang/String;)V
	public fun addIntegration (Lio/sentry/Integration;)V
	public fun addScopeObserver (Lio/sentry/IScopeObserver;)V
	public fun addTracingOrigin (Ljava/lang/String;)V
	public fun getBeforeBreadcrumb ()Lio/sentry/SentryOptions$BeforeBreadcrumbCallback;
	public fun getBeforeSend ()Lio/sentry/SentryOptions$BeforeSendCallback;
	public fun getCacheDirPath ()Ljava/lang/String;
	public fun getConnectionTimeoutMillis ()I
	public fun getContextTags ()Ljava/util/List;
	public fun getDiagnosticLevel ()Lio/sentry/SentryLevel;
	public fun getDist ()Ljava/lang/String;
	public fun getDistinctId ()Ljava/lang/String;
	public fun getDsn ()Ljava/lang/String;
	public fun getEnvelopeDiskCache ()Lio/sentry/cache/IEnvelopeCache;
	public fun getEnvelopeReader ()Lio/sentry/IEnvelopeReader;
	public fun getEnvironment ()Ljava/lang/String;
	public fun getEventProcessors ()Ljava/util/List;
	public fun getExecutorService ()Lio/sentry/ISentryExecutorService;
	public fun getFlushTimeoutMillis ()J
	public fun getHostnameVerifier ()Ljavax/net/ssl/HostnameVerifier;
	public fun getIgnoredExceptionsForType ()Ljava/util/Set;
	public fun getInAppExcludes ()Ljava/util/List;
	public fun getInAppIncludes ()Ljava/util/List;
	public fun getIntegrations ()Ljava/util/List;
	public fun getLogger ()Lio/sentry/ILogger;
	public fun getMaxAttachmentSize ()J
	public fun getMaxBreadcrumbs ()I
	public fun getMaxCacheItems ()I
	public fun getMaxDepth ()I
	public fun getMaxQueueSize ()I
	public fun getMaxRequestBodySize ()Lio/sentry/SentryOptions$RequestSize;
	public fun getMaxSpans ()I
	public fun getMaxTraceFileSize ()J
	public fun getOutboxPath ()Ljava/lang/String;
<<<<<<< HEAD
	public fun getPrintUncaughtStackTrace ()Ljava/lang/Boolean;
	public fun getProfilingTracesDirPath ()Ljava/lang/String;
=======
>>>>>>> 1a7068b6
	public fun getProguardUuid ()Ljava/lang/String;
	public fun getProxy ()Lio/sentry/SentryOptions$Proxy;
	public fun getReadTimeoutMillis ()I
	public fun getRelease ()Ljava/lang/String;
	public fun getSampleRate ()Ljava/lang/Double;
	public fun getSdkVersion ()Lio/sentry/protocol/SdkVersion;
	public fun getSentryClientName ()Ljava/lang/String;
	public fun getSerializer ()Lio/sentry/ISerializer;
	public fun getServerName ()Ljava/lang/String;
	public fun getSessionTrackingIntervalMillis ()J
	public fun getShutdownTimeout ()J
	public fun getShutdownTimeoutMillis ()J
	public fun getSslSocketFactory ()Ljavax/net/ssl/SSLSocketFactory;
	public fun getTags ()Ljava/util/Map;
	public fun getTracesSampleRate ()Ljava/lang/Double;
	public fun getTracesSampler ()Lio/sentry/SentryOptions$TracesSamplerCallback;
	public fun getTracingOrigins ()Ljava/util/List;
	public fun getTransactionProfiler ()Lio/sentry/ITransactionProfiler;
	public fun getTransportFactory ()Lio/sentry/ITransportFactory;
	public fun getTransportGate ()Lio/sentry/transport/ITransportGate;
	public fun isAttachServerName ()Z
	public fun isAttachStacktrace ()Z
	public fun isAttachThreads ()Z
	public fun isDebug ()Z
	public fun isEnableAutoSessionTracking ()Z
	public fun isEnableDeduplication ()Z
	public fun isEnableExternalConfiguration ()Z
	public fun isEnableNdk ()Z
	public fun isEnableScopeSync ()Z
	public fun isEnableShutdownHook ()Z
	public fun isEnableUncaughtExceptionHandler ()Z
	public fun isPrintUncaughtStackTrace ()Z
	public fun isProfilingEnabled ()Z
	public fun isSendDefaultPii ()Z
	public fun isTraceSampling ()Z
	public fun isTracingEnabled ()Z
	public fun setAttachServerName (Z)V
	public fun setAttachStacktrace (Z)V
	public fun setAttachThreads (Z)V
	public fun setBeforeBreadcrumb (Lio/sentry/SentryOptions$BeforeBreadcrumbCallback;)V
	public fun setBeforeSend (Lio/sentry/SentryOptions$BeforeSendCallback;)V
	public fun setCacheDirPath (Ljava/lang/String;)V
	public fun setConnectionTimeoutMillis (I)V
	public fun setDebug (Z)V
	public fun setDiagnosticLevel (Lio/sentry/SentryLevel;)V
	public fun setDist (Ljava/lang/String;)V
	public fun setDistinctId (Ljava/lang/String;)V
	public fun setDsn (Ljava/lang/String;)V
	public fun setEnableAutoSessionTracking (Z)V
	public fun setEnableDeduplication (Z)V
	public fun setEnableExternalConfiguration (Z)V
	public fun setEnableNdk (Z)V
	public fun setEnableScopeSync (Z)V
	public fun setEnableShutdownHook (Z)V
	public fun setEnableUncaughtExceptionHandler (Z)V
	public fun setEnvelopeDiskCache (Lio/sentry/cache/IEnvelopeCache;)V
	public fun setEnvelopeReader (Lio/sentry/IEnvelopeReader;)V
	public fun setEnvironment (Ljava/lang/String;)V
	public fun setFlushTimeoutMillis (J)V
	public fun setHostnameVerifier (Ljavax/net/ssl/HostnameVerifier;)V
	public fun setLogger (Lio/sentry/ILogger;)V
	public fun setMaxAttachmentSize (J)V
	public fun setMaxBreadcrumbs (I)V
	public fun setMaxCacheItems (I)V
	public fun setMaxDepth (I)V
	public fun setMaxQueueSize (I)V
	public fun setMaxRequestBodySize (Lio/sentry/SentryOptions$RequestSize;)V
	public fun setMaxSpans (I)V
	public fun setMaxTraceFileSize (J)V
	public fun setPrintUncaughtStackTrace (Z)V
	public fun setProfilingEnabled (Z)V
	public fun setProfilingTracesDirPath (Ljava/lang/String;)V
	public fun setProguardUuid (Ljava/lang/String;)V
	public fun setProxy (Lio/sentry/SentryOptions$Proxy;)V
	public fun setReadTimeoutMillis (I)V
	public fun setRelease (Ljava/lang/String;)V
	public fun setSampleRate (Ljava/lang/Double;)V
	public fun setSdkVersion (Lio/sentry/protocol/SdkVersion;)V
	public fun setSendDefaultPii (Z)V
	public fun setSentryClientName (Ljava/lang/String;)V
	public fun setSerializer (Lio/sentry/ISerializer;)V
	public fun setServerName (Ljava/lang/String;)V
	public fun setSessionTrackingIntervalMillis (J)V
	public fun setShutdownTimeout (J)V
	public fun setShutdownTimeoutMillis (J)V
	public fun setSslSocketFactory (Ljavax/net/ssl/SSLSocketFactory;)V
	public fun setTag (Ljava/lang/String;Ljava/lang/String;)V
	public fun setTraceSampling (Z)V
	public fun setTracesSampleRate (Ljava/lang/Double;)V
	public fun setTracesSampler (Lio/sentry/SentryOptions$TracesSamplerCallback;)V
	public fun setTransactionProfiler (Lio/sentry/ITransactionProfiler;)V
	public fun setTransportFactory (Lio/sentry/ITransportFactory;)V
	public fun setTransportGate (Lio/sentry/transport/ITransportGate;)V
}

public abstract interface class io/sentry/SentryOptions$BeforeBreadcrumbCallback {
	public abstract fun execute (Lio/sentry/Breadcrumb;Ljava/util/Map;)Lio/sentry/Breadcrumb;
}

public abstract interface class io/sentry/SentryOptions$BeforeSendCallback {
	public abstract fun execute (Lio/sentry/SentryEvent;Ljava/util/Map;)Lio/sentry/SentryEvent;
}

public final class io/sentry/SentryOptions$Proxy {
	public fun <init> ()V
	public fun <init> (Ljava/lang/String;Ljava/lang/String;)V
	public fun <init> (Ljava/lang/String;Ljava/lang/String;Ljava/lang/String;Ljava/lang/String;)V
	public fun getHost ()Ljava/lang/String;
	public fun getPass ()Ljava/lang/String;
	public fun getPort ()Ljava/lang/String;
	public fun getUser ()Ljava/lang/String;
	public fun setHost (Ljava/lang/String;)V
	public fun setPass (Ljava/lang/String;)V
	public fun setPort (Ljava/lang/String;)V
	public fun setUser (Ljava/lang/String;)V
}

public final class io/sentry/SentryOptions$RequestSize : java/lang/Enum {
	public static final field ALWAYS Lio/sentry/SentryOptions$RequestSize;
	public static final field MEDIUM Lio/sentry/SentryOptions$RequestSize;
	public static final field NONE Lio/sentry/SentryOptions$RequestSize;
	public static final field SMALL Lio/sentry/SentryOptions$RequestSize;
	public static fun valueOf (Ljava/lang/String;)Lio/sentry/SentryOptions$RequestSize;
	public static fun values ()[Lio/sentry/SentryOptions$RequestSize;
}

public abstract interface class io/sentry/SentryOptions$TracesSamplerCallback {
	public abstract fun sample (Lio/sentry/SamplingContext;)Ljava/lang/Double;
}

public final class io/sentry/SentryTraceHeader {
	public static final field SENTRY_TRACE_HEADER Ljava/lang/String;
	public fun <init> (Lio/sentry/protocol/SentryId;Lio/sentry/SpanId;Ljava/lang/Boolean;)V
	public fun <init> (Ljava/lang/String;)V
	public fun getName ()Ljava/lang/String;
	public fun getSpanId ()Lio/sentry/SpanId;
	public fun getTraceId ()Lio/sentry/protocol/SentryId;
	public fun getValue ()Ljava/lang/String;
	public fun isSampled ()Ljava/lang/Boolean;
}

public final class io/sentry/SentryTracer : io/sentry/ITransaction {
	public fun <init> (Lio/sentry/TransactionContext;Lio/sentry/IHub;)V
	public fun <init> (Lio/sentry/TransactionContext;Lio/sentry/IHub;ZLio/sentry/TransactionFinishedCallback;)V
	public fun finish ()V
	public fun finish (Lio/sentry/SpanStatus;)V
	public fun getChildren ()Ljava/util/List;
	public fun getData ()Ljava/util/Map;
	public fun getData (Ljava/lang/String;)Ljava/lang/Object;
	public fun getDescription ()Ljava/lang/String;
	public fun getEventId ()Lio/sentry/protocol/SentryId;
	public fun getHighPrecisionTimestamp ()Ljava/lang/Double;
	public fun getLatestActiveSpan ()Lio/sentry/Span;
	public fun getName ()Ljava/lang/String;
	public fun getOperation ()Ljava/lang/String;
	public fun getSpanContext ()Lio/sentry/SpanContext;
	public fun getSpans ()Ljava/util/List;
	public fun getStartTimestamp ()Ljava/util/Date;
	public fun getStatus ()Lio/sentry/SpanStatus;
	public fun getTag (Ljava/lang/String;)Ljava/lang/String;
	public fun getThrowable ()Ljava/lang/Throwable;
	public fun getTimestamp ()Ljava/lang/Double;
	public fun isFinished ()Z
	public fun isSampled ()Ljava/lang/Boolean;
	public fun setData (Ljava/lang/String;Ljava/lang/Object;)V
	public fun setDescription (Ljava/lang/String;)V
	public fun setName (Ljava/lang/String;)V
	public fun setOperation (Ljava/lang/String;)V
	public fun setStatus (Lio/sentry/SpanStatus;)V
	public fun setTag (Ljava/lang/String;Ljava/lang/String;)V
	public fun setThrowable (Ljava/lang/Throwable;)V
	public fun startChild (Ljava/lang/String;)Lio/sentry/ISpan;
	public fun startChild (Ljava/lang/String;Ljava/lang/String;)Lio/sentry/ISpan;
	public fun startChild (Ljava/lang/String;Ljava/lang/String;Ljava/util/Date;)Lio/sentry/ISpan;
	public fun toSentryTrace ()Lio/sentry/SentryTraceHeader;
	public fun toTraceStateHeader ()Lio/sentry/TraceStateHeader;
	public fun traceState ()Lio/sentry/TraceState;
}

public final class io/sentry/Session : io/sentry/JsonSerializable, io/sentry/JsonUnknown {
	public fun <init> (Lio/sentry/Session$State;Ljava/util/Date;Ljava/util/Date;ILjava/lang/String;Ljava/util/UUID;Ljava/lang/Boolean;Ljava/lang/Long;Ljava/lang/Double;Ljava/lang/String;Ljava/lang/String;Ljava/lang/String;Ljava/lang/String;)V
	public fun <init> (Ljava/lang/String;Lio/sentry/protocol/User;Ljava/lang/String;Ljava/lang/String;)V
	public fun clone ()Lio/sentry/Session;
	public synthetic fun clone ()Ljava/lang/Object;
	public fun end ()V
	public fun end (Ljava/util/Date;)V
	public fun errorCount ()I
	public fun getDistinctId ()Ljava/lang/String;
	public fun getDuration ()Ljava/lang/Double;
	public fun getEnvironment ()Ljava/lang/String;
	public fun getInit ()Ljava/lang/Boolean;
	public fun getIpAddress ()Ljava/lang/String;
	public fun getRelease ()Ljava/lang/String;
	public fun getSequence ()Ljava/lang/Long;
	public fun getSessionId ()Ljava/util/UUID;
	public fun getStarted ()Ljava/util/Date;
	public fun getStatus ()Lio/sentry/Session$State;
	public fun getTimestamp ()Ljava/util/Date;
	public fun getUnknown ()Ljava/util/Map;
	public fun getUserAgent ()Ljava/lang/String;
	public fun serialize (Lio/sentry/JsonObjectWriter;Lio/sentry/ILogger;)V
	public fun setInitAsTrue ()V
	public fun setUnknown (Ljava/util/Map;)V
	public fun update (Lio/sentry/Session$State;Ljava/lang/String;Z)Z
}

public final class io/sentry/Session$Deserializer : io/sentry/JsonDeserializer {
	public fun <init> ()V
	public fun deserialize (Lio/sentry/JsonObjectReader;Lio/sentry/ILogger;)Lio/sentry/Session;
	public synthetic fun deserialize (Lio/sentry/JsonObjectReader;Lio/sentry/ILogger;)Ljava/lang/Object;
}

public final class io/sentry/Session$JsonKeys {
	public static final field ATTRS Ljava/lang/String;
	public static final field DID Ljava/lang/String;
	public static final field DURATION Ljava/lang/String;
	public static final field ENVIRONMENT Ljava/lang/String;
	public static final field ERRORS Ljava/lang/String;
	public static final field INIT Ljava/lang/String;
	public static final field IP_ADDRESS Ljava/lang/String;
	public static final field RELEASE Ljava/lang/String;
	public static final field SEQ Ljava/lang/String;
	public static final field SID Ljava/lang/String;
	public static final field STARTED Ljava/lang/String;
	public static final field STATUS Ljava/lang/String;
	public static final field TIMESTAMP Ljava/lang/String;
	public static final field USER_AGENT Ljava/lang/String;
	public fun <init> ()V
}

public final class io/sentry/Session$State : java/lang/Enum {
	public static final field Abnormal Lio/sentry/Session$State;
	public static final field Crashed Lio/sentry/Session$State;
	public static final field Exited Lio/sentry/Session$State;
	public static final field Ok Lio/sentry/Session$State;
	public static fun valueOf (Ljava/lang/String;)Lio/sentry/Session$State;
	public static fun values ()[Lio/sentry/Session$State;
}

public final class io/sentry/ShutdownHookIntegration : io/sentry/Integration, java/io/Closeable {
	public fun <init> ()V
	public fun <init> (Ljava/lang/Runtime;)V
	public fun close ()V
	public fun register (Lio/sentry/IHub;Lio/sentry/SentryOptions;)V
}

public final class io/sentry/Span : io/sentry/ISpan {
	public fun <init> (Lio/sentry/TransactionContext;Lio/sentry/SentryTracer;Lio/sentry/IHub;Ljava/util/Date;)V
	public fun finish ()V
	public fun finish (Lio/sentry/SpanStatus;)V
	public fun getData ()Ljava/util/Map;
	public fun getData (Ljava/lang/String;)Ljava/lang/Object;
	public fun getDescription ()Ljava/lang/String;
	public fun getHighPrecisionTimestamp ()Ljava/lang/Double;
	public fun getOperation ()Ljava/lang/String;
	public fun getParentSpanId ()Lio/sentry/SpanId;
	public fun getSpanContext ()Lio/sentry/SpanContext;
	public fun getSpanId ()Lio/sentry/SpanId;
	public fun getStartTimestamp ()Ljava/util/Date;
	public fun getStatus ()Lio/sentry/SpanStatus;
	public fun getTag (Ljava/lang/String;)Ljava/lang/String;
	public fun getTags ()Ljava/util/Map;
	public fun getThrowable ()Ljava/lang/Throwable;
	public fun getTimestamp ()Ljava/lang/Double;
	public fun getTraceId ()Lio/sentry/protocol/SentryId;
	public fun isFinished ()Z
	public fun isSampled ()Ljava/lang/Boolean;
	public fun setData (Ljava/lang/String;Ljava/lang/Object;)V
	public fun setDescription (Ljava/lang/String;)V
	public fun setOperation (Ljava/lang/String;)V
	public fun setStatus (Lio/sentry/SpanStatus;)V
	public fun setTag (Ljava/lang/String;Ljava/lang/String;)V
	public fun setThrowable (Ljava/lang/Throwable;)V
	public fun startChild (Ljava/lang/String;)Lio/sentry/ISpan;
	public fun startChild (Ljava/lang/String;Ljava/lang/String;)Lio/sentry/ISpan;
	public fun startChild (Ljava/lang/String;Ljava/lang/String;Ljava/util/Date;)Lio/sentry/ISpan;
	public fun toSentryTrace ()Lio/sentry/SentryTraceHeader;
	public fun toTraceStateHeader ()Lio/sentry/TraceStateHeader;
	public fun traceState ()Lio/sentry/TraceState;
}

public class io/sentry/SpanContext : io/sentry/JsonSerializable, io/sentry/JsonUnknown {
	public static final field TYPE Ljava/lang/String;
	protected field description Ljava/lang/String;
	protected field op Ljava/lang/String;
	protected field status Lio/sentry/SpanStatus;
	protected field tags Ljava/util/Map;
	public fun <init> (Lio/sentry/SpanContext;)V
	public fun <init> (Lio/sentry/protocol/SentryId;Lio/sentry/SpanId;Lio/sentry/SpanId;Ljava/lang/String;Ljava/lang/String;Ljava/lang/Boolean;Lio/sentry/SpanStatus;)V
	public fun <init> (Lio/sentry/protocol/SentryId;Lio/sentry/SpanId;Ljava/lang/String;Lio/sentry/SpanId;Ljava/lang/Boolean;)V
	public fun <init> (Ljava/lang/String;)V
	public fun <init> (Ljava/lang/String;Ljava/lang/Boolean;)V
	public fun getDescription ()Ljava/lang/String;
	public fun getOperation ()Ljava/lang/String;
	public fun getParentSpanId ()Lio/sentry/SpanId;
	public fun getSampled ()Ljava/lang/Boolean;
	public fun getSpanId ()Lio/sentry/SpanId;
	public fun getStatus ()Lio/sentry/SpanStatus;
	public fun getTags ()Ljava/util/Map;
	public fun getTraceId ()Lio/sentry/protocol/SentryId;
	public fun getUnknown ()Ljava/util/Map;
	public fun serialize (Lio/sentry/JsonObjectWriter;Lio/sentry/ILogger;)V
	public fun setDescription (Ljava/lang/String;)V
	public fun setOperation (Ljava/lang/String;)V
	public fun setSampled (Ljava/lang/Boolean;)V
	public fun setStatus (Lio/sentry/SpanStatus;)V
	public fun setTag (Ljava/lang/String;Ljava/lang/String;)V
	public fun setUnknown (Ljava/util/Map;)V
}

public final class io/sentry/SpanContext$Deserializer : io/sentry/JsonDeserializer {
	public fun <init> ()V
	public fun deserialize (Lio/sentry/JsonObjectReader;Lio/sentry/ILogger;)Lio/sentry/SpanContext;
	public synthetic fun deserialize (Lio/sentry/JsonObjectReader;Lio/sentry/ILogger;)Ljava/lang/Object;
}

public final class io/sentry/SpanContext$JsonKeys {
	public static final field DESCRIPTION Ljava/lang/String;
	public static final field OP Ljava/lang/String;
	public static final field PARENT_SPAN_ID Ljava/lang/String;
	public static final field SPAN_ID Ljava/lang/String;
	public static final field STATUS Ljava/lang/String;
	public static final field TAGS Ljava/lang/String;
	public static final field TRACE_ID Ljava/lang/String;
	public fun <init> ()V
}

public final class io/sentry/SpanId : io/sentry/JsonSerializable {
	public static final field EMPTY_ID Lio/sentry/SpanId;
	public fun <init> ()V
	public fun <init> (Ljava/lang/String;)V
	public fun equals (Ljava/lang/Object;)Z
	public fun hashCode ()I
	public fun serialize (Lio/sentry/JsonObjectWriter;Lio/sentry/ILogger;)V
	public fun toString ()Ljava/lang/String;
}

public final class io/sentry/SpanId$Deserializer : io/sentry/JsonDeserializer {
	public fun <init> ()V
	public fun deserialize (Lio/sentry/JsonObjectReader;Lio/sentry/ILogger;)Lio/sentry/SpanId;
	public synthetic fun deserialize (Lio/sentry/JsonObjectReader;Lio/sentry/ILogger;)Ljava/lang/Object;
}

public final class io/sentry/SpanStatus : java/lang/Enum, io/sentry/JsonSerializable {
	public static final field ABORTED Lio/sentry/SpanStatus;
	public static final field ALREADY_EXISTS Lio/sentry/SpanStatus;
	public static final field CANCELLED Lio/sentry/SpanStatus;
	public static final field DATA_LOSS Lio/sentry/SpanStatus;
	public static final field DEADLINE_EXCEEDED Lio/sentry/SpanStatus;
	public static final field FAILED_PRECONDITION Lio/sentry/SpanStatus;
	public static final field INTERNAL_ERROR Lio/sentry/SpanStatus;
	public static final field INVALID_ARGUMENT Lio/sentry/SpanStatus;
	public static final field NOT_FOUND Lio/sentry/SpanStatus;
	public static final field OK Lio/sentry/SpanStatus;
	public static final field OUT_OF_RANGE Lio/sentry/SpanStatus;
	public static final field PERMISSION_DENIED Lio/sentry/SpanStatus;
	public static final field RESOURCE_EXHAUSTED Lio/sentry/SpanStatus;
	public static final field UNAUTHENTICATED Lio/sentry/SpanStatus;
	public static final field UNAVAILABLE Lio/sentry/SpanStatus;
	public static final field UNIMPLEMENTED Lio/sentry/SpanStatus;
	public static final field UNKNOWN Lio/sentry/SpanStatus;
	public static final field UNKNOWN_ERROR Lio/sentry/SpanStatus;
	public static fun fromHttpStatusCode (I)Lio/sentry/SpanStatus;
	public static fun fromHttpStatusCode (Ljava/lang/Integer;Lio/sentry/SpanStatus;)Lio/sentry/SpanStatus;
	public fun serialize (Lio/sentry/JsonObjectWriter;Lio/sentry/ILogger;)V
	public static fun valueOf (Ljava/lang/String;)Lio/sentry/SpanStatus;
	public static fun values ()[Lio/sentry/SpanStatus;
}

public final class io/sentry/SpanStatus$Deserializer : io/sentry/JsonDeserializer {
	public fun <init> ()V
	public fun deserialize (Lio/sentry/JsonObjectReader;Lio/sentry/ILogger;)Lio/sentry/SpanStatus;
	public synthetic fun deserialize (Lio/sentry/JsonObjectReader;Lio/sentry/ILogger;)Ljava/lang/Object;
}

public final class io/sentry/SystemOutLogger : io/sentry/ILogger {
	public fun <init> ()V
	public fun isEnabled (Lio/sentry/SentryLevel;)Z
	public fun log (Lio/sentry/SentryLevel;Ljava/lang/String;Ljava/lang/Throwable;)V
	public fun log (Lio/sentry/SentryLevel;Ljava/lang/String;[Ljava/lang/Object;)V
	public fun log (Lio/sentry/SentryLevel;Ljava/lang/Throwable;Ljava/lang/String;[Ljava/lang/Object;)V
}

public final class io/sentry/TraceState : io/sentry/JsonSerializable, io/sentry/JsonUnknown {
	public fun getEnvironment ()Ljava/lang/String;
	public fun getPublicKey ()Ljava/lang/String;
	public fun getRelease ()Ljava/lang/String;
	public fun getTraceId ()Lio/sentry/protocol/SentryId;
	public fun getTransaction ()Ljava/lang/String;
	public fun getUnknown ()Ljava/util/Map;
	public fun getUser ()Lio/sentry/TraceState$TraceStateUser;
	public fun serialize (Lio/sentry/JsonObjectWriter;Lio/sentry/ILogger;)V
	public fun setUnknown (Ljava/util/Map;)V
}

public final class io/sentry/TraceState$Deserializer : io/sentry/JsonDeserializer {
	public fun <init> ()V
	public fun deserialize (Lio/sentry/JsonObjectReader;Lio/sentry/ILogger;)Lio/sentry/TraceState;
	public synthetic fun deserialize (Lio/sentry/JsonObjectReader;Lio/sentry/ILogger;)Ljava/lang/Object;
}

public final class io/sentry/TraceState$JsonKeys {
	public static final field ENVIRONMENT Ljava/lang/String;
	public static final field PUBLIC_KEY Ljava/lang/String;
	public static final field RELEASE Ljava/lang/String;
	public static final field TRACE_ID Ljava/lang/String;
	public static final field TRANSACTION Ljava/lang/String;
	public static final field USER Ljava/lang/String;
	public fun <init> ()V
}

public final class io/sentry/TraceState$TraceStateUser : io/sentry/JsonSerializable, io/sentry/JsonUnknown {
	public fun <init> (Lio/sentry/protocol/User;)V
	public fun getId ()Ljava/lang/String;
	public fun getSegment ()Ljava/lang/String;
	public fun getUnknown ()Ljava/util/Map;
	public fun serialize (Lio/sentry/JsonObjectWriter;Lio/sentry/ILogger;)V
	public fun setUnknown (Ljava/util/Map;)V
}

public final class io/sentry/TraceState$TraceStateUser$Deserializer : io/sentry/JsonDeserializer {
	public fun <init> ()V
	public fun deserialize (Lio/sentry/JsonObjectReader;Lio/sentry/ILogger;)Lio/sentry/TraceState$TraceStateUser;
	public synthetic fun deserialize (Lio/sentry/JsonObjectReader;Lio/sentry/ILogger;)Ljava/lang/Object;
}

public final class io/sentry/TraceState$TraceStateUser$JsonKeys {
	public static final field ID Ljava/lang/String;
	public static final field SEGMENT Ljava/lang/String;
	public fun <init> ()V
}

public final class io/sentry/TraceStateHeader {
	public static final field TRACE_STATE_HEADER Ljava/lang/String;
	public fun <init> (Ljava/lang/String;)V
	public static fun fromTraceState (Lio/sentry/TraceState;Lio/sentry/ISerializer;Lio/sentry/ILogger;)Lio/sentry/TraceStateHeader;
	public fun getName ()Ljava/lang/String;
	public fun getValue ()Ljava/lang/String;
}

public final class io/sentry/TracingOrigins {
	public fun <init> ()V
	public static fun contain (Ljava/util/List;Ljava/lang/String;)Z
	public static fun contain (Ljava/util/List;Ljava/net/URI;)Z
}

public final class io/sentry/TransactionContext : io/sentry/SpanContext {
	public fun <init> (Ljava/lang/String;Ljava/lang/String;)V
	public fun <init> (Ljava/lang/String;Ljava/lang/String;Ljava/lang/Boolean;)V
	public static fun fromSentryTrace (Ljava/lang/String;Ljava/lang/String;Lio/sentry/SentryTraceHeader;)Lio/sentry/TransactionContext;
	public fun getName ()Ljava/lang/String;
	public fun getParentSampled ()Ljava/lang/Boolean;
	public fun setParentSampled (Ljava/lang/Boolean;)V
}

public abstract interface class io/sentry/TransactionFinishedCallback {
	public abstract fun execute (Lio/sentry/ITransaction;)V
}

public final class io/sentry/TypeCheckHint {
	public static final field ANDROID_ACTIVITY Ljava/lang/String;
	public static final field ANDROID_CONFIGURATION Ljava/lang/String;
	public static final field ANDROID_FRAGMENT Ljava/lang/String;
	public static final field ANDROID_INTENT Ljava/lang/String;
	public static final field ANDROID_MOTION_EVENT Ljava/lang/String;
	public static final field ANDROID_SENSOR_EVENT Ljava/lang/String;
	public static final field ANDROID_VIEW Ljava/lang/String;
	public static final field APOLLO_REQUEST Ljava/lang/String;
	public static final field APOLLO_RESPONSE Ljava/lang/String;
	public static final field GRAPHQL_HANDLER_PARAMETERS Ljava/lang/String;
	public static final field JUL_LOG_RECORD Ljava/lang/String;
	public static final field LOG4J_LOG_EVENT Ljava/lang/String;
	public static final field LOGBACK_LOGGING_EVENT Ljava/lang/String;
	public static final field OKHTTP_REQUEST Ljava/lang/String;
	public static final field OKHTTP_RESPONSE Ljava/lang/String;
	public static final field OPEN_FEIGN_REQUEST Ljava/lang/String;
	public static final field OPEN_FEIGN_RESPONSE Ljava/lang/String;
	public static final field SENTRY_SCREENSHOT Ljava/lang/String;
	public static final field SENTRY_SYNTHETIC_EXCEPTION Ljava/lang/String;
	public static final field SENTRY_TYPE_CHECK_HINT Ljava/lang/String;
	public static final field SERVLET_REQUEST Ljava/lang/String;
	public static final field SPRING_EXCHANGE_FILTER_REQUEST Ljava/lang/String;
	public static final field SPRING_EXCHANGE_FILTER_RESPONSE Ljava/lang/String;
	public static final field SPRING_REQUEST_FILTER_REQUEST Ljava/lang/String;
	public static final field SPRING_REQUEST_FILTER_RESPONSE Ljava/lang/String;
	public static final field SPRING_REQUEST_INTERCEPTOR_REQUEST Ljava/lang/String;
	public static final field SPRING_REQUEST_INTERCEPTOR_REQUEST_BODY Ljava/lang/String;
	public static final field SPRING_REQUEST_INTERCEPTOR_RESPONSE Ljava/lang/String;
	public static final field SPRING_RESOLVER_REQUEST Ljava/lang/String;
	public static final field SPRING_RESOLVER_RESPONSE Ljava/lang/String;
	public static final field WEBFLUX_EXCEPTION_HANDLER_REQUEST Ljava/lang/String;
	public static final field WEBFLUX_EXCEPTION_HANDLER_RESPONSE Ljava/lang/String;
	public static final field WEBFLUX_FILTER_REQUEST Ljava/lang/String;
	public static final field WEBFLUX_FILTER_RESPONSE Ljava/lang/String;
	public fun <init> ()V
}

public final class io/sentry/UncaughtExceptionHandlerIntegration : io/sentry/Integration, java/io/Closeable, java/lang/Thread$UncaughtExceptionHandler {
	public fun <init> ()V
	public fun close ()V
	public final fun register (Lio/sentry/IHub;Lio/sentry/SentryOptions;)V
	public fun uncaughtException (Ljava/lang/Thread;Ljava/lang/Throwable;)V
}

public final class io/sentry/UserFeedback : io/sentry/JsonSerializable, io/sentry/JsonUnknown {
	public fun <init> (Lio/sentry/protocol/SentryId;)V
	public fun <init> (Lio/sentry/protocol/SentryId;Ljava/lang/String;Ljava/lang/String;Ljava/lang/String;)V
	public fun getComments ()Ljava/lang/String;
	public fun getEmail ()Ljava/lang/String;
	public fun getEventId ()Lio/sentry/protocol/SentryId;
	public fun getName ()Ljava/lang/String;
	public fun getUnknown ()Ljava/util/Map;
	public fun serialize (Lio/sentry/JsonObjectWriter;Lio/sentry/ILogger;)V
	public fun setComments (Ljava/lang/String;)V
	public fun setEmail (Ljava/lang/String;)V
	public fun setName (Ljava/lang/String;)V
	public fun setUnknown (Ljava/util/Map;)V
	public fun toString ()Ljava/lang/String;
}

public final class io/sentry/UserFeedback$Deserializer : io/sentry/JsonDeserializer {
	public fun <init> ()V
	public fun deserialize (Lio/sentry/JsonObjectReader;Lio/sentry/ILogger;)Lio/sentry/UserFeedback;
	public synthetic fun deserialize (Lio/sentry/JsonObjectReader;Lio/sentry/ILogger;)Ljava/lang/Object;
}

public final class io/sentry/UserFeedback$JsonKeys {
	public static final field COMMENTS Ljava/lang/String;
	public static final field EMAIL Ljava/lang/String;
	public static final field EVENT_ID Ljava/lang/String;
	public static final field NAME Ljava/lang/String;
	public fun <init> ()V
}

public final class io/sentry/cache/EnvelopeCache : io/sentry/cache/IEnvelopeCache {
	public static final field CRASH_MARKER_FILE Ljava/lang/String;
	public static final field NATIVE_CRASH_MARKER_FILE Ljava/lang/String;
	public static final field PREFIX_CURRENT_SESSION_FILE Ljava/lang/String;
	public static final field SUFFIX_ENVELOPE_FILE Ljava/lang/String;
	protected static final field UTF_8 Ljava/nio/charset/Charset;
	public static fun create (Lio/sentry/SentryOptions;)Lio/sentry/cache/IEnvelopeCache;
	public fun discard (Lio/sentry/SentryEnvelope;)V
	public fun iterator ()Ljava/util/Iterator;
	public fun store (Lio/sentry/SentryEnvelope;Ljava/util/Map;)V
}

public abstract interface class io/sentry/cache/IEnvelopeCache : java/lang/Iterable {
	public abstract fun discard (Lio/sentry/SentryEnvelope;)V
	public fun store (Lio/sentry/SentryEnvelope;)V
	public abstract fun store (Lio/sentry/SentryEnvelope;Ljava/util/Map;)V
}

public abstract interface class io/sentry/config/PropertiesProvider {
	public fun getBooleanProperty (Ljava/lang/String;)Ljava/lang/Boolean;
	public fun getDoubleProperty (Ljava/lang/String;)Ljava/lang/Double;
	public fun getList (Ljava/lang/String;)Ljava/util/List;
	public abstract fun getMap (Ljava/lang/String;)Ljava/util/Map;
	public abstract fun getProperty (Ljava/lang/String;)Ljava/lang/String;
	public fun getProperty (Ljava/lang/String;Ljava/lang/String;)Ljava/lang/String;
}

public final class io/sentry/config/PropertiesProviderFactory {
	public fun <init> ()V
	public static fun create ()Lio/sentry/config/PropertiesProvider;
}

public final class io/sentry/exception/ExceptionMechanismException : java/lang/RuntimeException {
	public fun <init> (Lio/sentry/protocol/Mechanism;Ljava/lang/Throwable;Ljava/lang/Thread;)V
	public fun <init> (Lio/sentry/protocol/Mechanism;Ljava/lang/Throwable;Ljava/lang/Thread;Z)V
	public fun getExceptionMechanism ()Lio/sentry/protocol/Mechanism;
	public fun getThread ()Ljava/lang/Thread;
	public fun getThrowable ()Ljava/lang/Throwable;
	public fun isSnapshot ()Z
}

public final class io/sentry/exception/InvalidSentryTraceHeaderException : java/lang/Exception {
	public fun <init> (Ljava/lang/String;)V
	public fun <init> (Ljava/lang/String;Ljava/lang/Throwable;)V
	public fun getSentryTraceHeader ()Ljava/lang/String;
}

public final class io/sentry/exception/SentryEnvelopeException : java/lang/Exception {
	public fun <init> (Ljava/lang/String;)V
}

public abstract interface class io/sentry/hints/ApplyScopeData {
}

public abstract interface class io/sentry/hints/Cached {
}

public abstract interface class io/sentry/hints/DiskFlushNotification {
	public abstract fun markFlushed ()V
}

public abstract interface class io/sentry/hints/Flushable {
	public abstract fun waitFlush ()Z
}

public abstract interface class io/sentry/hints/Resettable {
	public abstract fun reset ()V
}

public abstract interface class io/sentry/hints/Retryable {
	public abstract fun isRetry ()Z
	public abstract fun setRetry (Z)V
}

public abstract interface class io/sentry/hints/SessionEnd {
}

public final class io/sentry/hints/SessionEndHint : io/sentry/hints/SessionEnd {
	public fun <init> ()V
}

public abstract interface class io/sentry/hints/SessionStart {
}

public final class io/sentry/hints/SessionStartHint : io/sentry/hints/SessionStart {
	public fun <init> ()V
}

public abstract interface class io/sentry/hints/SubmissionResult {
	public abstract fun isSuccess ()Z
	public abstract fun setResult (Z)V
}

public final class io/sentry/instrumentation/file/SentryFileInputStream : java/io/FileInputStream {
	public fun <init> (Ljava/io/File;)V
	public fun <init> (Ljava/io/FileDescriptor;)V
	public fun <init> (Ljava/lang/String;)V
	public fun close ()V
	public fun read ()I
	public fun read ([B)I
	public fun read ([BII)I
	public fun skip (J)J
}

public final class io/sentry/instrumentation/file/SentryFileInputStream$Factory {
	public fun <init> ()V
	public static fun create (Ljava/io/FileInputStream;Ljava/io/File;)Ljava/io/FileInputStream;
	public static fun create (Ljava/io/FileInputStream;Ljava/io/FileDescriptor;)Ljava/io/FileInputStream;
	public static fun create (Ljava/io/FileInputStream;Ljava/lang/String;)Ljava/io/FileInputStream;
}

public final class io/sentry/instrumentation/file/SentryFileOutputStream : java/io/FileOutputStream {
	public fun <init> (Ljava/io/File;)V
	public fun <init> (Ljava/io/File;Z)V
	public fun <init> (Ljava/io/FileDescriptor;)V
	public fun <init> (Ljava/lang/String;)V
	public fun <init> (Ljava/lang/String;Z)V
	public fun close ()V
	public fun write (I)V
	public fun write ([B)V
	public fun write ([BII)V
}

public final class io/sentry/instrumentation/file/SentryFileOutputStream$Factory {
	public fun <init> ()V
	public static fun create (Ljava/io/FileOutputStream;Ljava/io/File;)Ljava/io/FileOutputStream;
	public static fun create (Ljava/io/FileOutputStream;Ljava/io/File;Z)Ljava/io/FileOutputStream;
	public static fun create (Ljava/io/FileOutputStream;Ljava/io/FileDescriptor;)Ljava/io/FileOutputStream;
	public static fun create (Ljava/io/FileOutputStream;Ljava/lang/String;)Ljava/io/FileOutputStream;
	public static fun create (Ljava/io/FileOutputStream;Ljava/lang/String;Z)Ljava/io/FileOutputStream;
}

public final class io/sentry/instrumentation/file/SentryFileReader : java/io/InputStreamReader {
	public fun <init> (Ljava/io/File;)V
	public fun <init> (Ljava/io/FileDescriptor;)V
	public fun <init> (Ljava/lang/String;)V
}

public final class io/sentry/instrumentation/file/SentryFileWriter : java/io/OutputStreamWriter {
	public fun <init> (Ljava/io/File;)V
	public fun <init> (Ljava/io/File;Z)V
	public fun <init> (Ljava/io/FileDescriptor;)V
	public fun <init> (Ljava/lang/String;)V
	public fun <init> (Ljava/lang/String;Z)V
}

public final class io/sentry/protocol/App : io/sentry/JsonSerializable, io/sentry/JsonUnknown {
	public static final field TYPE Ljava/lang/String;
	public fun <init> ()V
	public fun getAppBuild ()Ljava/lang/String;
	public fun getAppIdentifier ()Ljava/lang/String;
	public fun getAppName ()Ljava/lang/String;
	public fun getAppStartTime ()Ljava/util/Date;
	public fun getAppVersion ()Ljava/lang/String;
	public fun getBuildType ()Ljava/lang/String;
	public fun getDeviceAppHash ()Ljava/lang/String;
	public fun getUnknown ()Ljava/util/Map;
	public fun serialize (Lio/sentry/JsonObjectWriter;Lio/sentry/ILogger;)V
	public fun setAppBuild (Ljava/lang/String;)V
	public fun setAppIdentifier (Ljava/lang/String;)V
	public fun setAppName (Ljava/lang/String;)V
	public fun setAppStartTime (Ljava/util/Date;)V
	public fun setAppVersion (Ljava/lang/String;)V
	public fun setBuildType (Ljava/lang/String;)V
	public fun setDeviceAppHash (Ljava/lang/String;)V
	public fun setUnknown (Ljava/util/Map;)V
}

public final class io/sentry/protocol/App$Deserializer : io/sentry/JsonDeserializer {
	public fun <init> ()V
	public fun deserialize (Lio/sentry/JsonObjectReader;Lio/sentry/ILogger;)Lio/sentry/protocol/App;
	public synthetic fun deserialize (Lio/sentry/JsonObjectReader;Lio/sentry/ILogger;)Ljava/lang/Object;
}

public final class io/sentry/protocol/App$JsonKeys {
	public static final field APP_BUILD Ljava/lang/String;
	public static final field APP_IDENTIFIER Ljava/lang/String;
	public static final field APP_NAME Ljava/lang/String;
	public static final field APP_START_TIME Ljava/lang/String;
	public static final field APP_VERSION Ljava/lang/String;
	public static final field BUILD_TYPE Ljava/lang/String;
	public static final field DEVICE_APP_HASH Ljava/lang/String;
	public fun <init> ()V
}

public final class io/sentry/protocol/Browser : io/sentry/JsonSerializable, io/sentry/JsonUnknown {
	public static final field TYPE Ljava/lang/String;
	public fun <init> ()V
	public fun getName ()Ljava/lang/String;
	public fun getUnknown ()Ljava/util/Map;
	public fun getVersion ()Ljava/lang/String;
	public fun serialize (Lio/sentry/JsonObjectWriter;Lio/sentry/ILogger;)V
	public fun setName (Ljava/lang/String;)V
	public fun setUnknown (Ljava/util/Map;)V
	public fun setVersion (Ljava/lang/String;)V
}

public final class io/sentry/protocol/Browser$Deserializer : io/sentry/JsonDeserializer {
	public fun <init> ()V
	public fun deserialize (Lio/sentry/JsonObjectReader;Lio/sentry/ILogger;)Lio/sentry/protocol/Browser;
	public synthetic fun deserialize (Lio/sentry/JsonObjectReader;Lio/sentry/ILogger;)Ljava/lang/Object;
}

public final class io/sentry/protocol/Browser$JsonKeys {
	public static final field NAME Ljava/lang/String;
	public static final field VERSION Ljava/lang/String;
	public fun <init> ()V
}

public final class io/sentry/protocol/Contexts : java/util/concurrent/ConcurrentHashMap, io/sentry/JsonSerializable {
	public fun <init> ()V
	public fun <init> (Lio/sentry/protocol/Contexts;)V
	public fun getApp ()Lio/sentry/protocol/App;
	public fun getBrowser ()Lio/sentry/protocol/Browser;
	public fun getDevice ()Lio/sentry/protocol/Device;
	public fun getGpu ()Lio/sentry/protocol/Gpu;
	public fun getOperatingSystem ()Lio/sentry/protocol/OperatingSystem;
	public fun getRuntime ()Lio/sentry/protocol/SentryRuntime;
	public fun getTrace ()Lio/sentry/SpanContext;
	public fun serialize (Lio/sentry/JsonObjectWriter;Lio/sentry/ILogger;)V
	public fun setApp (Lio/sentry/protocol/App;)V
	public fun setBrowser (Lio/sentry/protocol/Browser;)V
	public fun setDevice (Lio/sentry/protocol/Device;)V
	public fun setGpu (Lio/sentry/protocol/Gpu;)V
	public fun setOperatingSystem (Lio/sentry/protocol/OperatingSystem;)V
	public fun setRuntime (Lio/sentry/protocol/SentryRuntime;)V
	public fun setTrace (Lio/sentry/SpanContext;)V
}

public final class io/sentry/protocol/Contexts$Deserializer : io/sentry/JsonDeserializer {
	public fun <init> ()V
	public fun deserialize (Lio/sentry/JsonObjectReader;Lio/sentry/ILogger;)Lio/sentry/protocol/Contexts;
	public synthetic fun deserialize (Lio/sentry/JsonObjectReader;Lio/sentry/ILogger;)Ljava/lang/Object;
}

public final class io/sentry/protocol/DebugImage : io/sentry/JsonSerializable, io/sentry/JsonUnknown {
	public static final field PROGUARD Ljava/lang/String;
	public fun <init> ()V
	public fun getArch ()Ljava/lang/String;
	public fun getCodeFile ()Ljava/lang/String;
	public fun getCodeId ()Ljava/lang/String;
	public fun getDebugFile ()Ljava/lang/String;
	public fun getDebugId ()Ljava/lang/String;
	public fun getImageAddr ()Ljava/lang/String;
	public fun getImageSize ()Ljava/lang/Long;
	public fun getType ()Ljava/lang/String;
	public fun getUnknown ()Ljava/util/Map;
	public fun getUuid ()Ljava/lang/String;
	public fun serialize (Lio/sentry/JsonObjectWriter;Lio/sentry/ILogger;)V
	public fun setArch (Ljava/lang/String;)V
	public fun setCodeFile (Ljava/lang/String;)V
	public fun setCodeId (Ljava/lang/String;)V
	public fun setDebugFile (Ljava/lang/String;)V
	public fun setDebugId (Ljava/lang/String;)V
	public fun setImageAddr (Ljava/lang/String;)V
	public fun setImageSize (J)V
	public fun setImageSize (Ljava/lang/Long;)V
	public fun setType (Ljava/lang/String;)V
	public fun setUnknown (Ljava/util/Map;)V
	public fun setUuid (Ljava/lang/String;)V
}

public final class io/sentry/protocol/DebugImage$Deserializer : io/sentry/JsonDeserializer {
	public fun <init> ()V
	public fun deserialize (Lio/sentry/JsonObjectReader;Lio/sentry/ILogger;)Lio/sentry/protocol/DebugImage;
	public synthetic fun deserialize (Lio/sentry/JsonObjectReader;Lio/sentry/ILogger;)Ljava/lang/Object;
}

public final class io/sentry/protocol/DebugImage$JsonKeys {
	public static final field ARCH Ljava/lang/String;
	public static final field CODE_FILE Ljava/lang/String;
	public static final field CODE_ID Ljava/lang/String;
	public static final field DEBUG_FILE Ljava/lang/String;
	public static final field DEBUG_ID Ljava/lang/String;
	public static final field IMAGE_ADDR Ljava/lang/String;
	public static final field IMAGE_SIZE Ljava/lang/String;
	public static final field TYPE Ljava/lang/String;
	public static final field UUID Ljava/lang/String;
	public fun <init> ()V
}

public final class io/sentry/protocol/DebugMeta : io/sentry/JsonSerializable, io/sentry/JsonUnknown {
	public fun <init> ()V
	public fun getImages ()Ljava/util/List;
	public fun getSdkInfo ()Lio/sentry/protocol/SdkInfo;
	public fun getUnknown ()Ljava/util/Map;
	public fun serialize (Lio/sentry/JsonObjectWriter;Lio/sentry/ILogger;)V
	public fun setImages (Ljava/util/List;)V
	public fun setSdkInfo (Lio/sentry/protocol/SdkInfo;)V
	public fun setUnknown (Ljava/util/Map;)V
}

public final class io/sentry/protocol/DebugMeta$Deserializer : io/sentry/JsonDeserializer {
	public fun <init> ()V
	public fun deserialize (Lio/sentry/JsonObjectReader;Lio/sentry/ILogger;)Lio/sentry/protocol/DebugMeta;
	public synthetic fun deserialize (Lio/sentry/JsonObjectReader;Lio/sentry/ILogger;)Ljava/lang/Object;
}

public final class io/sentry/protocol/DebugMeta$JsonKeys {
	public static final field IMAGES Ljava/lang/String;
	public static final field SDK_INFO Ljava/lang/String;
	public fun <init> ()V
}

public final class io/sentry/protocol/Device : io/sentry/JsonSerializable, io/sentry/JsonUnknown {
	public static final field TYPE Ljava/lang/String;
	public fun <init> ()V
	public fun getArchs ()[Ljava/lang/String;
	public fun getBatteryLevel ()Ljava/lang/Float;
	public fun getBatteryTemperature ()Ljava/lang/Float;
	public fun getBootTime ()Ljava/util/Date;
	public fun getBrand ()Ljava/lang/String;
	public fun getConnectionType ()Ljava/lang/String;
	public fun getExternalFreeStorage ()Ljava/lang/Long;
	public fun getExternalStorageSize ()Ljava/lang/Long;
	public fun getFamily ()Ljava/lang/String;
	public fun getFreeMemory ()Ljava/lang/Long;
	public fun getFreeStorage ()Ljava/lang/Long;
	public fun getId ()Ljava/lang/String;
	public fun getLanguage ()Ljava/lang/String;
	public fun getLocale ()Ljava/lang/String;
	public fun getManufacturer ()Ljava/lang/String;
	public fun getMemorySize ()Ljava/lang/Long;
	public fun getModel ()Ljava/lang/String;
	public fun getModelId ()Ljava/lang/String;
	public fun getName ()Ljava/lang/String;
	public fun getOrientation ()Lio/sentry/protocol/Device$DeviceOrientation;
	public fun getScreenDensity ()Ljava/lang/Float;
	public fun getScreenDpi ()Ljava/lang/Integer;
	public fun getScreenHeightPixels ()Ljava/lang/Integer;
	public fun getScreenWidthPixels ()Ljava/lang/Integer;
	public fun getStorageSize ()Ljava/lang/Long;
	public fun getTimezone ()Ljava/util/TimeZone;
	public fun getUnknown ()Ljava/util/Map;
	public fun getUsableMemory ()Ljava/lang/Long;
	public fun isCharging ()Ljava/lang/Boolean;
	public fun isLowMemory ()Ljava/lang/Boolean;
	public fun isOnline ()Ljava/lang/Boolean;
	public fun isSimulator ()Ljava/lang/Boolean;
	public fun serialize (Lio/sentry/JsonObjectWriter;Lio/sentry/ILogger;)V
	public fun setArchs ([Ljava/lang/String;)V
	public fun setBatteryLevel (Ljava/lang/Float;)V
	public fun setBatteryTemperature (Ljava/lang/Float;)V
	public fun setBootTime (Ljava/util/Date;)V
	public fun setBrand (Ljava/lang/String;)V
	public fun setCharging (Ljava/lang/Boolean;)V
	public fun setConnectionType (Ljava/lang/String;)V
	public fun setExternalFreeStorage (Ljava/lang/Long;)V
	public fun setExternalStorageSize (Ljava/lang/Long;)V
	public fun setFamily (Ljava/lang/String;)V
	public fun setFreeMemory (Ljava/lang/Long;)V
	public fun setFreeStorage (Ljava/lang/Long;)V
	public fun setId (Ljava/lang/String;)V
	public fun setLanguage (Ljava/lang/String;)V
	public fun setLocale (Ljava/lang/String;)V
	public fun setLowMemory (Ljava/lang/Boolean;)V
	public fun setManufacturer (Ljava/lang/String;)V
	public fun setMemorySize (Ljava/lang/Long;)V
	public fun setModel (Ljava/lang/String;)V
	public fun setModelId (Ljava/lang/String;)V
	public fun setName (Ljava/lang/String;)V
	public fun setOnline (Ljava/lang/Boolean;)V
	public fun setOrientation (Lio/sentry/protocol/Device$DeviceOrientation;)V
	public fun setScreenDensity (Ljava/lang/Float;)V
	public fun setScreenDpi (Ljava/lang/Integer;)V
	public fun setScreenHeightPixels (Ljava/lang/Integer;)V
	public fun setScreenWidthPixels (Ljava/lang/Integer;)V
	public fun setSimulator (Ljava/lang/Boolean;)V
	public fun setStorageSize (Ljava/lang/Long;)V
	public fun setTimezone (Ljava/util/TimeZone;)V
	public fun setUnknown (Ljava/util/Map;)V
	public fun setUsableMemory (Ljava/lang/Long;)V
}

public final class io/sentry/protocol/Device$Deserializer : io/sentry/JsonDeserializer {
	public fun <init> ()V
	public fun deserialize (Lio/sentry/JsonObjectReader;Lio/sentry/ILogger;)Lio/sentry/protocol/Device;
	public synthetic fun deserialize (Lio/sentry/JsonObjectReader;Lio/sentry/ILogger;)Ljava/lang/Object;
}

public final class io/sentry/protocol/Device$DeviceOrientation : java/lang/Enum, io/sentry/JsonSerializable {
	public static final field LANDSCAPE Lio/sentry/protocol/Device$DeviceOrientation;
	public static final field PORTRAIT Lio/sentry/protocol/Device$DeviceOrientation;
	public fun serialize (Lio/sentry/JsonObjectWriter;Lio/sentry/ILogger;)V
	public static fun valueOf (Ljava/lang/String;)Lio/sentry/protocol/Device$DeviceOrientation;
	public static fun values ()[Lio/sentry/protocol/Device$DeviceOrientation;
}

public final class io/sentry/protocol/Device$DeviceOrientation$Deserializer : io/sentry/JsonDeserializer {
	public fun <init> ()V
	public fun deserialize (Lio/sentry/JsonObjectReader;Lio/sentry/ILogger;)Lio/sentry/protocol/Device$DeviceOrientation;
	public synthetic fun deserialize (Lio/sentry/JsonObjectReader;Lio/sentry/ILogger;)Ljava/lang/Object;
}

public final class io/sentry/protocol/Device$JsonKeys {
	public static final field ARCHS Ljava/lang/String;
	public static final field BATTERY_LEVEL Ljava/lang/String;
	public static final field BATTERY_TEMPERATURE Ljava/lang/String;
	public static final field BOOT_TIME Ljava/lang/String;
	public static final field BRAND Ljava/lang/String;
	public static final field CHARGING Ljava/lang/String;
	public static final field CONNECTION_TYPE Ljava/lang/String;
	public static final field EXTERNAL_FREE_STORAGE Ljava/lang/String;
	public static final field EXTERNAL_STORAGE_SIZE Ljava/lang/String;
	public static final field FAMILY Ljava/lang/String;
	public static final field FREE_MEMORY Ljava/lang/String;
	public static final field FREE_STORAGE Ljava/lang/String;
	public static final field ID Ljava/lang/String;
	public static final field LANGUAGE Ljava/lang/String;
	public static final field LOCALE Ljava/lang/String;
	public static final field LOW_MEMORY Ljava/lang/String;
	public static final field MANUFACTURER Ljava/lang/String;
	public static final field MEMORY_SIZE Ljava/lang/String;
	public static final field MODEL Ljava/lang/String;
	public static final field MODEL_ID Ljava/lang/String;
	public static final field NAME Ljava/lang/String;
	public static final field ONLINE Ljava/lang/String;
	public static final field ORIENTATION Ljava/lang/String;
	public static final field SCREEN_DENSITY Ljava/lang/String;
	public static final field SCREEN_DPI Ljava/lang/String;
	public static final field SCREEN_HEIGHT_PIXELS Ljava/lang/String;
	public static final field SCREEN_WIDTH_PIXELS Ljava/lang/String;
	public static final field SIMULATOR Ljava/lang/String;
	public static final field STORAGE_SIZE Ljava/lang/String;
	public static final field TIMEZONE Ljava/lang/String;
	public static final field USABLE_MEMORY Ljava/lang/String;
	public fun <init> ()V
}

public final class io/sentry/protocol/Gpu : io/sentry/JsonSerializable, io/sentry/JsonUnknown {
	public static final field TYPE Ljava/lang/String;
	public fun <init> ()V
	public fun getApiType ()Ljava/lang/String;
	public fun getId ()Ljava/lang/Integer;
	public fun getMemorySize ()Ljava/lang/Integer;
	public fun getName ()Ljava/lang/String;
	public fun getNpotSupport ()Ljava/lang/String;
	public fun getUnknown ()Ljava/util/Map;
	public fun getVendorId ()Ljava/lang/Integer;
	public fun getVendorName ()Ljava/lang/String;
	public fun getVersion ()Ljava/lang/String;
	public fun isMultiThreadedRendering ()Ljava/lang/Boolean;
	public fun serialize (Lio/sentry/JsonObjectWriter;Lio/sentry/ILogger;)V
	public fun setApiType (Ljava/lang/String;)V
	public fun setId (Ljava/lang/Integer;)V
	public fun setMemorySize (Ljava/lang/Integer;)V
	public fun setMultiThreadedRendering (Ljava/lang/Boolean;)V
	public fun setName (Ljava/lang/String;)V
	public fun setNpotSupport (Ljava/lang/String;)V
	public fun setUnknown (Ljava/util/Map;)V
	public fun setVendorId (Ljava/lang/Integer;)V
	public fun setVendorName (Ljava/lang/String;)V
	public fun setVersion (Ljava/lang/String;)V
}

public final class io/sentry/protocol/Gpu$Deserializer : io/sentry/JsonDeserializer {
	public fun <init> ()V
	public fun deserialize (Lio/sentry/JsonObjectReader;Lio/sentry/ILogger;)Lio/sentry/protocol/Gpu;
	public synthetic fun deserialize (Lio/sentry/JsonObjectReader;Lio/sentry/ILogger;)Ljava/lang/Object;
}

public final class io/sentry/protocol/Gpu$JsonKeys {
	public static final field API_TYPE Ljava/lang/String;
	public static final field ID Ljava/lang/String;
	public static final field MEMORY_SIZE Ljava/lang/String;
	public static final field MULTI_THREADED_RENDERING Ljava/lang/String;
	public static final field NAME Ljava/lang/String;
	public static final field NPOT_SUPPORT Ljava/lang/String;
	public static final field VENDOR_ID Ljava/lang/String;
	public static final field VENDOR_NAME Ljava/lang/String;
	public static final field VERSION Ljava/lang/String;
	public fun <init> ()V
}

public final class io/sentry/protocol/MeasurementValue : io/sentry/JsonSerializable {
	public fun <init> (F)V
	public fun getValue ()F
	public fun serialize (Lio/sentry/JsonObjectWriter;Lio/sentry/ILogger;)V
}

public final class io/sentry/protocol/MeasurementValue$Deserializer : io/sentry/JsonDeserializer {
	public fun <init> ()V
	public fun deserialize (Lio/sentry/JsonObjectReader;Lio/sentry/ILogger;)Lio/sentry/protocol/MeasurementValue;
	public synthetic fun deserialize (Lio/sentry/JsonObjectReader;Lio/sentry/ILogger;)Ljava/lang/Object;
}

public final class io/sentry/protocol/MeasurementValue$JsonKeys {
	public static final field VALUE Ljava/lang/String;
	public fun <init> ()V
}

public final class io/sentry/protocol/Mechanism : io/sentry/JsonSerializable, io/sentry/JsonUnknown {
	public fun <init> ()V
	public fun <init> (Ljava/lang/Thread;)V
	public fun getData ()Ljava/util/Map;
	public fun getDescription ()Ljava/lang/String;
	public fun getHelpLink ()Ljava/lang/String;
	public fun getMeta ()Ljava/util/Map;
	public fun getSynthetic ()Ljava/lang/Boolean;
	public fun getType ()Ljava/lang/String;
	public fun getUnknown ()Ljava/util/Map;
	public fun isHandled ()Ljava/lang/Boolean;
	public fun serialize (Lio/sentry/JsonObjectWriter;Lio/sentry/ILogger;)V
	public fun setData (Ljava/util/Map;)V
	public fun setDescription (Ljava/lang/String;)V
	public fun setHandled (Ljava/lang/Boolean;)V
	public fun setHelpLink (Ljava/lang/String;)V
	public fun setMeta (Ljava/util/Map;)V
	public fun setSynthetic (Ljava/lang/Boolean;)V
	public fun setType (Ljava/lang/String;)V
	public fun setUnknown (Ljava/util/Map;)V
}

public final class io/sentry/protocol/Mechanism$Deserializer : io/sentry/JsonDeserializer {
	public fun <init> ()V
	public fun deserialize (Lio/sentry/JsonObjectReader;Lio/sentry/ILogger;)Lio/sentry/protocol/Mechanism;
	public synthetic fun deserialize (Lio/sentry/JsonObjectReader;Lio/sentry/ILogger;)Ljava/lang/Object;
}

public final class io/sentry/protocol/Mechanism$JsonKeys {
	public static final field DATA Ljava/lang/String;
	public static final field DESCRIPTION Ljava/lang/String;
	public static final field HANDLED Ljava/lang/String;
	public static final field HELP_LINK Ljava/lang/String;
	public static final field META Ljava/lang/String;
	public static final field SYNTHETIC Ljava/lang/String;
	public static final field TYPE Ljava/lang/String;
	public fun <init> ()V
}

public final class io/sentry/protocol/Message : io/sentry/JsonSerializable, io/sentry/JsonUnknown {
	public fun <init> ()V
	public fun getFormatted ()Ljava/lang/String;
	public fun getMessage ()Ljava/lang/String;
	public fun getParams ()Ljava/util/List;
	public fun getUnknown ()Ljava/util/Map;
	public fun serialize (Lio/sentry/JsonObjectWriter;Lio/sentry/ILogger;)V
	public fun setFormatted (Ljava/lang/String;)V
	public fun setMessage (Ljava/lang/String;)V
	public fun setParams (Ljava/util/List;)V
	public fun setUnknown (Ljava/util/Map;)V
}

public final class io/sentry/protocol/Message$Deserializer : io/sentry/JsonDeserializer {
	public fun <init> ()V
	public fun deserialize (Lio/sentry/JsonObjectReader;Lio/sentry/ILogger;)Lio/sentry/protocol/Message;
	public synthetic fun deserialize (Lio/sentry/JsonObjectReader;Lio/sentry/ILogger;)Ljava/lang/Object;
}

public final class io/sentry/protocol/Message$JsonKeys {
	public static final field FORMATTED Ljava/lang/String;
	public static final field MESSAGE Ljava/lang/String;
	public static final field PARAMS Ljava/lang/String;
	public fun <init> ()V
}

public final class io/sentry/protocol/OperatingSystem : io/sentry/JsonSerializable, io/sentry/JsonUnknown {
	public static final field TYPE Ljava/lang/String;
	public fun <init> ()V
	public fun getBuild ()Ljava/lang/String;
	public fun getKernelVersion ()Ljava/lang/String;
	public fun getName ()Ljava/lang/String;
	public fun getRawDescription ()Ljava/lang/String;
	public fun getUnknown ()Ljava/util/Map;
	public fun getVersion ()Ljava/lang/String;
	public fun isRooted ()Ljava/lang/Boolean;
	public fun serialize (Lio/sentry/JsonObjectWriter;Lio/sentry/ILogger;)V
	public fun setBuild (Ljava/lang/String;)V
	public fun setKernelVersion (Ljava/lang/String;)V
	public fun setName (Ljava/lang/String;)V
	public fun setRawDescription (Ljava/lang/String;)V
	public fun setRooted (Ljava/lang/Boolean;)V
	public fun setUnknown (Ljava/util/Map;)V
	public fun setVersion (Ljava/lang/String;)V
}

public final class io/sentry/protocol/OperatingSystem$Deserializer : io/sentry/JsonDeserializer {
	public fun <init> ()V
	public fun deserialize (Lio/sentry/JsonObjectReader;Lio/sentry/ILogger;)Lio/sentry/protocol/OperatingSystem;
	public synthetic fun deserialize (Lio/sentry/JsonObjectReader;Lio/sentry/ILogger;)Ljava/lang/Object;
}

public final class io/sentry/protocol/OperatingSystem$JsonKeys {
	public static final field BUILD Ljava/lang/String;
	public static final field KERNEL_VERSION Ljava/lang/String;
	public static final field NAME Ljava/lang/String;
	public static final field RAW_DESCRIPTION Ljava/lang/String;
	public static final field ROOTED Ljava/lang/String;
	public static final field VERSION Ljava/lang/String;
	public fun <init> ()V
}

public final class io/sentry/protocol/Request : io/sentry/JsonSerializable, io/sentry/JsonUnknown {
	public fun <init> ()V
	public fun <init> (Lio/sentry/protocol/Request;)V
	public fun getCookies ()Ljava/lang/String;
	public fun getData ()Ljava/lang/Object;
	public fun getEnvs ()Ljava/util/Map;
	public fun getHeaders ()Ljava/util/Map;
	public fun getMethod ()Ljava/lang/String;
	public fun getOthers ()Ljava/util/Map;
	public fun getQueryString ()Ljava/lang/String;
	public fun getUnknown ()Ljava/util/Map;
	public fun getUrl ()Ljava/lang/String;
	public fun serialize (Lio/sentry/JsonObjectWriter;Lio/sentry/ILogger;)V
	public fun setCookies (Ljava/lang/String;)V
	public fun setData (Ljava/lang/Object;)V
	public fun setEnvs (Ljava/util/Map;)V
	public fun setHeaders (Ljava/util/Map;)V
	public fun setMethod (Ljava/lang/String;)V
	public fun setOthers (Ljava/util/Map;)V
	public fun setQueryString (Ljava/lang/String;)V
	public fun setUnknown (Ljava/util/Map;)V
	public fun setUrl (Ljava/lang/String;)V
}

public final class io/sentry/protocol/Request$Deserializer : io/sentry/JsonDeserializer {
	public fun <init> ()V
	public fun deserialize (Lio/sentry/JsonObjectReader;Lio/sentry/ILogger;)Lio/sentry/protocol/Request;
	public synthetic fun deserialize (Lio/sentry/JsonObjectReader;Lio/sentry/ILogger;)Ljava/lang/Object;
}

public final class io/sentry/protocol/Request$JsonKeys {
	public static final field COOKIES Ljava/lang/String;
	public static final field DATA Ljava/lang/String;
	public static final field ENV Ljava/lang/String;
	public static final field HEADERS Ljava/lang/String;
	public static final field METHOD Ljava/lang/String;
	public static final field OTHER Ljava/lang/String;
	public static final field QUERY_STRING Ljava/lang/String;
	public static final field URL Ljava/lang/String;
	public fun <init> ()V
}

public final class io/sentry/protocol/SdkInfo : io/sentry/JsonSerializable, io/sentry/JsonUnknown {
	public fun <init> ()V
	public fun getSdkName ()Ljava/lang/String;
	public fun getUnknown ()Ljava/util/Map;
	public fun getVersionMajor ()Ljava/lang/Integer;
	public fun getVersionMinor ()Ljava/lang/Integer;
	public fun getVersionPatchlevel ()Ljava/lang/Integer;
	public fun serialize (Lio/sentry/JsonObjectWriter;Lio/sentry/ILogger;)V
	public fun setSdkName (Ljava/lang/String;)V
	public fun setUnknown (Ljava/util/Map;)V
	public fun setVersionMajor (Ljava/lang/Integer;)V
	public fun setVersionMinor (Ljava/lang/Integer;)V
	public fun setVersionPatchlevel (Ljava/lang/Integer;)V
}

public final class io/sentry/protocol/SdkInfo$Deserializer : io/sentry/JsonDeserializer {
	public fun <init> ()V
	public fun deserialize (Lio/sentry/JsonObjectReader;Lio/sentry/ILogger;)Lio/sentry/protocol/SdkInfo;
	public synthetic fun deserialize (Lio/sentry/JsonObjectReader;Lio/sentry/ILogger;)Ljava/lang/Object;
}

public final class io/sentry/protocol/SdkInfo$JsonKeys {
	public static final field SDK_NAME Ljava/lang/String;
	public static final field VERSION_MAJOR Ljava/lang/String;
	public static final field VERSION_MINOR Ljava/lang/String;
	public static final field VERSION_PATCHLEVEL Ljava/lang/String;
	public fun <init> ()V
}

public final class io/sentry/protocol/SdkVersion : io/sentry/JsonSerializable, io/sentry/JsonUnknown {
	public fun <init> (Ljava/lang/String;Ljava/lang/String;)V
	public fun addIntegration (Ljava/lang/String;)V
	public fun addPackage (Ljava/lang/String;Ljava/lang/String;)V
	public fun getIntegrations ()Ljava/util/List;
	public fun getName ()Ljava/lang/String;
	public fun getPackages ()Ljava/util/List;
	public fun getUnknown ()Ljava/util/Map;
	public fun getVersion ()Ljava/lang/String;
	public fun serialize (Lio/sentry/JsonObjectWriter;Lio/sentry/ILogger;)V
	public fun setName (Ljava/lang/String;)V
	public fun setUnknown (Ljava/util/Map;)V
	public fun setVersion (Ljava/lang/String;)V
	public static fun updateSdkVersion (Lio/sentry/protocol/SdkVersion;Ljava/lang/String;Ljava/lang/String;)Lio/sentry/protocol/SdkVersion;
}

public final class io/sentry/protocol/SdkVersion$Deserializer : io/sentry/JsonDeserializer {
	public fun <init> ()V
	public fun deserialize (Lio/sentry/JsonObjectReader;Lio/sentry/ILogger;)Lio/sentry/protocol/SdkVersion;
	public synthetic fun deserialize (Lio/sentry/JsonObjectReader;Lio/sentry/ILogger;)Ljava/lang/Object;
}

public final class io/sentry/protocol/SdkVersion$JsonKeys {
	public static final field INTEGRATIONS Ljava/lang/String;
	public static final field NAME Ljava/lang/String;
	public static final field PACKAGES Ljava/lang/String;
	public static final field VERSION Ljava/lang/String;
	public fun <init> ()V
}

public final class io/sentry/protocol/SentryException : io/sentry/JsonSerializable, io/sentry/JsonUnknown {
	public fun <init> ()V
	public fun getMechanism ()Lio/sentry/protocol/Mechanism;
	public fun getModule ()Ljava/lang/String;
	public fun getStacktrace ()Lio/sentry/protocol/SentryStackTrace;
	public fun getThreadId ()Ljava/lang/Long;
	public fun getType ()Ljava/lang/String;
	public fun getUnknown ()Ljava/util/Map;
	public fun getValue ()Ljava/lang/String;
	public fun serialize (Lio/sentry/JsonObjectWriter;Lio/sentry/ILogger;)V
	public fun setMechanism (Lio/sentry/protocol/Mechanism;)V
	public fun setModule (Ljava/lang/String;)V
	public fun setStacktrace (Lio/sentry/protocol/SentryStackTrace;)V
	public fun setThreadId (Ljava/lang/Long;)V
	public fun setType (Ljava/lang/String;)V
	public fun setUnknown (Ljava/util/Map;)V
	public fun setValue (Ljava/lang/String;)V
}

public final class io/sentry/protocol/SentryException$Deserializer : io/sentry/JsonDeserializer {
	public fun <init> ()V
	public fun deserialize (Lio/sentry/JsonObjectReader;Lio/sentry/ILogger;)Lio/sentry/protocol/SentryException;
	public synthetic fun deserialize (Lio/sentry/JsonObjectReader;Lio/sentry/ILogger;)Ljava/lang/Object;
}

public final class io/sentry/protocol/SentryException$JsonKeys {
	public static final field MECHANISM Ljava/lang/String;
	public static final field MODULE Ljava/lang/String;
	public static final field STACKTRACE Ljava/lang/String;
	public static final field THREAD_ID Ljava/lang/String;
	public static final field TYPE Ljava/lang/String;
	public static final field VALUE Ljava/lang/String;
	public fun <init> ()V
}

public final class io/sentry/protocol/SentryId : io/sentry/JsonSerializable {
	public static final field EMPTY_ID Lio/sentry/protocol/SentryId;
	public fun <init> ()V
	public fun <init> (Ljava/lang/String;)V
	public fun <init> (Ljava/util/UUID;)V
	public fun equals (Ljava/lang/Object;)Z
	public fun hashCode ()I
	public fun serialize (Lio/sentry/JsonObjectWriter;Lio/sentry/ILogger;)V
	public fun toString ()Ljava/lang/String;
}

public final class io/sentry/protocol/SentryId$Deserializer : io/sentry/JsonDeserializer {
	public fun <init> ()V
	public fun deserialize (Lio/sentry/JsonObjectReader;Lio/sentry/ILogger;)Lio/sentry/protocol/SentryId;
	public synthetic fun deserialize (Lio/sentry/JsonObjectReader;Lio/sentry/ILogger;)Ljava/lang/Object;
}

public final class io/sentry/protocol/SentryPackage : io/sentry/JsonSerializable, io/sentry/JsonUnknown {
	public fun <init> (Ljava/lang/String;Ljava/lang/String;)V
	public fun getName ()Ljava/lang/String;
	public fun getUnknown ()Ljava/util/Map;
	public fun getVersion ()Ljava/lang/String;
	public fun serialize (Lio/sentry/JsonObjectWriter;Lio/sentry/ILogger;)V
	public fun setName (Ljava/lang/String;)V
	public fun setUnknown (Ljava/util/Map;)V
	public fun setVersion (Ljava/lang/String;)V
}

public final class io/sentry/protocol/SentryPackage$Deserializer : io/sentry/JsonDeserializer {
	public fun <init> ()V
	public fun deserialize (Lio/sentry/JsonObjectReader;Lio/sentry/ILogger;)Lio/sentry/protocol/SentryPackage;
	public synthetic fun deserialize (Lio/sentry/JsonObjectReader;Lio/sentry/ILogger;)Ljava/lang/Object;
}

public final class io/sentry/protocol/SentryPackage$JsonKeys {
	public static final field NAME Ljava/lang/String;
	public static final field VERSION Ljava/lang/String;
	public fun <init> ()V
}

public final class io/sentry/protocol/SentryRuntime : io/sentry/JsonSerializable, io/sentry/JsonUnknown {
	public static final field TYPE Ljava/lang/String;
	public fun <init> ()V
	public fun getName ()Ljava/lang/String;
	public fun getRawDescription ()Ljava/lang/String;
	public fun getUnknown ()Ljava/util/Map;
	public fun getVersion ()Ljava/lang/String;
	public fun serialize (Lio/sentry/JsonObjectWriter;Lio/sentry/ILogger;)V
	public fun setName (Ljava/lang/String;)V
	public fun setRawDescription (Ljava/lang/String;)V
	public fun setUnknown (Ljava/util/Map;)V
	public fun setVersion (Ljava/lang/String;)V
}

public final class io/sentry/protocol/SentryRuntime$Deserializer : io/sentry/JsonDeserializer {
	public fun <init> ()V
	public fun deserialize (Lio/sentry/JsonObjectReader;Lio/sentry/ILogger;)Lio/sentry/protocol/SentryRuntime;
	public synthetic fun deserialize (Lio/sentry/JsonObjectReader;Lio/sentry/ILogger;)Ljava/lang/Object;
}

public final class io/sentry/protocol/SentryRuntime$JsonKeys {
	public static final field NAME Ljava/lang/String;
	public static final field RAW_DESCRIPTION Ljava/lang/String;
	public static final field VERSION Ljava/lang/String;
	public fun <init> ()V
}

public final class io/sentry/protocol/SentrySpan : io/sentry/JsonSerializable, io/sentry/JsonUnknown {
	public fun <init> (Lio/sentry/Span;)V
	public fun <init> (Lio/sentry/Span;Ljava/util/Map;)V
	public fun <init> (Ljava/lang/Double;Ljava/lang/Double;Lio/sentry/protocol/SentryId;Lio/sentry/SpanId;Lio/sentry/SpanId;Ljava/lang/String;Ljava/lang/String;Lio/sentry/SpanStatus;Ljava/util/Map;Ljava/util/Map;)V
	public fun getData ()Ljava/util/Map;
	public fun getDescription ()Ljava/lang/String;
	public fun getOp ()Ljava/lang/String;
	public fun getParentSpanId ()Lio/sentry/SpanId;
	public fun getSpanId ()Lio/sentry/SpanId;
	public fun getStartTimestamp ()Ljava/lang/Double;
	public fun getStatus ()Lio/sentry/SpanStatus;
	public fun getTags ()Ljava/util/Map;
	public fun getTimestamp ()Ljava/lang/Double;
	public fun getTraceId ()Lio/sentry/protocol/SentryId;
	public fun getUnknown ()Ljava/util/Map;
	public fun isFinished ()Z
	public fun serialize (Lio/sentry/JsonObjectWriter;Lio/sentry/ILogger;)V
	public fun setUnknown (Ljava/util/Map;)V
}

public final class io/sentry/protocol/SentrySpan$Deserializer : io/sentry/JsonDeserializer {
	public fun <init> ()V
	public fun deserialize (Lio/sentry/JsonObjectReader;Lio/sentry/ILogger;)Lio/sentry/protocol/SentrySpan;
	public synthetic fun deserialize (Lio/sentry/JsonObjectReader;Lio/sentry/ILogger;)Ljava/lang/Object;
}

public final class io/sentry/protocol/SentrySpan$JsonKeys {
	public static final field DATA Ljava/lang/String;
	public static final field DESCRIPTION Ljava/lang/String;
	public static final field OP Ljava/lang/String;
	public static final field PARENT_SPAN_ID Ljava/lang/String;
	public static final field SPAN_ID Ljava/lang/String;
	public static final field START_TIMESTAMP Ljava/lang/String;
	public static final field STATUS Ljava/lang/String;
	public static final field TAGS Ljava/lang/String;
	public static final field TIMESTAMP Ljava/lang/String;
	public static final field TRACE_ID Ljava/lang/String;
	public fun <init> ()V
}

public final class io/sentry/protocol/SentryStackFrame : io/sentry/JsonSerializable, io/sentry/JsonUnknown {
	public fun <init> ()V
	public fun getAbsPath ()Ljava/lang/String;
	public fun getColno ()Ljava/lang/Integer;
	public fun getContextLine ()Ljava/lang/String;
	public fun getFilename ()Ljava/lang/String;
	public fun getFramesOmitted ()Ljava/util/List;
	public fun getFunction ()Ljava/lang/String;
	public fun getImageAddr ()Ljava/lang/String;
	public fun getInstructionAddr ()Ljava/lang/String;
	public fun getLineno ()Ljava/lang/Integer;
	public fun getModule ()Ljava/lang/String;
	public fun getPackage ()Ljava/lang/String;
	public fun getPlatform ()Ljava/lang/String;
	public fun getPostContext ()Ljava/util/List;
	public fun getPreContext ()Ljava/util/List;
	public fun getRawFunction ()Ljava/lang/String;
	public fun getSymbolAddr ()Ljava/lang/String;
	public fun getUnknown ()Ljava/util/Map;
	public fun getVars ()Ljava/util/Map;
	public fun isInApp ()Ljava/lang/Boolean;
	public fun isNative ()Ljava/lang/Boolean;
	public fun serialize (Lio/sentry/JsonObjectWriter;Lio/sentry/ILogger;)V
	public fun setAbsPath (Ljava/lang/String;)V
	public fun setColno (Ljava/lang/Integer;)V
	public fun setContextLine (Ljava/lang/String;)V
	public fun setFilename (Ljava/lang/String;)V
	public fun setFramesOmitted (Ljava/util/List;)V
	public fun setFunction (Ljava/lang/String;)V
	public fun setImageAddr (Ljava/lang/String;)V
	public fun setInApp (Ljava/lang/Boolean;)V
	public fun setInstructionAddr (Ljava/lang/String;)V
	public fun setLineno (Ljava/lang/Integer;)V
	public fun setModule (Ljava/lang/String;)V
	public fun setNative (Ljava/lang/Boolean;)V
	public fun setPackage (Ljava/lang/String;)V
	public fun setPlatform (Ljava/lang/String;)V
	public fun setPostContext (Ljava/util/List;)V
	public fun setPreContext (Ljava/util/List;)V
	public fun setRawFunction (Ljava/lang/String;)V
	public fun setSymbolAddr (Ljava/lang/String;)V
	public fun setUnknown (Ljava/util/Map;)V
	public fun setVars (Ljava/util/Map;)V
}

public final class io/sentry/protocol/SentryStackFrame$Deserializer : io/sentry/JsonDeserializer {
	public fun <init> ()V
	public fun deserialize (Lio/sentry/JsonObjectReader;Lio/sentry/ILogger;)Lio/sentry/protocol/SentryStackFrame;
	public synthetic fun deserialize (Lio/sentry/JsonObjectReader;Lio/sentry/ILogger;)Ljava/lang/Object;
}

public final class io/sentry/protocol/SentryStackFrame$JsonKeys {
	public static final field ABS_PATH Ljava/lang/String;
	public static final field COLNO Ljava/lang/String;
	public static final field CONTEXT_LINE Ljava/lang/String;
	public static final field FILENAME Ljava/lang/String;
	public static final field FUNCTION Ljava/lang/String;
	public static final field IMAGE_ADDR Ljava/lang/String;
	public static final field INSTRUCTION_ADDR Ljava/lang/String;
	public static final field IN_APP Ljava/lang/String;
	public static final field LINENO Ljava/lang/String;
	public static final field MODULE Ljava/lang/String;
	public static final field NATIVE Ljava/lang/String;
	public static final field PACKAGE Ljava/lang/String;
	public static final field PLATFORM Ljava/lang/String;
	public static final field RAW_FUNCTION Ljava/lang/String;
	public static final field SYMBOL_ADDR Ljava/lang/String;
	public fun <init> ()V
}

public final class io/sentry/protocol/SentryStackTrace : io/sentry/JsonSerializable, io/sentry/JsonUnknown {
	public fun <init> ()V
	public fun <init> (Ljava/util/List;)V
	public fun getFrames ()Ljava/util/List;
	public fun getRegisters ()Ljava/util/Map;
	public fun getSnapshot ()Ljava/lang/Boolean;
	public fun getUnknown ()Ljava/util/Map;
	public fun serialize (Lio/sentry/JsonObjectWriter;Lio/sentry/ILogger;)V
	public fun setFrames (Ljava/util/List;)V
	public fun setRegisters (Ljava/util/Map;)V
	public fun setSnapshot (Ljava/lang/Boolean;)V
	public fun setUnknown (Ljava/util/Map;)V
}

public final class io/sentry/protocol/SentryStackTrace$Deserializer : io/sentry/JsonDeserializer {
	public fun <init> ()V
	public fun deserialize (Lio/sentry/JsonObjectReader;Lio/sentry/ILogger;)Lio/sentry/protocol/SentryStackTrace;
	public synthetic fun deserialize (Lio/sentry/JsonObjectReader;Lio/sentry/ILogger;)Ljava/lang/Object;
}

public final class io/sentry/protocol/SentryStackTrace$JsonKeys {
	public static final field FRAMES Ljava/lang/String;
	public static final field REGISTERS Ljava/lang/String;
	public static final field SNAPSHOT Ljava/lang/String;
	public fun <init> ()V
}

public final class io/sentry/protocol/SentryThread : io/sentry/JsonSerializable, io/sentry/JsonUnknown {
	public fun <init> ()V
	public fun getId ()Ljava/lang/Long;
	public fun getName ()Ljava/lang/String;
	public fun getPriority ()Ljava/lang/Integer;
	public fun getStacktrace ()Lio/sentry/protocol/SentryStackTrace;
	public fun getState ()Ljava/lang/String;
	public fun getUnknown ()Ljava/util/Map;
	public fun isCrashed ()Ljava/lang/Boolean;
	public fun isCurrent ()Ljava/lang/Boolean;
	public fun isDaemon ()Ljava/lang/Boolean;
	public fun serialize (Lio/sentry/JsonObjectWriter;Lio/sentry/ILogger;)V
	public fun setCrashed (Ljava/lang/Boolean;)V
	public fun setCurrent (Ljava/lang/Boolean;)V
	public fun setDaemon (Ljava/lang/Boolean;)V
	public fun setId (Ljava/lang/Long;)V
	public fun setName (Ljava/lang/String;)V
	public fun setPriority (Ljava/lang/Integer;)V
	public fun setStacktrace (Lio/sentry/protocol/SentryStackTrace;)V
	public fun setState (Ljava/lang/String;)V
	public fun setUnknown (Ljava/util/Map;)V
}

public final class io/sentry/protocol/SentryThread$Deserializer : io/sentry/JsonDeserializer {
	public fun <init> ()V
	public fun deserialize (Lio/sentry/JsonObjectReader;Lio/sentry/ILogger;)Lio/sentry/protocol/SentryThread;
	public synthetic fun deserialize (Lio/sentry/JsonObjectReader;Lio/sentry/ILogger;)Ljava/lang/Object;
}

public final class io/sentry/protocol/SentryThread$JsonKeys {
	public static final field CRASHED Ljava/lang/String;
	public static final field CURRENT Ljava/lang/String;
	public static final field DAEMON Ljava/lang/String;
	public static final field ID Ljava/lang/String;
	public static final field NAME Ljava/lang/String;
	public static final field PRIORITY Ljava/lang/String;
	public static final field STACKTRACE Ljava/lang/String;
	public static final field STATE Ljava/lang/String;
	public fun <init> ()V
}

public final class io/sentry/protocol/SentryTransaction : io/sentry/SentryBaseEvent, io/sentry/JsonSerializable, io/sentry/JsonUnknown {
	public fun <init> (Lio/sentry/SentryTracer;)V
	public fun <init> (Ljava/lang/String;Ljava/lang/Double;Ljava/lang/Double;Ljava/util/List;Ljava/util/Map;)V
	public fun getMeasurements ()Ljava/util/Map;
	public fun getSpans ()Ljava/util/List;
	public fun getStartTimestamp ()Ljava/lang/Double;
	public fun getStatus ()Lio/sentry/SpanStatus;
	public fun getTimestamp ()Ljava/lang/Double;
	public fun getTransaction ()Ljava/lang/String;
	public fun getType ()Ljava/lang/String;
	public fun getUnknown ()Ljava/util/Map;
	public fun isFinished ()Z
	public fun isSampled ()Z
	public fun serialize (Lio/sentry/JsonObjectWriter;Lio/sentry/ILogger;)V
	public fun setUnknown (Ljava/util/Map;)V
}

public final class io/sentry/protocol/SentryTransaction$Deserializer : io/sentry/JsonDeserializer {
	public fun <init> ()V
	public fun deserialize (Lio/sentry/JsonObjectReader;Lio/sentry/ILogger;)Lio/sentry/protocol/SentryTransaction;
	public synthetic fun deserialize (Lio/sentry/JsonObjectReader;Lio/sentry/ILogger;)Ljava/lang/Object;
}

public final class io/sentry/protocol/SentryTransaction$JsonKeys {
	public static final field MEASUREMENTS Ljava/lang/String;
	public static final field SPANS Ljava/lang/String;
	public static final field START_TIMESTAMP Ljava/lang/String;
	public static final field TIMESTAMP Ljava/lang/String;
	public static final field TRANSACTION Ljava/lang/String;
	public static final field TYPE Ljava/lang/String;
	public fun <init> ()V
}

public final class io/sentry/protocol/User : io/sentry/JsonSerializable, io/sentry/JsonUnknown {
	public fun <init> ()V
	public fun <init> (Lio/sentry/protocol/User;)V
	public fun getEmail ()Ljava/lang/String;
	public fun getId ()Ljava/lang/String;
	public fun getIpAddress ()Ljava/lang/String;
	public fun getOthers ()Ljava/util/Map;
	public fun getUnknown ()Ljava/util/Map;
	public fun getUsername ()Ljava/lang/String;
	public fun serialize (Lio/sentry/JsonObjectWriter;Lio/sentry/ILogger;)V
	public fun setEmail (Ljava/lang/String;)V
	public fun setId (Ljava/lang/String;)V
	public fun setIpAddress (Ljava/lang/String;)V
	public fun setOthers (Ljava/util/Map;)V
	public fun setUnknown (Ljava/util/Map;)V
	public fun setUsername (Ljava/lang/String;)V
}

public final class io/sentry/protocol/User$Deserializer : io/sentry/JsonDeserializer {
	public fun <init> ()V
	public fun deserialize (Lio/sentry/JsonObjectReader;Lio/sentry/ILogger;)Lio/sentry/protocol/User;
	public synthetic fun deserialize (Lio/sentry/JsonObjectReader;Lio/sentry/ILogger;)Ljava/lang/Object;
}

public final class io/sentry/protocol/User$JsonKeys {
	public static final field EMAIL Ljava/lang/String;
	public static final field ID Ljava/lang/String;
	public static final field IP_ADDRESS Ljava/lang/String;
	public static final field OTHER Ljava/lang/String;
	public static final field USERNAME Ljava/lang/String;
	public fun <init> ()V
}

public final class io/sentry/transport/AsyncHttpTransport : io/sentry/transport/ITransport {
	public fun <init> (Lio/sentry/SentryOptions;Lio/sentry/transport/RateLimiter;Lio/sentry/transport/ITransportGate;Lio/sentry/RequestDetails;)V
	public fun <init> (Lio/sentry/transport/QueuedThreadPoolExecutor;Lio/sentry/SentryOptions;Lio/sentry/transport/RateLimiter;Lio/sentry/transport/ITransportGate;Lio/sentry/transport/HttpConnection;)V
	public fun close ()V
	public fun flush (J)V
	public fun send (Lio/sentry/SentryEnvelope;Ljava/util/Map;)V
}

public final class io/sentry/transport/CurrentDateProvider : io/sentry/transport/ICurrentDateProvider {
	public final fun getCurrentTimeMillis ()J
	public static fun getInstance ()Lio/sentry/transport/ICurrentDateProvider;
}

public abstract interface class io/sentry/transport/ICurrentDateProvider {
	public abstract fun getCurrentTimeMillis ()J
}

public abstract interface class io/sentry/transport/ITransport : java/io/Closeable {
	public abstract fun flush (J)V
	public fun send (Lio/sentry/SentryEnvelope;)V
	public abstract fun send (Lio/sentry/SentryEnvelope;Ljava/util/Map;)V
}

public abstract interface class io/sentry/transport/ITransportGate {
	public abstract fun isConnected ()Z
}

public final class io/sentry/transport/NoOpEnvelopeCache : io/sentry/cache/IEnvelopeCache {
	public fun <init> ()V
	public fun discard (Lio/sentry/SentryEnvelope;)V
	public static fun getInstance ()Lio/sentry/transport/NoOpEnvelopeCache;
	public fun iterator ()Ljava/util/Iterator;
	public fun store (Lio/sentry/SentryEnvelope;Ljava/util/Map;)V
}

public final class io/sentry/transport/NoOpTransport : io/sentry/transport/ITransport {
	public fun close ()V
	public fun flush (J)V
	public static fun getInstance ()Lio/sentry/transport/NoOpTransport;
	public fun send (Lio/sentry/SentryEnvelope;Ljava/util/Map;)V
}

public final class io/sentry/transport/NoOpTransportGate : io/sentry/transport/ITransportGate {
	public static fun getInstance ()Lio/sentry/transport/NoOpTransportGate;
	public fun isConnected ()Z
}

public final class io/sentry/transport/RateLimiter {
	public fun <init> (Lio/sentry/ILogger;)V
	public fun <init> (Lio/sentry/transport/ICurrentDateProvider;Lio/sentry/ILogger;)V
	public fun filter (Lio/sentry/SentryEnvelope;Ljava/lang/Object;)Lio/sentry/SentryEnvelope;
	public fun updateRetryAfterLimits (Ljava/lang/String;Ljava/lang/String;I)V
}

public final class io/sentry/transport/ReusableCountLatch {
	public fun <init> ()V
	public fun <init> (I)V
	public fun decrement ()V
	public fun getCount ()I
	public fun increment ()V
	public fun waitTillZero ()V
	public fun waitTillZero (JLjava/util/concurrent/TimeUnit;)Z
}

public final class io/sentry/transport/StdoutTransport : io/sentry/transport/ITransport {
	public fun <init> (Lio/sentry/ISerializer;)V
	public fun close ()V
	public fun flush (J)V
	public fun send (Lio/sentry/SentryEnvelope;Ljava/util/Map;)V
}

public abstract class io/sentry/transport/TransportResult {
	public static fun error ()Lio/sentry/transport/TransportResult;
	public static fun error (I)Lio/sentry/transport/TransportResult;
	public abstract fun getResponseCode ()I
	public abstract fun isSuccess ()Z
	public static fun success ()Lio/sentry/transport/TransportResult;
}

public final class io/sentry/util/CollectionUtils {
	public static fun filterMapEntries (Ljava/util/Map;Lio/sentry/util/CollectionUtils$Predicate;)Ljava/util/Map;
	public static fun newArrayList (Ljava/util/List;)Ljava/util/List;
	public static fun newConcurrentHashMap (Ljava/util/Map;)Ljava/util/Map;
	public static fun newHashMap (Ljava/util/Map;)Ljava/util/Map;
	public static fun size (Ljava/lang/Iterable;)I
}

public abstract interface class io/sentry/util/CollectionUtils$Predicate {
	public abstract fun test (Ljava/lang/Object;)Z
}

public final class io/sentry/util/ExceptionUtils {
	public fun <init> ()V
	public static fun findRootCause (Ljava/lang/Throwable;)Ljava/lang/Throwable;
}

public final class io/sentry/util/FileUtils {
	public fun <init> ()V
	public static fun deleteRecursively (Ljava/io/File;)Z
	public static fun readText (Ljava/io/File;)Ljava/lang/String;
}

public final class io/sentry/util/HintUtils {
	public static fun getSentrySdkHint (Ljava/util/Map;)Ljava/lang/Object;
	public static fun shouldApplyScopeData (Ljava/util/Map;)Z
}

public final class io/sentry/util/LogUtils {
	public fun <init> ()V
	public static fun logIfNotFlushable (Lio/sentry/ILogger;Ljava/lang/Object;)V
	public static fun logIfNotRetryable (Lio/sentry/ILogger;Ljava/lang/Object;)V
}

public final class io/sentry/util/Objects {
	public static fun requireNonNull (Ljava/lang/Object;Ljava/lang/String;)Ljava/lang/Object;
}

public final class io/sentry/util/Pair {
	public fun <init> (Ljava/lang/Object;Ljava/lang/Object;)V
	public fun getFirst ()Ljava/lang/Object;
	public fun getSecond ()Ljava/lang/Object;
}

public final class io/sentry/util/Platform {
	public fun <init> ()V
	public static fun isAndroid ()Z
	public static fun isJvm ()Z
}

public final class io/sentry/util/StringUtils {
	public static fun byteCountToString (J)Ljava/lang/String;
	public static fun capitalize (Ljava/lang/String;)Ljava/lang/String;
	public static fun getStringAfterDot (Ljava/lang/String;)Ljava/lang/String;
	public static fun removeSurrounding (Ljava/lang/String;Ljava/lang/String;)Ljava/lang/String;
}

public class io/sentry/vendor/Base64 {
	public static final field CRLF I
	public static final field DEFAULT I
	public static final field NO_CLOSE I
	public static final field NO_PADDING I
	public static final field NO_WRAP I
	public static final field URL_SAFE I
	public static fun decode (Ljava/lang/String;I)[B
	public static fun decode ([BI)[B
	public static fun decode ([BIII)[B
	public static fun encode ([BI)[B
	public static fun encode ([BIII)[B
	public static fun encodeToString ([BI)Ljava/lang/String;
	public static fun encodeToString ([BIII)Ljava/lang/String;
}

public class io/sentry/vendor/gson/internal/bind/util/ISO8601Utils {
	public static final field TIMEZONE_UTC Ljava/util/TimeZone;
	public fun <init> ()V
	public static fun format (Ljava/util/Date;)Ljava/lang/String;
	public static fun format (Ljava/util/Date;Z)Ljava/lang/String;
	public static fun format (Ljava/util/Date;ZLjava/util/TimeZone;)Ljava/lang/String;
	public static fun parse (Ljava/lang/String;Ljava/text/ParsePosition;)Ljava/util/Date;
}

public class io/sentry/vendor/gson/stream/JsonReader : java/io/Closeable {
	public fun <init> (Ljava/io/Reader;)V
	public fun beginArray ()V
	public fun beginObject ()V
	public fun close ()V
	public fun endArray ()V
	public fun endObject ()V
	public fun getPath ()Ljava/lang/String;
	public fun hasNext ()Z
	public final fun isLenient ()Z
	public fun nextBoolean ()Z
	public fun nextDouble ()D
	public fun nextInt ()I
	public fun nextLong ()J
	public fun nextName ()Ljava/lang/String;
	public fun nextNull ()V
	public fun nextString ()Ljava/lang/String;
	public fun peek ()Lio/sentry/vendor/gson/stream/JsonToken;
	public final fun setLenient (Z)V
	public fun skipValue ()V
	public fun toString ()Ljava/lang/String;
}

public final class io/sentry/vendor/gson/stream/JsonToken : java/lang/Enum {
	public static final field BEGIN_ARRAY Lio/sentry/vendor/gson/stream/JsonToken;
	public static final field BEGIN_OBJECT Lio/sentry/vendor/gson/stream/JsonToken;
	public static final field BOOLEAN Lio/sentry/vendor/gson/stream/JsonToken;
	public static final field END_ARRAY Lio/sentry/vendor/gson/stream/JsonToken;
	public static final field END_DOCUMENT Lio/sentry/vendor/gson/stream/JsonToken;
	public static final field END_OBJECT Lio/sentry/vendor/gson/stream/JsonToken;
	public static final field NAME Lio/sentry/vendor/gson/stream/JsonToken;
	public static final field NULL Lio/sentry/vendor/gson/stream/JsonToken;
	public static final field NUMBER Lio/sentry/vendor/gson/stream/JsonToken;
	public static final field STRING Lio/sentry/vendor/gson/stream/JsonToken;
	public static fun valueOf (Ljava/lang/String;)Lio/sentry/vendor/gson/stream/JsonToken;
	public static fun values ()[Lio/sentry/vendor/gson/stream/JsonToken;
}

public class io/sentry/vendor/gson/stream/JsonWriter : java/io/Closeable, java/io/Flushable {
	public fun <init> (Ljava/io/Writer;)V
	public fun beginArray ()Lio/sentry/vendor/gson/stream/JsonWriter;
	public fun beginObject ()Lio/sentry/vendor/gson/stream/JsonWriter;
	public fun close ()V
	public fun endArray ()Lio/sentry/vendor/gson/stream/JsonWriter;
	public fun endObject ()Lio/sentry/vendor/gson/stream/JsonWriter;
	public fun flush ()V
	public final fun getSerializeNulls ()Z
	public final fun isHtmlSafe ()Z
	public fun isLenient ()Z
	public fun jsonValue (Ljava/lang/String;)Lio/sentry/vendor/gson/stream/JsonWriter;
	public fun name (Ljava/lang/String;)Lio/sentry/vendor/gson/stream/JsonWriter;
	public fun nullValue ()Lio/sentry/vendor/gson/stream/JsonWriter;
	public final fun setHtmlSafe (Z)V
	public final fun setIndent (Ljava/lang/String;)V
	public final fun setLenient (Z)V
	public final fun setSerializeNulls (Z)V
	public fun value (D)Lio/sentry/vendor/gson/stream/JsonWriter;
	public fun value (J)Lio/sentry/vendor/gson/stream/JsonWriter;
	public fun value (Ljava/lang/Boolean;)Lio/sentry/vendor/gson/stream/JsonWriter;
	public fun value (Ljava/lang/Number;)Lio/sentry/vendor/gson/stream/JsonWriter;
	public fun value (Ljava/lang/String;)Lio/sentry/vendor/gson/stream/JsonWriter;
	public fun value (Z)Lio/sentry/vendor/gson/stream/JsonWriter;
}

public final class io/sentry/vendor/gson/stream/MalformedJsonException : java/io/IOException {
	public fun <init> (Ljava/lang/String;)V
	public fun <init> (Ljava/lang/String;Ljava/lang/Throwable;)V
	public fun <init> (Ljava/lang/Throwable;)V
}
<|MERGE_RESOLUTION|>--- conflicted
+++ resolved
@@ -1137,11 +1137,8 @@
 	public fun getMaxSpans ()I
 	public fun getMaxTraceFileSize ()J
 	public fun getOutboxPath ()Ljava/lang/String;
-<<<<<<< HEAD
 	public fun getPrintUncaughtStackTrace ()Ljava/lang/Boolean;
 	public fun getProfilingTracesDirPath ()Ljava/lang/String;
-=======
->>>>>>> 1a7068b6
 	public fun getProguardUuid ()Ljava/lang/String;
 	public fun getProxy ()Lio/sentry/SentryOptions$Proxy;
 	public fun getReadTimeoutMillis ()I
