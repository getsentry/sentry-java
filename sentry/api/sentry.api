--- conflicted
+++ resolved
@@ -1616,11 +1616,8 @@
 	public fun setEnableNdk (Z)V
 	public fun setEnableScopeSync (Z)V
 	public fun setEnableShutdownHook (Z)V
-<<<<<<< HEAD
+	public fun setEnableTimeToFullDisplayTracing (Z)V
 	public fun setEnableTracing (Ljava/lang/Boolean;)V
-=======
-	public fun setEnableTimeToFullDisplayTracing (Z)V
->>>>>>> 1045a470
 	public fun setEnableUncaughtExceptionHandler (Z)V
 	public fun setEnableUserInteractionBreadcrumbs (Z)V
 	public fun setEnableUserInteractionTracing (Z)V
