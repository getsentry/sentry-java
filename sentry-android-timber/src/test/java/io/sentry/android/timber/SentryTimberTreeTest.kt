--- conflicted
+++ resolved
@@ -3,16 +3,13 @@
 import io.sentry.Breadcrumb
 import io.sentry.Scopes
 import io.sentry.SentryLevel
-<<<<<<< HEAD
 import io.sentry.SentryLogLevel
 import io.sentry.logger.ILoggerApi
-=======
 import kotlin.test.BeforeTest
 import kotlin.test.Test
 import kotlin.test.assertEquals
 import kotlin.test.assertNotNull
 import kotlin.test.assertNull
->>>>>>> a42eb855
 import org.mockito.kotlin.any
 import org.mockito.kotlin.check
 import org.mockito.kotlin.eq
@@ -24,360 +21,19 @@
 import timber.log.Timber
 
 class SentryTimberTreeTest {
-<<<<<<< HEAD
-
-    private class Fixture {
-        val scopes = mock<Scopes>()
-        val logs = mock<ILoggerApi>()
-
-        init {
-            whenever(scopes.logger()).thenReturn(logs)
-        }
-
-        fun getSut(
-            minEventLevel: SentryLevel = SentryLevel.ERROR,
-            minBreadcrumbLevel: SentryLevel = SentryLevel.INFO,
-            minLogsLevel: SentryLogLevel = SentryLogLevel.INFO
-        ): SentryTimberTree {
-            return SentryTimberTree(scopes, minEventLevel, minBreadcrumbLevel, minLogsLevel)
-        }
-    }
-
-    private val fixture = Fixture()
-
-    @BeforeTest
-    fun beforeTest() {
-        Timber.uprootAll()
-    }
-
-    @Test
-    fun `Tree captures an event if min level is equal`() {
-        val sut = fixture.getSut()
-        sut.e(Throwable())
-        verify(fixture.scopes).captureEvent(any())
-    }
-
-    @Test
-    fun `Tree captures an event if min level is higher`() {
-        val sut = fixture.getSut()
-        sut.wtf(Throwable())
-        verify(fixture.scopes).captureEvent(any())
-    }
-
-    @Test
-    fun `Tree won't capture an event if min level is lower`() {
-        val sut = fixture.getSut()
-        sut.d(Throwable())
-        verify(fixture.scopes, never()).captureEvent(any())
-    }
-
-    @Test
-    fun `Tree captures debug level event`() {
-        val sut = fixture.getSut(SentryLevel.DEBUG)
-        sut.d(Throwable())
-        verify(fixture.scopes).captureEvent(
-            check {
-                assertEquals(SentryLevel.DEBUG, it.level)
-            }
-        )
-    }
-
-    @Test
-    fun `Tree captures info level event`() {
-        val sut = fixture.getSut(SentryLevel.DEBUG)
-        sut.i(Throwable())
-        verify(fixture.scopes).captureEvent(
-            check {
-                assertEquals(SentryLevel.INFO, it.level)
-            }
-        )
-    }
-
-    @Test
-    fun `Tree captures warning level event`() {
-        val sut = fixture.getSut(SentryLevel.DEBUG)
-        sut.w(Throwable())
-        verify(fixture.scopes).captureEvent(
-            check {
-                assertEquals(SentryLevel.WARNING, it.level)
-            }
-        )
-    }
-
-    @Test
-    fun `Tree captures error level event`() {
-        val sut = fixture.getSut(SentryLevel.DEBUG)
-        sut.e(Throwable())
-        verify(fixture.scopes).captureEvent(
-            check {
-                assertEquals(SentryLevel.ERROR, it.level)
-            }
-        )
-    }
-
-    @Test
-    fun `Tree captures fatal level event`() {
-        val sut = fixture.getSut(SentryLevel.DEBUG)
-        sut.wtf(Throwable())
-        verify(fixture.scopes).captureEvent(
-            check {
-                assertEquals(SentryLevel.FATAL, it.level)
-            }
-        )
-    }
-
-    @Test
-    fun `Tree captures unknown as debug level event`() {
-        val sut = fixture.getSut(SentryLevel.DEBUG)
-        sut.log(15, Throwable())
-        verify(fixture.scopes).captureEvent(
-            check {
-                assertEquals(SentryLevel.DEBUG, it.level)
-            }
-        )
-    }
-
-    @Test
-    fun `Tree captures an event with an exception`() {
-        val sut = fixture.getSut()
-        val throwable = Throwable()
-        sut.e(throwable)
-        verify(fixture.scopes).captureEvent(
-            check {
-                assertEquals(throwable, it.throwable)
-            }
-        )
-    }
-
-    @Test
-    fun `Tree captures an event without an exception`() {
-        val sut = fixture.getSut()
-        sut.e("message")
-        verify(fixture.scopes).captureEvent(
-            check {
-                assertNull(it.throwable)
-            }
-        )
-    }
-
-    @Test
-    fun `Tree captures an event and sets Timber as a logger`() {
-        val sut = fixture.getSut()
-        sut.e("message")
-        verify(fixture.scopes).captureEvent(
-            check {
-                assertEquals("Timber", it.logger)
-            }
-        )
-    }
-
-    @Test
-    fun `Tree captures an event with TimberTag tag`() {
-        val sut = fixture.getSut()
-        Timber.plant(sut)
-        // only available thru static class
-        Timber.tag("tag")
-        Timber.e("message")
-        verify(fixture.scopes).captureEvent(
-            check {
-                assertEquals("tag", it.getTag("TimberTag"))
-            }
-        )
-    }
-
-    @Test
-    fun `Tree captures an event without TimberTag tag`() {
-        val sut = fixture.getSut()
-        Timber.plant(sut)
-        Timber.e("message")
-        verify(fixture.scopes).captureEvent(
-            check {
-                assertNull(it.getTag("TimberTag"))
-            }
-        )
-    }
-
-    @Test
-    fun `Tree captures an event with given message`() {
-        val sut = fixture.getSut()
-        sut.e("message")
-        verify(fixture.scopes).captureEvent(
-            check {
-                assertNotNull(it.message) { message ->
-                    assertEquals("message", message.message)
-                }
-            }
-        )
-    }
-
-    @Test
-    fun `Tree captures an event with formatted message and arguments, when provided`() {
-        val sut = fixture.getSut()
-        sut.e("test count: %d", 32)
-        verify(fixture.scopes).captureEvent(
-            check {
-                assertNotNull(it.message) { message ->
-                    assertEquals("test count: %d", message.message)
-                    assertEquals("test count: 32", message.formatted)
-                    assertEquals("32", message.params!!.first())
-                }
-            }
-        )
-    }
-
-    @Test
-    fun `Tree adds a breadcrumb with formatted message and arguments, when provided`() {
-        val sut = fixture.getSut()
-        sut.e("test count: %d", 32)
-
-        verify(fixture.scopes).addBreadcrumb(
-            check<Breadcrumb> {
-                assertEquals("test count: 32", it.message)
-            }
-        )
-    }
-
-    @Test
-    fun `Tree adds a breadcrumb if min level is equal`() {
-        val sut = fixture.getSut()
-        sut.i(Throwable("test"))
-        verify(fixture.scopes).addBreadcrumb(any<Breadcrumb>())
-    }
-
-    @Test
-    fun `Tree adds a breadcrumb if min level is higher`() {
-        val sut = fixture.getSut()
-        sut.e(Throwable("test"))
-        verify(fixture.scopes).addBreadcrumb(any<Breadcrumb>())
-    }
-
-    @Test
-    fun `Tree won't add a breadcrumb if min level is lower`() {
-        val sut = fixture.getSut(minBreadcrumbLevel = SentryLevel.ERROR)
-        sut.i(Throwable("test"))
-        verify(fixture.scopes, never()).addBreadcrumb(any<Breadcrumb>())
-    }
-
-    @Test
-    fun `Tree adds an info breadcrumb`() {
-        val sut = fixture.getSut()
-        sut.i("message")
-        verify(fixture.scopes).addBreadcrumb(
-            check<Breadcrumb> {
-                assertEquals("Timber", it.category)
-                assertEquals(SentryLevel.INFO, it.level)
-                assertEquals("message", it.message)
-            }
-        )
-    }
-
-    @Test
-    fun `Tree adds an error breadcrumb`() {
-        val sut = fixture.getSut()
-        sut.e(Throwable("test"))
-        verify(fixture.scopes).addBreadcrumb(
-            check<Breadcrumb> {
-                assertEquals("exception", it.category)
-                assertEquals(SentryLevel.ERROR, it.level)
-                assertEquals("test", it.message)
-            }
-        )
-    }
-
-    @Test
-    fun `Tree does not add a breadcrumb, if no message provided`() {
-        val sut = fixture.getSut()
-        sut.e(Throwable())
-        verify(fixture.scopes, never()).addBreadcrumb(any<Breadcrumb>())
-    }
-
-    @Test
-    fun `Tree does not throw when using log with args`() {
-        val sut = fixture.getSut()
-        sut.d("test %s, %s", 1, 1)
-    }
-
-    @Test
-    fun `Tree adds a log with message and arguments, when provided`() {
-        val sut = fixture.getSut()
-        sut.e("test count: %d %d", 32, 5)
-
-        verify(fixture.logs).log(
-            eq(SentryLogLevel.ERROR),
-            eq("test count: %d %d"),
-            eq(32),
-            eq(5)
-        )
-    }
-
-    @Test
-    fun `Tree adds a log if min level is equal`() {
-        val sut = fixture.getSut()
-        sut.i(Throwable("test"))
-        verify(fixture.logs).log(any(), any())
-    }
-
-    @Test
-    fun `Tree adds a log if min level is higher`() {
-        val sut = fixture.getSut()
-        sut.e(Throwable("test"))
-        verify(fixture.logs).log(any(), any<String>(), any())
-    }
-
-    @Test
-    fun `Tree won't add a log if min level is lower`() {
-        val sut = fixture.getSut(minLogsLevel = SentryLogLevel.ERROR)
-        sut.i(Throwable("test"))
-        verifyNoInteractions(fixture.logs)
-    }
-
-    @Test
-    fun `Tree adds an info log`() {
-        val sut = fixture.getSut()
-        sut.i("message")
-
-        verify(fixture.logs).log(
-            eq(SentryLogLevel.INFO),
-            eq("message")
-        )
-    }
-
-    @Test
-    fun `Tree adds an error log`() {
-        val sut = fixture.getSut()
-        sut.e(Throwable("test"))
-
-        verify(fixture.logs).log(
-            eq(SentryLogLevel.ERROR),
-            eq("test")
-        )
-    }
-
-    @Test
-    fun `Tree does not add a log, if no message or throwable is provided`() {
-        val sut = fixture.getSut()
-        sut.e(null as String?)
-        verifyNoInteractions(fixture.logs)
-    }
-
-    @Test
-    fun `Tree logs throwable`() {
-        val sut = fixture.getSut()
-        sut.e(Throwable("throwable message"))
-
-        verify(fixture.logs).log(
-            eq(SentryLogLevel.ERROR),
-            eq("throwable message")
-        )
-    }
-=======
   private class Fixture {
-    val scopes = mock<IScopes>()
+    val scopes = mock<Scopes>()
+      val logs = mock<ILoggerApi>()
+
+      init {
+          whenever(scopes.logger()).thenReturn(logs)
+      }
 
     fun getSut(
       minEventLevel: SentryLevel = SentryLevel.ERROR,
       minBreadcrumbLevel: SentryLevel = SentryLevel.INFO,
-    ): SentryTimberTree = SentryTimberTree(scopes, minEventLevel, minBreadcrumbLevel)
+      minLogsLevel: SentryLogLevel = SentryLogLevel.INFO
+    ): SentryTimberTree = SentryTimberTree(scopes, minEventLevel, minBreadcrumbLevel, minLogsLevel)
   }
 
   private val fixture = Fixture()
@@ -586,5 +242,78 @@
     val sut = fixture.getSut()
     sut.d("test %s, %s", 1, 1)
   }
->>>>>>> a42eb855
+
+    @Test
+    fun `Tree adds a log with message and arguments, when provided`() {
+        val sut = fixture.getSut()
+        sut.e("test count: %d %d", 32, 5)
+
+        verify(fixture.logs).log(
+            eq(SentryLogLevel.ERROR),
+            eq("test count: %d %d"),
+            eq(32),
+            eq(5)
+        )
+    }
+
+    @Test
+    fun `Tree adds a log if min level is equal`() {
+        val sut = fixture.getSut()
+        sut.i(Throwable("test"))
+        verify(fixture.logs).log(any(), any())
+    }
+
+    @Test
+    fun `Tree adds a log if min level is higher`() {
+        val sut = fixture.getSut()
+        sut.e(Throwable("test"))
+        verify(fixture.logs).log(any(), any<String>(), any())
+    }
+
+    @Test
+    fun `Tree won't add a log if min level is lower`() {
+        val sut = fixture.getSut(minLogsLevel = SentryLogLevel.ERROR)
+        sut.i(Throwable("test"))
+        verifyNoInteractions(fixture.logs)
+    }
+
+    @Test
+    fun `Tree adds an info log`() {
+        val sut = fixture.getSut()
+        sut.i("message")
+
+        verify(fixture.logs).log(
+            eq(SentryLogLevel.INFO),
+            eq("message")
+        )
+    }
+
+    @Test
+    fun `Tree adds an error log`() {
+        val sut = fixture.getSut()
+        sut.e(Throwable("test"))
+
+        verify(fixture.logs).log(
+            eq(SentryLogLevel.ERROR),
+            eq("test")
+        )
+    }
+
+    @Test
+    fun `Tree does not add a log, if no message or throwable is provided`() {
+        val sut = fixture.getSut()
+        sut.e(null as String?)
+        verifyNoInteractions(fixture.logs)
+    }
+
+    @Test
+    fun `Tree logs throwable`() {
+        val sut = fixture.getSut()
+        sut.e(Throwable("throwable message"))
+
+        verify(fixture.logs).log(
+            eq(SentryLogLevel.ERROR),
+            eq("throwable message")
+        )
+    }
 }