--- conflicted
+++ resolved
@@ -12,16 +12,10 @@
 /** Sentry Timber tree which is responsible to capture events via Timber */
 @Suppress("TooManyFunctions") // we have to override all methods to be able to tweak logging
 public class SentryTimberTree(
-<<<<<<< HEAD
-    private val scopes: IScopes,
-    private val minEventLevel: SentryLevel,
-    private val minBreadcrumbLevel: SentryLevel,
-    private val minLogsLevel: SentryLogLevel = SentryLogLevel.INFO
-=======
   private val scopes: IScopes,
   private val minEventLevel: SentryLevel,
   private val minBreadcrumbLevel: SentryLevel,
->>>>>>> a42eb855
+  private val minLogsLevel: SentryLogLevel = SentryLogLevel.INFO
 ) : Timber.Tree() {
   private val pendingTag = ThreadLocal<String?>()
 
@@ -176,6 +170,7 @@
     }
 
     val level = getSentryLevel(priority)
+      val logLevel = getSentryLogLevel(priority)
     val sentryMessage =
       Message().apply {
         this.message = message
@@ -187,11 +182,18 @@
 
     captureEvent(level, tag, sentryMessage, throwable)
     addBreadcrumb(level, sentryMessage, throwable)
+      addLog(logLevel, message, throwable, *args)
   }
 
   /** do not log if it's lower than min. required level. */
   private fun isLoggable(level: SentryLevel, minLevel: SentryLevel): Boolean =
     level.ordinal >= minLevel.ordinal
+
+    /** do not log if it's lower than min. required level. */
+    private fun isLoggable(
+        level: SentryLogLevel,
+        minLevel: SentryLogLevel
+    ): Boolean = level.ordinal >= minLevel.ordinal
 
   /** Captures an event with the given attributes */
   private fun captureEvent(
@@ -210,57 +212,6 @@
           logger = "Timber"
         }
 
-<<<<<<< HEAD
-        val level = getSentryLevel(priority)
-        val logLevel = getSentryLogLevel(priority)
-        val sentryMessage = Message().apply {
-            this.message = message
-            if (!message.isNullOrEmpty() && args.isNotEmpty()) {
-                this.formatted = message.format(*args)
-            }
-            this.params = args.map { it.toString() }
-        }
-
-        captureEvent(level, tag, sentryMessage, throwable)
-        addBreadcrumb(level, sentryMessage, throwable)
-        addLog(logLevel, message, throwable, *args)
-    }
-
-    /**
-     * do not log if it's lower than min. required level.
-     */
-    private fun isLoggable(
-        level: SentryLevel,
-        minLevel: SentryLevel
-    ): Boolean = level.ordinal >= minLevel.ordinal
-
-    /**
-     * do not log if it's lower than min. required level.
-     */
-    private fun isLoggable(
-        level: SentryLogLevel,
-        minLevel: SentryLogLevel
-    ): Boolean = level.ordinal >= minLevel.ordinal
-
-    /**
-     * Captures an event with the given attributes
-     */
-    private fun captureEvent(
-        sentryLevel: SentryLevel,
-        tag: String?,
-        msg: Message,
-        throwable: Throwable?
-    ) {
-        if (isLoggable(sentryLevel, minEventLevel)) {
-            val sentryEvent = SentryEvent().apply {
-                level = sentryLevel
-                throwable?.let { setThrowable(it) }
-                tag?.let {
-                    setTag("TimberTag", it)
-                }
-                message = msg
-                logger = "Timber"
-=======
       scopes.captureEvent(sentryEvent)
     }
   }
@@ -277,7 +228,6 @@
               level = sentryLevel
               category = "Timber"
               message = msg.formatted ?: msg.message
->>>>>>> a42eb855
             }
           throwableMsg != null -> Breadcrumb.error(throwableMsg).apply { category = "exception" }
           else -> null
@@ -287,7 +237,6 @@
     }
   }
 
-<<<<<<< HEAD
     /** Send a Sentry Logs */
     private fun addLog(
         sentryLogLevel: SentryLogLevel,
@@ -305,21 +254,6 @@
         }
     }
 
-    /**
-     * Converts from Timber priority to SentryLevel.
-     * Fallback to SentryLevel.DEBUG.
-     */
-    private fun getSentryLevel(priority: Int): SentryLevel {
-        return when (priority) {
-            Log.ASSERT -> SentryLevel.FATAL
-            Log.ERROR -> SentryLevel.ERROR
-            Log.WARN -> SentryLevel.WARNING
-            Log.INFO -> SentryLevel.INFO
-            Log.DEBUG -> SentryLevel.DEBUG
-            Log.VERBOSE -> SentryLevel.DEBUG
-            else -> SentryLevel.DEBUG
-        }
-=======
   /** Converts from Timber priority to SentryLevel. Fallback to SentryLevel.DEBUG. */
   private fun getSentryLevel(priority: Int): SentryLevel =
     when (priority) {
@@ -330,7 +264,6 @@
       Log.DEBUG -> SentryLevel.DEBUG
       Log.VERBOSE -> SentryLevel.DEBUG
       else -> SentryLevel.DEBUG
->>>>>>> a42eb855
     }
 
     /**
