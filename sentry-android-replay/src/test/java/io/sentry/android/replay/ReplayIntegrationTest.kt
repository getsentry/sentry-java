package io.sentry.android.replay

import android.content.Context
import android.graphics.Bitmap
import android.graphics.Bitmap.CompressFormat.JPEG
import android.graphics.Bitmap.Config.ARGB_8888
import androidx.test.core.app.ApplicationProvider
import androidx.test.ext.junit.runners.AndroidJUnit4
import io.sentry.Breadcrumb
import io.sentry.DateUtils
import io.sentry.Hint
import io.sentry.IConnectionStatusProvider.ConnectionStatus.CONNECTED
import io.sentry.IConnectionStatusProvider.ConnectionStatus.DISCONNECTED
import io.sentry.IScopes
import io.sentry.Scope
import io.sentry.ScopeCallback
import io.sentry.SentryEvent
import io.sentry.SentryIntegrationPackageStorage
import io.sentry.SentryOptions
import io.sentry.SentryReplayEvent.ReplayType
import io.sentry.android.replay.ReplayCache.Companion.ONGOING_SEGMENT
import io.sentry.android.replay.ReplayCache.Companion.SEGMENT_KEY_BIT_RATE
import io.sentry.android.replay.ReplayCache.Companion.SEGMENT_KEY_FRAME_RATE
import io.sentry.android.replay.ReplayCache.Companion.SEGMENT_KEY_HEIGHT
import io.sentry.android.replay.ReplayCache.Companion.SEGMENT_KEY_ID
import io.sentry.android.replay.ReplayCache.Companion.SEGMENT_KEY_REPLAY_RECORDING
import io.sentry.android.replay.ReplayCache.Companion.SEGMENT_KEY_REPLAY_TYPE
import io.sentry.android.replay.ReplayCache.Companion.SEGMENT_KEY_TIMESTAMP
import io.sentry.android.replay.ReplayCache.Companion.SEGMENT_KEY_WIDTH
import io.sentry.android.replay.capture.CaptureStrategy
import io.sentry.android.replay.capture.SessionCaptureStrategy
import io.sentry.android.replay.capture.SessionCaptureStrategyTest.Fixture.Companion.VIDEO_DURATION
import io.sentry.android.replay.gestures.GestureRecorder
import io.sentry.cache.PersistingScopeObserver
import io.sentry.cache.tape.QueueFile
import io.sentry.protocol.SentryException
import io.sentry.protocol.SentryId
import io.sentry.rrweb.RRWebBreadcrumbEvent
import io.sentry.rrweb.RRWebInteractionEvent
import io.sentry.rrweb.RRWebInteractionEvent.InteractionType
import io.sentry.rrweb.RRWebMetaEvent
import io.sentry.rrweb.RRWebVideoEvent
import io.sentry.transport.CurrentDateProvider
import io.sentry.transport.ICurrentDateProvider
import io.sentry.transport.RateLimiter
import org.junit.Rule
import org.junit.rules.TemporaryFolder
import org.junit.runner.RunWith
import org.mockito.ArgumentMatchers.anyInt
import org.mockito.ArgumentMatchers.anyLong
import org.mockito.kotlin.any
import org.mockito.kotlin.anyOrNull
import org.mockito.kotlin.argThat
import org.mockito.kotlin.check
import org.mockito.kotlin.doAnswer
import org.mockito.kotlin.eq
import org.mockito.kotlin.mock
import org.mockito.kotlin.never
import org.mockito.kotlin.times
import org.mockito.kotlin.verify
import org.mockito.kotlin.whenever
import org.robolectric.annotation.Config
import java.io.ByteArrayOutputStream
import java.io.File
import kotlin.test.BeforeTest
import kotlin.test.Test
import kotlin.test.assertEquals
import kotlin.test.assertFalse
import kotlin.test.assertTrue

@RunWith(AndroidJUnit4::class)
@Config(sdk = [26])
class ReplayIntegrationTest {
    @get:Rule
    val tmpDir = TemporaryFolder()

    internal class Fixture {
        val options = SentryOptions().apply {
            setReplayController(
                mock {
                    on { breadcrumbConverter }.thenReturn(DefaultReplayBreadcrumbConverter())
                }
            )
            executorService = mock {
                doAnswer {
                    (it.arguments[0] as Runnable).run()
                }.whenever(mock).submit(any<Runnable>())
            }
        }
        val scope = Scope(options)
        val rateLimiter = mock<RateLimiter>()
        val scopes = mock<IScopes> {
            doAnswer {
                ((it.arguments[0]) as ScopeCallback).run(scope)
            }.whenever(mock).configureScope(any<ScopeCallback>())
            on { rateLimiter }.thenReturn(rateLimiter)
        }

        val replayCache = mock<ReplayCache> {
            on { frames }.thenReturn(mutableListOf(ReplayFrame(File("1720693523997.jpg"), 1720693523997)))
            on { createVideoOf(anyLong(), anyLong(), anyInt(), anyInt(), anyInt(), anyInt(), anyInt(), any()) }
                .thenReturn(GeneratedVideo(File("0.mp4"), 5, VIDEO_DURATION))
        }

        fun getSut(
            context: Context,
            sessionSampleRate: Double = 1.0,
            onErrorSampleRate: Double = 1.0,
            isOffline: Boolean = false,
            isRateLimited: Boolean = false,
            recorderProvider: (() -> Recorder)? = null,
            replayCaptureStrategyProvider: ((isFullSession: Boolean) -> CaptureStrategy)? = null,
            recorderConfigProvider: ((configChanged: Boolean) -> ScreenshotRecorderConfig)? = null,
            gestureRecorderProvider: (() -> GestureRecorder)? = null,
            dateProvider: ICurrentDateProvider = CurrentDateProvider.getInstance()
        ): ReplayIntegration {
            options.run {
                sessionReplay.onErrorSampleRate = onErrorSampleRate
                sessionReplay.sessionSampleRate = sessionSampleRate
                connectionStatusProvider = mock {
                    on { connectionStatus }.thenReturn(if (isOffline) DISCONNECTED else CONNECTED)
                }
            }
            if (isRateLimited) {
                whenever(rateLimiter.isActiveForCategory(any())).thenReturn(true)
            }
            return ReplayIntegration(
                context,
                dateProvider,
                recorderProvider,
                recorderConfigProvider = recorderConfigProvider,
                replayCacheProvider = { _ -> replayCache },
                replayCaptureStrategyProvider = replayCaptureStrategyProvider,
                gestureRecorderProvider = gestureRecorderProvider
            )
        }
    }

    private val fixture = Fixture()
    private lateinit var context: Context

    @BeforeTest
    fun `set up`() {
        context = ApplicationProvider.getApplicationContext()
        SentryIntegrationPackageStorage.getInstance().clearStorage()
    }

    @Test
    @Config(sdk = [24])
    fun `when API is below 26, does not register`() {
        val replay = fixture.getSut(context)

        replay.register(fixture.scopes, fixture.options)

        assertFalse(replay.isEnabled.get())
    }

    @Test
    fun `when no sample rate is set, does not register`() {
        val replay = fixture.getSut(context, 0.0, 0.0)

        replay.register(fixture.scopes, fixture.options)

        assertFalse(replay.isEnabled.get())
    }

    @Test
    fun `registers the integration`() {
        var recorderCreated = false
        val replay = fixture.getSut(context, recorderProvider = {
            recorderCreated = true
            mock()
        })

        replay.register(fixture.scopes, fixture.options)

        assertTrue(replay.isEnabled.get())
        assertTrue(recorderCreated)
        assertTrue(SentryIntegrationPackageStorage.getInstance().integrations.contains("Replay"))
    }

    @Test
    fun `when disabled start does nothing`() {
        val captureStrategy = mock<CaptureStrategy>()
        val replay = fixture.getSut(context, replayCaptureStrategyProvider = { captureStrategy })

        replay.start()

        verify(captureStrategy, never()).start(any(), any(), any(), anyOrNull())
    }

    @Test
    fun `start sets isRecording to true`() {
        val captureStrategy = mock<CaptureStrategy>()
        val replay = fixture.getSut(context, replayCaptureStrategyProvider = { captureStrategy })

        replay.register(fixture.scopes, fixture.options)
        replay.start()

        assertTrue(replay.isRecording)
    }

    @Test
    fun `starting two times does nothing`() {
        val captureStrategy = mock<CaptureStrategy>()
        val replay = fixture.getSut(context, replayCaptureStrategyProvider = { captureStrategy })

        replay.register(fixture.scopes, fixture.options)
        replay.start()
        replay.start()

        verify(captureStrategy, times(1)).start(
            any(),
            eq(0),
            argThat { this != SentryId.EMPTY_ID },
            anyOrNull()
        )
    }

    @Test
    fun `does not start replay when session is not sampled`() {
        val captureStrategy = mock<CaptureStrategy>()
        val replay = fixture.getSut(context, onErrorSampleRate = 0.0, sessionSampleRate = 0.0, replayCaptureStrategyProvider = { captureStrategy })

        replay.register(fixture.scopes, fixture.options)
        replay.start()

        verify(captureStrategy, never()).start(
            any(),
            eq(0),
            argThat { this != SentryId.EMPTY_ID },
            anyOrNull()
        )
    }

    @Test
    fun `still starts replay when errorsSampleRate is set`() {
        val captureStrategy = mock<CaptureStrategy>()
        val replay = fixture.getSut(context, sessionSampleRate = 0.0, replayCaptureStrategyProvider = { captureStrategy })

        replay.register(fixture.scopes, fixture.options)
        replay.start()

        verify(captureStrategy, times(1)).start(
            any(),
            eq(0),
            argThat { this != SentryId.EMPTY_ID },
            anyOrNull()
        )
    }

    @Test
    fun `calls recorder start`() {
        val recorder = mock<Recorder>()
        val replay = fixture.getSut(context, recorderProvider = { recorder })

        replay.register(fixture.scopes, fixture.options)
        replay.start()

        verify(recorder).start(any())
    }

    @Test
    fun `resume does not resume when not recording`() {
        val captureStrategy = mock<CaptureStrategy>()
        val replay = fixture.getSut(context, replayCaptureStrategyProvider = { captureStrategy })

        replay.register(fixture.scopes, fixture.options)
        replay.resume()

        verify(captureStrategy, never()).resume()
    }

    @Test
    fun `resume resumes capture strategy and recorder`() {
        val captureStrategy = mock<CaptureStrategy>()
        val recorder = mock<Recorder>()
        val replay = fixture.getSut(context, recorderProvider = { recorder }, replayCaptureStrategyProvider = { captureStrategy })

        replay.register(fixture.scopes, fixture.options)
        replay.start()
        replay.pause()
        replay.resume()

        verify(captureStrategy).resume()
        verify(recorder).resume()
    }

    @Test
    fun `captureReplay does nothing when not recording`() {
        val captureStrategy = mock<CaptureStrategy>()
        val replay = fixture.getSut(context, replayCaptureStrategyProvider = { captureStrategy })

        replay.register(fixture.scopes, fixture.options)

        val event = SentryEvent().apply {
            exceptions = listOf(SentryException())
        }
        replay.captureReplay(event.isCrashed)

        verify(captureStrategy, never()).captureReplay(any(), any())
    }

    @Test
    fun `captureReplay does nothing when currentReplayId is not set`() {
        val captureStrategy = mock<CaptureStrategy> {
            whenever(mock.currentReplayId).thenReturn(SentryId.EMPTY_ID)
        }
        val replay = fixture.getSut(context, replayCaptureStrategyProvider = { captureStrategy })

        replay.register(fixture.scopes, fixture.options)
        replay.start()

        val event = SentryEvent().apply {
            exceptions = listOf(SentryException())
        }
        replay.captureReplay(event.isCrashed)

        verify(captureStrategy, never()).captureReplay(any(), any())
    }

    @Test
    fun `captureReplay calls and converts strategy`() {
        val captureStrategy = mock<CaptureStrategy> {
            whenever(mock.currentReplayId).thenReturn(SentryId())
        }
        val replay = fixture.getSut(context, replayCaptureStrategyProvider = { captureStrategy })

        replay.register(fixture.scopes, fixture.options)
        replay.start()

        val id = SentryId()
        val event = SentryEvent().apply {
            exceptions = listOf(SentryException())
        }
        event.eventId = id
        val hint = Hint()
        replay.captureReplay(event.isCrashed)

        verify(captureStrategy).captureReplay(eq(false), any())
        verify(captureStrategy).convert()
    }

    @Test
    fun `pause does nothing when not recording`() {
        val captureStrategy = mock<CaptureStrategy>()
        val replay = fixture.getSut(context, replayCaptureStrategyProvider = { captureStrategy })

        replay.register(fixture.scopes, fixture.options)
        replay.pause()

        verify(captureStrategy, never()).pause()
    }

    @Test
    fun `pause calls strategy and recorder`() {
        val captureStrategy = mock<CaptureStrategy>()
        val recorder = mock<Recorder>()
        val replay = fixture.getSut(context, recorderProvider = { recorder }, replayCaptureStrategyProvider = { captureStrategy })

        replay.register(fixture.scopes, fixture.options)
        replay.start()
        replay.pause()

        verify(captureStrategy).pause()
        verify(recorder).pause()
    }

    @Test
    fun `stop does nothing when not recording`() {
        val captureStrategy = mock<CaptureStrategy>()
        val recorder = mock<Recorder>()
        val replay = fixture.getSut(context, recorderProvider = { recorder }, replayCaptureStrategyProvider = { captureStrategy })

        replay.register(fixture.scopes, fixture.options)
        replay.stop()

        verify(captureStrategy, never()).stop()
        verify(recorder, never()).stop()
    }

    @Test
    fun `stop calls stop for recorders and strategy and sets recording to false`() {
        val captureStrategy = mock<CaptureStrategy>()
        val recorder = mock<Recorder>()
        val gestureRecorder = mock<GestureRecorder>()
        val replay = fixture.getSut(
            context,
            recorderProvider = { recorder },
            replayCaptureStrategyProvider = { captureStrategy },
            gestureRecorderProvider = { gestureRecorder }
        )

        replay.register(fixture.scopes, fixture.options)
        replay.start()
        replay.stop()

        verify(captureStrategy).stop()
        verify(recorder).stop()
        verify(gestureRecorder).stop()
        assertFalse(replay.isRecording)
    }

    @Test
    fun `close cleans up resources`() {
        val recorder = mock<Recorder>()
        val captureStrategy = mock<CaptureStrategy>()
        val replay = fixture.getSut(context, recorderProvider = { recorder }, replayCaptureStrategyProvider = { captureStrategy })
        replay.register(fixture.scopes, fixture.options)
        replay.start()

        replay.close()

        verify(recorder).stop()
        verify(recorder).close()
        verify(captureStrategy).stop()
        assertFalse(replay.isRecording())
    }

    @Test
    fun `onConfigurationChanged does nothing when not recording`() {
        val captureStrategy = mock<CaptureStrategy>()
        val recorder = mock<Recorder>()
        val replay = fixture.getSut(context, recorderProvider = { recorder }, replayCaptureStrategyProvider = { captureStrategy })

        replay.register(fixture.scopes, fixture.options)
        replay.onConfigurationChanged(mock())

        verify(captureStrategy, never()).onConfigurationChanged(any())
        verify(recorder, never()).stop()
    }

    @Test
    fun `onConfigurationChanged stops and restarts recorder with a new recorder config`() {
        var configChanged = false
        val recorderConfig = mock<ScreenshotRecorderConfig>()
        val captureStrategy = mock<CaptureStrategy>()
        val recorder = mock<Recorder>()
        val replay = fixture.getSut(
            context,
            recorderProvider = { recorder },
            replayCaptureStrategyProvider = { captureStrategy },
            recorderConfigProvider = { configChanged = it; recorderConfig }
        )

        replay.register(fixture.scopes, fixture.options)
        replay.start()
        replay.onConfigurationChanged(mock())

        verify(recorder).stop()
        verify(captureStrategy).onConfigurationChanged(eq(recorderConfig))
        verify(recorder, times(2)).start(eq(recorderConfig))
        assertTrue(configChanged)
    }

    @Test
    fun `register finalizes previous replay`() {
        val oldReplayId = SentryId()

        fixture.options.cacheDirPath = tmpDir.newFolder().absolutePath
        fixture.options.addScopeObserver(PersistingScopeObserver(fixture.options))
        val oldReplay =
            File(fixture.options.cacheDirPath, "replay_$oldReplayId").also { it.mkdirs() }
        val screenshot = File(oldReplay, "1720693523997.jpg").also { it.createNewFile() }
        screenshot.outputStream().use {
            Bitmap.createBitmap(1, 1, ARGB_8888).compress(JPEG, 80, it)
            it.flush()
        }
        val scopeCache = File(
            fixture.options.cacheDirPath,
            PersistingScopeObserver.SCOPE_CACHE
        ).also { it.mkdirs() }
        File(scopeCache, PersistingScopeObserver.REPLAY_FILENAME).also {
            it.createNewFile()
            it.writeText("\"$oldReplayId\"")
        }
        val breadcrumbsFile = File(scopeCache, PersistingScopeObserver.BREADCRUMBS_FILENAME)
        val queueFile = QueueFile.Builder(breadcrumbsFile).build()
        val baos = ByteArrayOutputStream()
        fixture.options.serializer.serialize(
            Breadcrumb(DateUtils.getDateTime("2024-07-11T10:25:23.454Z")).apply {
                category = "navigation"
                type = "navigation"
                setData("from", "from")
                setData("to", "to")
            },
            baos.writer()
        )
        queueFile.add(baos.toByteArray())
        File(oldReplay, ONGOING_SEGMENT).also {
            it.writeText(
                """
                $SEGMENT_KEY_HEIGHT=912
                $SEGMENT_KEY_WIDTH=416
                $SEGMENT_KEY_FRAME_RATE=1
                $SEGMENT_KEY_BIT_RATE=75000
                $SEGMENT_KEY_ID=1
                $SEGMENT_KEY_TIMESTAMP=2024-07-11T10:25:21.454Z
                $SEGMENT_KEY_REPLAY_TYPE=SESSION
                $SEGMENT_KEY_REPLAY_RECORDING={}[{"type":3,"timestamp":1720693523997,"data":{"source":2,"type":7,"id":0,"x":314.2979431152344,"y":625.44140625,"pointerType":2,"pointerId":0}},{"type":3,"timestamp":1720693524774,"data":{"source":2,"type":9,"id":0,"x":322.00390625,"y":424.4384765625,"pointerType":2,"pointerId":0}}]
                """.trimIndent()
            )
        }

        val replay = fixture.getSut(context)
        replay.register(fixture.scopes, fixture.options)

        assertTrue(oldReplay.exists()) // should not be deleted until the video is packed into envelope
        verify(fixture.scopes).captureReplay(
            check {
                assertEquals(oldReplayId, it.replayId)
                assertEquals(ReplayType.SESSION, it.replayType)
                assertEquals("0.mp4", it.videoFile?.name)
            },
            check {
                val metaEvents = it.replayRecording?.payload?.filterIsInstance<RRWebMetaEvent>()
                assertEquals(912, metaEvents?.first()?.height)
                assertEquals(416, metaEvents?.first()?.width) // clamped to power of 16

                val videoEvents = it.replayRecording?.payload?.filterIsInstance<RRWebVideoEvent>()
                assertEquals(912, videoEvents?.first()?.height)
                assertEquals(416, videoEvents?.first()?.width) // clamped to power of 16
                assertEquals(5000, videoEvents?.first()?.durationMs)
                assertEquals(5, videoEvents?.first()?.frameCount)
                assertEquals(1, videoEvents?.first()?.frameRate)
                assertEquals(1, videoEvents?.first()?.segmentId)

                val breadcrumbEvents =
                    it.replayRecording?.payload?.filterIsInstance<RRWebBreadcrumbEvent>()
                assertEquals("navigation", breadcrumbEvents?.first()?.category)
                assertEquals("to", breadcrumbEvents?.first()?.data?.get("to"))

                val interactionEvents =
                    it.replayRecording?.payload?.filterIsInstance<RRWebInteractionEvent>()
                assertEquals(
                    InteractionType.TouchStart,
                    interactionEvents?.first()?.interactionType
                )
                assertEquals(314.29794f, interactionEvents?.first()?.x)
                assertEquals(625.4414f, interactionEvents?.first()?.y)

                assertEquals(InteractionType.TouchEnd, interactionEvents?.last()?.interactionType)
                assertEquals(322.0039f, interactionEvents?.last()?.x)
                assertEquals(424.43848f, interactionEvents?.last()?.y)
            }
        )
    }

    @Test
    fun `register cleans up old replays`() {
        val replayId = SentryId()

        fixture.options.cacheDirPath = tmpDir.newFolder().absolutePath
        val evenOlderReplay =
            File(fixture.options.cacheDirPath, "replay_${SentryId()}").also { it.mkdirs() }
        val scopeCache = File(
            fixture.options.cacheDirPath,
            PersistingScopeObserver.SCOPE_CACHE
        ).also { it.mkdirs() }

        val captureStrategy = mock<CaptureStrategy> {
            on { currentReplayId }.thenReturn(replayId)
        }
        val replay = fixture.getSut(context, replayCaptureStrategyProvider = { captureStrategy })
        replay.register(fixture.scopes, fixture.options)

        assertTrue(scopeCache.exists())
        assertFalse(evenOlderReplay.exists())
    }

    @Test
    fun `onScreenshotRecorded supplies screen from scope to replay cache`() {
        val captureStrategy = mock<CaptureStrategy> {
            doAnswer {
                ((it.arguments[1] as ReplayCache.(frameTimestamp: Long) -> Unit)).invoke(fixture.replayCache, 1720693523997)
            }.whenever(mock).onScreenshotRecorded(anyOrNull<Bitmap>(), any())
        }
        val replay = fixture.getSut(context, replayCaptureStrategyProvider = { captureStrategy })

        fixture.scopes.configureScope { it.screen = "MainActivity" }
        replay.register(fixture.scopes, fixture.options)
        replay.start()

        replay.onScreenshotRecorded(mock<Bitmap>())

        verify(fixture.replayCache).addFrame(any<Bitmap>(), any(), eq("MainActivity"))
    }

    @Test
    fun `onScreenshotRecorded pauses replay when offline for sessions`() {
        val captureStrategy = getSessionCaptureStrategy(fixture.options)
        val recorder = mock<Recorder>()
        val replay = fixture.getSut(
            context,
            recorderProvider = { recorder },
            replayCaptureStrategyProvider = { captureStrategy },
            isOffline = true
        )

        replay.register(fixture.scopes, fixture.options)
        replay.start()
        replay.onScreenshotRecorded(mock<Bitmap>())

        verify(recorder).pause()
    }

    @Test
    fun `onScreenshotRecorded pauses replay when rate-limited for sessions`() {
        val captureStrategy = getSessionCaptureStrategy(fixture.options)
        val recorder = mock<Recorder>()
        val replay = fixture.getSut(
            context,
            recorderProvider = { recorder },
            replayCaptureStrategyProvider = { captureStrategy },
            isRateLimited = true
        )

        replay.register(fixture.scopes, fixture.options)
        replay.start()
        replay.onScreenshotRecorded(mock<Bitmap>())

        verify(recorder).pause()
    }

    @Test
    fun `onConnectionStatusChanged pauses replay when offline for sessions`() {
        val captureStrategy = getSessionCaptureStrategy(fixture.options)
        val recorder = mock<Recorder>()
        val replay = fixture.getSut(
            context,
            recorderProvider = { recorder },
            replayCaptureStrategyProvider = { captureStrategy }
        )

        replay.register(fixture.scopes, fixture.options)
        replay.start()
        replay.onConnectionStatusChanged(DISCONNECTED)

        verify(recorder).pause()
    }

    @Test
    fun `onConnectionStatusChanged resumes replay when back-online for sessions`() {
        val captureStrategy = getSessionCaptureStrategy(fixture.options)
        val recorder = mock<Recorder>()
        val replay = fixture.getSut(
            context,
            recorderProvider = { recorder },
            replayCaptureStrategyProvider = { captureStrategy }
        )

        replay.register(fixture.scopes, fixture.options)
        replay.start()
        replay.onConnectionStatusChanged(DISCONNECTED)
        replay.onConnectionStatusChanged(CONNECTED)

        verify(recorder).resume()
    }

    @Test
    fun `onRateLimitChanged pauses replay when rate-limited for sessions`() {
        val captureStrategy = getSessionCaptureStrategy(fixture.options)
        val recorder = mock<Recorder>()
        val replay = fixture.getSut(
            context,
            recorderProvider = { recorder },
            replayCaptureStrategyProvider = { captureStrategy },
            isRateLimited = true
        )

        replay.register(fixture.scopes, fixture.options)
        replay.start()
        replay.onRateLimitChanged(fixture.rateLimiter)

        verify(recorder).pause()
    }

    @Test
    fun `onRateLimitChanged resumes replay when rate-limit lifted for sessions`() {
        val captureStrategy = getSessionCaptureStrategy(fixture.options)
        val recorder = mock<Recorder>()
        val replay = fixture.getSut(
            context,
            recorderProvider = { recorder },
            replayCaptureStrategyProvider = { captureStrategy },
            isRateLimited = true
<<<<<<< HEAD
=======
        )

        replay.register(fixture.scopes, fixture.options)
        replay.start()

        replay.onRateLimitChanged(fixture.rateLimiter)
        whenever(fixture.rateLimiter.isActiveForCategory(any())).thenReturn(false)
        replay.onRateLimitChanged(fixture.rateLimiter)

        verify(recorder).resume()
    }

    @Test
    fun `closed replay cannot be started`() {
        val replay = fixture.getSut(context)
        replay.register(fixture.scopes, fixture.options)
        replay.start()
        replay.close()

        replay.start()

        assertFalse(replay.isRecording)
    }

    @Test
    fun `if recording is paused in configChanges re-pauses it again`() {
        var configChanged = false
        val recorderConfig = mock<ScreenshotRecorderConfig>()
        val captureStrategy = mock<CaptureStrategy>()
        val recorder = mock<Recorder>()
        val replay = fixture.getSut(
            context,
            recorderProvider = { recorder },
            replayCaptureStrategyProvider = { captureStrategy },
            recorderConfigProvider = { configChanged = it; recorderConfig }
        )

        replay.register(fixture.scopes, fixture.options)
        replay.start()
        replay.pause()
        replay.onConfigurationChanged(mock())

        verify(recorder).stop()
        verify(captureStrategy).onConfigurationChanged(eq(recorderConfig))
        verify(recorder, times(2)).start(eq(recorderConfig))
        verify(recorder, times(2)).pause()
        assertTrue(configChanged)
    }

    @Test
    fun `onTouchEvent does nothing when not started or resumed`() {
        val captureStrategy = mock<CaptureStrategy>()
        val replay = fixture.getSut(context, replayCaptureStrategyProvider = { captureStrategy })

        replay.register(fixture.scopes, fixture.options)
        replay.start()
        replay.pause()
        replay.onTouchEvent(mock())

        verify(captureStrategy, never()).onTouchEvent(any())
    }

    @Test
    fun `when paused manually onConnectionStatusChanged does not resume`() {
        val captureStrategy = getSessionCaptureStrategy(fixture.options)
        val recorder = mock<Recorder>()
        val replay = fixture.getSut(
            context,
            recorderProvider = { recorder },
            replayCaptureStrategyProvider = { captureStrategy }
        )

        replay.register(fixture.scopes, fixture.options)
        replay.start()
        replay.onConnectionStatusChanged(DISCONNECTED)
        replay.pause()
        replay.onConnectionStatusChanged(CONNECTED)

        verify(recorder, never()).resume()
    }

    @Test
    fun `when paused manually onRateLimitChanged does not resume`() {
        val captureStrategy = getSessionCaptureStrategy(fixture.options)
        val recorder = mock<Recorder>()
        val replay = fixture.getSut(
            context,
            recorderProvider = { recorder },
            replayCaptureStrategyProvider = { captureStrategy },
            isRateLimited = true
>>>>>>> b5b9f8be
        )

        replay.register(fixture.scopes, fixture.options)
        replay.start()

        replay.onRateLimitChanged(fixture.rateLimiter)
<<<<<<< HEAD
        whenever(fixture.rateLimiter.isActiveForCategory(any())).thenReturn(false)
        replay.onRateLimitChanged(fixture.rateLimiter)

        verify(recorder).resume()
    }

    @Test
    fun `closed replay cannot be started`() {
        val replay = fixture.getSut(context)
        replay.register(fixture.hub, fixture.options)
        replay.start()
        replay.close()

        replay.start()

        assertFalse(replay.isRecording)
    }

    @Test
    fun `if recording is paused in configChanges re-pauses it again`() {
        var configChanged = false
        val recorderConfig = mock<ScreenshotRecorderConfig>()
        val captureStrategy = mock<CaptureStrategy>()
        val recorder = mock<Recorder>()
        val replay = fixture.getSut(
            context,
            recorderProvider = { recorder },
            replayCaptureStrategyProvider = { captureStrategy },
            recorderConfigProvider = { configChanged = it; recorderConfig }
        )

        replay.register(fixture.hub, fixture.options)
        replay.start()
        replay.pause()
        replay.onConfigurationChanged(mock())

        verify(recorder).stop()
        verify(captureStrategy).onConfigurationChanged(eq(recorderConfig))
        verify(recorder, times(2)).start(eq(recorderConfig))
        verify(recorder, times(2)).pause()
        assertTrue(configChanged)
    }

    @Test
    fun `onTouchEvent does nothing when not started or resumed`() {
        val captureStrategy = mock<CaptureStrategy>()
        val replay = fixture.getSut(context, replayCaptureStrategyProvider = { captureStrategy })

        replay.register(fixture.hub, fixture.options)
        replay.start()
        replay.pause()
        replay.onTouchEvent(mock())

        verify(captureStrategy, never()).onTouchEvent(any())
    }

    @Test
    fun `when paused manually onConnectionStatusChanged does not resume`() {
        val captureStrategy = getSessionCaptureStrategy(fixture.options)
        val recorder = mock<Recorder>()
        val replay = fixture.getSut(
            context,
            recorderProvider = { recorder },
            replayCaptureStrategyProvider = { captureStrategy }
        )

        replay.register(fixture.hub, fixture.options)
        replay.start()
        replay.onConnectionStatusChanged(DISCONNECTED)
        replay.pause()
        replay.onConnectionStatusChanged(CONNECTED)

        verify(recorder, never()).resume()
    }

    @Test
    fun `when paused manually onRateLimitChanged does not resume`() {
        val captureStrategy = getSessionCaptureStrategy(fixture.options)
        val recorder = mock<Recorder>()
        val replay = fixture.getSut(
            context,
            recorderProvider = { recorder },
            replayCaptureStrategyProvider = { captureStrategy },
            isRateLimited = true
        )

        replay.register(fixture.hub, fixture.options)
        replay.start()

        replay.onRateLimitChanged(fixture.rateLimiter)
=======
>>>>>>> b5b9f8be
        replay.pause()
        whenever(fixture.rateLimiter.isActiveForCategory(any())).thenReturn(false)
        replay.onRateLimitChanged(fixture.rateLimiter)

        verify(recorder, never()).resume()
    }

    @Test
    fun `when rate limit is active manual resume does nothing`() {
        val captureStrategy = getSessionCaptureStrategy(fixture.options)
        val recorder = mock<Recorder>()
        val replay = fixture.getSut(
            context,
            recorderProvider = { recorder },
            replayCaptureStrategyProvider = { captureStrategy },
            isRateLimited = true
        )

<<<<<<< HEAD
        replay.register(fixture.hub, fixture.options)
=======
        replay.register(fixture.scopes, fixture.options)
>>>>>>> b5b9f8be
        replay.start()

        replay.pause()
        replay.resume()

        verify(recorder, never()).resume()
    }

    @Test
    fun `when no connection manual resume does nothing`() {
        val captureStrategy = getSessionCaptureStrategy(fixture.options)
        val recorder = mock<Recorder>()
        val replay = fixture.getSut(
            context,
            recorderProvider = { recorder },
            replayCaptureStrategyProvider = { captureStrategy },
            isOffline = true
        )

<<<<<<< HEAD
        replay.register(fixture.hub, fixture.options)
=======
        replay.register(fixture.scopes, fixture.options)
>>>>>>> b5b9f8be
        replay.start()

        replay.pause()
        replay.resume()

        verify(recorder, never()).resume()
    }

    @Test
    fun `when already paused does not pause again`() {
        val captureStrategy = getSessionCaptureStrategy(fixture.options)
        val recorder = mock<Recorder>()
        val replay = fixture.getSut(
            context,
            recorderProvider = { recorder },
            replayCaptureStrategyProvider = { captureStrategy }
        )

<<<<<<< HEAD
        replay.register(fixture.hub, fixture.options)
=======
        replay.register(fixture.scopes, fixture.options)
>>>>>>> b5b9f8be
        replay.start()

        replay.pause()
        replay.pause()

        verify(recorder).pause()
    }

    @Test
    fun `when already resumed does not resume again`() {
        val captureStrategy = getSessionCaptureStrategy(fixture.options)
        val recorder = mock<Recorder>()
        val replay = fixture.getSut(
            context,
            recorderProvider = { recorder },
            replayCaptureStrategyProvider = { captureStrategy }
        )

<<<<<<< HEAD
        replay.register(fixture.hub, fixture.options)
=======
        replay.register(fixture.scopes, fixture.options)
>>>>>>> b5b9f8be
        replay.start()

        replay.pause()
        replay.resume()

        replay.resume()

        verify(recorder).resume()
    }

    private fun getSessionCaptureStrategy(options: SentryOptions): SessionCaptureStrategy {
        return SessionCaptureStrategy(
            options,
            null,
            CurrentDateProvider.getInstance(),
            executor = mock {
                doAnswer {
                    (it.arguments[0] as Runnable).run()
                }.whenever(mock).submit(any<Runnable>())
            }
        )
    }
}<|MERGE_RESOLUTION|>--- conflicted
+++ resolved
@@ -684,8 +684,6 @@
             recorderProvider = { recorder },
             replayCaptureStrategyProvider = { captureStrategy },
             isRateLimited = true
-<<<<<<< HEAD
-=======
         )
 
         replay.register(fixture.scopes, fixture.options)
@@ -776,72 +774,61 @@
             recorderProvider = { recorder },
             replayCaptureStrategyProvider = { captureStrategy },
             isRateLimited = true
->>>>>>> b5b9f8be
         )
 
         replay.register(fixture.scopes, fixture.options)
         replay.start()
 
         replay.onRateLimitChanged(fixture.rateLimiter)
-<<<<<<< HEAD
+        replay.pause()
         whenever(fixture.rateLimiter.isActiveForCategory(any())).thenReturn(false)
         replay.onRateLimitChanged(fixture.rateLimiter)
 
-        verify(recorder).resume()
-    }
-
-    @Test
-    fun `closed replay cannot be started`() {
-        val replay = fixture.getSut(context)
-        replay.register(fixture.hub, fixture.options)
-        replay.start()
-        replay.close()
-
-        replay.start()
-
-        assertFalse(replay.isRecording)
-    }
-
-    @Test
-    fun `if recording is paused in configChanges re-pauses it again`() {
-        var configChanged = false
-        val recorderConfig = mock<ScreenshotRecorderConfig>()
-        val captureStrategy = mock<CaptureStrategy>()
-        val recorder = mock<Recorder>()
-        val replay = fixture.getSut(
-            context,
-            recorderProvider = { recorder },
-            replayCaptureStrategyProvider = { captureStrategy },
-            recorderConfigProvider = { configChanged = it; recorderConfig }
-        )
-
-        replay.register(fixture.hub, fixture.options)
-        replay.start()
-        replay.pause()
-        replay.onConfigurationChanged(mock())
-
-        verify(recorder).stop()
-        verify(captureStrategy).onConfigurationChanged(eq(recorderConfig))
-        verify(recorder, times(2)).start(eq(recorderConfig))
-        verify(recorder, times(2)).pause()
-        assertTrue(configChanged)
-    }
-
-    @Test
-    fun `onTouchEvent does nothing when not started or resumed`() {
-        val captureStrategy = mock<CaptureStrategy>()
-        val replay = fixture.getSut(context, replayCaptureStrategyProvider = { captureStrategy })
-
-        replay.register(fixture.hub, fixture.options)
-        replay.start()
-        replay.pause()
-        replay.onTouchEvent(mock())
-
-        verify(captureStrategy, never()).onTouchEvent(any())
-    }
-
-    @Test
-    fun `when paused manually onConnectionStatusChanged does not resume`() {
+        verify(recorder, never()).resume()
+    }
+
+    @Test
+    fun `when rate limit is active manual resume does nothing`() {
+        val captureStrategy = getSessionCaptureStrategy(fixture.options)
+        val recorder = mock<Recorder>()
+        val replay = fixture.getSut(
+            context,
+            recorderProvider = { recorder },
+            replayCaptureStrategyProvider = { captureStrategy },
+            isRateLimited = true
+        )
+
+        replay.register(fixture.scopes, fixture.options)
+        replay.start()
+
+        replay.pause()
+        replay.resume()
+
+        verify(recorder, never()).resume()
+    }
+
+    @Test
+    fun `when no connection manual resume does nothing`() {
+        val captureStrategy = getSessionCaptureStrategy(fixture.options)
+        val recorder = mock<Recorder>()
+        val replay = fixture.getSut(
+            context,
+            recorderProvider = { recorder },
+            replayCaptureStrategyProvider = { captureStrategy },
+            isOffline = true
+        )
+
+        replay.register(fixture.scopes, fixture.options)
+        replay.start()
+
+        replay.pause()
+        replay.resume()
+
+        verify(recorder, never()).resume()
+    }
+
+    @Test
+    fun `when already paused does not pause again`() {
         val captureStrategy = getSessionCaptureStrategy(fixture.options)
         val recorder = mock<Recorder>()
         val replay = fixture.getSut(
@@ -850,89 +837,17 @@
             replayCaptureStrategyProvider = { captureStrategy }
         )
 
-        replay.register(fixture.hub, fixture.options)
-        replay.start()
-        replay.onConnectionStatusChanged(DISCONNECTED)
-        replay.pause()
-        replay.onConnectionStatusChanged(CONNECTED)
-
-        verify(recorder, never()).resume()
-    }
-
-    @Test
-    fun `when paused manually onRateLimitChanged does not resume`() {
-        val captureStrategy = getSessionCaptureStrategy(fixture.options)
-        val recorder = mock<Recorder>()
-        val replay = fixture.getSut(
-            context,
-            recorderProvider = { recorder },
-            replayCaptureStrategyProvider = { captureStrategy },
-            isRateLimited = true
-        )
-
-        replay.register(fixture.hub, fixture.options)
-        replay.start()
-
-        replay.onRateLimitChanged(fixture.rateLimiter)
-=======
->>>>>>> b5b9f8be
-        replay.pause()
-        whenever(fixture.rateLimiter.isActiveForCategory(any())).thenReturn(false)
-        replay.onRateLimitChanged(fixture.rateLimiter)
-
-        verify(recorder, never()).resume()
-    }
-
-    @Test
-    fun `when rate limit is active manual resume does nothing`() {
-        val captureStrategy = getSessionCaptureStrategy(fixture.options)
-        val recorder = mock<Recorder>()
-        val replay = fixture.getSut(
-            context,
-            recorderProvider = { recorder },
-            replayCaptureStrategyProvider = { captureStrategy },
-            isRateLimited = true
-        )
-
-<<<<<<< HEAD
-        replay.register(fixture.hub, fixture.options)
-=======
-        replay.register(fixture.scopes, fixture.options)
->>>>>>> b5b9f8be
-        replay.start()
-
-        replay.pause()
-        replay.resume()
-
-        verify(recorder, never()).resume()
-    }
-
-    @Test
-    fun `when no connection manual resume does nothing`() {
-        val captureStrategy = getSessionCaptureStrategy(fixture.options)
-        val recorder = mock<Recorder>()
-        val replay = fixture.getSut(
-            context,
-            recorderProvider = { recorder },
-            replayCaptureStrategyProvider = { captureStrategy },
-            isOffline = true
-        )
-
-<<<<<<< HEAD
-        replay.register(fixture.hub, fixture.options)
-=======
-        replay.register(fixture.scopes, fixture.options)
->>>>>>> b5b9f8be
-        replay.start()
-
-        replay.pause()
-        replay.resume()
-
-        verify(recorder, never()).resume()
-    }
-
-    @Test
-    fun `when already paused does not pause again`() {
+        replay.register(fixture.scopes, fixture.options)
+        replay.start()
+
+        replay.pause()
+        replay.pause()
+
+        verify(recorder).pause()
+    }
+
+    @Test
+    fun `when already resumed does not resume again`() {
         val captureStrategy = getSessionCaptureStrategy(fixture.options)
         val recorder = mock<Recorder>()
         val replay = fixture.getSut(
@@ -941,34 +856,7 @@
             replayCaptureStrategyProvider = { captureStrategy }
         )
 
-<<<<<<< HEAD
-        replay.register(fixture.hub, fixture.options)
-=======
-        replay.register(fixture.scopes, fixture.options)
->>>>>>> b5b9f8be
-        replay.start()
-
-        replay.pause()
-        replay.pause()
-
-        verify(recorder).pause()
-    }
-
-    @Test
-    fun `when already resumed does not resume again`() {
-        val captureStrategy = getSessionCaptureStrategy(fixture.options)
-        val recorder = mock<Recorder>()
-        val replay = fixture.getSut(
-            context,
-            recorderProvider = { recorder },
-            replayCaptureStrategyProvider = { captureStrategy }
-        )
-
-<<<<<<< HEAD
-        replay.register(fixture.hub, fixture.options)
-=======
-        replay.register(fixture.scopes, fixture.options)
->>>>>>> b5b9f8be
+        replay.register(fixture.scopes, fixture.options)
         replay.start()
 
         replay.pause()
