--- conflicted
+++ resolved
@@ -347,11 +347,7 @@
 
         strategy.onScreenshotRecorded(mock<Bitmap>()) {}
 
-<<<<<<< HEAD
-        verify(fixture.hub).captureReplay(
-=======
-        verify(fixture.scopes).captureReplay(
->>>>>>> b5b9f8be
+        verify(fixture.scopes).captureReplay(
             check {
                 assertNull(it.urls?.firstOrNull())
             },
