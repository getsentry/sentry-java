--- conflicted
+++ resolved
@@ -127,15 +127,6 @@
         ): ReplaySegment {
             val endTimestamp = DateUtils.getDateTime(segmentTimestamp.time + videoDuration)
             val replay = SentryReplayEvent().apply {
-<<<<<<< HEAD
-                eventId = currentReplayId
-                replayId = currentReplayId
-                this.segmentId = segmentId
-                this.timestamp = endTimestamp
-                replayStartTimestamp = segmentTimestamp
-                this.replayType = replayType
-                videoFile = video
-=======
                 this.eventId = currentReplayId
                 this.replayId = currentReplayId
                 this.segmentId = segmentId
@@ -143,7 +134,6 @@
                 this.replayStartTimestamp = segmentTimestamp
                 this.replayType = replayType
                 this.videoFile = video
->>>>>>> e039872d
             }
 
             val recordingPayload = mutableListOf<RRWebEvent>()
@@ -157,22 +147,13 @@
                 this.segmentId = segmentId
                 this.durationMs = videoDuration
                 this.frameCount = frameCount
-<<<<<<< HEAD
-                size = video.length()
-=======
                 this.size = video.length()
->>>>>>> e039872d
                 this.frameRate = frameRate
                 this.height = height
                 this.width = width
                 // TODO: support non-fullscreen windows later
-<<<<<<< HEAD
-                left = 0
-                top = 0
-=======
                 this.left = 0
                 this.top = 0
->>>>>>> e039872d
             }
 
             val urls = LinkedList<String>()
@@ -208,11 +189,7 @@
 
             val recording = ReplayRecording().apply {
                 this.segmentId = segmentId
-<<<<<<< HEAD
-                payload = recordingPayload.sortedBy { it.timestamp }
-=======
                 this.payload = recordingPayload.sortedBy { it.timestamp }
->>>>>>> e039872d
             }
 
             replay.urls = urls
