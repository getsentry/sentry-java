--- conflicted
+++ resolved
@@ -164,20 +164,16 @@
         val replayId = currentReplayId
         replayExecutor.submitSafely(options, "$TAG.$taskName") {
             val segment =
-<<<<<<< HEAD
-                createSegmentInternal(duration, currentSegmentTimestamp, replayId, currentSegment, height, width)
-=======
                 createSegmentInternal(
                     duration,
                     currentSegmentTimestamp,
                     replayId,
-                    segmentId,
+                    currentSegment,
                     currentConfig.recordingHeight,
                     currentConfig.recordingWidth,
                     currentConfig.frameRate,
                     currentConfig.bitRate
                 )
->>>>>>> e53e3d1f
             onSegmentCreated(segment)
         }
     }
