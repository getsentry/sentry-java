--- conflicted
+++ resolved
@@ -1,12 +1,6 @@
 package io.sentry.android.replay.capture
 
 import android.graphics.Bitmap
-<<<<<<< HEAD
-import io.sentry.DataCategory.All
-import io.sentry.DataCategory.Replay
-import io.sentry.IConnectionStatusProvider.ConnectionStatus.DISCONNECTED
-=======
->>>>>>> adbc51d9
 import io.sentry.IHub
 import io.sentry.SentryLevel.DEBUG
 import io.sentry.SentryLevel.INFO
@@ -78,20 +72,6 @@
     }
 
     override fun onScreenshotRecorded(bitmap: Bitmap?, store: ReplayCache.(frameTimestamp: Long) -> Unit) {
-<<<<<<< HEAD
-        if (options.connectionStatusProvider.connectionStatus == DISCONNECTED) {
-            options.logger.log(DEBUG, "Skipping screenshot recording, no internet connection")
-            bitmap?.recycle()
-            return
-        }
-        val rateLimiter = hub?.rateLimiter
-        if (rateLimiter?.isActiveForCategory(All) == true || rateLimiter?.isActiveForCategory(Replay) == true) {
-            options.logger.log(DEBUG, "Skipping screenshot recording, rate limit is active")
-            bitmap?.recycle()
-            return
-        }
-=======
->>>>>>> adbc51d9
         // have to do it before submitting, otherwise if the queue is busy, the timestamp won't be
         // reflecting the exact time of when it was captured
         val frameTimestamp = dateProvider.currentTimeMillis
