package io.sentry.android.replay.capture

import android.view.MotionEvent
import io.sentry.Breadcrumb
import io.sentry.DateUtils
import io.sentry.IHub
import io.sentry.SentryOptions
import io.sentry.SentryReplayEvent.ReplayType
import io.sentry.SentryReplayEvent.ReplayType.BUFFER
import io.sentry.SentryReplayEvent.ReplayType.SESSION
import io.sentry.android.replay.ReplayCache
import io.sentry.android.replay.ReplayCache.Companion.SEGMENT_KEY_BIT_RATE
import io.sentry.android.replay.ReplayCache.Companion.SEGMENT_KEY_FRAME_RATE
import io.sentry.android.replay.ReplayCache.Companion.SEGMENT_KEY_HEIGHT
import io.sentry.android.replay.ReplayCache.Companion.SEGMENT_KEY_ID
import io.sentry.android.replay.ReplayCache.Companion.SEGMENT_KEY_REPLAY_ID
import io.sentry.android.replay.ReplayCache.Companion.SEGMENT_KEY_REPLAY_RECORDING
import io.sentry.android.replay.ReplayCache.Companion.SEGMENT_KEY_REPLAY_SCREEN_AT_START
import io.sentry.android.replay.ReplayCache.Companion.SEGMENT_KEY_REPLAY_TYPE
import io.sentry.android.replay.ReplayCache.Companion.SEGMENT_KEY_TIMESTAMP
import io.sentry.android.replay.ReplayCache.Companion.SEGMENT_KEY_WIDTH
import io.sentry.android.replay.ScreenshotRecorderConfig
import io.sentry.android.replay.capture.CaptureStrategy.Companion.createSegment
import io.sentry.android.replay.capture.CaptureStrategy.Companion.currentEventsLock
import io.sentry.android.replay.capture.CaptureStrategy.ReplaySegment
import io.sentry.android.replay.util.PersistableLinkedList
import io.sentry.android.replay.util.gracefullyShutdown
import io.sentry.android.replay.util.submitSafely
import io.sentry.protocol.SentryId
import io.sentry.rrweb.RRWebEvent
import io.sentry.rrweb.RRWebIncrementalSnapshotEvent
import io.sentry.rrweb.RRWebInteractionEvent
import io.sentry.rrweb.RRWebInteractionEvent.InteractionType
import io.sentry.rrweb.RRWebInteractionMoveEvent
import io.sentry.rrweb.RRWebInteractionMoveEvent.Position
import io.sentry.transport.ICurrentDateProvider
import java.io.File
import java.util.Date
import java.util.LinkedList
import java.util.concurrent.Executors
import java.util.concurrent.ScheduledExecutorService
import java.util.concurrent.ThreadFactory
import java.util.concurrent.atomic.AtomicBoolean
import java.util.concurrent.atomic.AtomicLong
import java.util.concurrent.atomic.AtomicReference
import kotlin.properties.ReadWriteProperty
import kotlin.reflect.KProperty

internal abstract class BaseCaptureStrategy(
    private val options: SentryOptions,
    private val hub: IHub?,
    private val dateProvider: ICurrentDateProvider,
    executor: ScheduledExecutorService? = null,
    private val replayCacheProvider: ((replayId: SentryId, recorderConfig: ScreenshotRecorderConfig) -> ReplayCache)? = null
) : CaptureStrategy {

    internal companion object {
        private const val TAG = "CaptureStrategy"

        // rrweb values
        private const val TOUCH_MOVE_DEBOUNCE_THRESHOLD = 50
        private const val CAPTURE_MOVE_EVENT_THRESHOLD = 500
    }

    private val persistingExecutor: ScheduledExecutorService by lazy {
        Executors.newSingleThreadScheduledExecutor(ReplayPersistingExecutorServiceThreadFactory())
    }

    protected val isTerminating = AtomicBoolean(false)
    protected var cache: ReplayCache? = null
    protected var recorderConfig: ScreenshotRecorderConfig by persistableAtomic { _, _, newValue ->
        if (newValue == null) {
            // recorderConfig is only nullable on init, but never after
            return@persistableAtomic
        }
        cache?.persistSegmentValues(SEGMENT_KEY_HEIGHT, newValue.recordingHeight.toString())
        cache?.persistSegmentValues(SEGMENT_KEY_WIDTH, newValue.recordingWidth.toString())
        cache?.persistSegmentValues(SEGMENT_KEY_FRAME_RATE, newValue.frameRate.toString())
        cache?.persistSegmentValues(SEGMENT_KEY_BIT_RATE, newValue.bitRate.toString())
    }
    protected var segmentTimestamp by persistableAtomicNullable<Date>(propertyName = SEGMENT_KEY_TIMESTAMP) { _, _, newValue ->
        cache?.persistSegmentValues(SEGMENT_KEY_TIMESTAMP, if (newValue == null) null else DateUtils.getTimestamp(newValue))
    }
    protected val replayStartTimestamp = AtomicLong()
    protected var screenAtStart by persistableAtomicNullable<String>(propertyName = SEGMENT_KEY_REPLAY_SCREEN_AT_START)
    override var currentReplayId: SentryId by persistableAtomic(initialValue = SentryId.EMPTY_ID, propertyName = SEGMENT_KEY_REPLAY_ID)
    override var currentSegment: Int by persistableAtomic(initialValue = -1, propertyName = SEGMENT_KEY_ID)
    override val replayCacheDir: File? get() = cache?.replayCacheDir

    private var replayType by persistableAtomic<ReplayType>(propertyName = SEGMENT_KEY_REPLAY_TYPE)
    protected val currentEvents: LinkedList<RRWebEvent> = PersistableLinkedList(
        propertyName = SEGMENT_KEY_REPLAY_RECORDING,
        options,
        persistingExecutor,
        cacheProvider = { cache }
    )
    private val currentPositions = LinkedHashMap<Int, ArrayList<Position>>(10)
    private var touchMoveBaseline = 0L
    private var lastCapturedMoveEvent = 0L

    protected val replayExecutor: ScheduledExecutorService by lazy {
        executor ?: Executors.newSingleThreadScheduledExecutor(ReplayExecutorServiceThreadFactory())
    }

    override fun start(
        recorderConfig: ScreenshotRecorderConfig,
        segmentId: Int,
        replayId: SentryId
    ) {
        cache = replayCacheProvider?.invoke(replayId, recorderConfig) ?: ReplayCache(options, replayId, recorderConfig)

<<<<<<< HEAD
        currentReplayId = replayId
        currentSegment = segmentId
        this.recorderConfig = recorderConfig
        // TODO: this should be persisted even after conversion
        replayType = if (this is SessionCaptureStrategy) SESSION else BUFFER
=======
        // TODO: this should be persisted even after conversion
        replayType = if (this is SessionCaptureStrategy) SESSION else BUFFER
        this.recorderConfig = recorderConfig
        currentSegment = segmentId
        currentReplayId = replayId
>>>>>>> e039872d

        segmentTimestamp = DateUtils.getCurrentDateTime()
        replayStartTimestamp.set(dateProvider.currentTimeMillis)
    }

    override fun resume() {
        segmentTimestamp = DateUtils.getCurrentDateTime()
    }

    override fun pause() = Unit

    override fun stop() {
        cache?.close()
        currentSegment = -1
        replayStartTimestamp.set(0)
        segmentTimestamp = null
        currentReplayId = SentryId.EMPTY_ID
    }

    protected fun createSegmentInternal(
        duration: Long,
        currentSegmentTimestamp: Date,
        replayId: SentryId,
        segmentId: Int,
        height: Int,
        width: Int,
        replayType: ReplayType = SESSION,
        cache: ReplayCache? = this.cache,
        frameRate: Int = recorderConfig.frameRate,
        screenAtStart: String? = this.screenAtStart,
        breadcrumbs: List<Breadcrumb>? = null,
        events: LinkedList<RRWebEvent> = this.currentEvents
    ): ReplaySegment =
        createSegment(
            hub,
            options,
            duration,
            currentSegmentTimestamp,
            replayId,
            segmentId,
            height,
            width,
            replayType,
            cache,
            frameRate,
            screenAtStart,
            breadcrumbs,
            events
        )

    override fun onConfigurationChanged(recorderConfig: ScreenshotRecorderConfig) {
        this.recorderConfig = recorderConfig
    }

    override fun onTouchEvent(event: MotionEvent) {
        val rrwebEvents = event.toRRWebIncrementalSnapshotEvent()
        if (rrwebEvents != null) {
            synchronized(currentEventsLock) {
                currentEvents += rrwebEvents
            }
        }
    }

    override fun close() {
        replayExecutor.gracefullyShutdown(options)
    }

    private class ReplayExecutorServiceThreadFactory : ThreadFactory {
        private var cnt = 0
        override fun newThread(r: Runnable): Thread {
            val ret = Thread(r, "SentryReplayIntegration-" + cnt++)
            ret.setDaemon(true)
            return ret
        }
    }

    private class ReplayPersistingExecutorServiceThreadFactory : ThreadFactory {
        private var cnt = 0
        override fun newThread(r: Runnable): Thread {
            val ret = Thread(r, "SentryReplayPersister-" + cnt++)
            ret.setDaemon(true)
            return ret
        }
    }

    private fun MotionEvent.toRRWebIncrementalSnapshotEvent(): List<RRWebIncrementalSnapshotEvent>? {
        val event = this
        return when (event.actionMasked) {
            MotionEvent.ACTION_MOVE -> {
                // we only throttle move events as those can be overwhelming
                val now = dateProvider.currentTimeMillis
                if (lastCapturedMoveEvent != 0L && lastCapturedMoveEvent + TOUCH_MOVE_DEBOUNCE_THRESHOLD > now) {
                    return null
                }
                lastCapturedMoveEvent = now

                currentPositions.keys.forEach { pId ->
                    val pIndex = event.findPointerIndex(pId)

                    if (pIndex == -1) {
                        // no data for this pointer
                        return@forEach
                    }

                    // idk why but rrweb does it like dis
                    if (touchMoveBaseline == 0L) {
                        touchMoveBaseline = now
                    }

                    currentPositions[pId]!! += Position().apply {
                        x = event.getX(pIndex) * recorderConfig.scaleFactorX
                        y = event.getY(pIndex) * recorderConfig.scaleFactorY
                        id = 0 // html node id, but we don't have it, so hardcode to 0 to align with FE
                        timeOffset = now - touchMoveBaseline
                    }
                }

                val totalOffset = now - touchMoveBaseline
                return if (totalOffset > CAPTURE_MOVE_EVENT_THRESHOLD) {
                    val moveEvents = mutableListOf<RRWebInteractionMoveEvent>()
                    for ((pointerId, positions) in currentPositions) {
                        if (positions.isNotEmpty()) {
                            moveEvents += RRWebInteractionMoveEvent().apply {
                                this.timestamp = now
                                this.positions = positions.map { pos ->
                                    pos.timeOffset -= totalOffset
                                    pos
                                }
                                this.pointerId = pointerId
                            }
                            currentPositions[pointerId]!!.clear()
                        }
                    }
                    touchMoveBaseline = 0L
                    moveEvents
                } else {
                    null
                }
            }

            MotionEvent.ACTION_DOWN,
            MotionEvent.ACTION_POINTER_DOWN -> {
                val pId = event.getPointerId(event.actionIndex)
                val pIndex = event.findPointerIndex(pId)

                if (pIndex == -1) {
                    // no data for this pointer
                    return null
                }

                // new finger down - add a new pointer for tracking movement
                currentPositions[pId] = ArrayList()
                listOf(
                    RRWebInteractionEvent().apply {
                        timestamp = dateProvider.currentTimeMillis
                        x = event.getX(pIndex) * recorderConfig.scaleFactorX
                        y = event.getY(pIndex) * recorderConfig.scaleFactorY
                        id = 0 // html node id, but we don't have it, so hardcode to 0 to align with FE
                        pointerId = pId
                        interactionType = InteractionType.TouchStart
                    }
                )
            }
            MotionEvent.ACTION_UP,
            MotionEvent.ACTION_POINTER_UP -> {
                val pId = event.getPointerId(event.actionIndex)
                val pIndex = event.findPointerIndex(pId)

                if (pIndex == -1) {
                    // no data for this pointer
                    return null
                }

                // finger lift up - remove the pointer from tracking
                currentPositions.remove(pId)
                listOf(
                    RRWebInteractionEvent().apply {
                        timestamp = dateProvider.currentTimeMillis
                        x = event.getX(pIndex) * recorderConfig.scaleFactorX
                        y = event.getY(pIndex) * recorderConfig.scaleFactorY
                        id = 0 // html node id, but we don't have it, so hardcode to 0 to align with FE
                        pointerId = pId
                        interactionType = InteractionType.TouchEnd
                    }
                )
            }
            MotionEvent.ACTION_CANCEL -> {
                // gesture cancelled - remove all pointers from tracking
                currentPositions.clear()
                listOf(
                    RRWebInteractionEvent().apply {
                        timestamp = dateProvider.currentTimeMillis
                        x = event.x * recorderConfig.scaleFactorX
                        y = event.y * recorderConfig.scaleFactorY
                        id = 0 // html node id, but we don't have it, so hardcode to 0 to align with FE
                        pointerId = 0 // the pointerId is not used for TouchCancel, so just set it to 0
                        interactionType = InteractionType.TouchCancel
                    }
                )
            }

            else -> null
        }
    }

    private inline fun <T> persistableAtomicNullable(
        initialValue: T? = null,
<<<<<<< HEAD
        propertyName: String? = null,
        crossinline onChange: (propertyName: String?, oldValue: T?, newValue: T?) -> Unit = { _, _, newValue ->
            propertyName ?: error("Can't persist value without a property name")

=======
        propertyName: String,
        crossinline onChange: (propertyName: String?, oldValue: T?, newValue: T?) -> Unit = { _, _, newValue ->
>>>>>>> e039872d
            cache?.persistSegmentValues(propertyName, newValue.toString())
        }
    ): ReadWriteProperty<Any?, T?> =
        object : ReadWriteProperty<Any?, T?> {
            private val value = AtomicReference(initialValue)

            private fun runInBackground(task: () -> Unit) {
                if (options.mainThreadChecker.isMainThread) {
                    persistingExecutor.submitSafely(options, "$TAG.runInBackground") {
                        task()
                    }
                } else {
                    task()
                }
            }

            init {
                runInBackground { onChange(propertyName, initialValue, initialValue) }
            }

            override fun getValue(thisRef: Any?, property: KProperty<*>): T? = value.get()

            override fun setValue(thisRef: Any?, property: KProperty<*>, value: T?) {
                val oldValue = this.value.getAndSet(value)
                if (oldValue != value) {
                    runInBackground { onChange(propertyName, oldValue, value) }
                }
            }
        }

    private inline fun <T> persistableAtomic(
        initialValue: T? = null,
<<<<<<< HEAD
        propertyName: String? = null,
        crossinline onChange: (propertyName: String?, oldValue: T?, newValue: T?) -> Unit = { _, _, newValue ->
            propertyName ?: error("Can't persist value without a property name")

=======
        propertyName: String,
        crossinline onChange: (propertyName: String?, oldValue: T?, newValue: T?) -> Unit = { _, _, newValue ->
>>>>>>> e039872d
            cache?.persistSegmentValues(propertyName, newValue.toString())
        }
    ): ReadWriteProperty<Any?, T> =
        persistableAtomicNullable<T>(initialValue, propertyName, onChange) as ReadWriteProperty<Any?, T>
<<<<<<< HEAD
=======

    private inline fun <T> persistableAtomic(
        crossinline onChange: (propertyName: String?, oldValue: T?, newValue: T?) -> Unit
    ): ReadWriteProperty<Any?, T> =
        persistableAtomicNullable<T>(null, "", onChange) as ReadWriteProperty<Any?, T>
>>>>>>> e039872d
}<|MERGE_RESOLUTION|>--- conflicted
+++ resolved
@@ -109,19 +109,11 @@
     ) {
         cache = replayCacheProvider?.invoke(replayId, recorderConfig) ?: ReplayCache(options, replayId, recorderConfig)
 
-<<<<<<< HEAD
-        currentReplayId = replayId
-        currentSegment = segmentId
-        this.recorderConfig = recorderConfig
-        // TODO: this should be persisted even after conversion
-        replayType = if (this is SessionCaptureStrategy) SESSION else BUFFER
-=======
         // TODO: this should be persisted even after conversion
         replayType = if (this is SessionCaptureStrategy) SESSION else BUFFER
         this.recorderConfig = recorderConfig
         currentSegment = segmentId
         currentReplayId = replayId
->>>>>>> e039872d
 
         segmentTimestamp = DateUtils.getCurrentDateTime()
         replayStartTimestamp.set(dateProvider.currentTimeMillis)
@@ -329,15 +321,8 @@
 
     private inline fun <T> persistableAtomicNullable(
         initialValue: T? = null,
-<<<<<<< HEAD
-        propertyName: String? = null,
-        crossinline onChange: (propertyName: String?, oldValue: T?, newValue: T?) -> Unit = { _, _, newValue ->
-            propertyName ?: error("Can't persist value without a property name")
-
-=======
         propertyName: String,
         crossinline onChange: (propertyName: String?, oldValue: T?, newValue: T?) -> Unit = { _, _, newValue ->
->>>>>>> e039872d
             cache?.persistSegmentValues(propertyName, newValue.toString())
         }
     ): ReadWriteProperty<Any?, T?> =
@@ -370,25 +355,15 @@
 
     private inline fun <T> persistableAtomic(
         initialValue: T? = null,
-<<<<<<< HEAD
-        propertyName: String? = null,
-        crossinline onChange: (propertyName: String?, oldValue: T?, newValue: T?) -> Unit = { _, _, newValue ->
-            propertyName ?: error("Can't persist value without a property name")
-
-=======
         propertyName: String,
         crossinline onChange: (propertyName: String?, oldValue: T?, newValue: T?) -> Unit = { _, _, newValue ->
->>>>>>> e039872d
             cache?.persistSegmentValues(propertyName, newValue.toString())
         }
     ): ReadWriteProperty<Any?, T> =
         persistableAtomicNullable<T>(initialValue, propertyName, onChange) as ReadWriteProperty<Any?, T>
-<<<<<<< HEAD
-=======
 
     private inline fun <T> persistableAtomic(
         crossinline onChange: (propertyName: String?, oldValue: T?, newValue: T?) -> Unit
     ): ReadWriteProperty<Any?, T> =
         persistableAtomicNullable<T>(null, "", onChange) as ReadWriteProperty<Any?, T>
->>>>>>> e039872d
 }