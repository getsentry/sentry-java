--- conflicted
+++ resolved
@@ -174,12 +174,9 @@
             } else {
                 BufferCaptureStrategy(options, scopes, dateProvider, random, replayExecutor, replayCacheProvider)
             }
-<<<<<<< HEAD
-=======
             recorder?.start()
             captureStrategy?.start()
 
->>>>>>> e53e3d1f
             registerRootViewListeners()
         }
     }
@@ -309,20 +306,6 @@
         }
     }
 
-<<<<<<< HEAD
-    override fun onConfigurationChanged(newConfig: Configuration) {
-        if (!isEnabled.get() || !isRecording()) {
-            return
-        }
-
-        recorder?.stop()
-
-        // once the window size is determined
-        // onWindowSizeChanged is triggered and we'll start the actual capturing
-    }
-
-=======
->>>>>>> e53e3d1f
     override fun onConnectionStatusChanged(status: ConnectionStatus) {
         if (captureStrategy !is SessionCaptureStrategy) {
             // we only want to stop recording when offline for session mode
@@ -454,21 +437,6 @@
         if (!isEnabled.get() || !isRecording()) {
             return
         }
-<<<<<<< HEAD
-
-        recorder?.stop()
-
-        val recorderConfig = recorderConfigProvider?.invoke(true) ?: ScreenshotRecorderConfig.fromSize(context, options.sessionReplay, width, height)
-
-        captureStrategy?.let { capture ->
-            if (capture.currentReplayId == SentryId.EMPTY_ID) {
-                capture.start(recorderConfig)
-            } else {
-                capture.onConfigurationChanged(recorderConfig)
-            }
-        }
-        recorder?.start(recorderConfig)
-=======
         if (options.sessionReplay.isTrackConfiguration) {
             val recorderConfig =
                 ScreenshotRecorderConfig.fromSize(context, options.sessionReplay, width, height)
@@ -482,7 +450,6 @@
         }
         captureStrategy?.onConfigurationChanged(config)
         recorder?.onConfigurationChanged(config)
->>>>>>> e53e3d1f
 
         // we have to restart recorder with a new config and pause immediately if the replay is paused
         if (lifecycle.currentState == PAUSED) {
