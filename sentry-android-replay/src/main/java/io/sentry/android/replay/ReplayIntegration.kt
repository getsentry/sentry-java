--- conflicted
+++ resolved
@@ -260,24 +260,14 @@
     private fun cleanupReplays(unfinishedReplayId: String = "") {
         // clean up old replays
         options.cacheDirPath?.let { cacheDir ->
-<<<<<<< HEAD
-            File(cacheDir).listFiles { dir, name ->
-=======
             File(cacheDir).listFiles()?.forEach { file ->
                 val name = file.name
->>>>>>> e039872d
                 if (name.startsWith("replay_") &&
                     !name.contains(replayId.toString()) &&
                     !(unfinishedReplayId.isNotBlank() && name.contains(unfinishedReplayId))
                 ) {
-<<<<<<< HEAD
-                    FileUtils.deleteRecursively(File(dir, name))
-                }
-                false
-=======
                     FileUtils.deleteRecursively(file)
                 }
->>>>>>> e039872d
             }
         }
     }
