package io.sentry.android.replay

import android.content.ComponentCallbacks
import android.content.Context
import android.content.res.Configuration
import android.graphics.Bitmap
import android.os.Build
import android.view.MotionEvent
import io.sentry.Breadcrumb
import io.sentry.DataCategory.All
import io.sentry.DataCategory.Replay
import io.sentry.IConnectionStatusProvider.ConnectionStatus
import io.sentry.IConnectionStatusProvider.ConnectionStatus.DISCONNECTED
import io.sentry.IConnectionStatusProvider.IConnectionStatusObserver
import io.sentry.IHub
import io.sentry.Integration
import io.sentry.NoOpReplayBreadcrumbConverter
import io.sentry.ReplayBreadcrumbConverter
import io.sentry.ReplayController
import io.sentry.SentryIntegrationPackageStorage
import io.sentry.SentryLevel.DEBUG
import io.sentry.SentryLevel.INFO
import io.sentry.SentryOptions
import io.sentry.android.replay.capture.BufferCaptureStrategy
import io.sentry.android.replay.capture.CaptureStrategy
import io.sentry.android.replay.capture.CaptureStrategy.ReplaySegment
import io.sentry.android.replay.capture.SessionCaptureStrategy
import io.sentry.android.replay.gestures.GestureRecorder
import io.sentry.android.replay.gestures.TouchRecorderCallback
import io.sentry.android.replay.util.MainLooperHandler
import io.sentry.android.replay.util.appContext
import io.sentry.android.replay.util.sample
import io.sentry.android.replay.util.submitSafely
import io.sentry.cache.PersistingScopeObserver
import io.sentry.cache.PersistingScopeObserver.BREADCRUMBS_FILENAME
import io.sentry.cache.PersistingScopeObserver.REPLAY_FILENAME
import io.sentry.hints.Backfillable
import io.sentry.protocol.SentryId
import io.sentry.transport.ICurrentDateProvider
import io.sentry.transport.RateLimiter
import io.sentry.transport.RateLimiter.IRateLimitObserver
import io.sentry.util.FileUtils
import io.sentry.util.HintUtils
import io.sentry.util.IntegrationUtils.addIntegrationToSdkVersion
import io.sentry.util.Random
import java.io.Closeable
import java.io.File
import java.util.LinkedList
import java.util.concurrent.atomic.AtomicBoolean
import kotlin.LazyThreadSafetyMode.NONE

public class ReplayIntegration(
    private val context: Context,
    private val dateProvider: ICurrentDateProvider,
    private val recorderProvider: (() -> Recorder)? = null,
    private val recorderConfigProvider: ((configChanged: Boolean) -> ScreenshotRecorderConfig)? = null,
    private val replayCacheProvider: ((replayId: SentryId, recorderConfig: ScreenshotRecorderConfig) -> ReplayCache)? = null
) : Integration,
    Closeable,
    ScreenshotRecorderCallback,
    TouchRecorderCallback,
    ReplayController,
    ComponentCallbacks,
    IConnectionStatusObserver,
    IRateLimitObserver {

    // needed for the Java's call site
    public constructor(context: Context, dateProvider: ICurrentDateProvider) : this(
        context.appContext(),
        dateProvider,
        null,
        null,
        null
    )

    internal constructor(
        context: Context,
        dateProvider: ICurrentDateProvider,
        recorderProvider: (() -> Recorder)?,
        recorderConfigProvider: ((configChanged: Boolean) -> ScreenshotRecorderConfig)?,
        replayCacheProvider: ((replayId: SentryId, recorderConfig: ScreenshotRecorderConfig) -> ReplayCache)?,
        replayCaptureStrategyProvider: ((isFullSession: Boolean) -> CaptureStrategy)? = null,
        mainLooperHandler: MainLooperHandler? = null,
        gestureRecorderProvider: (() -> GestureRecorder)? = null
    ) : this(context.appContext(), dateProvider, recorderProvider, recorderConfigProvider, replayCacheProvider) {
        this.replayCaptureStrategyProvider = replayCaptureStrategyProvider
        this.mainLooperHandler = mainLooperHandler ?: MainLooperHandler()
        this.gestureRecorderProvider = gestureRecorderProvider
    }

    private lateinit var options: SentryOptions
    private var hub: IHub? = null
    private var recorder: Recorder? = null
    private var gestureRecorder: GestureRecorder? = null
    private val random by lazy { Random() }
    private val rootViewsSpy by lazy(NONE) { RootViewsSpy.install() }

    // TODO: probably not everything has to be thread-safe here
    internal val isEnabled = AtomicBoolean(false)
    private val isRecording = AtomicBoolean(false)
    private var captureStrategy: CaptureStrategy? = null
    public val replayCacheDir: File? get() = captureStrategy?.replayCacheDir
    private var replayBreadcrumbConverter: ReplayBreadcrumbConverter = NoOpReplayBreadcrumbConverter.getInstance()
    private var replayCaptureStrategyProvider: ((isFullSession: Boolean) -> CaptureStrategy)? = null
    private var mainLooperHandler: MainLooperHandler = MainLooperHandler()
    private var gestureRecorderProvider: (() -> GestureRecorder)? = null

    private lateinit var recorderConfig: ScreenshotRecorderConfig

    override fun register(hub: IHub, options: SentryOptions) {
        this.options = options

        if (Build.VERSION.SDK_INT < Build.VERSION_CODES.O) {
            options.logger.log(INFO, "Session replay is only supported on API 26 and above")
            return
        }

        if (!options.experimental.sessionReplay.isSessionReplayEnabled &&
            !options.experimental.sessionReplay.isSessionReplayForErrorsEnabled
        ) {
            options.logger.log(INFO, "Session replay is disabled, no sample rate specified")
            return
        }

        this.hub = hub
        recorder = recorderProvider?.invoke() ?: WindowRecorder(options, this, mainLooperHandler)
        gestureRecorder = gestureRecorderProvider?.invoke() ?: GestureRecorder(options, this)
        isEnabled.set(true)

        options.connectionStatusProvider.addConnectionStatusObserver(this)
        hub.rateLimiter?.addRateLimitObserver(this)
        try {
            context.registerComponentCallbacks(this)
        } catch (e: Throwable) {
            options.logger.log(INFO, "ComponentCallbacks is not available, orientation changes won't be handled by Session replay", e)
        }

        addIntegrationToSdkVersion("Replay")
        SentryIntegrationPackageStorage.getInstance()
            .addPackage("maven:io.sentry:sentry-android-replay", BuildConfig.VERSION_NAME)

        finalizePreviousReplay()
    }

    override fun isRecording(): Boolean = isRecording.get()

    override fun start() {
        // TODO: add lifecycle state instead and manage it in start/pause/resume/stop
        if (!isEnabled.get()) {
            return
        }

        if (isRecording.getAndSet(true)) {
            options.logger.log(
                DEBUG,
                "Session replay is already being recorded, not starting a new one"
            )
            return
        }

        val isFullSession = random.sample(options.experimental.sessionReplay.sessionSampleRate)
        if (!isFullSession && !options.experimental.sessionReplay.isSessionReplayForErrorsEnabled) {
            options.logger.log(INFO, "Session replay is not started, full session was not sampled and onErrorSampleRate is not specified")
            return
        }

        recorderConfig = recorderConfigProvider?.invoke(false) ?: ScreenshotRecorderConfig.from(context, options.experimental.sessionReplay)
        captureStrategy = replayCaptureStrategyProvider?.invoke(isFullSession) ?: if (isFullSession) {
            SessionCaptureStrategy(options, hub, dateProvider, replayCacheProvider = replayCacheProvider)
        } else {
            BufferCaptureStrategy(options, hub, dateProvider, random, replayCacheProvider = replayCacheProvider)
        }

        captureStrategy?.start(recorderConfig)
        recorder?.start(recorderConfig)
        registerRootViewListeners()
    }

    override fun resume() {
        if (!isEnabled.get() || !isRecording.get()) {
            return
        }

        captureStrategy?.resume()
        recorder?.resume()
    }

    override fun captureReplay(isTerminating: Boolean?) {
        if (!isEnabled.get() || !isRecording.get()) {
            return
        }

        if (SentryId.EMPTY_ID.equals(captureStrategy?.currentReplayId)) {
            options.logger.log(DEBUG, "Replay id is not set, not capturing for event")
            return
        }

        captureStrategy?.captureReplay(isTerminating == true, onSegmentSent = { newTimestamp ->
            captureStrategy?.currentSegment = captureStrategy?.currentSegment!! + 1
            captureStrategy?.segmentTimestamp = newTimestamp
        })
        captureStrategy = captureStrategy?.convert()
    }

    override fun getReplayId(): SentryId = captureStrategy?.currentReplayId ?: SentryId.EMPTY_ID

    override fun setBreadcrumbConverter(converter: ReplayBreadcrumbConverter) {
        replayBreadcrumbConverter = converter
    }

    override fun getBreadcrumbConverter(): ReplayBreadcrumbConverter = replayBreadcrumbConverter

    override fun pause() {
        if (!isEnabled.get() || !isRecording.get()) {
            return
        }

        recorder?.pause()
        captureStrategy?.pause()
    }

    override fun stop() {
        if (!isEnabled.get() || !isRecording.get()) {
            return
        }

        unregisterRootViewListeners()
        recorder?.stop()
        gestureRecorder?.stop()
        captureStrategy?.stop()
        isRecording.set(false)
        captureStrategy?.close()
        captureStrategy = null
    }

    override fun onScreenshotRecorded(bitmap: Bitmap) {
        var screen: String? = null
        hub?.configureScope { screen = it.screen?.substringAfterLast('.') }
        captureStrategy?.onScreenshotRecorded(bitmap) { frameTimeStamp ->
            addFrame(bitmap, frameTimeStamp, screen)
            checkCanRecord()
        }
    }

    override fun onScreenshotRecorded(screenshot: File, frameTimestamp: Long) {
        captureStrategy?.onScreenshotRecorded { _ ->
            addFrame(screenshot, frameTimestamp)
            checkCanRecord()
        }
    }

    override fun close() {
        if (!isEnabled.get()) {
            return
        }

        options.connectionStatusProvider.removeConnectionStatusObserver(this)
        hub?.rateLimiter?.removeRateLimitObserver(this)
        try {
            context.unregisterComponentCallbacks(this)
        } catch (ignored: Throwable) {
        }
        stop()
        recorder?.close()
        recorder = null
    }

    override fun onConfigurationChanged(newConfig: Configuration) {
        if (!isEnabled.get() || !isRecording.get()) {
            return
        }

        recorder?.stop()

        // refresh config based on new device configuration
        recorderConfig = recorderConfigProvider?.invoke(true) ?: ScreenshotRecorderConfig.from(context, options.experimental.sessionReplay)
        captureStrategy?.onConfigurationChanged(recorderConfig)

        recorder?.start(recorderConfig)
    }

    override fun onConnectionStatusChanged(status: ConnectionStatus) {
        if (captureStrategy !is SessionCaptureStrategy) {
            // we only want to stop recording when offline for session mode
            return
        }

        if (status == DISCONNECTED) {
            pause()
        } else {
            // being positive for other states, even if it's NO_PERMISSION
            resume()
        }
    }

    override fun onRateLimitChanged(rateLimiter: RateLimiter) {
        if (captureStrategy !is SessionCaptureStrategy) {
            // we only want to stop recording when rate-limited for session mode
            return
        }

        if (rateLimiter.isActiveForCategory(All) || rateLimiter.isActiveForCategory(Replay)) {
            pause()
        } else {
            resume()
        }
    }

<<<<<<< HEAD
    override fun onLowMemory() : Unit = Unit
=======
    override fun onLowMemory(): Unit = Unit
>>>>>>> 317eb419

    override fun onTouchEvent(event: MotionEvent) {
        captureStrategy?.onTouchEvent(event)
    }

    /**
     * Check if we're offline or rate-limited and pause for session mode to not overflow the
     * envelope cache.
     */
    private fun checkCanRecord() {
        if (captureStrategy is SessionCaptureStrategy &&
            (
                options.connectionStatusProvider.connectionStatus == DISCONNECTED ||
                    hub?.rateLimiter?.isActiveForCategory(All) == true ||
                    hub?.rateLimiter?.isActiveForCategory(Replay) == true
                )
        ) {
            pause()
        }
    }

    private fun registerRootViewListeners() {
        if (recorder is OnRootViewsChangedListener) {
            rootViewsSpy.listeners += (recorder as OnRootViewsChangedListener)
        }
        rootViewsSpy.listeners += gestureRecorder
    }

    private fun unregisterRootViewListeners() {
        if (recorder is OnRootViewsChangedListener) {
            rootViewsSpy.listeners -= (recorder as OnRootViewsChangedListener)
        }
        rootViewsSpy.listeners -= gestureRecorder
    }

    private fun cleanupReplays(unfinishedReplayId: String = "") {
        // clean up old replays
        options.cacheDirPath?.let { cacheDir ->
            File(cacheDir).listFiles()?.forEach { file ->
                val name = file.name
                if (name.startsWith("replay_") &&
                    !name.contains(replayId.toString()) &&
                    !(unfinishedReplayId.isNotBlank() && name.contains(unfinishedReplayId))
                ) {
                    FileUtils.deleteRecursively(file)
                }
            }
        }
    }

    private fun finalizePreviousReplay() {
        // TODO: read persisted options/scope values form the
        // TODO: previous run and set them directly to the ReplayEvent so they don't get overwritten in MainEventProcessor

        options.executorService.submitSafely(options, "ReplayIntegration.finalize_previous_replay") {
            val previousReplayIdString = PersistingScopeObserver.read(options, REPLAY_FILENAME, String::class.java) ?: run {
                cleanupReplays()
                return@submitSafely
            }
            val previousReplayId = SentryId(previousReplayIdString)
            if (previousReplayId == SentryId.EMPTY_ID) {
                cleanupReplays()
                return@submitSafely
            }
            val lastSegment = ReplayCache.fromDisk(options, previousReplayId, replayCacheProvider) ?: run {
                cleanupReplays()
                return@submitSafely
            }
            val breadcrumbs = PersistingScopeObserver.read(options, BREADCRUMBS_FILENAME, List::class.java, Breadcrumb.Deserializer()) as? List<Breadcrumb>
            val segment = CaptureStrategy.createSegment(
                hub = hub,
                options = options,
                duration = lastSegment.duration,
                currentSegmentTimestamp = lastSegment.timestamp,
                replayId = previousReplayId,
                segmentId = lastSegment.id,
                height = lastSegment.recorderConfig.recordingHeight,
                width = lastSegment.recorderConfig.recordingWidth,
                frameRate = lastSegment.recorderConfig.frameRate,
                cache = lastSegment.cache,
                replayType = lastSegment.replayType,
                screenAtStart = lastSegment.screenAtStart,
                breadcrumbs = breadcrumbs,
                events = LinkedList(lastSegment.events)
            )

            if (segment is ReplaySegment.Created) {
                val hint = HintUtils.createWithTypeCheckHint(PreviousReplayHint())
                segment.capture(hub, hint)
            }
            cleanupReplays(unfinishedReplayId = previousReplayIdString) // will be cleaned up after the envelope is assembled
        }
    }

    private class PreviousReplayHint : Backfillable {
        override fun shouldEnrich(): Boolean = false
    }
}<|MERGE_RESOLUTION|>--- conflicted
+++ resolved
@@ -306,11 +306,7 @@
         }
     }
 
-<<<<<<< HEAD
-    override fun onLowMemory() : Unit = Unit
-=======
     override fun onLowMemory(): Unit = Unit
->>>>>>> 317eb419
 
     override fun onTouchEvent(event: MotionEvent) {
         captureStrategy?.onTouchEvent(event)
