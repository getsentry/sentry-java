package io.sentry.android.replay.util

import android.annotation.SuppressLint
import android.annotation.TargetApi
import android.graphics.Point
import android.graphics.Rect
import android.graphics.drawable.BitmapDrawable
import android.graphics.drawable.ColorDrawable
import android.graphics.drawable.Drawable
import android.graphics.drawable.GradientDrawable
import android.graphics.drawable.InsetDrawable
import android.graphics.drawable.VectorDrawable
import android.os.Build.VERSION
import android.os.Build.VERSION_CODES
import android.text.Layout
import android.text.Spanned
import android.text.style.ForegroundColorSpan
import android.view.View
import android.widget.TextView
import java.lang.NullPointerException

/**
 * Adapted copy of AccessibilityNodeInfo from https://cs.android.com/android/platform/superproject/+/master:frameworks/base/core/java/android/view/View.java;l=10718
 */
internal fun View.isVisibleToUser(): Pair<Boolean, Rect?> {
    if (isAttachedToWindow) {
        // Attached to invisible window means this view is not visible.
        if (windowVisibility != View.VISIBLE) {
            return false to null
        }
        // An invisible predecessor or one with alpha zero means
        // that this view is not visible to the user.
        var current: Any? = this
        while (current is View) {
            val view = current
            val transitionAlpha = if (VERSION.SDK_INT >= VERSION_CODES.Q) view.transitionAlpha else 1f
            // We have attach info so this view is attached and there is no
            // need to check whether we reach to ViewRootImpl on the way up.
            if (view.alpha <= 0 || transitionAlpha <= 0 || view.visibility != View.VISIBLE) {
                return false to null
            }
            current = view.parent
        }
        // Check if the view is entirely covered by its predecessors.
        val rect = Rect()
        val offset = Point()
        val isVisible = getGlobalVisibleRect(rect, offset)
        return isVisible to rect
    }
    return false to null
}

@SuppressLint("ObsoleteSdkInt")
@TargetApi(21)
internal fun Drawable?.isRedactable(): Boolean {
    // TODO: maybe find a way how to check if the drawable is coming from the apk or loaded from network
    // TODO: otherwise maybe check for the bitmap size and don't redact those that take a lot of height (e.g. a background of a whatsapp chat)
    return when (this) {
        is InsetDrawable, is ColorDrawable, is VectorDrawable, is GradientDrawable -> false
        is BitmapDrawable -> {
            val bmp = bitmap ?: return false
            return !bmp.isRecycled && bmp.height > 10 && bmp.width > 10
        }
        else -> true
    }
}

internal fun Layout?.getVisibleRects(globalRect: Rect, paddingLeft: Int, paddingTop: Int): List<Rect> {
    if (this == null) {
        return listOf(globalRect)
    }

    val rects = mutableListOf<Rect>()
    for (i in 0 until lineCount) {
        val lineStart = getPrimaryHorizontal(getLineStart(i)).toInt()
        val ellipsisCount = getEllipsisCount(i)
        var lineEnd = getPrimaryHorizontal(getLineVisibleEnd(i) - ellipsisCount + if (ellipsisCount > 0) 1 else 0).toInt()
        if (lineEnd == 0) {
            // looks like the case for when emojis are present in text
            lineEnd = getPrimaryHorizontal(getLineVisibleEnd(i) - 1).toInt() + 1
        }
        val lineTop = getLineTop(i)
        val lineBottom = getLineBottom(i)
        val rect = Rect()
        rect.left = globalRect.left + paddingLeft + lineStart
        rect.right = rect.left + (lineEnd - lineStart)
        rect.top = globalRect.top + paddingTop + lineTop
        rect.bottom = rect.top + (lineBottom - lineTop)

        rects += rect
    }
    return rects
}

/**
 * [TextView.getVerticalOffset] which is used by [TextView.getTotalPaddingTop] may throw an NPE on
 * some devices (Redmi), so we try-catch it specifically for an NPE and then fallback to
 * [TextView.getExtendedPaddingTop]
 */
internal val TextView.totalPaddingTopSafe: Int
    get() = try {
        totalPaddingTop
    } catch (e: NullPointerException) {
        extendedPaddingTop
    }

<<<<<<< HEAD
internal val TextView.dominantTextColor: Int get() {
    if (text !is Spanned) return currentTextColor
=======
/**
 * Returns the dominant text color of the layout by looking at the [ForegroundColorSpan] spans if
 * this text is a [Spanned] text. If the text is not a [Spanned] text or there are no spans, it
 * returns null.
 */
internal val Layout?.dominantTextColor: Int? get() {
    this ?: return null

    if (text !is Spanned) return null
>>>>>>> 731ae5a4

    val spans = (text as Spanned).getSpans(0, text.length, ForegroundColorSpan::class.java)

    // determine the dominant color by the span with the longest range
    var longestSpan = Int.MIN_VALUE
    var dominantColor: Int? = null
    for (span in spans) {
        val spanStart = (text as Spanned).getSpanStart(span)
        val spanEnd = (text as Spanned).getSpanEnd(span)
        if (spanStart == -1 || spanEnd == -1) {
            // the span is not attached
            continue
        }
        val spanLength = spanEnd - spanStart
        if (spanLength > longestSpan) {
            longestSpan = spanLength
            dominantColor = span.foregroundColor
        }
    }
<<<<<<< HEAD
    return dominantColor ?: currentTextColor
=======
    return dominantColor
>>>>>>> 731ae5a4
}<|MERGE_RESOLUTION|>--- conflicted
+++ resolved
@@ -104,10 +104,6 @@
         extendedPaddingTop
     }
 
-<<<<<<< HEAD
-internal val TextView.dominantTextColor: Int get() {
-    if (text !is Spanned) return currentTextColor
-=======
 /**
  * Returns the dominant text color of the layout by looking at the [ForegroundColorSpan] spans if
  * this text is a [Spanned] text. If the text is not a [Spanned] text or there are no spans, it
@@ -117,7 +113,6 @@
     this ?: return null
 
     if (text !is Spanned) return null
->>>>>>> 731ae5a4
 
     val spans = (text as Spanned).getSpans(0, text.length, ForegroundColorSpan::class.java)
 
@@ -137,9 +132,5 @@
             dominantColor = span.foregroundColor
         }
     }
-<<<<<<< HEAD
-    return dominantColor ?: currentTextColor
-=======
     return dominantColor
->>>>>>> 731ae5a4
 }