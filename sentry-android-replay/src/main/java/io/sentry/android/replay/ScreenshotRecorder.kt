package io.sentry.android.replay

import android.annotation.TargetApi
import android.content.Context
import android.graphics.Bitmap
import android.graphics.Bitmap.Config.ARGB_8888
import android.graphics.Canvas
import android.graphics.Color
import android.graphics.Matrix
import android.graphics.Paint
import android.graphics.Point
import android.graphics.Rect
import android.graphics.RectF
import android.os.Build.VERSION
import android.os.Build.VERSION_CODES
import android.util.Log
import android.view.PixelCopy
import android.view.View
import android.view.ViewTreeObserver
import android.view.WindowManager
import io.sentry.SentryLevel.DEBUG
import io.sentry.SentryLevel.INFO
import io.sentry.SentryLevel.WARNING
import io.sentry.SentryOptions
import io.sentry.SentryReplayOptions
import io.sentry.android.replay.util.MainLooperHandler
import io.sentry.android.replay.util.getVisibleRects
import io.sentry.android.replay.util.gracefullyShutdown
import io.sentry.android.replay.util.submitSafely
import io.sentry.android.replay.util.traverse
import io.sentry.android.replay.viewhierarchy.ViewHierarchyNode
import io.sentry.android.replay.viewhierarchy.ViewHierarchyNode.ImageViewHierarchyNode
import io.sentry.android.replay.viewhierarchy.ViewHierarchyNode.TextViewHierarchyNode
import java.io.File
import java.lang.ref.WeakReference
import java.util.concurrent.Executors
import java.util.concurrent.ThreadFactory
import java.util.concurrent.atomic.AtomicBoolean
import java.util.concurrent.atomic.AtomicReference
import kotlin.math.roundToInt

@TargetApi(26)
internal class ScreenshotRecorder(
    val config: ScreenshotRecorderConfig,
    val options: SentryOptions,
    val mainLooperHandler: MainLooperHandler,
    private val screenshotRecorderCallback: ScreenshotRecorderCallback?
) : ViewTreeObserver.OnDrawListener {

    private val recorder by lazy {
        Executors.newSingleThreadScheduledExecutor(RecorderExecutorServiceThreadFactory())
    }
    private var rootView: WeakReference<View>? = null
    private val pendingViewHierarchy = AtomicReference<ViewHierarchyNode>()
    private val maskingPaint = Paint()
    private val singlePixelBitmap: Bitmap = Bitmap.createBitmap(
        1,
        1,
        Bitmap.Config.ARGB_8888
    )
    private val singlePixelBitmapCanvas: Canvas = Canvas(singlePixelBitmap)
    private val prescaledMatrix = Matrix().apply {
        preScale(config.scaleFactorX, config.scaleFactorY)
    }
    private val contentChanged = AtomicBoolean(false)
    private val isCapturing = AtomicBoolean(true)
    private var lastScreenshot: Bitmap? = null

    fun capture() {
        if (!isCapturing.get()) {
            options.logger.log(DEBUG, "ScreenshotRecorder is paused, not capturing screenshot")
            return
        }

        if (!contentChanged.get() && lastScreenshot != null && !lastScreenshot!!.isRecycled) {
            options.logger.log(DEBUG, "Content hasn't changed, repeating last known frame")

            lastScreenshot?.let {
                screenshotRecorderCallback?.onScreenshotRecorded(
                    it.copy(ARGB_8888, false)
                )
            }
            return
        }

        val root = rootView?.get()
        if (root == null || root.width <= 0 || root.height <= 0 || !root.isShown) {
            options.logger.log(DEBUG, "Root view is invalid, not capturing screenshot")
            return
        }

        val window = root.phoneWindow
        if (window == null) {
            options.logger.log(DEBUG, "Window is invalid, not capturing screenshot")
            return
        }

        val bitmap = Bitmap.createBitmap(
            config.recordingWidth,
            config.recordingHeight,
            Bitmap.Config.ARGB_8888
        )

        val timeStart = System.nanoTime()
        // postAtFrontOfQueue to ensure the view hierarchy and bitmap are ase close in-sync as possible
        mainLooperHandler.post {
            try {
                contentChanged.set(false)
                PixelCopy.request(
                    window,
                    bitmap,
                    { copyResult: Int ->
                        if (copyResult != PixelCopy.SUCCESS) {
                            options.logger.log(INFO, "Failed to capture replay recording: %d", copyResult)
                            bitmap.recycle()
                            return@request
                        }

                        // TODO: handle animations with heuristics (e.g. if we fall under this condition 2 times in a row, we should capture)
                        if (contentChanged.get()) {
                            options.logger.log(INFO, "Failed to determine view hierarchy, not capturing")
                            bitmap.recycle()
                            return@request
                        }

                        val viewHierarchy = ViewHierarchyNode.fromView(root, null, 0, options)
<<<<<<< HEAD
                        root.traverse(viewHierarchy, options)
=======
                        root.traverse(viewHierarchy)
                        val timeEnd = System.nanoTime()
                        Log.e("TIME", String.format("%.2f", ((timeEnd - timeStart) / 1_000_000.0)))
>>>>>>> 503f9163

                        recorder.submitSafely(options, "screenshot_recorder.redact") {
                            val canvas = Canvas(bitmap)
                            canvas.setMatrix(prescaledMatrix)
                            viewHierarchy.traverse { node ->
                                if (node.shouldRedact && (node.width > 0 && node.height > 0)) {
                                    node.visibleRect ?: return@traverse false

                                    // TODO: investigate why it returns true on RN when it shouldn't
//                                    if (viewHierarchy.isObscured(node)) {
//                                        return@traverse true
//                                    }

                                    val (visibleRects, color) = when (node) {
                                        is ImageViewHierarchyNode -> {
                                            listOf(node.visibleRect) to
                                                bitmap.dominantColorForRect(node.visibleRect)
                                        }

                                        is TextViewHierarchyNode -> {
                                            val textColor = node.layout?.dominantTextColor
                                                ?: node.dominantColor
                                                ?: Color.BLACK
                                            node.layout.getVisibleRects(
                                                node.visibleRect,
                                                node.paddingLeft,
                                                node.paddingTop
                                            ) to textColor
                                        }

                                        else -> {
                                            listOf(node.visibleRect) to Color.BLACK
                                        }
                                    }

                                    maskingPaint.setColor(color)
                                    visibleRects.forEach { rect ->
                                        canvas.drawRoundRect(RectF(rect), 10f, 10f, maskingPaint)
                                    }
                                }
                                return@traverse true
                            }

                            val screenshot = bitmap.copy(ARGB_8888, false)
                            screenshotRecorderCallback?.onScreenshotRecorded(screenshot)
                            lastScreenshot?.recycle()
                            lastScreenshot = screenshot
                            contentChanged.set(false)

                            bitmap.recycle()
                        }
                    },
                    mainLooperHandler.handler
                )
            } catch (e: Throwable) {
                options.logger.log(WARNING, "Failed to capture replay recording", e)
                bitmap.recycle()
            }
        }
    }

    override fun onDraw() {
        val root = rootView?.get()
        if (root == null || root.width <= 0 || root.height <= 0 || !root.isShown) {
            options.logger.log(DEBUG, "Root view is invalid, not capturing screenshot")
            return
        }

        contentChanged.set(true)
    }

    fun bind(root: View) {
        // first unbind the current root
        unbind(rootView?.get())
        rootView?.clear()

        // next bind the new root
        rootView = WeakReference(root)
        root.viewTreeObserver?.addOnDrawListener(this)
        // invalidate the flag to capture the first frame after new window is attached
        contentChanged.set(true)
    }

    fun unbind(root: View?) {
        root?.viewTreeObserver?.removeOnDrawListener(this)
    }

    fun pause() {
        isCapturing.set(false)
        unbind(rootView?.get())
    }

    fun resume() {
        // can't use bind() as it will invalidate the weakref
        rootView?.get()?.viewTreeObserver?.addOnDrawListener(this)
        isCapturing.set(true)
    }

    fun close() {
        unbind(rootView?.get())
        rootView?.clear()
        lastScreenshot?.recycle()
        pendingViewHierarchy.set(null)
        isCapturing.set(false)
        recorder.gracefullyShutdown(options)
    }

    private fun Bitmap.dominantColorForRect(rect: Rect): Int {
        // TODO: maybe this ceremony can be just simplified to
        // TODO: multiplying the visibleRect by the prescaledMatrix
        val visibleRect = Rect(rect)
        val visibleRectF = RectF(visibleRect)

        // since we take screenshot with lower scale, we also
        // have to apply the same scale to the visibleRect to get the
        // correct screenshot part to determine the dominant color
        prescaledMatrix.mapRect(visibleRectF)
        // round it back to integer values, because drawBitmap below accepts Rect only
        visibleRectF.round(visibleRect)
        // draw part of the screenshot (visibleRect) to a single pixel bitmap
        singlePixelBitmapCanvas.drawBitmap(
            this,
            visibleRect,
            Rect(0, 0, 1, 1),
            null
        )
        // get the pixel color (= dominant color)
        return singlePixelBitmap.getPixel(0, 0)
    }

    private class RecorderExecutorServiceThreadFactory : ThreadFactory {
        private var cnt = 0
        override fun newThread(r: Runnable): Thread {
            val ret = Thread(r, "SentryReplayRecorder-" + cnt++)
            ret.setDaemon(true)
            return ret
        }
    }
}

public data class ScreenshotRecorderConfig(
    val recordingWidth: Int,
    val recordingHeight: Int,
    val scaleFactorX: Float,
    val scaleFactorY: Float,
    val frameRate: Int,
    val bitRate: Int
) {
    internal constructor(
        scaleFactorX: Float,
        scaleFactorY: Float
    ) : this(
        recordingWidth = 0,
        recordingHeight = 0,
        scaleFactorX = scaleFactorX,
        scaleFactorY = scaleFactorY,
        frameRate = 0,
        bitRate = 0
    )

    companion object {
        /**
         * Since codec block size is 16, so we have to adjust the width and height to it, otherwise
         * the codec might fail to configure on some devices, see https://cs.android.com/android/platform/superproject/+/master:frameworks/base/media/java/android/media/MediaCodecInfo.java;l=1999-2001
         */
        private fun Int.adjustToBlockSize(): Int {
            val remainder = this % 16
            return if (remainder <= 8) {
                this - remainder
            } else {
                this + (16 - remainder)
            }
        }

        fun from(
            context: Context,
            sessionReplay: SentryReplayOptions
        ): ScreenshotRecorderConfig {
            // PixelCopy takes screenshots including system bars, so we have to get the real size here
            val wm = context.getSystemService(Context.WINDOW_SERVICE) as WindowManager
            val screenBounds = if (VERSION.SDK_INT >= VERSION_CODES.R) {
                wm.currentWindowMetrics.bounds
            } else {
                val screenBounds = Point()
                @Suppress("DEPRECATION")
                wm.defaultDisplay.getRealSize(screenBounds)
                Rect(0, 0, screenBounds.x, screenBounds.y)
            }

            // use the baseline density of 1x (mdpi)
            val (height, width) =
                ((screenBounds.height() / context.resources.displayMetrics.density) * sessionReplay.quality.sizeScale)
                    .roundToInt()
                    .adjustToBlockSize() to
                    ((screenBounds.width() / context.resources.displayMetrics.density) * sessionReplay.quality.sizeScale)
                        .roundToInt()
                        .adjustToBlockSize()

            return ScreenshotRecorderConfig(
                recordingWidth = width,
                recordingHeight = height,
                scaleFactorX = width.toFloat() / screenBounds.width(),
                scaleFactorY = height.toFloat() / screenBounds.height(),
                frameRate = sessionReplay.frameRate,
                bitRate = sessionReplay.quality.bitRate
            )
        }
    }
}

/**
 * A callback to be invoked when a new screenshot available. Normally, only one of the
 * [onScreenshotRecorded] method overloads should be called by a single recorder, however, it will
 * still work of both are used at the same time.
 */
public interface ScreenshotRecorderCallback {
    /**
     * Called whenever a new frame screenshot is available.
     *
     * @param bitmap a screenshot taken in the form of [android.graphics.Bitmap]
     */
    fun onScreenshotRecorded(bitmap: Bitmap)

    /**
     * Called whenever a new frame screenshot is available.
     *
     * @param screenshot file containing the frame screenshot
     * @param frameTimestamp the timestamp when the frame screenshot was taken
     */
    fun onScreenshotRecorded(screenshot: File, frameTimestamp: Long)
}<|MERGE_RESOLUTION|>--- conflicted
+++ resolved
@@ -101,7 +101,6 @@
             Bitmap.Config.ARGB_8888
         )
 
-        val timeStart = System.nanoTime()
         // postAtFrontOfQueue to ensure the view hierarchy and bitmap are ase close in-sync as possible
         mainLooperHandler.post {
             try {
@@ -124,13 +123,7 @@
                         }
 
                         val viewHierarchy = ViewHierarchyNode.fromView(root, null, 0, options)
-<<<<<<< HEAD
                         root.traverse(viewHierarchy, options)
-=======
-                        root.traverse(viewHierarchy)
-                        val timeEnd = System.nanoTime()
-                        Log.e("TIME", String.format("%.2f", ((timeEnd - timeStart) / 1_000_000.0)))
->>>>>>> 503f9163
 
                         recorder.submitSafely(options, "screenshot_recorder.redact") {
                             val canvas = Canvas(bitmap)
