package io.sentry.android.replay

import android.graphics.Bitmap
import android.graphics.Bitmap.CompressFormat.JPEG
import android.graphics.BitmapFactory
import io.sentry.DateUtils
import io.sentry.ReplayRecording
import io.sentry.SentryLevel.DEBUG
import io.sentry.SentryLevel.ERROR
import io.sentry.SentryLevel.WARNING
import io.sentry.SentryOptions
import io.sentry.SentryReplayEvent.ReplayType
import io.sentry.SentryReplayEvent.ReplayType.SESSION
import io.sentry.android.replay.video.MuxerConfig
import io.sentry.android.replay.video.SimpleVideoEncoder
import io.sentry.protocol.SentryId
import io.sentry.rrweb.RRWebEvent
import io.sentry.util.AutoClosableReentrantLock
import io.sentry.util.FileUtils
import java.io.Closeable
import java.io.File
import java.io.StringReader
import java.util.Date
import java.util.LinkedList
import java.util.concurrent.atomic.AtomicBoolean

/**
 * A basic in-memory and disk cache for Session Replay frames. Frames are stored in order under the
 * [SentryOptions.cacheDirPath] + [replayId] folder. The class is also capable of creating an mp4
 * video segment out of the stored frames, provided start time and duration using the available
 * on-device [android.media.MediaCodec].
 *
 * This class is not thread-safe, meaning, [addFrame] cannot be called concurrently with
 * [createVideoOf], and they should be invoked from the same thread.
 *
 * @param options SentryOptions instance, used for logging and cacheDir
 * @param replayId the current replay id, used for giving a unique name to the replay folder
 * @param recorderConfig ScreenshotRecorderConfig, used for video resolution and frame-rate
 */
public class ReplayCache(private val options: SentryOptions, private val replayId: SentryId) :
  Closeable {
  private val isClosed = AtomicBoolean(false)
  private val encoderLock = AutoClosableReentrantLock()
  private val lock = AutoClosableReentrantLock()
  private val framesLock = AutoClosableReentrantLock()
  private var encoder: SimpleVideoEncoder? = null

  internal val replayCacheDir: File? by lazy { makeReplayCacheDir(options, replayId) }

  internal val frames = mutableListOf<ReplayFrame>()

  private val ongoingSegment = LinkedHashMap<String, String>()
  internal val ongoingSegmentFile: File? by lazy {
    if (replayCacheDir == null) {
      return@lazy null
    }

    val file = File(replayCacheDir, ONGOING_SEGMENT)
    if (!file.exists()) {
      file.createNewFile()
    }
    file
  }

  /**
   * Stores the current frame screenshot to in-memory cache as well as disk with [frameTimestamp] as
   * filename. Uses [Bitmap.CompressFormat.JPEG] format with quality 80. The frames are stored under
   * [replayCacheDir].
   *
   * This method is not thread-safe.
   *
   * @param bitmap the frame screenshot
   * @param frameTimestamp the timestamp when the frame screenshot was taken
   */
  internal fun addFrame(bitmap: Bitmap, frameTimestamp: Long, screen: String? = null) {
    if (replayCacheDir == null || bitmap.isRecycled) {
      return
    }
    replayCacheDir?.mkdirs()

    val screenshot = File(replayCacheDir, "$frameTimestamp.jpg").also { it.createNewFile() }
    screenshot.outputStream().use {
      bitmap.compress(JPEG, options.sessionReplay.quality.screenshotQuality, it)
      it.flush()
    }

    addFrame(screenshot, frameTimestamp, screen)
  }

  /**
   * Same as [addFrame], but accepts frame screenshot as [File], the file should contain a
   * bitmap/image by the time [createVideoOf] is invoked.
   *
   * This method is not thread-safe.
   *
   * @param screenshot file containing the frame screenshot
   * @param frameTimestamp the timestamp when the frame screenshot was taken
   */
  public fun addFrame(screenshot: File, frameTimestamp: Long, screen: String? = null) {
    val frame = ReplayFrame(screenshot, frameTimestamp, screen)
    framesLock.acquire().use { frames += frame }
  }

  /** Returns the timestamp of the first frame if available in a thread-safe manner. */
  internal fun firstFrameTimestamp(): Long? =
    framesLock.acquire().use { frames.firstOrNull()?.timestamp }

  /**
   * Creates a video out of currently stored [frames] given the start time and duration using the
   * on-device codecs [android.media.MediaCodec]. The generated video will be stored in [videoFile]
   * location, which defaults to "[replayCacheDir]/[segmentId].mp4".
   *
   * This method is not thread-safe.
   *
   * @param duration desired video duration in milliseconds
   * @param from desired start of the video represented as unix timestamp in milliseconds
   * @param segmentId current segment id, used for inferring the filename to store the result video
   *   under [replayCacheDir], e.g. "replay_<uuid>/0.mp4", where segmentId=0
   * @param height desired height of the video in pixels (e.g. it can change from the initial one in
   *   case of window resize or orientation change)
   * @param width desired width of the video in pixels (e.g. it can change from the initial one in
   *   case of window resize or orientation change)
   * @param videoFile optional, location of the file to store the result video. If this is provided,
   *   [segmentId] from above is disregarded and not used.
   * @return a generated video of type [GeneratedVideo], which contains the resulting video file
   *   location, frame count and duration in milliseconds.
   */
  public fun createVideoOf(
    duration: Long,
    from: Long,
    segmentId: Int,
    height: Int,
    width: Int,
    frameRate: Int,
    bitRate: Int,
    videoFile: File = File(replayCacheDir, "$segmentId.mp4"),
  ): GeneratedVideo? {
    if (videoFile.exists() && videoFile.length() > 0) {
      videoFile.delete()
    }
    // Work on a snapshot of frames to avoid races with writers
    val framesSnapshot =
<<<<<<< HEAD
      framesLock.acquire().use { if (frames.isEmpty()) emptyList() else frames.toList() }
=======
      framesLock.acquire().use { if (frames.isEmpty()) mutableListOf() else frames.toMutableList() }
>>>>>>> 9cd3c361
    if (framesSnapshot.isEmpty()) {
      options.logger.log(DEBUG, "No captured frames, skipping generating a video segment")
      return null
    }

    encoder =
      encoderLock.acquire().use {
        SimpleVideoEncoder(
            options,
            MuxerConfig(
              file = videoFile,
              recordingHeight = height,
              recordingWidth = width,
              frameRate = frameRate,
              bitRate = bitRate,
            ),
          )
          .also { it.start() }
      }

    val step = 1000 / frameRate.toLong()
    var frameCount = 0
    var lastFrame: ReplayFrame? = framesSnapshot.firstOrNull()
    for (timestamp in from until (from + (duration)) step step) {
      val iter = framesSnapshot.iterator()
      while (iter.hasNext()) {
        val frame = iter.next()
        if (frame.timestamp in (timestamp..timestamp + step)) {
          lastFrame = frame
          break // we only support 1 frame per given interval
        }

        // assuming frames are in order, if out of bounds exit early
        if (frame.timestamp > timestamp + step) {
          break
        }
      }

      // we either encode a new frame within the step bounds or replicate the last known frame
      // to respect the video duration
      if (encode(lastFrame)) {
        frameCount++
      } else if (lastFrame != null) {
        // if we failed to encode the frame, we delete the screenshot right away as the
        // likelihood of it being able to be encoded later is low
        deleteFile(lastFrame.screenshot)
        framesLock.acquire().use { frames.remove(lastFrame) }
<<<<<<< HEAD
=======
        framesSnapshot.remove(lastFrame)
>>>>>>> 9cd3c361
        lastFrame = null
      }
    }

    if (frameCount == 0) {
      options.logger.log(DEBUG, "Generated a video with no frames, not capturing a replay segment")
      deleteFile(videoFile)
      return null
    }

    var videoDuration: Long
    encoderLock.acquire().use {
      encoder?.release()
      videoDuration = encoder?.duration ?: 0
      encoder = null
    }

    rotate(until = (from + duration))

    return GeneratedVideo(videoFile, frameCount, videoDuration)
  }

  private fun encode(frame: ReplayFrame?): Boolean {
    if (frame == null) {
      return false
    }
    return try {
      val bitmap = BitmapFactory.decodeFile(frame.screenshot.absolutePath)
      encoderLock.acquire().use { encoder?.encode(bitmap) }
      bitmap.recycle()
      true
    } catch (e: Throwable) {
      options.logger.log(
        WARNING,
        "Unable to decode bitmap and encode it into a video, skipping frame",
        e,
      )
      false
    }
  }

  private fun deleteFile(file: File) {
    try {
      if (!file.delete()) {
        options.logger.log(ERROR, "Failed to delete replay frame: %s", file.absolutePath)
      }
    } catch (e: Throwable) {
      options.logger.log(ERROR, e, "Failed to delete replay frame: %s", file.absolutePath)
    }
  }

  /**
   * Removes frames from the in-memory and disk cache from start to [until].
   *
   * @param until value until whose the frames should be removed, represented as unix timestamp
   * @return the first screen in the rotated buffer, if any
   */
  internal fun rotate(until: Long): String? {
    var screen: String? = null
    framesLock.acquire().use {
      frames.removeAll {
        if (it.timestamp < until) {
          deleteFile(it.screenshot)
          return@removeAll true
        } else if (screen == null) {
          screen = it.screen
        }
        return@removeAll false
      }
    }
    return screen
  }

  override fun close() {
    encoderLock.acquire().use {
      encoder?.release()
      encoder = null
    }
    isClosed.set(true)
  }

  // TODO: it's awful, choose a better serialization format
  internal fun persistSegmentValues(key: String, value: String?) {
    lock.acquire().use {
      if (isClosed.get()) {
        return
      }
      if (ongoingSegmentFile?.exists() != true) {
        ongoingSegmentFile?.createNewFile()
      }
      if (ongoingSegment.isEmpty()) {
        ongoingSegmentFile?.useLines { lines ->
          lines.associateTo(ongoingSegment) {
            val (k, v) = it.split("=", limit = 2)
            k to v
          }
        }
      }
      if (value == null) {
        ongoingSegment.remove(key)
      } else {
        ongoingSegment[key] = value
      }
      ongoingSegmentFile?.writeText(ongoingSegment.entries.joinToString("\n") { (k, v) -> "$k=$v" })
    }
  }

  internal companion object {
    internal const val ONGOING_SEGMENT = ".ongoing_segment"

    internal const val SEGMENT_KEY_HEIGHT = "config.height"
    internal const val SEGMENT_KEY_WIDTH = "config.width"
    internal const val SEGMENT_KEY_FRAME_RATE = "config.frame-rate"
    internal const val SEGMENT_KEY_BIT_RATE = "config.bit-rate"
    internal const val SEGMENT_KEY_TIMESTAMP = "segment.timestamp"
    internal const val SEGMENT_KEY_REPLAY_ID = "replay.id"
    internal const val SEGMENT_KEY_REPLAY_TYPE = "replay.type"
    internal const val SEGMENT_KEY_REPLAY_SCREEN_AT_START = "replay.screen-at-start"
    internal const val SEGMENT_KEY_REPLAY_RECORDING = "replay.recording"
    internal const val SEGMENT_KEY_ID = "segment.id"

    fun makeReplayCacheDir(options: SentryOptions, replayId: SentryId): File? =
      if (options.cacheDirPath.isNullOrEmpty()) {
        options.logger.log(
          WARNING,
          "SentryOptions.cacheDirPath is not set, session replay is no-op",
        )
        null
      } else {
        File(options.cacheDirPath!!, "replay_$replayId").also { it.mkdirs() }
      }

    internal fun fromDisk(
      options: SentryOptions,
      replayId: SentryId,
      replayCacheProvider: ((replayId: SentryId) -> ReplayCache)? = null,
    ): LastSegmentData? {
      val replayCacheDir = makeReplayCacheDir(options, replayId)
      val lastSegmentFile = File(replayCacheDir, ONGOING_SEGMENT)
      if (!lastSegmentFile.exists()) {
        options.logger.log(DEBUG, "No ongoing segment found for replay: %s", replayId)
        FileUtils.deleteRecursively(replayCacheDir)
        return null
      }

      val lastSegment = LinkedHashMap<String, String>()
      lastSegmentFile.useLines { lines ->
        lines.associateTo(lastSegment) {
          val (k, v) = it.split("=", limit = 2)
          k to v
        }
      }

      val height = lastSegment[SEGMENT_KEY_HEIGHT]?.toIntOrNull()
      val width = lastSegment[SEGMENT_KEY_WIDTH]?.toIntOrNull()
      val frameRate = lastSegment[SEGMENT_KEY_FRAME_RATE]?.toIntOrNull()
      val bitRate = lastSegment[SEGMENT_KEY_BIT_RATE]?.toIntOrNull()
      val segmentId = lastSegment[SEGMENT_KEY_ID]?.toIntOrNull()
      val segmentTimestamp =
        try {
          DateUtils.getDateTime(lastSegment[SEGMENT_KEY_TIMESTAMP].orEmpty())
        } catch (e: Throwable) {
          null
        }
      val replayType =
        try {
          ReplayType.valueOf(lastSegment[SEGMENT_KEY_REPLAY_TYPE].orEmpty())
        } catch (e: Throwable) {
          null
        }
      if (
        height == null ||
          width == null ||
          frameRate == null ||
          bitRate == null ||
          (segmentId == null || segmentId == -1) ||
          segmentTimestamp == null ||
          replayType == null
      ) {
        options.logger.log(
          DEBUG,
          "Incorrect segment values found for replay: %s, deleting the replay",
          replayId,
        )
        FileUtils.deleteRecursively(replayCacheDir)
        return null
      }

      val recorderConfig =
        ScreenshotRecorderConfig(
          recordingHeight = height,
          recordingWidth = width,
          frameRate = frameRate,
          bitRate = bitRate,
          // these are not used for already captured frames, so we just hardcode them
          scaleFactorX = 1.0f,
          scaleFactorY = 1.0f,
        )

      val cache = replayCacheProvider?.invoke(replayId) ?: ReplayCache(options, replayId)
      cache.replayCacheDir?.listFiles { dir, name ->
        if (name.endsWith(".jpg")) {
          val file = File(dir, name)
          val timestamp = file.nameWithoutExtension.toLongOrNull()
          if (timestamp != null) {
            cache.addFrame(file, timestamp)
          }
        }
        false
      }

      if (cache.frames.isEmpty()) {
        options.logger.log(DEBUG, "No frames found for replay: %s, deleting the replay", replayId)
        FileUtils.deleteRecursively(replayCacheDir)
        return null
      }

      cache.frames.sortBy { it.timestamp }
      // TODO: this should be removed when we start sending buffered segments on next launch
      val normalizedSegmentId = if (replayType == SESSION) segmentId else 0
      val normalizedTimestamp =
        if (replayType == SESSION) {
          segmentTimestamp
        } else {
          // in buffer mode we have to set the timestamp of the first frame as the actual start
          DateUtils.getDateTime(cache.frames.first().timestamp)
        }

      // add one frame to include breadcrumbs/events happened after the frame was captured
      val duration = cache.frames.last().timestamp - normalizedTimestamp.time + (1000 / frameRate)

      val events =
        lastSegment[SEGMENT_KEY_REPLAY_RECORDING]?.let {
          val reader = StringReader(it)
          val recording = options.serializer.deserialize(reader, ReplayRecording::class.java)
          if (recording?.payload != null) {
            LinkedList(recording.payload!!)
          } else {
            null
          }
        } ?: emptyList()

      return LastSegmentData(
        recorderConfig = recorderConfig,
        cache = cache,
        timestamp = normalizedTimestamp,
        id = normalizedSegmentId,
        duration = duration,
        replayType = replayType,
        screenAtStart = lastSegment[SEGMENT_KEY_REPLAY_SCREEN_AT_START],
        events = events.sortedBy { it.timestamp },
      )
    }
  }
}

internal data class LastSegmentData(
  val recorderConfig: ScreenshotRecorderConfig,
  val cache: ReplayCache,
  val timestamp: Date,
  val id: Int,
  val duration: Long,
  val replayType: ReplayType,
  val screenAtStart: String?,
  val events: List<RRWebEvent>,
)

internal data class ReplayFrame(
  val screenshot: File,
  val timestamp: Long,
  val screen: String? = null,
)

public data class GeneratedVideo(val video: File, val frameCount: Int, val duration: Long)<|MERGE_RESOLUTION|>--- conflicted
+++ resolved
@@ -140,11 +140,7 @@
     }
     // Work on a snapshot of frames to avoid races with writers
     val framesSnapshot =
-<<<<<<< HEAD
-      framesLock.acquire().use { if (frames.isEmpty()) emptyList() else frames.toList() }
-=======
       framesLock.acquire().use { if (frames.isEmpty()) mutableListOf() else frames.toMutableList() }
->>>>>>> 9cd3c361
     if (framesSnapshot.isEmpty()) {
       options.logger.log(DEBUG, "No captured frames, skipping generating a video segment")
       return null
@@ -192,10 +188,7 @@
         // likelihood of it being able to be encoded later is low
         deleteFile(lastFrame.screenshot)
         framesLock.acquire().use { frames.remove(lastFrame) }
-<<<<<<< HEAD
-=======
         framesSnapshot.remove(lastFrame)
->>>>>>> 9cd3c361
         lastFrame = null
       }
     }
