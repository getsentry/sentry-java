--- conflicted
+++ resolved
@@ -270,21 +270,6 @@
     }
 
     // TODO: it's awful, choose a better serialization format
-<<<<<<< HEAD
-    @Synchronized
-    fun persistSegmentValues(key: String, value: String?) {
-        if (isClosed.get()) {
-            return
-        }
-        if (ongoingSegmentFile?.exists() != true) {
-            ongoingSegmentFile?.createNewFile()
-        }
-        if (ongoingSegment.isEmpty()) {
-            ongoingSegmentFile?.useLines { lines ->
-                lines.associateTo(ongoingSegment) {
-                    val (k, v) = it.split("=", limit = 2)
-                    k to v
-=======
     internal fun persistSegmentValues(key: String, value: String?) {
         lock.acquire().use {
             if (isClosed.get()) {
@@ -299,7 +284,6 @@
                         val (k, v) = it.split("=", limit = 2)
                         k to v
                     }
->>>>>>> b5b9f8be
                 }
             }
             if (value == null) {
