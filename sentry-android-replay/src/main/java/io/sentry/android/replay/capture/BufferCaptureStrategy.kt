package io.sentry.android.replay.capture

import android.graphics.Bitmap
import android.view.MotionEvent
import io.sentry.DateUtils
import io.sentry.IHub
import io.sentry.SentryLevel.DEBUG
import io.sentry.SentryLevel.ERROR
import io.sentry.SentryLevel.INFO
import io.sentry.SentryOptions
import io.sentry.SentryReplayEvent.ReplayType.BUFFER
import io.sentry.android.replay.ReplayCache
import io.sentry.android.replay.ScreenshotRecorderConfig
import io.sentry.android.replay.capture.CaptureStrategy.Companion.rotateEvents
import io.sentry.android.replay.capture.CaptureStrategy.ReplaySegment
import io.sentry.android.replay.util.sample
import io.sentry.android.replay.util.submitSafely
import io.sentry.protocol.SentryId
import io.sentry.transport.ICurrentDateProvider
import io.sentry.util.FileUtils
import java.io.File
import java.security.SecureRandom
import java.util.concurrent.ScheduledExecutorService

internal class BufferCaptureStrategy(
    private val options: SentryOptions,
    private val hub: IHub?,
    private val dateProvider: ICurrentDateProvider,
    private val random: SecureRandom,
    executor: ScheduledExecutorService? = null,
    replayCacheProvider: ((replayId: SentryId, recorderConfig: ScreenshotRecorderConfig) -> ReplayCache)? = null
) : BaseCaptureStrategy(options, hub, dateProvider, executor = executor, replayCacheProvider = replayCacheProvider) {

    // TODO: capture envelopes for buffered segments instead, but don't send them until buffer is triggered
    private val bufferedSegments = mutableListOf<ReplaySegment.Created>()

    // TODO: rework this bs, it doesn't work with sending replay on restart
    private val bufferedScreensLock = Any()
    private val bufferedScreens = mutableListOf<Pair<String, Long>>()

    internal companion object {
        private const val TAG = "BufferCaptureStrategy"
        private const val ENVELOPE_PROCESSING_DELAY: Long = 100L
    }

    override fun start(
        recorderConfig: ScreenshotRecorderConfig,
        segmentId: Int,
        replayId: SentryId
    ) {
        super.start(recorderConfig, segmentId, replayId)

        hub?.configureScope {
            val screen = it.screen?.substringAfterLast('.')
            if (screen != null) {
                synchronized(bufferedScreensLock) {
                    bufferedScreens.add(screen to dateProvider.currentTimeMillis)
                }
            }
        }
    }

    override fun onScreenChanged(screen: String?) {
        synchronized(bufferedScreensLock) {
            val lastKnownScreen = bufferedScreens.lastOrNull()?.first
            if (screen != null && lastKnownScreen != screen) {
                bufferedScreens.add(screen to dateProvider.currentTimeMillis)
            }
        }
    }

    override fun pause() {
        createCurrentSegment("pause") { segment ->
            if (segment is ReplaySegment.Created) {
                bufferedSegments += segment

                currentSegment++
            }
        }
        super.pause()
    }

    override fun stop() {
        val replayCacheDir = cache?.replayCacheDir
        replayExecutor.submitSafely(options, "$TAG.stop") {
            FileUtils.deleteRecursively(replayCacheDir)
        }
        super.stop()
    }

    override fun captureReplay(
        isTerminating: Boolean,
        onSegmentSent: () -> Unit
    ) {
        val sampled = random.sample(options.experimental.sessionReplay.errorSampleRate)

        if (!sampled) {
            options.logger.log(INFO, "Replay wasn't sampled by errorSampleRate, not capturing for event")
            return
        }

        // write replayId to scope right away, so it gets picked up by the event that caused buffer
        // to flush
        hub?.configureScope {
            it.replayId = currentReplayId
        }

        if (isTerminating) {
            this.isTerminating.set(true)
            // avoid capturing replay, because the video will be malformed
            options.logger.log(DEBUG, "Not capturing replay for crashed event, will be captured on next launch")
            return
        }

        createCurrentSegment("capture_replay") { segment ->
            bufferedSegments.capture()

            if (segment is ReplaySegment.Created) {
                segment.capture(hub)

                // we only want to increment segment_id in the case of success, but currentSegment
                // might be irrelevant since we changed strategies, so in the callback we increment
                // it on the new strategy already
                // TODO: also pass new segmentTimestamp to the new strategy
                onSegmentSent()
            }
        }
    }

    override fun onScreenshotRecorded(bitmap: Bitmap?, store: ReplayCache.(frameTimestamp: Long) -> Unit) {
        // have to do it before submitting, otherwise if the queue is busy, the timestamp won't be
        // reflecting the exact time of when it was captured
        val frameTimestamp = dateProvider.currentTimeMillis
        replayExecutor.submitSafely(options, "$TAG.add_frame") {
            cache?.store(frameTimestamp)

            val now = dateProvider.currentTimeMillis
            val bufferLimit = now - options.experimental.sessionReplay.errorReplayDuration
            cache?.rotate(bufferLimit)
            bufferedSegments.rotate(bufferLimit)
        }
    }

    override fun onConfigurationChanged(recorderConfig: ScreenshotRecorderConfig) {
        createCurrentSegment("configuration_changed") { segment ->
            if (segment is ReplaySegment.Created) {
                bufferedSegments += segment

                currentSegment++
            }
        }
        super.onConfigurationChanged(recorderConfig)
    }

    override fun convert(): CaptureStrategy {
        if (isTerminating.get()) {
            options.logger.log(DEBUG, "Not converting to session mode, because the process is about to terminate")
            return this
        }
        // we hand over replayExecutor to the new strategy to preserve order of execution
        val captureStrategy = SessionCaptureStrategy(options, hub, dateProvider, replayExecutor)
        captureStrategy.start(recorderConfig, segmentId = currentSegment, replayId = currentReplayId)
        return captureStrategy
    }

    override fun onTouchEvent(event: MotionEvent) {
        super.onTouchEvent(event)
        val bufferLimit = dateProvider.currentTimeMillis - options.experimental.sessionReplay.errorReplayDuration
        rotateEvents(currentEvents, bufferLimit)
    }

    private fun findAndSetStartScreen(segmentStart: Long) {
        synchronized(bufferedScreensLock) {
            val startScreen = bufferedScreens.lastOrNull { (_, timestamp) ->
                timestamp <= segmentStart
            }?.first
            // if no screen is found before the segment start, this likely means the buffer is from the
            // app start, and the start screen will be taken from the navigation crumbs
            if (startScreen != null) {
                screenAtStart = startScreen
            }
            // can clear as we switch to session mode and don't care anymore about buffering
            bufferedScreens.clear()
        }
    }

    private fun deleteFile(file: File?) {
        if (file == null) {
            return
        }
        try {
            if (!file.delete()) {
                options.logger.log(ERROR, "Failed to delete replay segment: %s", file.absolutePath)
            }
        } catch (e: Throwable) {
            options.logger.log(ERROR, e, "Failed to delete replay segment: %s", file.absolutePath)
        }
    }

    private fun MutableList<ReplaySegment.Created>.capture() {
        var bufferedSegment = removeFirstOrNull()
        while (bufferedSegment != null) {
            bufferedSegment.capture(hub)
            bufferedSegment = removeFirstOrNull()
<<<<<<< HEAD
            Thread.sleep(100L)
=======
            // a short delay between processing envelopes to avoid bursting our server and hitting
            // another rate limit https://develop.sentry.dev/sdk/features/#additional-capabilities
            // InterruptedException will be handled by the outer try-catch
            Thread.sleep(ENVELOPE_PROCESSING_DELAY)
>>>>>>> e039872d
        }
    }

    private fun MutableList<ReplaySegment.Created>.rotate(bufferLimit: Long) {
        // TODO: can be a single while-loop
        var removed = false
        removeAll {
            // it can be that the buffered segment is half-way older than the buffer limit, but
            // we only drop it if its end timestamp is older
            if (it.replay.timestamp.time < bufferLimit) {
                currentSegment--
                deleteFile(it.replay.videoFile)
                removed = true
                return@removeAll true
            }
            return@removeAll false
        }
        if (removed) {
            // shift segmentIds after rotating buffered segments
            forEachIndexed { index, segment ->
                segment.setSegmentId(index)
            }
        }
    }

    private fun createCurrentSegment(taskName: String, onSegmentCreated: (ReplaySegment) -> Unit) {
        val errorReplayDuration = options.experimental.sessionReplay.errorReplayDuration
        val now = dateProvider.currentTimeMillis
        val currentSegmentTimestamp = if (cache?.frames?.isNotEmpty() == true) {
            // in buffer mode we have to set the timestamp of the first frame as the actual start
            DateUtils.getDateTime(cache!!.frames.first().timestamp)
        } else {
            DateUtils.getDateTime(now - errorReplayDuration)
        }
        val segmentId = currentSegment
        val duration = now - currentSegmentTimestamp.time
        val replayId = currentReplayId
        val height = this.recorderConfig.recordingHeight
        val width = this.recorderConfig.recordingWidth

        findAndSetStartScreen(currentSegmentTimestamp.time)

        replayExecutor.submitSafely(options, "$TAG.$taskName") {
            val segment =
                createSegmentInternal(duration, currentSegmentTimestamp, replayId, segmentId, height, width, BUFFER)
            onSegmentCreated(segment)
        }
    }
}<|MERGE_RESOLUTION|>--- conflicted
+++ resolved
@@ -202,14 +202,10 @@
         while (bufferedSegment != null) {
             bufferedSegment.capture(hub)
             bufferedSegment = removeFirstOrNull()
-<<<<<<< HEAD
-            Thread.sleep(100L)
-=======
             // a short delay between processing envelopes to avoid bursting our server and hitting
             // another rate limit https://develop.sentry.dev/sdk/features/#additional-capabilities
             // InterruptedException will be handled by the outer try-catch
             Thread.sleep(ENVELOPE_PROCESSING_DELAY)
->>>>>>> e039872d
         }
     }
 
