package io.sentry.android.replay.capture

import android.annotation.TargetApi
import android.graphics.Bitmap
import android.view.MotionEvent
import io.sentry.DateUtils
import io.sentry.IScopes
import io.sentry.SentryLevel.DEBUG
import io.sentry.SentryLevel.ERROR
import io.sentry.SentryLevel.INFO
import io.sentry.SentryOptions
import io.sentry.SentryReplayEvent.ReplayType.BUFFER
import io.sentry.android.replay.ReplayCache
import io.sentry.android.replay.ScreenshotRecorderConfig
import io.sentry.android.replay.capture.CaptureStrategy.Companion.rotateEvents
import io.sentry.android.replay.capture.CaptureStrategy.ReplaySegment
import io.sentry.android.replay.util.sample
import io.sentry.android.replay.util.submitSafely
import io.sentry.protocol.SentryId
import io.sentry.transport.ICurrentDateProvider
import io.sentry.util.FileUtils
import io.sentry.util.Random
import java.io.File
import java.util.Date
import java.util.concurrent.ScheduledExecutorService

@TargetApi(26)
internal class BufferCaptureStrategy(
    private val options: SentryOptions,
    private val scopes: IScopes?,
    private val dateProvider: ICurrentDateProvider,
    private val random: Random,
    executor: ScheduledExecutorService,
    replayCacheProvider: ((replayId: SentryId) -> ReplayCache)? = null
) : BaseCaptureStrategy(options, scopes, dateProvider, executor, replayCacheProvider = replayCacheProvider) {

    // TODO: capture envelopes for buffered segments instead, but don't send them until buffer is triggered
    private val bufferedSegments = mutableListOf<ReplaySegment.Created>()

    internal companion object {
        private const val TAG = "BufferCaptureStrategy"
        private const val ENVELOPE_PROCESSING_DELAY: Long = 100L
    }

    override fun pause() {
        createCurrentSegment("pause") { segment ->
            if (segment is ReplaySegment.Created) {
                bufferedSegments += segment

                currentSegment++
            }
        }
        super.pause()
    }

    override fun stop() {
        val replayCacheDir = cache?.replayCacheDir
        replayExecutor.submitSafely(options, "$TAG.stop") {
            FileUtils.deleteRecursively(replayCacheDir)
            currentSegment = -1
        }
        super.stop()
    }

    override fun captureReplay(
        isTerminating: Boolean,
        onSegmentSent: (Date) -> Unit
    ) {
        val sampled = random.sample(options.sessionReplay.onErrorSampleRate)

        if (!sampled) {
            options.logger.log(INFO, "Replay wasn't sampled by onErrorSampleRate, not capturing for event")
            return
        }

        // write replayId to scope right away, so it gets picked up by the event that caused buffer
        // to flush
        scopes?.configureScope {
            it.replayId = currentReplayId
        }

        if (isTerminating) {
            this.isTerminating.set(true)
            // avoid capturing replay, because the video will be malformed
            options.logger.log(DEBUG, "Not capturing replay for crashed event, will be captured on next launch")
            return
        }

        createCurrentSegment("capture_replay") { segment ->
            bufferedSegments.capture()

            if (segment is ReplaySegment.Created) {
                segment.capture(scopes)

                // we only want to increment segment_id in the case of success, but currentSegment
                // might be irrelevant since we changed strategies, so in the callback we increment
                // it on the new strategy already
                onSegmentSent(segment.replay.timestamp)
            }
        }
    }

    override fun onScreenshotRecorded(bitmap: Bitmap?, store: ReplayCache.(frameTimestamp: Long) -> Unit) {
        // have to do it before submitting, otherwise if the queue is busy, the timestamp won't be
        // reflecting the exact time of when it was captured
        val frameTimestamp = dateProvider.currentTimeMillis
        replayExecutor.submitSafely(options, "$TAG.add_frame") {
            cache?.store(frameTimestamp)

            val now = dateProvider.currentTimeMillis
            val bufferLimit = now - options.sessionReplay.errorReplayDuration
            screenAtStart = cache?.rotate(bufferLimit)
            bufferedSegments.rotate(bufferLimit)
        }
    }

    override fun onConfigurationChanged(recorderConfig: ScreenshotRecorderConfig) {
        createCurrentSegment("configuration_changed") { segment ->
            if (segment is ReplaySegment.Created) {
                bufferedSegments += segment

                currentSegment++
            }
        }
        super.onConfigurationChanged(recorderConfig)
    }

    override fun convert(): CaptureStrategy {
        if (isTerminating.get()) {
            options.logger.log(DEBUG, "Not converting to session mode, because the process is about to terminate")
            return this
        }
        // we hand over replayExecutor to the new strategy to preserve order of execution
        val captureStrategy = SessionCaptureStrategy(options, scopes, dateProvider, replayExecutor)
        captureStrategy.start(segmentId = currentSegment, replayId = currentReplayId, replayType = BUFFER)
        return captureStrategy
    }

    override fun onTouchEvent(event: MotionEvent) {
        super.onTouchEvent(event)
        val bufferLimit = dateProvider.currentTimeMillis - options.sessionReplay.errorReplayDuration
        rotateEvents(currentEvents, bufferLimit)
    }

    private fun deleteFile(file: File?) {
        if (file == null) {
            return
        }
        try {
            if (!file.delete()) {
                options.logger.log(ERROR, "Failed to delete replay segment: %s", file.absolutePath)
            }
        } catch (e: Throwable) {
            options.logger.log(ERROR, e, "Failed to delete replay segment: %s", file.absolutePath)
        }
    }

    private fun MutableList<ReplaySegment.Created>.capture() {
        var bufferedSegment = removeFirstOrNull()
        while (bufferedSegment != null) {
            bufferedSegment.capture(scopes)
            bufferedSegment = removeFirstOrNull()
            // a short delay between processing envelopes to avoid bursting our server and hitting
            // another rate limit https://develop.sentry.dev/sdk/features/#additional-capabilities
            // InterruptedException will be handled by the outer try-catch
            Thread.sleep(ENVELOPE_PROCESSING_DELAY)
        }
    }

    private fun MutableList<ReplaySegment.Created>.rotate(bufferLimit: Long) {
        // TODO: can be a single while-loop
        var removed = false
        removeAll {
            // it can be that the buffered segment is half-way older than the buffer limit, but
            // we only drop it if its end timestamp is older
            if (it.replay.timestamp.time < bufferLimit) {
                currentSegment--
                deleteFile(it.replay.videoFile)
                removed = true
                return@removeAll true
            }
            return@removeAll false
        }
        if (removed) {
            // shift segmentIds after rotating buffered segments
            forEachIndexed { index, segment ->
                segment.setSegmentId(index)
            }
        }
    }

    private fun createCurrentSegment(taskName: String, onSegmentCreated: (ReplaySegment) -> Unit) {
        val currentConfig = recorderConfig
        if (currentConfig == null) {
            options.logger.log(
                DEBUG,
                "Recorder config is not set, not creating segment for task: $taskName"
            )
            return
        }
        val errorReplayDuration = options.sessionReplay.errorReplayDuration
        val now = dateProvider.currentTimeMillis
        val currentSegmentTimestamp = if (cache?.frames?.isNotEmpty() == true) {
            // in buffer mode we have to set the timestamp of the first frame as the actual start
            DateUtils.getDateTime(cache!!.frames.first().timestamp)
        } else {
            DateUtils.getDateTime(now - errorReplayDuration)
        }
        val duration = now - currentSegmentTimestamp.time
        val replayId = currentReplayId

        replayExecutor.submitSafely(options, "$TAG.$taskName") {
            val segment =
<<<<<<< HEAD
                createSegmentInternal(duration, currentSegmentTimestamp, replayId, currentSegment, height, width)
=======
                createSegmentInternal(
                    duration,
                    currentSegmentTimestamp,
                    replayId,
                    segmentId,
                    currentConfig.recordingHeight,
                    currentConfig.recordingWidth,
                    currentConfig.frameRate,
                    currentConfig.bitRate
                )
>>>>>>> e53e3d1f
            onSegmentCreated(segment)
        }
    }
}<|MERGE_RESOLUTION|>--- conflicted
+++ resolved
@@ -211,20 +211,16 @@
 
         replayExecutor.submitSafely(options, "$TAG.$taskName") {
             val segment =
-<<<<<<< HEAD
-                createSegmentInternal(duration, currentSegmentTimestamp, replayId, currentSegment, height, width)
-=======
                 createSegmentInternal(
                     duration,
                     currentSegmentTimestamp,
                     replayId,
-                    segmentId,
+                    currentSegment,
                     currentConfig.recordingHeight,
                     currentConfig.recordingWidth,
                     currentConfig.frameRate,
                     currentConfig.bitRate
                 )
->>>>>>> e53e3d1f
             onSegmentCreated(segment)
         }
     }
