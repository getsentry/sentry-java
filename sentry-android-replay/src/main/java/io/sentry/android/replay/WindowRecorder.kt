package io.sentry.android.replay

import android.annotation.TargetApi
import android.graphics.Point
import android.view.View
import android.view.ViewTreeObserver
import io.sentry.SentryOptions
import io.sentry.android.replay.util.MainLooperHandler
import io.sentry.android.replay.util.addOnPreDrawListenerSafe
import io.sentry.android.replay.util.gracefullyShutdown
import io.sentry.android.replay.util.hasSize
import io.sentry.android.replay.util.removeOnPreDrawListenerSafe
import io.sentry.android.replay.util.scheduleAtFixedRateSafely
import io.sentry.util.AutoClosableReentrantLock
import java.lang.ref.WeakReference
import java.util.concurrent.Executors
import java.util.concurrent.ScheduledExecutorService
import java.util.concurrent.ScheduledFuture
import java.util.concurrent.ThreadFactory
import java.util.concurrent.TimeUnit.MILLISECONDS
import java.util.concurrent.atomic.AtomicBoolean

@TargetApi(26)
internal class WindowRecorder(
    private val options: SentryOptions,
    private val screenshotRecorderCallback: ScreenshotRecorderCallback? = null,
    private val windowCallback: WindowCallback,
    private val mainLooperHandler: MainLooperHandler,
    private val replayExecutor: ScheduledExecutorService
) : Recorder, OnRootViewsChangedListener {

    internal companion object {
        private const val TAG = "WindowRecorder"
    }

    private val isRecording = AtomicBoolean(false)
    private val rootViews = ArrayList<WeakReference<View>>()
    private var lastKnownWindowSize: Point = Point()
    private val rootViewsLock = AutoClosableReentrantLock()
    private var recorder: ScreenshotRecorder? = null
    private var capturingTask: ScheduledFuture<*>? = null
    private val capturer by lazy {
        Executors.newSingleThreadScheduledExecutor(RecorderExecutorServiceThreadFactory())
    }

    override fun onRootViewsChanged(root: View, added: Boolean) {
        rootViewsLock.acquire().use {
            if (added) {
                rootViews.add(WeakReference(root))
                recorder?.bind(root)
                determineWindowSize(root)
            } else {
                recorder?.unbind(root)
                rootViews.removeAll { it.get() == root }

                val newRoot = rootViews.lastOrNull()?.get()
                if (newRoot != null && root != newRoot) {
                    recorder?.bind(newRoot)
                    determineWindowSize(newRoot)
                } else {
                    Unit // synchronized block wants us to return something lol
                }
            }
        }
    }

    fun determineWindowSize(root: View) {
        if (root.hasSize()) {
            if (root.width != lastKnownWindowSize.x && root.height != lastKnownWindowSize.y) {
                lastKnownWindowSize.set(root.width, root.height)
                windowCallback.onWindowSizeChanged(root.width, root.height)
            }
        } else {
            root.addOnPreDrawListenerSafe(object : ViewTreeObserver.OnPreDrawListener {
                override fun onPreDraw(): Boolean {
                    val currentRoot = rootViews.lastOrNull()?.get()
                    // in case the root changed in the meantime, ignore the preDraw of the outdate root
                    if (root != currentRoot) {
                        root.removeOnPreDrawListenerSafe(this)
                        return true
                    }
                    if (root.hasSize()) {
                        root.removeOnPreDrawListenerSafe(this)
                        if (root.width != lastKnownWindowSize.x && root.height != lastKnownWindowSize.y) {
                            lastKnownWindowSize.set(root.width, root.height)
                            windowCallback.onWindowSizeChanged(root.width, root.height)
                        }
                    }
                    return true
                }
            })
        }
    }

<<<<<<< HEAD
    override fun start(recorderConfig: ScreenshotRecorderConfig) {
        if (isRecording.getAndSet(true)) {
=======
    override fun start() {
        isRecording.getAndSet(true)
    }

    override fun onConfigurationChanged(config: ScreenshotRecorderConfig) {
        if (!isRecording.get()) {
>>>>>>> e53e3d1f
            return
        }

        recorder = ScreenshotRecorder(
<<<<<<< HEAD
            recorderConfig,
=======
            config,
>>>>>>> e53e3d1f
            options,
            mainLooperHandler,
            replayExecutor,
            screenshotRecorderCallback
        )

        val newRoot = rootViews.lastOrNull()?.get()
        if (newRoot != null) {
            recorder?.bind(newRoot)
        }
        // TODO: change this to use MainThreadHandler and just post on the main thread with delay
        // to avoid thread context switch every time
        capturingTask = capturer.scheduleAtFixedRateSafely(
            options,
            "$TAG.capture",
            100L, // delay the first run by a bit, to allow root view listener to register
            1000L / config.frameRate,
            MILLISECONDS
        ) {
            recorder?.capture()
        }
    }

    override fun resume() {
        recorder?.resume()
    }

    override fun pause() {
        recorder?.pause()
    }

    override fun reset() {
        lastKnownWindowSize.set(0, 0)
        rootViewsLock.acquire().use {
            rootViews.forEach { recorder?.unbind(it.get()) }
            rootViews.clear()
        }
    }

    override fun stop() {
        recorder?.close()
        recorder = null
        capturingTask?.cancel(false)
        capturingTask = null
        isRecording.set(false)
    }

    override fun close() {
        reset()
        stop()
        capturer.gracefullyShutdown(options)
    }

    private class RecorderExecutorServiceThreadFactory : ThreadFactory {
        private var cnt = 0
        override fun newThread(r: Runnable): Thread {
            val ret = Thread(r, "SentryWindowRecorder-" + cnt++)
            ret.setDaemon(true)
            return ret
        }
    }
}<|MERGE_RESOLUTION|>--- conflicted
+++ resolved
@@ -92,26 +92,17 @@
         }
     }
 
-<<<<<<< HEAD
-    override fun start(recorderConfig: ScreenshotRecorderConfig) {
-        if (isRecording.getAndSet(true)) {
-=======
     override fun start() {
         isRecording.getAndSet(true)
     }
 
     override fun onConfigurationChanged(config: ScreenshotRecorderConfig) {
         if (!isRecording.get()) {
->>>>>>> e53e3d1f
             return
         }
 
         recorder = ScreenshotRecorder(
-<<<<<<< HEAD
-            recorderConfig,
-=======
             config,
->>>>>>> e53e3d1f
             options,
             mainLooperHandler,
             replayExecutor,
