import io.gitlab.arturbosch.detekt.Detekt
import org.jetbrains.kotlin.config.KotlinCompilerVersion
import org.jetbrains.kotlin.gradle.tasks.KotlinCompilationTask

plugins {
  id("com.android.library")
  alias(libs.plugins.kotlin.android)
<<<<<<< HEAD
  //  alias(libs.plugins.kotlin.compose)
=======
  alias(libs.plugins.kotlin.compose)
>>>>>>> f90693ad
  jacoco
  alias(libs.plugins.jacoco.android)
  alias(libs.plugins.gradle.versions)
  // TODO: enable it later
  //    alias(libs.plugins.detekt)
}

android {
  compileSdk = libs.versions.compileSdk.get().toInt()
  namespace = "io.sentry.android.replay"

  defaultConfig {
    minSdk = libs.versions.minSdk.get().toInt()

    testInstrumentationRunner = "androidx.test.runner.AndroidJUnitRunner"

    // for AGP 4.1
    buildConfigField("String", "VERSION_NAME", "\"${project.version}\"")
  }

  buildFeatures { compose = true }

  composeOptions {
    kotlinCompilerExtensionVersion = libs.versions.composeCompiler.get()
    useLiveLiterals = false
  }

  buildTypes {
    getByName("debug") { consumerProguardFiles("proguard-rules.pro") }
    getByName("release") { consumerProguardFiles("proguard-rules.pro") }
  }

  kotlin {
    compilerOptions.jvmTarget = org.jetbrains.kotlin.gradle.dsl.JvmTarget.JVM_1_8
    compilerOptions.languageVersion = org.jetbrains.kotlin.gradle.dsl.KotlinVersion.KOTLIN_1_9
    compilerOptions.apiVersion = org.jetbrains.kotlin.gradle.dsl.KotlinVersion.KOTLIN_1_9
  }

  testOptions {
    animationsDisabled = true
    unitTests.apply {
      isReturnDefaultValues = true
      isIncludeAndroidResources = true
    }
  }

  lint {
    warningsAsErrors = true
    checkDependencies = true

    // We run a full lint analysis as build part in CI, so skip vital checks for assemble tasks.
    checkReleaseBuilds = false
  }

  buildFeatures { buildConfig = true }

  androidComponents.beforeVariants {
    it.enable = !Config.Android.shouldSkipDebugVariant(it.buildType)
  }
}

kotlin { explicitApi() }

dependencies {
  api(projects.sentry)

  compileOnly(libs.androidx.compose.ui.replay)
  implementation(kotlin(Config.kotlinStdLib, KotlinCompilerVersion.VERSION))

  // tests
  testImplementation(projects.sentryTestSupport)
  testImplementation(projects.sentryAndroidCore)
  testImplementation(libs.roboelectric)
  testImplementation(libs.kotlin.test.junit)
  testImplementation(libs.androidx.activity.compose)
  testImplementation(libs.androidx.test.ext.junit)
  testImplementation(libs.androidx.test.runner)
  testImplementation(libs.awaitility.kotlin)
  testImplementation(libs.mockito.kotlin)
  testImplementation(libs.mockito.inline)
  testImplementation(libs.androidx.compose.ui)
  testImplementation(libs.androidx.compose.foundation)
  testImplementation(libs.androidx.compose.foundation.layout)
  testImplementation(libs.androidx.compose.material3)
  testImplementation(libs.coil.compose)
}

tasks.withType<Detekt>().configureEach {
  // Target version of the generated JVM bytecode. It is used for type resolution.
  jvmTarget = JavaVersion.VERSION_1_8.toString()
}

tasks.withType<KotlinCompilationTask<*>>().configureEach {
  compilerOptions.freeCompilerArgs.add("-opt-in=androidx.compose.ui.ExperimentalComposeUiApi")
}<|MERGE_RESOLUTION|>--- conflicted
+++ resolved
@@ -5,11 +5,7 @@
 plugins {
   id("com.android.library")
   alias(libs.plugins.kotlin.android)
-<<<<<<< HEAD
-  //  alias(libs.plugins.kotlin.compose)
-=======
   alias(libs.plugins.kotlin.compose)
->>>>>>> f90693ad
   jacoco
   alias(libs.plugins.jacoco.android)
   alias(libs.plugins.gradle.versions)
