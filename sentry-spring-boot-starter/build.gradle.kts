--- conflicted
+++ resolved
@@ -34,12 +34,9 @@
     api(project(":sentry"))
     api(project(":sentry-spring"))
     compileOnly(project(":sentry-logback"))
-<<<<<<< HEAD
     compileOnly(project(":sentry-datasource-proxy"))
     compileOnly(project(":sentry-p6spy"))
-=======
     compileOnly(project(":sentry-apache-http-client-5"))
->>>>>>> bc998484
     implementation(Config.Libs.springBootStarter)
     compileOnly(Config.Libs.springWeb)
     compileOnly(Config.Libs.servletApi)
@@ -57,12 +54,9 @@
 
     // tests
     testImplementation(project(":sentry-logback"))
-<<<<<<< HEAD
     testImplementation(project(":sentry-datasource-proxy"))
     testImplementation(project(":sentry-p6spy"))
-=======
     testImplementation(project(":sentry-apache-http-client-5"))
->>>>>>> bc998484
     testImplementation(project(":sentry-test-support"))
     testImplementation(kotlin(Config.kotlinStdLib))
     testImplementation(Config.TestLibs.kotlinTestJunit)
