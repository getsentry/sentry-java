--- conflicted
+++ resolved
@@ -30,12 +30,7 @@
   // httpRequest.getRequestURL() returns StringBuffer which is considered an obsolete class.
   @SuppressWarnings("JdkObsolete")
   @Override
-<<<<<<< HEAD
-  public @NotNull SentryEvent process(
-      @NotNull SentryEvent event, @Nullable Map<String, Object> hint) {
-=======
   public @NotNull SentryEvent process(@NotNull SentryEvent event, @NotNull Hint hint) {
->>>>>>> 77fd2f21
     final Request sentryRequest = new Request();
     sentryRequest.setMethod(httpRequest.getMethod());
     sentryRequest.setQueryString(httpRequest.getQueryString());
