package io.sentry.transport.apache;

import static io.sentry.SentryLevel.*;

import io.sentry.Hint;
import io.sentry.RequestDetails;
import io.sentry.SentryEnvelope;
import io.sentry.SentryLevel;
import io.sentry.SentryOptions;
import io.sentry.clientreport.DiscardReason;
import io.sentry.hints.Retryable;
import io.sentry.transport.ITransport;
import io.sentry.transport.RateLimiter;
import io.sentry.transport.ReusableCountLatch;
import io.sentry.util.HintUtils;
import io.sentry.util.Objects;
import java.io.ByteArrayOutputStream;
import java.io.IOException;
import java.util.Map;
import java.util.concurrent.TimeUnit;
import java.util.zip.GZIPOutputStream;
import org.apache.hc.client5.http.async.methods.SimpleHttpRequest;
import org.apache.hc.client5.http.async.methods.SimpleHttpRequests;
import org.apache.hc.client5.http.async.methods.SimpleHttpResponse;
import org.apache.hc.client5.http.impl.async.CloseableHttpAsyncClient;
import org.apache.hc.core5.concurrent.FutureCallback;
import org.apache.hc.core5.http.ContentType;
import org.apache.hc.core5.http.Header;
import org.apache.hc.core5.io.CloseMode;
import org.apache.hc.core5.util.TimeValue;
import org.jetbrains.annotations.NotNull;

/**
 * {@link ITransport} implementation that executes request asynchronously in a non-blocking manner
 * using Apache Http Client 5.
 */
public final class ApacheHttpClientTransport implements ITransport {
  private final @NotNull SentryOptions options;
  private final @NotNull RequestDetails requestDetails;
  private final @NotNull CloseableHttpAsyncClient httpclient;
  private final @NotNull RateLimiter rateLimiter;
  private final @NotNull ReusableCountLatch currentlyRunning;

  public ApacheHttpClientTransport(
      final @NotNull SentryOptions options,
      final @NotNull RequestDetails requestDetails,
      final @NotNull CloseableHttpAsyncClient httpclient,
      final @NotNull RateLimiter rateLimiter) {
    this(options, requestDetails, httpclient, rateLimiter, new ReusableCountLatch());
  }

  ApacheHttpClientTransport(
      final @NotNull SentryOptions options,
      final @NotNull RequestDetails requestDetails,
      final @NotNull CloseableHttpAsyncClient httpclient,
      final @NotNull RateLimiter rateLimiter,
      final @NotNull ReusableCountLatch currentlyRunning) {
    this.options = Objects.requireNonNull(options, "options is required");
    this.requestDetails = Objects.requireNonNull(requestDetails, "requestDetails is required");
    this.httpclient = Objects.requireNonNull(httpclient, "httpclient is required");
    this.rateLimiter = Objects.requireNonNull(rateLimiter, "rateLimiter is required");
    this.currentlyRunning =
        Objects.requireNonNull(currentlyRunning, "currentlyRunning is required");
    this.httpclient.start();
  }

  @Override
  @SuppressWarnings("FutureReturnValueIgnored")
<<<<<<< HEAD
  public void send(final @NotNull SentryEnvelope envelope, final @Nullable Map<String, Object> hint)
=======
  public void send(final @NotNull SentryEnvelope envelope, final @NotNull Hint hint)
>>>>>>> 77fd2f21
      throws IOException {
    if (isSchedulingAllowed()) {
      Object sentrySdkHint = HintUtils.getSentrySdkHint(hint);
      final SentryEnvelope filteredEnvelope = rateLimiter.filter(envelope, sentrySdkHint);

      if (filteredEnvelope != null) {
        final SentryEnvelope envelopeWithClientReport =
            options.getClientReportRecorder().attachReportToEnvelope(filteredEnvelope);

        if (envelopeWithClientReport != null) {
          currentlyRunning.increment();

          try (final ByteArrayOutputStream outputStream = new ByteArrayOutputStream();
              final GZIPOutputStream gzip = new GZIPOutputStream(outputStream)) {
            options.getSerializer().serialize(envelopeWithClientReport, gzip);

            final SimpleHttpRequest request =
                SimpleHttpRequests.post(requestDetails.getUrl().toString());
            request.setBody(
                outputStream.toByteArray(), ContentType.create("application/x-sentry-envelope"));
            request.setHeader("Content-Encoding", "gzip");
            request.setHeader("Accept", "application/json");

            for (Map.Entry<String, String> header : requestDetails.getHeaders().entrySet()) {
              request.setHeader(header.getKey(), header.getValue());
            }

            if (options.getLogger().isEnabled(DEBUG)) {
              options
                  .getLogger()
                  .log(DEBUG, "Currently running %d requests", currentlyRunning.getCount());
            }

            httpclient.execute(
                request,
                new FutureCallback<SimpleHttpResponse>() {
                  @Override
                  public void completed(SimpleHttpResponse response) {
                    if (response.getCode() != 200) {
                      options
                          .getLogger()
                          .log(ERROR, "Request failed, API returned %s", response.getCode());

                      if (response.getCode() >= 400 && response.getCode() != 429) {
<<<<<<< HEAD
                        if (!(sentrySdkHint instanceof Retryable)) {
=======
                        if (!HintUtils.hasType(hint, Retryable.class)) {
>>>>>>> 77fd2f21
                          options
                              .getClientReportRecorder()
                              .recordLostEnvelope(
                                  DiscardReason.NETWORK_ERROR, envelopeWithClientReport);
                        }
                      }
                    } else {
                      options.getLogger().log(INFO, "Envelope sent successfully.");
                    }
                    final Header retryAfter = response.getFirstHeader("Retry-After");
                    final Header rateLimits = response.getFirstHeader("X-Sentry-Rate-Limits");
                    rateLimiter.updateRetryAfterLimits(
                        rateLimits != null ? rateLimits.getValue() : null,
                        retryAfter != null ? retryAfter.getValue() : null,
                        response.getCode());
                    currentlyRunning.decrement();
                  }

                  @Override
                  public void failed(Exception ex) {
                    options.getLogger().log(ERROR, "Error while sending an envelope", ex);
<<<<<<< HEAD
                    if (!(sentrySdkHint instanceof Retryable)) {
=======
                    if (!HintUtils.hasType(hint, Retryable.class)) {
>>>>>>> 77fd2f21
                      options
                          .getClientReportRecorder()
                          .recordLostEnvelope(
                              DiscardReason.NETWORK_ERROR, envelopeWithClientReport);
                    }
                    currentlyRunning.decrement();
                  }

                  @Override
                  public void cancelled() {
                    options.getLogger().log(WARNING, "Request cancelled");
<<<<<<< HEAD
                    if (!(sentrySdkHint instanceof Retryable)) {
=======
                    if (!HintUtils.hasType(hint, Retryable.class)) {
>>>>>>> 77fd2f21
                      options
                          .getClientReportRecorder()
                          .recordLostEnvelope(
                              DiscardReason.NETWORK_ERROR, envelopeWithClientReport);
                    }
                    currentlyRunning.decrement();
                  }
                });
          } catch (Throwable e) {
            options.getLogger().log(ERROR, "Error when sending envelope", e);
<<<<<<< HEAD
            if (!(sentrySdkHint instanceof Retryable)) {
=======
            if (!HintUtils.hasType(hint, Retryable.class)) {
>>>>>>> 77fd2f21
              options
                  .getClientReportRecorder()
                  .recordLostEnvelope(DiscardReason.NETWORK_ERROR, envelopeWithClientReport);
            }
          }
        }
      }
    } else {
      options.getLogger().log(SentryLevel.WARNING, "Submit cancelled");
      options.getClientReportRecorder().recordLostEnvelope(DiscardReason.QUEUE_OVERFLOW, envelope);
    }
  }

  @Override
  public void flush(long timeoutMillis) {
    try {
      if (!currentlyRunning.waitTillZero(timeoutMillis, TimeUnit.MILLISECONDS)) {
        options.getLogger().log(WARNING, "Failed to flush all events within %s ms", timeoutMillis);
      }
    } catch (InterruptedException e) {
      options.getLogger().log(SentryLevel.ERROR, "Failed to flush events", e);
      Thread.currentThread().interrupt();
    }
  }

  @Override
  public void close() throws IOException {
    options.getLogger().log(DEBUG, "Shutting down");
    try {
      httpclient.awaitShutdown(TimeValue.ofSeconds(1));
      httpclient.close(CloseMode.GRACEFUL);
    } catch (InterruptedException e) {
      options.getLogger().log(DEBUG, "Thread interrupted while closing the connection.");
      Thread.currentThread().interrupt();
    }
  }

  private boolean isSchedulingAllowed() {
    return currentlyRunning.getCount() < options.getMaxQueueSize();
  }
}<|MERGE_RESOLUTION|>--- conflicted
+++ resolved
@@ -66,15 +66,10 @@
 
   @Override
   @SuppressWarnings("FutureReturnValueIgnored")
-<<<<<<< HEAD
-  public void send(final @NotNull SentryEnvelope envelope, final @Nullable Map<String, Object> hint)
-=======
   public void send(final @NotNull SentryEnvelope envelope, final @NotNull Hint hint)
->>>>>>> 77fd2f21
       throws IOException {
     if (isSchedulingAllowed()) {
-      Object sentrySdkHint = HintUtils.getSentrySdkHint(hint);
-      final SentryEnvelope filteredEnvelope = rateLimiter.filter(envelope, sentrySdkHint);
+      final SentryEnvelope filteredEnvelope = rateLimiter.filter(envelope, hint);
 
       if (filteredEnvelope != null) {
         final SentryEnvelope envelopeWithClientReport =
@@ -115,11 +110,7 @@
                           .log(ERROR, "Request failed, API returned %s", response.getCode());
 
                       if (response.getCode() >= 400 && response.getCode() != 429) {
-<<<<<<< HEAD
-                        if (!(sentrySdkHint instanceof Retryable)) {
-=======
                         if (!HintUtils.hasType(hint, Retryable.class)) {
->>>>>>> 77fd2f21
                           options
                               .getClientReportRecorder()
                               .recordLostEnvelope(
@@ -141,11 +132,7 @@
                   @Override
                   public void failed(Exception ex) {
                     options.getLogger().log(ERROR, "Error while sending an envelope", ex);
-<<<<<<< HEAD
-                    if (!(sentrySdkHint instanceof Retryable)) {
-=======
                     if (!HintUtils.hasType(hint, Retryable.class)) {
->>>>>>> 77fd2f21
                       options
                           .getClientReportRecorder()
                           .recordLostEnvelope(
@@ -157,11 +144,7 @@
                   @Override
                   public void cancelled() {
                     options.getLogger().log(WARNING, "Request cancelled");
-<<<<<<< HEAD
-                    if (!(sentrySdkHint instanceof Retryable)) {
-=======
                     if (!HintUtils.hasType(hint, Retryable.class)) {
->>>>>>> 77fd2f21
                       options
                           .getClientReportRecorder()
                           .recordLostEnvelope(
@@ -172,11 +155,7 @@
                 });
           } catch (Throwable e) {
             options.getLogger().log(ERROR, "Error when sending envelope", e);
-<<<<<<< HEAD
-            if (!(sentrySdkHint instanceof Retryable)) {
-=======
             if (!HintUtils.hasType(hint, Retryable.class)) {
->>>>>>> 77fd2f21
               options
                   .getClientReportRecorder()
                   .recordLostEnvelope(DiscardReason.NETWORK_ERROR, envelopeWithClientReport);
