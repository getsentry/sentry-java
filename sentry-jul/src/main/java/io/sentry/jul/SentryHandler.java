package io.sentry.jul;

import static io.sentry.TypeCheckHint.JUL_LOG_RECORD;
import static io.sentry.TypeCheckHint.SENTRY_SYNTHETIC_EXCEPTION;

import com.jakewharton.nopen.annotation.Open;
import io.sentry.Breadcrumb;
import io.sentry.Hint;
import io.sentry.HubAdapter;
import io.sentry.Sentry;
import io.sentry.SentryEvent;
import io.sentry.SentryLevel;
import io.sentry.SentryOptions;
import io.sentry.protocol.Message;
import io.sentry.protocol.SdkVersion;
import io.sentry.util.CollectionUtils;
import java.text.MessageFormat;
import java.util.ArrayList;
import java.util.Date;
import java.util.HashMap;
import java.util.List;
import java.util.Map;
import java.util.logging.ErrorManager;
import java.util.logging.Filter;
import java.util.logging.Handler;
import java.util.logging.Level;
import java.util.logging.LogManager;
import java.util.logging.LogRecord;
import org.jetbrains.annotations.NotNull;
import org.jetbrains.annotations.Nullable;
import org.jetbrains.annotations.TestOnly;
import org.slf4j.MDC;

/** Logging handler in charge of sending the java.util.logging records to a Sentry server. */
@Open
public class SentryHandler extends Handler {
  /** Name of the {@link SentryEvent} extra property containing the Thread id. */
  public static final String THREAD_ID = "thread_id";
  /**
   * If true, <code>String.format()</code> is used to render parameterized log messages instead of
   * <code>MessageFormat.format()</code>; Defaults to false.
   */
  private boolean printfStyle;

  private @NotNull Level minimumBreadcrumbLevel = Level.INFO;
  private @NotNull Level minimumEventLevel = Level.SEVERE;
  private @NotNull SentryOptions options;

  /** Creates an instance of SentryHandler. */
  public SentryHandler() {
    this(new SentryOptions(), true);
  }

  /**
   * Creates an instance of SentryHandler.
   *
   * @param options the SentryOptions
   */
  public SentryHandler(final @NotNull SentryOptions options) {
    this(options, true);
  }

  /** Creates an instance of SentryHandler. */
  @TestOnly
  SentryHandler(final @NotNull SentryOptions options, final boolean configureFromLogManager) {
    this.options = options;
    setFilter(new DropSentryFilter());
    if (configureFromLogManager) {
      retrieveProperties();
    }
    if (!Sentry.isEnabled()) {
      options.setEnableExternalConfiguration(true);
      options.setSdkVersion(createSdkVersion(options));
      Sentry.init(options);
    }
  }

  @Override
  public void publish(final @NotNull LogRecord record) {
    // Do not log the event if the current thread is managed by sentry
    if (!isLoggable(record)) {
      return;
    }
    try {
      if (record.getLevel().intValue() >= minimumEventLevel.intValue()) {
<<<<<<< HEAD
        final Map<String, Object> hintMap = new HashMap<>();
        hintMap.put(SENTRY_SYNTHETIC_EXCEPTION, record);

        Sentry.captureEvent(createEvent(record), hintMap);
      }
      if (record.getLevel().intValue() >= minimumBreadcrumbLevel.intValue()) {
        final Map<String, Object> hintMap = new HashMap<>();
        hintMap.put(JUL_LOG_RECORD, record);

        Sentry.addBreadcrumb(createBreadcrumb(record), hintMap);
=======
        final Hint hint = new Hint();
        hint.set(SENTRY_SYNTHETIC_EXCEPTION, record);

        Sentry.captureEvent(createEvent(record), hint);
      }
      if (record.getLevel().intValue() >= minimumBreadcrumbLevel.intValue()) {
        final Hint hint = new Hint();
        hint.set(JUL_LOG_RECORD, record);

        Sentry.addBreadcrumb(createBreadcrumb(record), hint);
>>>>>>> 77fd2f21
      }
    } catch (RuntimeException e) {
      reportError(
          "An exception occurred while creating a new event in Sentry",
          e,
          ErrorManager.WRITE_FAILURE);
    }
  }

  /** Retrieves the properties of the logger. */
  private void retrieveProperties() {
    final LogManager manager = LogManager.getLogManager();
    final String className = SentryHandler.class.getName();
    setPrintfStyle(Boolean.parseBoolean(manager.getProperty(className + ".printfStyle")));
    setLevel(parseLevelOrDefault(manager.getProperty(className + ".level")));
    final String minimumBreadCrumbLevel =
        manager.getProperty(className + ".minimumBreadcrumbLevel");
    if (minimumBreadCrumbLevel != null) {
      setMinimumBreadcrumbLevel(parseLevelOrDefault(minimumBreadCrumbLevel));
    }
    final String minimumEventLevel = manager.getProperty(className + ".minimumEventLevel");
    if (minimumEventLevel != null) {
      setMinimumEventLevel(parseLevelOrDefault(minimumEventLevel));
    }
  }

  /**
   * Transforms a {@link Level} into an {@link SentryLevel}.
   *
   * @param level original level as defined in JUL.
   * @return log level used within sentry.
   */
  private static @Nullable SentryLevel formatLevel(final @NotNull Level level) {
    if (level.intValue() >= Level.SEVERE.intValue()) {
      return SentryLevel.ERROR;
    } else if (level.intValue() >= Level.WARNING.intValue()) {
      return SentryLevel.WARNING;
    } else if (level.intValue() >= Level.INFO.intValue()) {
      return SentryLevel.INFO;
    } else if (level.intValue() >= Level.ALL.intValue()) {
      return SentryLevel.DEBUG;
    } else {
      return null;
    }
  }

  private @NotNull Level parseLevelOrDefault(final @NotNull String levelName) {
    try {
      return Level.parse(levelName.trim());
    } catch (RuntimeException e) {
      return Level.WARNING;
    }
  }

  private @NotNull Breadcrumb createBreadcrumb(final @NotNull LogRecord record) {
    final Breadcrumb breadcrumb = new Breadcrumb();
    breadcrumb.setLevel(formatLevel(record.getLevel()));
    breadcrumb.setCategory(record.getLoggerName());
    if (record.getParameters() != null) {
      try {
        breadcrumb.setMessage(formatMessage(record.getMessage(), record.getParameters()));
      } catch (RuntimeException e) {
        breadcrumb.setMessage(record.getMessage());
      }
    } else {
      breadcrumb.setMessage(record.getMessage());
    }
    return breadcrumb;
  }

  /**
   * Creates {@link SentryEvent} from JUL's {@link LogRecord}.
   *
   * @param record the log record
   * @return the sentry event
   */
  // for the Android compatibility we must use old Java Date class
  @SuppressWarnings({"JdkObsolete", "JavaUtilDate"})
  @NotNull
  SentryEvent createEvent(final @NotNull LogRecord record) {
    final SentryEvent event = new SentryEvent(new Date(record.getMillis()));
    event.setLevel(formatLevel(record.getLevel()));
    event.setLogger(record.getLoggerName());

    final Message sentryMessage = new Message();
    sentryMessage.setParams(toParams(record.getParameters()));

    String message = record.getMessage();
    if (record.getResourceBundle() != null
        && record.getResourceBundle().containsKey(record.getMessage())) {
      message = record.getResourceBundle().getString(record.getMessage());
    }
    sentryMessage.setMessage(message);
    if (record.getParameters() != null) {
      try {
        sentryMessage.setFormatted(formatMessage(message, record.getParameters()));
      } catch (RuntimeException e) {
        // local formatting failed, send message and parameters without formatted string
      }
    }
    event.setMessage(sentryMessage);

    final Throwable throwable = record.getThrown();
    if (throwable != null) {
      event.setThrowable(throwable);
    }
    Map<String, String> mdcProperties = MDC.getMDCAdapter().getCopyOfContextMap();
    if (mdcProperties != null) {
      mdcProperties =
          CollectionUtils.filterMapEntries(mdcProperties, entry -> entry.getValue() != null);
      if (!mdcProperties.isEmpty()) {
<<<<<<< HEAD
        if (!options.getContextTags().isEmpty()) {
          for (final String contextTag : options.getContextTags()) {
=======
        // get tags from HubAdapter options to allow getting the correct tags if Sentry has been
        // initialized somewhere else
        final List<String> contextTags = HubAdapter.getInstance().getOptions().getContextTags();
        if (!contextTags.isEmpty()) {
          for (final String contextTag : contextTags) {
>>>>>>> 77fd2f21
            // if mdc tag is listed in SentryOptions, apply as event tag
            if (mdcProperties.containsKey(contextTag)) {
              event.setTag(contextTag, mdcProperties.get(contextTag));
              // remove from all tags applied to logging event
              mdcProperties.remove(contextTag);
            }
          }
        }
        // put the rest of mdc tags in contexts
        if (!mdcProperties.isEmpty()) {
          event.getContexts().put("MDC", mdcProperties);
        }
      }
    }
    event.setExtra(THREAD_ID, record.getThreadID());
    return event;
  }

  private @NotNull List<String> toParams(final @Nullable Object[] arguments) {
    final List<String> result = new ArrayList<>();
    if (arguments != null) {
      for (Object argument : arguments) {
        if (argument != null) {
          result.add(argument.toString());
        }
      }
    }
    return result;
  }

  /**
   * Returns formatted Event message when provided the message template and parameters.
   *
   * @param message Message template body.
   * @param parameters Array of parameters for the message.
   * @return Formatted message.
   */
  private @NotNull String formatMessage(
      final @NotNull String message, final @Nullable Object[] parameters) {
    String formatted;
    if (printfStyle) {
      formatted = String.format(message, parameters);
    } else {
      formatted = MessageFormat.format(message, parameters);
    }
    return formatted;
  }

  @Override
  public void flush() {}

  @Override
  public void close() throws SecurityException {
    try {
      Sentry.close();
    } catch (RuntimeException e) {
      reportError(
          "An exception occurred while closing the Sentry connection",
          e,
          ErrorManager.CLOSE_FAILURE);
    }
  }

  private @NotNull SdkVersion createSdkVersion(final @NotNull SentryOptions sentryOptions) {
    SdkVersion sdkVersion = sentryOptions.getSdkVersion();

    final String name = BuildConfig.SENTRY_JUL_SDK_NAME;
    final String version = BuildConfig.VERSION_NAME;

    sdkVersion = SdkVersion.updateSdkVersion(sdkVersion, name, version);
    sdkVersion.addPackage("maven:io.sentry:sentry-jul", version);

    return sdkVersion;
  }

  public void setPrintfStyle(final boolean printfStyle) {
    this.printfStyle = printfStyle;
  }

  public void setMinimumBreadcrumbLevel(final @Nullable Level minimumBreadcrumbLevel) {
    if (minimumBreadcrumbLevel != null) {
      this.minimumBreadcrumbLevel = minimumBreadcrumbLevel;
    }
  }

  public @NotNull Level getMinimumBreadcrumbLevel() {
    return minimumBreadcrumbLevel;
  }

  public void setMinimumEventLevel(final @Nullable Level minimumEventLevel) {
    if (minimumEventLevel != null) {
      this.minimumEventLevel = minimumEventLevel;
    }
  }

  public @NotNull Level getMinimumEventLevel() {
    return minimumEventLevel;
  }

  public boolean isPrintfStyle() {
    return printfStyle;
  }

  private static final class DropSentryFilter implements Filter {
    @Override
    public boolean isLoggable(final @NotNull LogRecord record) {
      final String loggerName = record.getLoggerName();
      return loggerName == null
          || !loggerName.startsWith("io.sentry")
          || loggerName.startsWith("io.sentry.samples");
    }
  }
}<|MERGE_RESOLUTION|>--- conflicted
+++ resolved
@@ -17,7 +17,6 @@
 import java.text.MessageFormat;
 import java.util.ArrayList;
 import java.util.Date;
-import java.util.HashMap;
 import java.util.List;
 import java.util.Map;
 import java.util.logging.ErrorManager;
@@ -44,7 +43,6 @@
 
   private @NotNull Level minimumBreadcrumbLevel = Level.INFO;
   private @NotNull Level minimumEventLevel = Level.SEVERE;
-  private @NotNull SentryOptions options;
 
   /** Creates an instance of SentryHandler. */
   public SentryHandler() {
@@ -63,7 +61,6 @@
   /** Creates an instance of SentryHandler. */
   @TestOnly
   SentryHandler(final @NotNull SentryOptions options, final boolean configureFromLogManager) {
-    this.options = options;
     setFilter(new DropSentryFilter());
     if (configureFromLogManager) {
       retrieveProperties();
@@ -83,18 +80,6 @@
     }
     try {
       if (record.getLevel().intValue() >= minimumEventLevel.intValue()) {
-<<<<<<< HEAD
-        final Map<String, Object> hintMap = new HashMap<>();
-        hintMap.put(SENTRY_SYNTHETIC_EXCEPTION, record);
-
-        Sentry.captureEvent(createEvent(record), hintMap);
-      }
-      if (record.getLevel().intValue() >= minimumBreadcrumbLevel.intValue()) {
-        final Map<String, Object> hintMap = new HashMap<>();
-        hintMap.put(JUL_LOG_RECORD, record);
-
-        Sentry.addBreadcrumb(createBreadcrumb(record), hintMap);
-=======
         final Hint hint = new Hint();
         hint.set(SENTRY_SYNTHETIC_EXCEPTION, record);
 
@@ -105,7 +90,6 @@
         hint.set(JUL_LOG_RECORD, record);
 
         Sentry.addBreadcrumb(createBreadcrumb(record), hint);
->>>>>>> 77fd2f21
       }
     } catch (RuntimeException e) {
       reportError(
@@ -217,16 +201,11 @@
       mdcProperties =
           CollectionUtils.filterMapEntries(mdcProperties, entry -> entry.getValue() != null);
       if (!mdcProperties.isEmpty()) {
-<<<<<<< HEAD
-        if (!options.getContextTags().isEmpty()) {
-          for (final String contextTag : options.getContextTags()) {
-=======
         // get tags from HubAdapter options to allow getting the correct tags if Sentry has been
         // initialized somewhere else
         final List<String> contextTags = HubAdapter.getInstance().getOptions().getContextTags();
         if (!contextTags.isEmpty()) {
           for (final String contextTag : contextTags) {
->>>>>>> 77fd2f21
             // if mdc tag is listed in SentryOptions, apply as event tag
             if (mdcProperties.containsKey(contextTag)) {
               event.setTag(contextTag, mdcProperties.get(contextTag));
