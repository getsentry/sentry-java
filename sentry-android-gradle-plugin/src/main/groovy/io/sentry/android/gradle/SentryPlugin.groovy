package io.sentry.android.gradle

import com.android.build.gradle.AppPlugin
import com.android.build.gradle.LibraryPlugin
import com.android.build.gradle.api.ApplicationVariant
import org.apache.commons.compress.utils.IOUtils
import org.gradle.api.Plugin
import org.gradle.api.Project
import org.gradle.api.Task
import org.gradle.api.tasks.Exec
import org.apache.tools.ant.taskdefs.condition.Os

class SentryPlugin implements Plugin<Project> {
    static final String GROUP_NAME = 'Sentry'
    private static final String SENTRY_ORG_PARAMETER = "sentryOrg"
    private static final String SENTRY_PROJECT_PARAMETER = "sentryProject"

    /**
     * Return the correct sentry-cli executable path to use for the given project.  This
     * will look for a sentry-cli executable in a local node_modules in case it was put
     * there by sentry-react-native or others before falling back to the global installation.
     *
     * @param project
     * @return
     */
    static String getSentryCli(Project project) {
        // if a path is provided explicitly use that first
        def propertiesFile = "${project.rootDir.toPath()}/sentry.properties"
        Properties sentryProps = new Properties()
        try {
            sentryProps.load(new FileInputStream(propertiesFile))
        } catch (FileNotFoundException e) {
            // it's okay, we can ignore it.
        }

        def rv = sentryProps.getProperty("cli.executable")
        if (rv != null) {
            return rv
        }

        // in case there is a version from npm right around the corner use that one.  This
        // is the case for react-native-sentry for instance
        def possibleExePaths = [
            "${project.rootDir.toPath()}/../node_modules/@sentry/cli/bin/sentry-cli",
            "${project.rootDir.toPath()}/../node_modules/sentry-cli-binary/bin/sentry-cli"
        ]

        possibleExePaths.each {
            if ((new File(it)).exists()) {
                return it
            }
            if ((new File(it + ".exe")).exists()) {
                return it + ".exe"
            }
        }

        // next up try a packaged version of sentry-cli
        def cliSuffix
        def osName = System.getProperty("os.name").toLowerCase()
        if (osName.indexOf("mac") >= 0) {
            cliSuffix = "Darwin-x86_64"
        } else if (osName.indexOf("linux") >= 0) {
            def arch = System.getProperty("os.arch")
            if (arch == "amd64") {
                arch = "x86_64"
            }
            cliSuffix = "Linux-" + arch
        } else if (osName.indexOf("win") >= 0) {
            cliSuffix = "Windows-i686.exe"
        }

        if (cliSuffix != null) {
            def resPath = "/bin/sentry-cli-${cliSuffix}"
            def fsPath = SentryPlugin.class.getResource(resPath).getFile()

            // if we are not in a jar, we can use the file directly
            if ((new File(fsPath)).exists()) {
                return fsPath
            }

            // otherwise we need to unpack into a file
            def resStream = SentryPlugin.class.getResourceAsStream(resPath)
            File tempFile = File.createTempFile(".sentry-cli", ".exe")
            tempFile.deleteOnExit()
            def out = new FileOutputStream(tempFile)
            try {
                IOUtils.copy(resStream, out)
            } finally {
                out.close()
            }
            tempFile.setExecutable(true)
            return tempFile.getAbsolutePath()
        }

        return "sentry-cli"
    }

    /**
     * Returns the proguard task for the given project and variant.
     *
     * @param project
     * @param variant
     * @return
     */
    static Task getProguardTask(Project project, ApplicationVariant variant) {
        def name = "transformClassesAndResourcesWithProguardFor${variant.name.capitalize()}"
        def rv = project.tasks.findByName(name)
        if (rv != null) {
            return rv
        }
        return project.tasks.findByName("proguard${name}")
    }

    /**
     * Returns the dex task for the given project and variant.
     *
     * @param project
     * @param variant
     * @return
     */
    static Task getDexTask(Project project, ApplicationVariant variant) {
        def names = [
            "transformClassesWithDexFor${variant.name.capitalize()}",
            "transformClassesWithDexBuilderFor${variant.name.capitalize()}"
        ]

        def rv = null
        names.each {
            rv = project.tasks.findByName(it)
            if (rv != null) {
                return rv
            }
        }

        return project.tasks.findByName("dex${names[0]}")
    }

    /**
     * Returns the path to the debug meta properties file for the given variant.
     *
     * @param project
     * @param variant
     * @return
     */
    static String getDebugMetaPropPath(Project project, ApplicationVariant variant) {
        return "${variant.mergeAssets.outputDir}/sentry-debug-meta.properties"
    }

    void apply(Project project) {
        SentryPluginExtension extension = project.extensions.create("sentry", SentryPluginExtension)

        project.afterEvaluate {
            if(!project.plugins.hasPlugin(AppPlugin) && !project.getPlugins().hasPlugin(LibraryPlugin)) {
                throw new IllegalStateException('Must apply \'com.android.application\' first!')
            }

            project.android.applicationVariants.all { ApplicationVariant variant ->
                variant.outputs.each { variantOutput ->
                    def manifestPath = extension.manifestPath
                    if (manifestPath == null) {
                        try {
                            // Android Gradle Plugin < 3.0.0
                            manifestPath = variantOutput.processManifest.manifestOutputFile
                        } catch (Exception ignored) {
                            // Android Gradle Plugin >= 3.0.0
                            def outputDir = variantOutput.processManifest.manifestOutputDirectory
                            // Gradle 4.7 introduced the lazy task API and AGP 3.3+ adopts that,
                            // so we apparently have a Provider<File> here instead
                            // TODO: This will let us depend on the configuration of each flavor's
                            // manifest creation task and their transitive dependencies, which in
                            // turn prolongs the configuration time accordingly. Evaluate how Gradle's
                            // new Task Avoidance API can be used instead.
                            // (https://docs.gradle.org/current/userguide/task_configuration_avoidance.html)
                            if (!(outputDir instanceof File)) {
                                outputDir = outputDir.get().asFile
                            }
                            manifestPath = new File(outputDir, "AndroidManifest.xml")
                        }
                    }

                    def mappingFile = variant.getMappingFile()
                    def proguardTask = getProguardTask(project, variant)
                    def dexTask = getDexTask(project, variant)

                    if (proguardTask == null) {
                        return
                    }

                    // create a task to configure proguard automatically unless the user disabled it.
                    if (extension.autoProguardConfig) {
                        def addProguardSettingsTaskName = "addSentryProguardSettingsFor${variant.name.capitalize()}"
                        if (!project.tasks.findByName(addProguardSettingsTaskName)) {
                            SentryProguardConfigTask proguardConfigTask = project.tasks.create(
                                    addProguardSettingsTaskName,
                                    SentryProguardConfigTask)
                            proguardConfigTask.group = GROUP_NAME
                            proguardConfigTask.applicationVariant = variant
                            proguardTask.dependsOn proguardConfigTask
                        }
                    }

                    def cli = getSentryCli(project)

                    def persistIdsTaskName = "persistSentryProguardUuidsFor${variant.name.capitalize()}${variantOutput.name.capitalize()}"
                    // create a task that persists our proguard uuid as android asset
                    def persistIdsTask = project.tasks.create(
                            name: persistIdsTaskName,
                            type: Exec) {
                        description "Write references to proguard UUIDs to the android assets."
                        workingDir project.rootDir

                        def variantName = variant.buildType.name
                        def flavorName = variant.flavorName
                        def propName = "sentry.properties"
                        def possibleProps = [
                                "${project.projectDir}/src/${variantName}/${propName}",
                                "${project.projectDir}/src/${flavorName}/${propName}",
                                "${project.projectDir}/src/${variantName}/${flavorName}/${propName}",
                                "${project.projectDir}/src/${flavorName}/${variantName}/${propName}",
                                "${project.rootDir.toPath()}/src/${variantName}/${propName}",
                                "${project.rootDir.toPath()}/src/${flavorName}/${propName}",
                                "${project.rootDir.toPath()}/src/${variantName}/${flavorName}/${propName}",
                                "${project.rootDir.toPath()}/src/${flavorName}/${variantName}/${propName}",
                                "${project.rootDir.toPath()}/${propName}"
                        ]

                        def propsFile = null
                        possibleProps.each {
                            if (propsFile == null && new File(it).isFile()) {
                                propsFile = it
                            }
                        }

                        if (propsFile != null) {
                            environment("SENTRY_PROPERTIES", propsFile)
                        }

                        def args = [
                                cli,
                                "upload-proguard",
                                "--android-manifest",
                                manifestPath,
                                "--write-properties",
                                getDebugMetaPropPath(project, variant),
                                mappingFile
                        ]

                        if (!extension.autoUpload) {
<<<<<<< HEAD
                            args.add("--no-upload")
                        }

                        def buildTypeProperties = variant.buildType.ext
                        if (buildTypeProperties.has(SENTRY_ORG_PARAMETER)) {
                            args.add("--org")
                            args.add(buildTypeProperties.get(SENTRY_ORG_PARAMETER).toString())
                        }
                        if (buildTypeProperties.has(SENTRY_PROJECT_PARAMETER)) {
                            args.add("--project")
                            args.add(buildTypeProperties.get(SENTRY_PROJECT_PARAMETER).toString())
=======
                            args << "--no-upload"
>>>>>>> 07c2d653
                        }

                        if (Os.isFamily(Os.FAMILY_WINDOWS)) {
                            commandLine("cmd", "/c", *args)
                        } else {
                            commandLine(*args)
                        }

                        enabled true
                    }

                    // and run before dex transformation.  If we managed to find the dex task
                    // we set ourselves as dependency, otherwise we just hack outselves into
                    // the proguard task's doLast.
                    if (dexTask != null) {
                        dexTask.dependsOn persistIdsTask
                    } else {
                        proguardTask.finalizedBy(persistIdsTask)
                    }
                    persistIdsTask.dependsOn proguardTask
                }
            }
        }
    }
}<|MERGE_RESOLUTION|>--- conflicted
+++ resolved
@@ -246,8 +246,7 @@
                         ]
 
                         if (!extension.autoUpload) {
-<<<<<<< HEAD
-                            args.add("--no-upload")
+                            args << "--no-upload"
                         }
 
                         def buildTypeProperties = variant.buildType.ext
@@ -258,9 +257,6 @@
                         if (buildTypeProperties.has(SENTRY_PROJECT_PARAMETER)) {
                             args.add("--project")
                             args.add(buildTypeProperties.get(SENTRY_PROJECT_PARAMETER).toString())
-=======
-                            args << "--no-upload"
->>>>>>> 07c2d653
                         }
 
                         if (Os.isFamily(Os.FAMILY_WINDOWS)) {
