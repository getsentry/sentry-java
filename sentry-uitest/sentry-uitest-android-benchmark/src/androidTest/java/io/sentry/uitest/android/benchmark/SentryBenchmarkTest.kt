package io.sentry.uitest.android.benchmark

<<<<<<< HEAD
=======
import android.content.Context
import android.view.Choreographer
>>>>>>> dd38ed48
import androidx.lifecycle.Lifecycle
import androidx.test.core.app.launchActivity
import androidx.test.espresso.Espresso
import androidx.test.espresso.Espresso.onView
import androidx.test.espresso.IdlingRegistry
import androidx.test.espresso.action.ViewActions.swipeUp
import androidx.test.espresso.matcher.ViewMatchers.withId
import androidx.test.ext.junit.runners.AndroidJUnit4
import androidx.test.runner.AndroidJUnitRunner
import io.sentry.ITransaction
import io.sentry.Sentry
import io.sentry.SentryOptions
import io.sentry.android.core.SentryAndroid
import io.sentry.uitest.android.benchmark.util.BenchmarkOperation
import org.junit.Test
import org.junit.runner.RunWith
import kotlin.test.AfterTest
import kotlin.test.BeforeTest
import kotlin.test.assertTrue

@RunWith(AndroidJUnit4::class)
<<<<<<< HEAD
class SentryBenchmarkTest : BaseBenchmarkTest() {
=======
class SentryBenchmarkTest {

    private lateinit var runner: AndroidJUnitRunner
    private lateinit var context: Context
    private lateinit var choreographer: Choreographer
>>>>>>> dd38ed48

    @BeforeTest
    fun setUp() {
        IdlingRegistry.getInstance().register(BenchmarkActivity.scrollingIdlingResource)
        // Must run on the main thread to get the main thread choreographer.
        runner.runOnMainSync {
            choreographer = Choreographer.getInstance()
        }
    }

    @AfterTest
    fun cleanup() {
        IdlingRegistry.getInstance().unregister(BenchmarkActivity.scrollingIdlingResource)
    }

    @Test
    fun benchmarkSameOperation() {

        // We compare two operation that are the same. We expect the increases to be negligible, as the results
        // should be very similar.
<<<<<<< HEAD
        val op1 = BenchmarkOperation(runner, op = getOperation(runner) { null })
        val op2 = BenchmarkOperation(runner, op = getOperation(runner) { null })
        val comparisonResult = BenchmarkOperation.compare(op1, "Op1", op2, "Op2")

        assertTrue { comparisonResult.durationIncreasePercentage >= -1 }
        assertTrue { comparisonResult.durationIncreasePercentage < 1 }
        assertTrue { comparisonResult.cpuTimeIncreasePercentage >= -1 }
        assertTrue { comparisonResult.cpuTimeIncreasePercentage < 1 }
=======
        val op1 = BenchmarkOperation(choreographer, getOperation(runner))
        val op2 = BenchmarkOperation(choreographer, getOperation(runner))
        val comparisonResult = BenchmarkOperation.compare(op1, "Op1", op2, "Op2")

        assertTrue { comparisonResult.durationIncrease in -1F..1F }
        assertTrue { comparisonResult.cpuTimeIncrease in -1F..1F }
>>>>>>> dd38ed48
        // The fps decrease is skipped for the moment, due to approximation:
        // if an operation runs at 59.49 fps and the other at 59.51, they are considered 59 and 60 fps respectively.
        // Their difference would be 1 / 60 * 100 = 1.66666%
        // On slow devices, a difference of 1 fps on an average of 20 fps would account for 5% decrease.
        // On even slower devices the difference would be even higher. Let's skip for now, as it's not important anyway.
<<<<<<< HEAD
//        assertTrue { comparisonResult.fpsDecrease >= -2 }
//        assertTrue { comparisonResult.fpsDecrease < 2 }
        assertTrue { comparisonResult.droppedFramesIncreasePercentage >= -1 }
        assertTrue { comparisonResult.droppedFramesIncreasePercentage < 1 }
=======
//        assertTrue { comparisonResult.fpsDecrease in -2F..2F }
        assertTrue { comparisonResult.droppedFramesIncrease in -1F..1F }
>>>>>>> dd38ed48
    }

    @Test
    fun benchmarkProfiledTransaction() {

        // We compare the same operation with and without profiled transaction.
        // We expect the profiled transaction operation to be slower, but not slower than 5%.
<<<<<<< HEAD
        val benchmarkOperationNoTransaction = BenchmarkOperation(runner, op = getOperation(runner) { null })
        val benchmarkOperationProfiled = BenchmarkOperation(
            runner,
            before = {
                runner.runOnMainSync {
                    SentryAndroid.init(context) { options: SentryOptions ->
                        options.dsn = "https://key@uri/1234567"
                        options.isEnableAutoSessionTracking = false
                        options.tracesSampleRate = 1.0
                        options.isTraceSampling = true
                        options.isProfilingEnabled = true
                    }
                }
            },
            op = getOperation(runner) {
=======
        val benchmarkOperationNoTransaction = BenchmarkOperation(choreographer, getOperation(runner))
        val benchmarkOperationProfiled = BenchmarkOperation(
            choreographer,
            getOperation(runner) {
>>>>>>> dd38ed48
                Sentry.startTransaction("Benchmark", "ProfiledTransaction")
            },
            after = {
                runner.runOnMainSync {
                    Sentry.close()
                }
            }
        )
        val comparisonResult = BenchmarkOperation.compare(
            benchmarkOperationNoTransaction,
            "NoTransaction",
            benchmarkOperationProfiled,
            "ProfiledTransaction"
        )

<<<<<<< HEAD
        assertTrue { comparisonResult.durationIncreasePercentage >= 0 }
        assertTrue { comparisonResult.durationIncreasePercentage < 5.0 }
        assertTrue { comparisonResult.cpuTimeIncreasePercentage >= 0 }
        assertTrue { comparisonResult.cpuTimeIncreasePercentage < 5.0 }
        assertTrue { comparisonResult.fpsDecreasePercentage >= 0 }
        assertTrue { comparisonResult.fpsDecreasePercentage < 5.0 }
        assertTrue { comparisonResult.droppedFramesIncreasePercentage >= 0 }
        assertTrue { comparisonResult.droppedFramesIncreasePercentage < 5.0 }
=======
        assertTrue { comparisonResult.durationIncrease in -1F..5F }
        assertTrue { comparisonResult.cpuTimeIncrease in -1F..5F }
        assertTrue { comparisonResult.fpsDecrease in -1F..5F }
        assertTrue { comparisonResult.droppedFramesIncrease in -1F..5F }
>>>>>>> dd38ed48
    }

    /**
     * Operation that will be compared: it launches [BenchmarkActivity], swipe the list and closes it.
     * The [transactionBuilder] is used to create the transaction before the swipes.
     */
    private fun getOperation(runner: AndroidJUnitRunner, transactionBuilder: () -> ITransaction? = { null }): () -> Unit = {
        var transaction: ITransaction? = null
        // Launch the sentry-uitest-android-benchmark activity
        val benchmarkScenario = launchActivity<BenchmarkActivity>()
        // Starts a transaction (it can be null, but we still runOnMainSync to make operations as similar as possible)
        runner.runOnMainSync {
            transaction = transactionBuilder()
        }
        // Just swipe the list some times: this is the benchmarked operation
        swipeList(2)
        // We finish the transaction
        runner.runOnMainSync {
            transaction?.finish()
        }
        // We swipe a last time to measure how finishing the transaction may affect other operations
        swipeList(1)

        benchmarkScenario.moveToState(Lifecycle.State.DESTROYED)
    }

    private fun swipeList(times: Int) {
        repeat(times) {
            Thread.sleep(100)
            onView(withId(R.id.benchmark_transaction_list)).perform(swipeUp())
            Espresso.onIdle()
        }
    }
}<|MERGE_RESOLUTION|>--- conflicted
+++ resolved
@@ -1,10 +1,7 @@
 package io.sentry.uitest.android.benchmark
 
-<<<<<<< HEAD
-=======
 import android.content.Context
 import android.view.Choreographer
->>>>>>> dd38ed48
 import androidx.lifecycle.Lifecycle
 import androidx.test.core.app.launchActivity
 import androidx.test.espresso.Espresso
@@ -26,15 +23,9 @@
 import kotlin.test.assertTrue
 
 @RunWith(AndroidJUnit4::class)
-<<<<<<< HEAD
 class SentryBenchmarkTest : BaseBenchmarkTest() {
-=======
-class SentryBenchmarkTest {
 
-    private lateinit var runner: AndroidJUnitRunner
-    private lateinit var context: Context
     private lateinit var choreographer: Choreographer
->>>>>>> dd38ed48
 
     @BeforeTest
     fun setUp() {
@@ -55,37 +46,19 @@
 
         // We compare two operation that are the same. We expect the increases to be negligible, as the results
         // should be very similar.
-<<<<<<< HEAD
-        val op1 = BenchmarkOperation(runner, op = getOperation(runner) { null })
-        val op2 = BenchmarkOperation(runner, op = getOperation(runner) { null })
+        val op1 = BenchmarkOperation(choreographer, op = getOperation(runner))
+        val op2 = BenchmarkOperation(choreographer, op = getOperation(runner))
         val comparisonResult = BenchmarkOperation.compare(op1, "Op1", op2, "Op2")
 
-        assertTrue { comparisonResult.durationIncreasePercentage >= -1 }
-        assertTrue { comparisonResult.durationIncreasePercentage < 1 }
-        assertTrue { comparisonResult.cpuTimeIncreasePercentage >= -1 }
-        assertTrue { comparisonResult.cpuTimeIncreasePercentage < 1 }
-=======
-        val op1 = BenchmarkOperation(choreographer, getOperation(runner))
-        val op2 = BenchmarkOperation(choreographer, getOperation(runner))
-        val comparisonResult = BenchmarkOperation.compare(op1, "Op1", op2, "Op2")
-
-        assertTrue { comparisonResult.durationIncrease in -1F..1F }
-        assertTrue { comparisonResult.cpuTimeIncrease in -1F..1F }
->>>>>>> dd38ed48
+        assertTrue { comparisonResult.durationIncreasePercentage in -1F..1F }
+        assertTrue { comparisonResult.cpuTimeIncreasePercentage in -1F..1F }
         // The fps decrease is skipped for the moment, due to approximation:
         // if an operation runs at 59.49 fps and the other at 59.51, they are considered 59 and 60 fps respectively.
         // Their difference would be 1 / 60 * 100 = 1.66666%
         // On slow devices, a difference of 1 fps on an average of 20 fps would account for 5% decrease.
         // On even slower devices the difference would be even higher. Let's skip for now, as it's not important anyway.
-<<<<<<< HEAD
-//        assertTrue { comparisonResult.fpsDecrease >= -2 }
-//        assertTrue { comparisonResult.fpsDecrease < 2 }
-        assertTrue { comparisonResult.droppedFramesIncreasePercentage >= -1 }
-        assertTrue { comparisonResult.droppedFramesIncreasePercentage < 1 }
-=======
 //        assertTrue { comparisonResult.fpsDecrease in -2F..2F }
-        assertTrue { comparisonResult.droppedFramesIncrease in -1F..1F }
->>>>>>> dd38ed48
+        assertTrue { comparisonResult.droppedFramesIncreasePercentage in -1F..1F }
     }
 
     @Test
@@ -93,10 +66,9 @@
 
         // We compare the same operation with and without profiled transaction.
         // We expect the profiled transaction operation to be slower, but not slower than 5%.
-<<<<<<< HEAD
-        val benchmarkOperationNoTransaction = BenchmarkOperation(runner, op = getOperation(runner) { null })
+        val benchmarkOperationNoTransaction = BenchmarkOperation(choreographer, op = getOperation(runner) { null })
         val benchmarkOperationProfiled = BenchmarkOperation(
-            runner,
+            choreographer,
             before = {
                 runner.runOnMainSync {
                     SentryAndroid.init(context) { options: SentryOptions ->
@@ -109,12 +81,6 @@
                 }
             },
             op = getOperation(runner) {
-=======
-        val benchmarkOperationNoTransaction = BenchmarkOperation(choreographer, getOperation(runner))
-        val benchmarkOperationProfiled = BenchmarkOperation(
-            choreographer,
-            getOperation(runner) {
->>>>>>> dd38ed48
                 Sentry.startTransaction("Benchmark", "ProfiledTransaction")
             },
             after = {
@@ -130,21 +96,10 @@
             "ProfiledTransaction"
         )
 
-<<<<<<< HEAD
-        assertTrue { comparisonResult.durationIncreasePercentage >= 0 }
-        assertTrue { comparisonResult.durationIncreasePercentage < 5.0 }
-        assertTrue { comparisonResult.cpuTimeIncreasePercentage >= 0 }
-        assertTrue { comparisonResult.cpuTimeIncreasePercentage < 5.0 }
-        assertTrue { comparisonResult.fpsDecreasePercentage >= 0 }
-        assertTrue { comparisonResult.fpsDecreasePercentage < 5.0 }
-        assertTrue { comparisonResult.droppedFramesIncreasePercentage >= 0 }
-        assertTrue { comparisonResult.droppedFramesIncreasePercentage < 5.0 }
-=======
-        assertTrue { comparisonResult.durationIncrease in -1F..5F }
-        assertTrue { comparisonResult.cpuTimeIncrease in -1F..5F }
-        assertTrue { comparisonResult.fpsDecrease in -1F..5F }
-        assertTrue { comparisonResult.droppedFramesIncrease in -1F..5F }
->>>>>>> dd38ed48
+        assertTrue { comparisonResult.durationIncreasePercentage in -1F..5F }
+        assertTrue { comparisonResult.cpuTimeIncreasePercentage in -1F..5F }
+        assertTrue { comparisonResult.fpsDecreasePercentage in -1F..5F }
+        assertTrue { comparisonResult.droppedFramesIncreasePercentage in -1F..5F }
     }
 
     /**
