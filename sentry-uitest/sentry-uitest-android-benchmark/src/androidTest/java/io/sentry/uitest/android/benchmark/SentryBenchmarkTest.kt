package io.sentry.uitest.android.benchmark

import android.content.Context
import android.view.Choreographer
import androidx.lifecycle.Lifecycle
import androidx.test.core.app.launchActivity
import androidx.test.espresso.Espresso
import androidx.test.espresso.Espresso.onView
import androidx.test.espresso.IdlingRegistry
import androidx.test.espresso.action.ViewActions.swipeUp
import androidx.test.espresso.matcher.ViewMatchers.withId
import androidx.test.ext.junit.runners.AndroidJUnit4
import androidx.test.runner.AndroidJUnitRunner
import io.sentry.ITransaction
import io.sentry.Sentry
import io.sentry.SentryOptions
import io.sentry.android.core.SentryAndroid
import io.sentry.uitest.android.benchmark.util.BenchmarkOperation
import org.junit.Test
import org.junit.runner.RunWith
import kotlin.test.AfterTest
import kotlin.test.BeforeTest
import kotlin.test.assertTrue

@RunWith(AndroidJUnit4::class)
class SentryBenchmarkTest : BaseBenchmarkTest() {

    private lateinit var choreographer: Choreographer

    @BeforeTest
    fun setUp() {
        IdlingRegistry.getInstance().register(BenchmarkActivity.scrollingIdlingResource)
        // Must run on the main thread to get the main thread choreographer.
        runner.runOnMainSync {
            choreographer = Choreographer.getInstance()
        }
    }

    @AfterTest
    fun cleanup() {
        IdlingRegistry.getInstance().unregister(BenchmarkActivity.scrollingIdlingResource)
    }

    @Test
    fun benchmarkSameOperation() {

        // We compare two operation that are the same. We expect the increases to be negligible, as the results
        // should be very similar.
        val op1 = BenchmarkOperation(choreographer, op = getOperation(runner))
        val op2 = BenchmarkOperation(choreographer, op = getOperation(runner))
        val comparisonResult = BenchmarkOperation.compare(op1, "Op1", op2, "Op2")

        assertTrue { comparisonResult.durationIncreasePercentage in -1F..1F }
        assertTrue { comparisonResult.cpuTimeIncreasePercentage in -1F..1F }
        // The fps decrease is skipped for the moment, due to approximation:
        // if an operation runs at 59.49 fps and the other at 59.51, they are considered 59 and 60 fps respectively.
        // Their difference would be 1 / 60 * 100 = 1.66666%
        // On slow devices, a difference of 1 fps on an average of 20 fps would account for 5% decrease.
        // On even slower devices the difference would be even higher. Let's skip for now, as it's not important anyway.
//        assertTrue { comparisonResult.fpsDecrease in -2F..2F }
        assertTrue { comparisonResult.droppedFramesIncreasePercentage in -1F..1F }
    }

    @Test
    fun benchmarkProfiledTransaction() {

        // We compare the same operation with and without profiled transaction.
        // We expect the profiled transaction operation to be slower, but not slower than 5%.
        val benchmarkOperationNoTransaction = BenchmarkOperation(choreographer, op = getOperation(runner) { null })
        val benchmarkOperationProfiled = BenchmarkOperation(
            choreographer,
            before = {
                runner.runOnMainSync {
                    SentryAndroid.init(context) { options: SentryOptions ->
                        options.dsn = "https://key@uri/1234567"
                        options.isEnableAutoSessionTracking = false
                        options.tracesSampleRate = 1.0
                        options.isTraceSampling = true
                        options.isProfilingEnabled = true
                    }
                }
            },
            op = getOperation(runner) {
                Sentry.startTransaction("Benchmark", "ProfiledTransaction")
            },
            after = {
                runner.runOnMainSync {
                    Sentry.close()
                }
            }
        )
        val comparisonResult = BenchmarkOperation.compare(
            benchmarkOperationNoTransaction,
            "NoTransaction",
            benchmarkOperationProfiled,
            "ProfiledTransaction"
        )

<<<<<<< HEAD
        assertTrue { comparisonResult.durationIncreasePercentage in -1F..5F }
        assertTrue { comparisonResult.cpuTimeIncreasePercentage in -1F..5F }
        assertTrue { comparisonResult.fpsDecreasePercentage in -1F..5F }
        assertTrue { comparisonResult.droppedFramesIncreasePercentage in -1F..5F }
=======
        assertTrue { comparisonResult.durationIncrease in 0F..5F }
        assertTrue { comparisonResult.cpuTimeIncrease in 0F..5F }
        assertTrue { comparisonResult.fpsDecrease in 0F..5F }
        assertTrue { comparisonResult.droppedFramesIncrease in 0F..5F }
>>>>>>> 8f62a8cb
    }

    /**
     * Operation that will be compared: it launches [BenchmarkActivity], swipe the list and closes it.
     * The [transactionBuilder] is used to create the transaction before the swipes.
     */
    private fun getOperation(runner: AndroidJUnitRunner, transactionBuilder: () -> ITransaction? = { null }): () -> Unit = {
        var transaction: ITransaction? = null
        // Launch the sentry-uitest-android-benchmark activity
        val benchmarkScenario = launchActivity<BenchmarkActivity>()
        // Starts a transaction (it can be null, but we still runOnMainSync to make operations as similar as possible)
        runner.runOnMainSync {
            transaction = transactionBuilder()
        }
        // Just swipe the list some times: this is the benchmarked operation
        swipeList(2)
        // We finish the transaction
        runner.runOnMainSync {
            transaction?.finish()
        }
        // We swipe a last time to measure how finishing the transaction may affect other operations
        swipeList(1)

        benchmarkScenario.moveToState(Lifecycle.State.DESTROYED)
    }

    private fun swipeList(times: Int) {
        repeat(times) {
            Thread.sleep(100)
            onView(withId(R.id.benchmark_transaction_list)).perform(swipeUp())
            Espresso.onIdle()
        }
    }
}<|MERGE_RESOLUTION|>--- conflicted
+++ resolved
@@ -96,17 +96,10 @@
             "ProfiledTransaction"
         )
 
-<<<<<<< HEAD
-        assertTrue { comparisonResult.durationIncreasePercentage in -1F..5F }
-        assertTrue { comparisonResult.cpuTimeIncreasePercentage in -1F..5F }
-        assertTrue { comparisonResult.fpsDecreasePercentage in -1F..5F }
-        assertTrue { comparisonResult.droppedFramesIncreasePercentage in -1F..5F }
-=======
-        assertTrue { comparisonResult.durationIncrease in 0F..5F }
-        assertTrue { comparisonResult.cpuTimeIncrease in 0F..5F }
-        assertTrue { comparisonResult.fpsDecrease in 0F..5F }
-        assertTrue { comparisonResult.droppedFramesIncrease in 0F..5F }
->>>>>>> 8f62a8cb
+        assertTrue { comparisonResult.durationIncreasePercentage in 0F..5F }
+        assertTrue { comparisonResult.cpuTimeIncreasePercentage in 0F..5F }
+        assertTrue { comparisonResult.fpsDecreasePercentage in 0F..5F }
+        assertTrue { comparisonResult.droppedFramesIncreasePercentage in 0F..5F }
     }
 
     /**
