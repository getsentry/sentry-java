package io.sentry.opentelemetry;

import io.opentelemetry.api.common.Attributes;
import io.opentelemetry.sdk.trace.data.SpanData;
import io.opentelemetry.semconv.HttpAttributes;
import io.opentelemetry.semconv.ServerAttributes;
import io.opentelemetry.semconv.UrlAttributes;
import io.sentry.IScope;
import io.sentry.SentryLevel;
import io.sentry.SentryOptions;
import io.sentry.protocol.Request;
import io.sentry.util.HttpUtils;
import io.sentry.util.StringUtils;
import io.sentry.util.UrlUtils;
import java.net.URL;
import java.util.HashMap;
import java.util.List;
import java.util.Map;
import org.jetbrains.annotations.ApiStatus;
import org.jetbrains.annotations.NotNull;
import org.jetbrains.annotations.Nullable;

@ApiStatus.Internal
public final class OpenTelemetryAttributesExtractor {

  private static final String HTTP_REQUEST_HEADER_PREFIX = "http.request.header.";

  public void extract(
      final @NotNull SpanData otelSpan,
      final @NotNull IScope scope,
      final @NotNull SentryOptions options) {
    final @NotNull Attributes attributes = otelSpan.getAttributes();
    if (attributes.get(HttpAttributes.HTTP_REQUEST_METHOD) != null) {
      addRequestAttributesToScope(attributes, scope, options);
    }
  }

  private void addRequestAttributesToScope(
<<<<<<< HEAD
      final @NotNull Attributes attributes,
      final @NotNull IScope scope,
      final @NotNull SentryOptions options) {
=======
      final @NotNull Attributes attributes, final @NotNull IScope scope) {
>>>>>>> c8461d4f
    if (scope.getRequest() == null) {
      scope.setRequest(new Request());
    }
    final @Nullable Request request = scope.getRequest();
    if (request != null) {
      final @Nullable String requestMethod = attributes.get(HttpAttributes.HTTP_REQUEST_METHOD);
      if (requestMethod != null) {
        request.setMethod(requestMethod);
      }

      if (request.getUrl() == null) {
        final @Nullable String url = extractUrl(attributes);
        if (url != null) {
          final @NotNull UrlUtils.UrlDetails urlDetails = UrlUtils.parse(url);
          urlDetails.applyToRequest(request);
        }
      }

<<<<<<< HEAD
      if (request.getUrl() == null) {
        final String urlString = buildUrlString(attributes, options);
        if (!urlString.isEmpty()) {
          request.setUrl(urlString);
        }
      }

=======
>>>>>>> c8461d4f
      if (request.getQueryString() == null) {
        final @Nullable String query = attributes.get(UrlAttributes.URL_QUERY);
        if (query != null) {
          request.setQueryString(query);
        }
      }

      if (request.getHeaders() == null) {
        Map<String, String> headers = collectHeaders(attributes, options);
        if (!headers.isEmpty()) {
          request.setHeaders(headers);
        }
      }
    }
  }

<<<<<<< HEAD
  @SuppressWarnings("unchecked")
  private static Map<String, String> collectHeaders(
      final @NotNull Attributes attributes, final @NotNull SentryOptions options) {
    Map<String, String> headers = new HashMap<>();

    attributes.forEach(
        (key, value) -> {
          final @NotNull String attributeKeyAsString = key.getKey();
          if (attributeKeyAsString.startsWith(HTTP_REQUEST_HEADER_PREFIX)) {
            final @NotNull String headerName =
                StringUtils.removePrefix(attributeKeyAsString, HTTP_REQUEST_HEADER_PREFIX);
            if (options.isSendDefaultPii() || !HttpUtils.containsSensitiveHeader(headerName)) {
              if (value instanceof List) {
                try {
                  final @NotNull List<String> headerValues = (List<String>) value;
                  headers.put(
                      headerName,
                      toString(
                          HttpUtils.filterOutSecurityCookiesFromHeader(
                              headerValues, headerName, null)));
                } catch (Throwable t) {
                  options
                      .getLogger()
                      .log(SentryLevel.WARNING, "Expected a List<String> as header", t);
                }
              }
            }
          }
        });
    return headers;
  }

  private static @Nullable String toString(final @Nullable List<String> list) {
    return list != null ? String.join(",", list) : null;
  }

  private @NotNull String buildUrlString(
      final @NotNull Attributes attributes, final @NotNull SentryOptions options) {
=======
  public @Nullable String extractUrl(final @NotNull Attributes attributes) {
    final @Nullable String urlFull = attributes.get(UrlAttributes.URL_FULL);
    if (urlFull != null) {
      return urlFull;
    }

    final String urlString = buildUrlString(attributes);
    if (!urlString.isEmpty()) {
      return urlString;
    }

    return null;
  }

  private @NotNull String buildUrlString(final @NotNull Attributes attributes) {
>>>>>>> c8461d4f
    final @Nullable String scheme = attributes.get(UrlAttributes.URL_SCHEME);
    final @Nullable String serverAddress = attributes.get(ServerAttributes.SERVER_ADDRESS);
    final @Nullable Long serverPort = attributes.get(ServerAttributes.SERVER_PORT);
    final @Nullable String path = attributes.get(UrlAttributes.URL_PATH);

    if (scheme == null || serverAddress == null) {
      return "";
    }

    try {
      final @NotNull String pathToUse = path == null ? "" : path;
      if (serverPort == null) {
        return new URL(scheme, serverAddress, pathToUse).toString();
      } else {
        return new URL(scheme, serverAddress, serverPort.intValue(), pathToUse).toString();
      }
    } catch (Throwable t) {
      options
          .getLogger()
          .log(SentryLevel.WARNING, "Unable to combine URL span attributes into one.", t);
      return "";
    }
  }
}<|MERGE_RESOLUTION|>--- conflicted
+++ resolved
@@ -36,13 +36,9 @@
   }
 
   private void addRequestAttributesToScope(
-<<<<<<< HEAD
       final @NotNull Attributes attributes,
       final @NotNull IScope scope,
       final @NotNull SentryOptions options) {
-=======
-      final @NotNull Attributes attributes, final @NotNull IScope scope) {
->>>>>>> c8461d4f
     if (scope.getRequest() == null) {
       scope.setRequest(new Request());
     }
@@ -54,23 +50,13 @@
       }
 
       if (request.getUrl() == null) {
-        final @Nullable String url = extractUrl(attributes);
+        final @Nullable String url = extractUrl(attributes, options);
         if (url != null) {
           final @NotNull UrlUtils.UrlDetails urlDetails = UrlUtils.parse(url);
           urlDetails.applyToRequest(request);
         }
       }
 
-<<<<<<< HEAD
-      if (request.getUrl() == null) {
-        final String urlString = buildUrlString(attributes, options);
-        if (!urlString.isEmpty()) {
-          request.setUrl(urlString);
-        }
-      }
-
-=======
->>>>>>> c8461d4f
       if (request.getQueryString() == null) {
         final @Nullable String query = attributes.get(UrlAttributes.URL_QUERY);
         if (query != null) {
@@ -87,7 +73,6 @@
     }
   }
 
-<<<<<<< HEAD
   @SuppressWarnings("unchecked")
   private static Map<String, String> collectHeaders(
       final @NotNull Attributes attributes, final @NotNull SentryOptions options) {
@@ -120,20 +105,14 @@
     return headers;
   }
 
-  private static @Nullable String toString(final @Nullable List<String> list) {
-    return list != null ? String.join(",", list) : null;
-  }
-
-  private @NotNull String buildUrlString(
+  public @Nullable String extractUrl(
       final @NotNull Attributes attributes, final @NotNull SentryOptions options) {
-=======
-  public @Nullable String extractUrl(final @NotNull Attributes attributes) {
     final @Nullable String urlFull = attributes.get(UrlAttributes.URL_FULL);
     if (urlFull != null) {
       return urlFull;
     }
 
-    final String urlString = buildUrlString(attributes);
+    final String urlString = buildUrlString(attributes, options);
     if (!urlString.isEmpty()) {
       return urlString;
     }
@@ -141,8 +120,12 @@
     return null;
   }
 
-  private @NotNull String buildUrlString(final @NotNull Attributes attributes) {
->>>>>>> c8461d4f
+  private static @Nullable String toString(final @Nullable List<String> list) {
+    return list != null ? String.join(",", list) : null;
+  }
+
+  private @NotNull String buildUrlString(
+      final @NotNull Attributes attributes, final @NotNull SentryOptions options) {
     final @Nullable String scheme = attributes.get(UrlAttributes.URL_SCHEME);
     final @Nullable String serverAddress = attributes.get(ServerAttributes.SERVER_ADDRESS);
     final @Nullable Long serverPort = attributes.get(ServerAttributes.SERVER_PORT);
