--- conflicted
+++ resolved
@@ -230,14 +230,11 @@
       sentryChildSpan.setData(dataField.getKey(), dataField.getValue());
     }
 
-<<<<<<< HEAD
-=======
     for (Map.Entry<String, Object> dataField :
         toMapWithStringKeys(spanData.getAttributes()).entrySet()) {
       sentryChildSpan.setData(dataField.getKey(), dataField.getValue());
     }
 
->>>>>>> 7bd86f0e
     setOtelInstrumentationInfo(spanData, sentryChildSpan);
 
     transferSpanDetails(sentrySpanMaybe, sentryChildSpan);
