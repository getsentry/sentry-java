package io.sentry.opentelemetry;

import static io.sentry.TransactionContext.DEFAULT_TRANSACTION_NAME;
import static io.sentry.opentelemetry.InternalSemanticAttributes.IS_REMOTE_PARENT;
import static io.sentry.opentelemetry.OtelInternalSpanDetectionUtil.isSentryRequest;

import io.opentelemetry.api.common.Attributes;
import io.opentelemetry.api.trace.StatusCode;
import io.opentelemetry.sdk.common.CompletableResultCode;
import io.opentelemetry.sdk.trace.data.SpanData;
import io.opentelemetry.sdk.trace.data.StatusData;
import io.opentelemetry.sdk.trace.export.SpanExporter;
<<<<<<< HEAD
import io.opentelemetry.semconv.HttpAttributes;
import io.opentelemetry.semconv.incubating.ProcessIncubatingAttributes;
=======
import io.opentelemetry.semconv.ResourceAttributes;
import io.opentelemetry.semconv.SemanticAttributes;
>>>>>>> 49c9395d
import io.sentry.Baggage;
import io.sentry.DateUtils;
import io.sentry.DefaultSpanFactory;
import io.sentry.IScopes;
import io.sentry.ISpan;
import io.sentry.ITransaction;
import io.sentry.Instrumenter;
import io.sentry.ScopesAdapter;
import io.sentry.SentryDate;
import io.sentry.SentryInstantDate;
import io.sentry.SentryLevel;
import io.sentry.SentryLongDate;
import io.sentry.SpanContext;
import io.sentry.SpanId;
import io.sentry.SpanOptions;
import io.sentry.SpanStatus;
import io.sentry.TransactionContext;
import io.sentry.TransactionOptions;
import io.sentry.protocol.Contexts;
import io.sentry.protocol.SentryId;
import io.sentry.protocol.TransactionNameSource;
import java.util.Arrays;
import java.util.Collection;
import java.util.HashMap;
import java.util.List;
import java.util.Map;
import java.util.concurrent.CopyOnWriteArrayList;
import java.util.function.Predicate;
import java.util.stream.Collectors;
import org.jetbrains.annotations.NotNull;
import org.jetbrains.annotations.Nullable;

public final class SentrySpanExporter implements SpanExporter {
  private volatile boolean stopped = false;
  // TODO [POTEL] should we clear out old finished spans after a while?
  private final List<SpanData> finishedSpans = new CopyOnWriteArrayList<>();
  private final @NotNull SentryWeakSpanStorage spanStorage = SentryWeakSpanStorage.getInstance();
  private final @NotNull SpanDescriptionExtractor spanDescriptionExtractor =
      new SpanDescriptionExtractor();
  private final @NotNull IScopes scopes;

  // TODO [POTEL] should we also ignore "process.command_args"
  // (`ResourceAttributes.PROCESS_COMMAND_ARGS`)?
  // As these are apparently so long that information that is added after it is lost
  private final @NotNull List<String> attributeKeysToRemove =
      Arrays.asList(
          InternalSemanticAttributes.IS_REMOTE_PARENT.getKey(),
          InternalSemanticAttributes.BAGGAGE.getKey(),
          InternalSemanticAttributes.BAGGAGE_MUTABLE.getKey(),
          InternalSemanticAttributes.SAMPLED.getKey(),
          InternalSemanticAttributes.SAMPLE_RATE.getKey(),
          InternalSemanticAttributes.PROFILE_SAMPLED.getKey(),
          InternalSemanticAttributes.PROFILE_SAMPLE_RATE.getKey(),
          InternalSemanticAttributes.PARENT_SAMPLED.getKey(),
<<<<<<< HEAD
          ProcessIncubatingAttributes.PROCESS_COMMAND_ARGS.getKey() // can be very long
=======
          ResourceAttributes.PROCESS_COMMAND_ARGS.getKey() // can be very long
>>>>>>> 49c9395d
          );
  private static final @NotNull Long SPAN_TIMEOUT = DateUtils.secondsToNanos(5 * 60);

  public static final String TRACE_ORIGIN = "auto.opentelemetry";

  public SentrySpanExporter() {
    this(ScopesAdapter.getInstance());
  }

  public SentrySpanExporter(final @NotNull IScopes scopes) {
    this.scopes = scopes;
  }

  @Override
  public CompletableResultCode export(Collection<SpanData> spans) {
    if (stopped) {
      // TODO unsure if there's a way to attach a message
      return CompletableResultCode.ofFailure();
    }

    final int openSpanCount = finishedSpans.size();
    final int newSpanCount = spans.size();

    final @NotNull List<SpanData> nonSentryRequestSpans = filterOutSentrySpans(spans);

    finishedSpans.addAll(nonSentryRequestSpans);
    final @NotNull List<SpanData> remaining = maybeSend(finishedSpans);
    final int remainingSpanCount = remaining.size();
    final int sentSpanCount = openSpanCount + newSpanCount - remainingSpanCount;

    scopes
        .getOptions()
        .getLogger()
        .log(
            SentryLevel.DEBUG,
            "SpanExporter exported %s spans, %s unset spans remaining.",
            sentSpanCount,
            remainingSpanCount);

    this.finishedSpans.clear();

    final @NotNull SentryInstantDate now = new SentryInstantDate();

    final @NotNull List<SpanData> nonExpired =
        remaining.stream().filter((span) -> !isSpanTooOld(span, now)).collect(Collectors.toList());

    this.finishedSpans.addAll(nonExpired);

    // TODO

    return CompletableResultCode.ofSuccess();
  }

  private boolean isSpanTooOld(final @NotNull SpanData span, final @NotNull SentryInstantDate now) {
    final @NotNull SentryDate startDate = new SentryLongDate(span.getStartEpochNanos());
    boolean isTimedOut = now.diff(startDate) > SPAN_TIMEOUT;
    if (isTimedOut) {
      scopes
          .getOptions()
          .getLogger()
          .log(
              SentryLevel.DEBUG,
              "Dropping span %s as it was pending for too long.",
              span.getSpanId());
    }
    return isTimedOut;
  }

  private @NotNull List<SpanData> filterOutSentrySpans(final @NotNull Collection<SpanData> spans) {
    return spans.stream()
        .filter((span) -> !isSentryRequest(scopes, span.getKind(), span.getAttributes()))
        .collect(Collectors.toList());
  }

  private List<SpanData> maybeSend(final @NotNull List<SpanData> spans) {
    final @NotNull List<SpanNode> grouped = groupSpansWithParents(spans);
    final @NotNull List<SpanNode> remaining = new CopyOnWriteArrayList<>(grouped);
    final @NotNull List<SpanNode> rootNodes = findCompletedRootNodes(grouped);

    for (final @NotNull SpanNode rootNode : rootNodes) {
      remaining.remove(rootNode);
      final @Nullable SpanData span = rootNode.getSpan();
      if (span == null) {
        // TODO log
        continue;
      }
      final @Nullable ITransaction transaction = createTransactionForOtelSpan(span);
      if (transaction == null) {
        // TODO log
        continue;
      }

      for (final @NotNull SpanNode childNode : rootNode.getChildren()) {
        createAndFinishSpanForOtelSpan(childNode, transaction, remaining);
      }

      transaction.finish(
          mapOtelStatus(span, transaction), new SentryLongDate(span.getEndEpochNanos()));
    }

    return remaining.stream()
        .map((node) -> node.getSpan())
        .filter((it) -> it != null)
        .collect(Collectors.toList());
  }

  private void createAndFinishSpanForOtelSpan(
      final @NotNull SpanNode spanNode,
      final @NotNull ISpan parentSentrySpan,
      final @NotNull List<SpanNode> remaining) {
    remaining.remove(spanNode);
    final @Nullable SpanData spanData = spanNode.getSpan();

    // If this span should be dropped, we still want to create spans for the children of this
    if (spanData == null) {
      for (SpanNode childNode : spanNode.getChildren()) {
        createAndFinishSpanForOtelSpan(childNode, parentSentrySpan, remaining);
      }
      return;
    }

    final @NotNull String spanId = spanData.getSpanId();
    final @Nullable OtelSpanWrapper sentrySpanMaybe =
        spanStorage.getSentrySpan(spanData.getSpanContext());
    final @NotNull OtelSpanInfo spanInfo =
        spanDescriptionExtractor.extractSpanInfo(spanData, sentrySpanMaybe);

    scopes
        .getOptions()
        .getLogger()
        .log(
            SentryLevel.DEBUG,
            "Creating Sentry child span for OpenTelemetry span %s (trace %s). Parent span is %s.",
            spanId,
            spanData.getTraceId(),
            spanData.getParentSpanId());
    final @NotNull SentryDate startDate = new SentryLongDate(spanData.getStartEpochNanos());
    final @NotNull SpanOptions spanOptions = new SpanOptions();
    // TODO [POTEL] op and description might have been overriden
    final @NotNull io.sentry.SpanContext spanContext =
        parentSentrySpan
            .getSpanContext()
            .copyForChild(
                spanInfo.getOp(),
                parentSentrySpan.getSpanContext().getSpanId(),
                new SpanId(spanId));
    spanContext.setDescription(spanInfo.getDescription());
    spanContext.setInstrumenter(Instrumenter.OTEL);
    if (sentrySpanMaybe != null) {
      spanContext.setSamplingDecision(sentrySpanMaybe.getSamplingDecision());
      spanOptions.setOrigin(sentrySpanMaybe.getSpanContext().getOrigin());
    } else {
      // TODO [POTEL] Check if we want to use `instrumentationScopeInfo.name` and append it to
      // `auto.otel`
      spanOptions.setOrigin(TRACE_ORIGIN);
    }

    spanOptions.setStartTimestamp(startDate);

    final @NotNull ISpan sentryChildSpan = parentSentrySpan.startChild(spanContext, spanOptions);

    for (Map.Entry<String, Object> dataField :
        toMapWithStringKeys(spanData.getAttributes()).entrySet()) {
      sentryChildSpan.setData(dataField.getKey(), dataField.getValue());
    }

    setOtelInstrumentationInfo(spanData, sentryChildSpan);

    transferSpanDetails(sentrySpanMaybe, sentryChildSpan);

    for (SpanNode childNode : spanNode.getChildren()) {
      createAndFinishSpanForOtelSpan(childNode, sentryChildSpan, remaining);
    }

    sentryChildSpan.finish(
        mapOtelStatus(spanData, sentryChildSpan), new SentryLongDate(spanData.getEndEpochNanos()));
  }

  private void transferSpanDetails(
      final @Nullable OtelSpanWrapper sourceSpanMaybe, final @NotNull ISpan targetSpan) {
    if (sourceSpanMaybe != null) {
      final @NotNull OtelSpanWrapper sourceSpan = sourceSpanMaybe;

      final @NotNull Contexts contexts = sourceSpan.getContexts();
      targetSpan.getContexts().putAll(contexts);

      final @NotNull Map<String, Object> data = sourceSpan.getData();
      for (Map.Entry<String, Object> entry : data.entrySet()) {
        targetSpan.setData(entry.getKey(), entry.getValue());
      }

      // TODO [POTEL] this is not an OtelSpanWrapper since it's created with default span factory
      //      if (sentryChildSpan instanceof OtelSpanWrapper) {
      //        final @NotNull OtelSpanWrapper sentryChildSpanWrapper = (OtelSpanWrapper)
      // sentryChildSpan;
      //        final @NotNull Map<String, MeasurementValue> measurements =
      // sentrySpan.getMeasurements();
      //        sentryChildSpanWrapper.addAllMeasurements(measurements);
      //      }

      final @NotNull Map<String, String> tags = sourceSpan.getTags();
      for (Map.Entry<String, String> entry : tags.entrySet()) {
        targetSpan.setTag(entry.getKey(), entry.getValue());
      }

      targetSpan.setStatus(sourceSpan.getStatus());
    }
  }

  private @Nullable ITransaction createTransactionForOtelSpan(final @NotNull SpanData span) {
    final @NotNull String spanId = span.getSpanId();
    final @NotNull String traceId = span.getTraceId();
    final @Nullable OtelSpanWrapper sentrySpanMaybe =
        spanStorage.getSentrySpan(span.getSpanContext());
    final @Nullable IScopes scopesMaybe =
        sentrySpanMaybe != null ? sentrySpanMaybe.getScopes() : null;
    final @NotNull IScopes scopesToUse =
        scopesMaybe == null ? ScopesAdapter.getInstance() : scopesMaybe;
    final @NotNull OtelSpanInfo spanInfo =
        spanDescriptionExtractor.extractSpanInfo(span, sentrySpanMaybe);

    scopesToUse
        .getOptions()
        .getLogger()
        .log(
            SentryLevel.DEBUG,
            "Creating Sentry transaction for OpenTelemetry span %s (trace %s).",
            spanId,
            traceId);
    final SpanId sentrySpanId = new SpanId(spanId);

    @Nullable String transactionName = spanInfo.getDescription();
    @NotNull TransactionNameSource transactionNameSource = spanInfo.getTransactionNameSource();
    @Nullable SpanId parentSpanId = null;
    @Nullable Baggage baggage = null;

    if (sentrySpanMaybe != null) {
      final @NotNull OtelSpanWrapper sentrySpan = sentrySpanMaybe;
      final @Nullable String transactionNameMaybe = sentrySpan.getTransactionName();
      if (transactionNameMaybe != null) {
        transactionName = transactionNameMaybe;
      }
      final @Nullable TransactionNameSource transactionNameSourceMaybe =
          sentrySpan.getTransactionNameSource();
      if (transactionNameSourceMaybe != null) {
        transactionNameSource = transactionNameSourceMaybe;
      }
      final @NotNull SpanContext spanContext = sentrySpan.getSpanContext();
      parentSpanId = spanContext.getParentSpanId();
      baggage = spanContext.getBaggage();
    }

    // TODO [POTEL] parentSamplingDecision?
    final @NotNull TransactionContext transactionContext =
        new TransactionContext(new SentryId(traceId), sentrySpanId, parentSpanId, null, baggage);

    TransactionOptions transactionOptions = new TransactionOptions();

    transactionContext.setName(
        transactionName == null ? DEFAULT_TRANSACTION_NAME : transactionName);
    transactionContext.setTransactionNameSource(transactionNameSource);
    transactionContext.setOperation(spanInfo.getOp());
    transactionContext.setInstrumenter(Instrumenter.OTEL);
    if (sentrySpanMaybe != null) {
      transactionContext.setSamplingDecision(sentrySpanMaybe.getSamplingDecision());
      transactionOptions.setOrigin(sentrySpanMaybe.getSpanContext().getOrigin());
    }

    transactionOptions.setStartTimestamp(new SentryLongDate(span.getStartEpochNanos()));
    transactionOptions.setSpanFactory(new DefaultSpanFactory());

    ITransaction sentryTransaction =
        scopesToUse.startTransaction(transactionContext, transactionOptions);

    final @NotNull Map<String, Object> otelContext = toOtelContext(span);
    sentryTransaction.setContext("otel", otelContext);

    setOtelInstrumentationInfo(span, sentryTransaction);

    transferSpanDetails(sentrySpanMaybe, sentryTransaction);

    return sentryTransaction;
  }

  private List<SpanNode> findCompletedRootNodes(final @NotNull List<SpanNode> grouped) {
    final @NotNull Predicate<SpanNode> isRootPredicate =
        (node) -> {
          return node.getParentNode() == null && node.getSpan() != null;
        };
    return grouped.stream().filter(isRootPredicate).collect(Collectors.toList());
  }

  private List<SpanNode> groupSpansWithParents(final @NotNull List<SpanData> spans) {
    final @NotNull Map<String, SpanNode> nodeMap = new HashMap<>();

    for (final @NotNull SpanData spanData : spans) {
      createOrUpdateSpanNodeAndRefs(nodeMap, spanData);
    }

    return nodeMap.values().stream().collect(Collectors.toList());
  }

  private void createOrUpdateSpanNodeAndRefs(
      final @NotNull Map<String, SpanNode> nodeMap, final @NotNull SpanData spanData) {
    final @NotNull String spanId = spanData.getSpanId();
    final String parentId = getParentId(spanData);
    if (parentId == null) {
      createOrUpdateNode(nodeMap, spanId, spanData, null, null);
      return;
    }

    final @NotNull SpanNode parentNode = createOrGetParentNode(nodeMap, parentId);
    final @NotNull SpanNode spanNode =
        createOrUpdateNode(nodeMap, spanId, spanData, null, parentNode);
    parentNode.addChild(spanNode);
  }

  private @Nullable String getParentId(final @NotNull SpanData spanData) {
    final @NotNull String parentSpanId = spanData.getParentSpanId();
    final @Nullable Boolean isRemoteParent = spanData.getAttributes().get(IS_REMOTE_PARENT);
    if (isRemoteParent != null && isRemoteParent) {
      return null;
    }
    if (io.opentelemetry.api.trace.SpanId.isValid(parentSpanId)) {
      return parentSpanId;
    }
    return null;
  }

  private @NotNull SpanNode createOrGetParentNode(
      final @NotNull Map<String, SpanNode> nodeMap, final @NotNull String spanId) {
    final @Nullable SpanNode existingNode = nodeMap.get(spanId);

    if (existingNode == null) {
      return createOrUpdateNode(nodeMap, spanId, null, null, null);
    }

    return existingNode;
  }

  // TODO do we ever pass children?
  private @NotNull SpanNode createOrUpdateNode(
      final @NotNull Map<String, SpanNode> nodeMap,
      final @NotNull String spanId,
      final @Nullable SpanData spanData,
      final @Nullable List<SpanNode> children,
      final @Nullable SpanNode parentNode) {
    final @Nullable SpanNode existingNode = nodeMap.get(spanId);

    if (existingNode != null) {
      final @Nullable SpanData existingNodeSpan = existingNode.getSpan();

      if (existingNodeSpan != null) {
        // If span is already set, nothing to do here
        return existingNode;
      }

      // If span is not set yet, we update it
      existingNode.setSpan(spanData);
      existingNode.setParentNode(parentNode);

      return existingNode;
    }

    final @NotNull SpanNode spanNode = new SpanNode(spanId);
    spanNode.setSpan(spanData);
    spanNode.setParentNode(parentNode);
    spanNode.addChildren(children);

    nodeMap.put(spanId, spanNode);

    return spanNode;
  }

  @SuppressWarnings("deprecation")
  private SpanStatus mapOtelStatus(
      final @NotNull SpanData otelSpanData, final @NotNull ISpan sentrySpan) {
    final @Nullable SpanStatus existingStatus = sentrySpan.getStatus();
    // TODO [POTEL] do we want the unknown error check here?
    if (existingStatus != null && existingStatus != SpanStatus.UNKNOWN_ERROR) {
      return existingStatus;
    }

    final @NotNull StatusData otelStatus = otelSpanData.getStatus();
    final @NotNull StatusCode otelStatusCode = otelStatus.getStatusCode();

    if (StatusCode.OK.equals(otelStatusCode) || StatusCode.UNSET.equals(otelStatusCode)) {
      return SpanStatus.OK;
    }

    final @Nullable Long httpStatus =
        otelSpanData.getAttributes().get(HttpAttributes.HTTP_RESPONSE_STATUS_CODE);
    if (httpStatus != null) {
      final @Nullable SpanStatus spanStatus = SpanStatus.fromHttpStatusCode(httpStatus.intValue());
      if (spanStatus != null) {
        return spanStatus;
      }
    }

    return SpanStatus.UNKNOWN_ERROR;
  }

  private @NotNull Map<String, Object> toOtelContext(final @NotNull SpanData spanData) {
    final @NotNull Map<String, Object> context = new HashMap<>();

    context.put("attributes", toMapWithStringKeys(spanData.getAttributes()));
    context.put("resource", toMapWithStringKeys(spanData.getResource().getAttributes()));

    return context;
  }

  private @NotNull Map<String, Object> toMapWithStringKeys(final @Nullable Attributes attributes) {
    final @NotNull Map<String, Object> mapWithStringKeys = new HashMap<>();

    if (attributes != null) {
      attributes.forEach(
          (key, value) -> {
            if (key != null) {
              final @NotNull String stringKey = key.getKey();
              if (!shouldRemoveAttribute(stringKey)) {
                mapWithStringKeys.put(stringKey, value);
              }
            }
          });
    }

    return mapWithStringKeys;
  }

  private boolean shouldRemoveAttribute(final @NotNull String key) {
    return attributeKeysToRemove.contains(key);
  }

  private void setOtelInstrumentationInfo(SpanData span, ISpan sentryTransaction) {
    final @Nullable String otelInstrumentationName = span.getInstrumentationScopeInfo().getName();
    if (otelInstrumentationName != null) {
      sentryTransaction.setData("otel.instrumentation.name", otelInstrumentationName);
    }

    final @Nullable String otelInstrumentationVersion =
        span.getInstrumentationScopeInfo().getVersion();
    if (otelInstrumentationVersion != null) {
      sentryTransaction.setData("otel.instrumentation.version", otelInstrumentationVersion);
    }
  }

  @Override
  public CompletableResultCode flush() {
    scopes.flush(10000);
    return CompletableResultCode.ofSuccess();
  }

  @Override
  public CompletableResultCode shutdown() {
    stopped = true;
    scopes.close();
    return CompletableResultCode.ofSuccess();
  }
}<|MERGE_RESOLUTION|>--- conflicted
+++ resolved
@@ -10,13 +10,8 @@
 import io.opentelemetry.sdk.trace.data.SpanData;
 import io.opentelemetry.sdk.trace.data.StatusData;
 import io.opentelemetry.sdk.trace.export.SpanExporter;
-<<<<<<< HEAD
 import io.opentelemetry.semconv.HttpAttributes;
 import io.opentelemetry.semconv.incubating.ProcessIncubatingAttributes;
-=======
-import io.opentelemetry.semconv.ResourceAttributes;
-import io.opentelemetry.semconv.SemanticAttributes;
->>>>>>> 49c9395d
 import io.sentry.Baggage;
 import io.sentry.DateUtils;
 import io.sentry.DefaultSpanFactory;
@@ -71,11 +66,7 @@
           InternalSemanticAttributes.PROFILE_SAMPLED.getKey(),
           InternalSemanticAttributes.PROFILE_SAMPLE_RATE.getKey(),
           InternalSemanticAttributes.PARENT_SAMPLED.getKey(),
-<<<<<<< HEAD
           ProcessIncubatingAttributes.PROCESS_COMMAND_ARGS.getKey() // can be very long
-=======
-          ResourceAttributes.PROCESS_COMMAND_ARGS.getKey() // can be very long
->>>>>>> 49c9395d
           );
   private static final @NotNull Long SPAN_TIMEOUT = DateUtils.secondsToNanos(5 * 60);
 
