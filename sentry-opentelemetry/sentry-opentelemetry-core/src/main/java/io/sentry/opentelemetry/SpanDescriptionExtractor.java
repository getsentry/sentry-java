--- conflicted
+++ resolved
@@ -2,10 +2,6 @@
 
 import io.opentelemetry.api.common.Attributes;
 import io.opentelemetry.api.trace.SpanKind;
-<<<<<<< HEAD
-=======
-import io.opentelemetry.sdk.trace.ReadableSpan;
->>>>>>> a43af1c8
 import io.opentelemetry.sdk.trace.data.SpanData;
 import io.opentelemetry.semconv.SemanticAttributes;
 import io.sentry.protocol.TransactionNameSource;
@@ -125,14 +121,9 @@
   }
 
   @SuppressWarnings("deprecation")
-<<<<<<< HEAD
   private OtelSpanInfo descriptionForDbSystem(final @NotNull SpanData otelSpan) {
     final @NotNull Attributes attributes = otelSpan.getAttributes();
     @Nullable String dbStatement = attributes.get(SemanticAttributes.DB_STATEMENT);
-=======
-  private OtelSpanInfo descriptionForDbSystem(final @NotNull ReadableSpan otelSpan) {
-    @Nullable String dbStatement = otelSpan.getAttribute(SemanticAttributes.DB_STATEMENT);
->>>>>>> a43af1c8
     @NotNull String description = dbStatement != null ? dbStatement : otelSpan.getName();
     return new OtelSpanInfo("db", description, TransactionNameSource.TASK);
   }
