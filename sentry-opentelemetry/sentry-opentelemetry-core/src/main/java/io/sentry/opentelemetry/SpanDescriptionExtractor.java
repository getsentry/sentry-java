package io.sentry.opentelemetry;

import io.opentelemetry.api.common.Attributes;
import io.opentelemetry.api.trace.SpanKind;
import io.opentelemetry.sdk.trace.data.SpanData;
import io.opentelemetry.semconv.SemanticAttributes;
import io.sentry.protocol.TransactionNameSource;
import java.util.HashMap;
import java.util.Map;
import org.jetbrains.annotations.ApiStatus;
import org.jetbrains.annotations.NotNull;
import org.jetbrains.annotations.Nullable;

@ApiStatus.Internal
public final class SpanDescriptionExtractor {

  // TODO [POTEL] remove these method overloads and pass in SpanData instead (span.toSpanData())
  @SuppressWarnings("deprecation")
  public @NotNull OtelSpanInfo extractSpanInfo(final @NotNull SpanData otelSpan) {
    OtelSpanInfo spanInfo = extractSpanDescription(otelSpan);

    final @Nullable Long threadId = otelSpan.getAttributes().get(SemanticAttributes.THREAD_ID);
    if (threadId != null) {
      spanInfo.addDataField("thread.id", threadId);
    }

    final @Nullable String threadName =
        otelSpan.getAttributes().get(SemanticAttributes.THREAD_NAME);
    if (threadName != null) {
      spanInfo.addDataField("thread.name", threadName);
    }

    final @Nullable String dbSystem = otelSpan.getAttributes().get(SemanticAttributes.DB_SYSTEM);
    if (dbSystem != null) {
      spanInfo.addDataField("db.system", dbSystem);
    }

    final @Nullable String dbName = otelSpan.getAttributes().get(SemanticAttributes.DB_NAME);
    if (dbName != null) {
      spanInfo.addDataField("db.name", dbName);
    }

    return spanInfo;
  }

  @SuppressWarnings("deprecation")
  private OtelSpanInfo extractSpanDescription(SpanData otelSpan) {
<<<<<<< HEAD
=======
    final @NotNull String name = otelSpan.getName();
    final @NotNull Attributes attributes = otelSpan.getAttributes();

    final @Nullable String httpMethod = attributes.get(SemanticAttributes.HTTP_METHOD);
    if (httpMethod != null) {
      return descriptionForHttpMethod(otelSpan, httpMethod);
    }

    final @Nullable String httpRequestMethod =
        attributes.get(SemanticAttributes.HTTP_REQUEST_METHOD);
    if (httpRequestMethod != null) {
      return descriptionForHttpMethod(otelSpan, httpRequestMethod);
    }

    final @Nullable String dbSystem = attributes.get(SemanticAttributes.DB_SYSTEM);
    if (dbSystem != null) {
      return descriptionForDbSystem(otelSpan);
    }

    return new OtelSpanInfo(name, name, TransactionNameSource.CUSTOM);
  }

  @SuppressWarnings("deprecation")
  private OtelSpanInfo descriptionForHttpMethod(
      final @NotNull SpanData otelSpan, final @NotNull String httpMethod) {
    final @NotNull String name = otelSpan.getName();
    final @NotNull SpanKind kind = otelSpan.getKind();
    final @NotNull StringBuilder opBuilder = new StringBuilder("http");
    final @NotNull Attributes attributes = otelSpan.getAttributes();
    final @NotNull Map<String, Object> dataFields = new HashMap<>();
    dataFields.put("http.request.method", httpMethod);

    if (SpanKind.CLIENT.equals(kind)) {
      opBuilder.append(".client");
    } else if (SpanKind.SERVER.equals(kind)) {
      opBuilder.append(".server");
    }
    final @Nullable String httpTarget = attributes.get(SemanticAttributes.HTTP_TARGET);
    final @Nullable String httpRoute = attributes.get(SemanticAttributes.HTTP_ROUTE);
    @Nullable String httpPath = httpRoute;
    if (httpPath == null) {
      httpPath = httpTarget;
    }
    final @NotNull String op = opBuilder.toString();

    final @Nullable Long httpStatusCode =
        attributes.get(SemanticAttributes.HTTP_RESPONSE_STATUS_CODE);
    if (httpStatusCode != null) {
      dataFields.put("http.response.status_code", httpStatusCode);
    }

    final @Nullable String serverAddress = attributes.get(SemanticAttributes.SERVER_ADDRESS);
    if (serverAddress != null) {
      dataFields.put("server.address", serverAddress);
    }

    final @Nullable String urlFull = attributes.get(SemanticAttributes.URL_FULL);
    if (urlFull != null) {
      dataFields.put("url.full", urlFull);
      if (httpPath == null) {
        httpPath = urlFull;
      }
    }

    if (httpPath == null) {
      return new OtelSpanInfo(op, name, TransactionNameSource.CUSTOM, dataFields);
    }

    final @NotNull String description = httpMethod + " " + httpPath;
    final @NotNull TransactionNameSource transactionNameSource =
        httpRoute != null ? TransactionNameSource.ROUTE : TransactionNameSource.URL;

    return new OtelSpanInfo(op, description, transactionNameSource, dataFields);
  }

  @SuppressWarnings("deprecation")
  private OtelSpanInfo descriptionForDbSystem(final @NotNull SpanData otelSpan) {
    final @NotNull Attributes attributes = otelSpan.getAttributes();
    @Nullable String dbStatement = attributes.get(SemanticAttributes.DB_STATEMENT);
    @NotNull String description = dbStatement != null ? dbStatement : otelSpan.getName();
    return new OtelSpanInfo("db", description, TransactionNameSource.TASK);
  }

  @SuppressWarnings("deprecation")
  public @NotNull OtelSpanInfo extractSpanInfo(final @NotNull SpanData otelSpan) {
    OtelSpanInfo spanInfo = extractSpanDescription(otelSpan);

    final @Nullable Long threadId = otelSpan.getAttributes().get(SemanticAttributes.THREAD_ID);
    if (threadId != null) {
      spanInfo.addDataField("thread.id", threadId);
    }

    final @Nullable String threadName =
        otelSpan.getAttributes().get(SemanticAttributes.THREAD_NAME);
    if (threadName != null) {
      spanInfo.addDataField("thread.name", threadName);
    }

    final @Nullable String dbSystem = otelSpan.getAttributes().get(SemanticAttributes.DB_SYSTEM);
    if (dbSystem != null) {
      spanInfo.addDataField("db.system", dbSystem);
    }

    final @Nullable String dbName = otelSpan.getAttributes().get(SemanticAttributes.DB_NAME);
    if (dbName != null) {
      spanInfo.addDataField("db.name", dbName);
    }

    return spanInfo;
  }

  @SuppressWarnings("deprecation")
  private OtelSpanInfo extractSpanDescription(SpanData otelSpan) {
>>>>>>> f6bd8202
    final @NotNull String name = otelSpan.getName();
    final @NotNull Attributes attributes = otelSpan.getAttributes();

    final @Nullable String httpMethod = attributes.get(SemanticAttributes.HTTP_METHOD);
    if (httpMethod != null) {
      return descriptionForHttpMethod(otelSpan, httpMethod);
    }

    final @Nullable String httpRequestMethod =
        attributes.get(SemanticAttributes.HTTP_REQUEST_METHOD);
    if (httpRequestMethod != null) {
      return descriptionForHttpMethod(otelSpan, httpRequestMethod);
    }

    final @Nullable String dbSystem = attributes.get(SemanticAttributes.DB_SYSTEM);
    if (dbSystem != null) {
      return descriptionForDbSystem(otelSpan);
    }

    // TODO [POTEL] use sentry span description if available
    return new OtelSpanInfo(name, name, TransactionNameSource.CUSTOM);
  }

  @SuppressWarnings("deprecation")
  private OtelSpanInfo descriptionForHttpMethod(
      final @NotNull SpanData otelSpan, final @NotNull String httpMethod) {
    final @NotNull String name = otelSpan.getName();
    final @NotNull SpanKind kind = otelSpan.getKind();
    final @NotNull StringBuilder opBuilder = new StringBuilder("http");
    final @NotNull Attributes attributes = otelSpan.getAttributes();
    final @NotNull Map<String, Object> dataFields = new HashMap<>();
    dataFields.put("http.request.method", httpMethod);

    if (SpanKind.CLIENT.equals(kind)) {
      opBuilder.append(".client");
    } else if (SpanKind.SERVER.equals(kind)) {
      opBuilder.append(".server");
    }
    final @Nullable String httpTarget = attributes.get(SemanticAttributes.HTTP_TARGET);
    final @Nullable String httpRoute = attributes.get(SemanticAttributes.HTTP_ROUTE);
    @Nullable String httpPath = httpRoute;
    if (httpPath == null) {
      httpPath = httpTarget;
    }
    final @NotNull String op = opBuilder.toString();

    final @Nullable Long httpStatusCode =
        attributes.get(SemanticAttributes.HTTP_RESPONSE_STATUS_CODE);
    if (httpStatusCode != null) {
      dataFields.put("http.response.status_code", httpStatusCode);
    }

    final @Nullable String serverAddress = attributes.get(SemanticAttributes.SERVER_ADDRESS);
    if (serverAddress != null) {
      dataFields.put("server.address", serverAddress);
    }

    final @Nullable String urlFull = attributes.get(SemanticAttributes.URL_FULL);
    if (urlFull != null) {
      dataFields.put("url.full", urlFull);
      if (httpPath == null) {
        httpPath = urlFull;
      }
    }

    if (httpPath == null) {
      return new OtelSpanInfo(op, name, TransactionNameSource.CUSTOM, dataFields);
    }

    final @NotNull String description = httpMethod + " " + httpPath;
    final @NotNull TransactionNameSource transactionNameSource =
        httpRoute != null ? TransactionNameSource.ROUTE : TransactionNameSource.URL;

    return new OtelSpanInfo(op, description, transactionNameSource, dataFields);
  }

  @SuppressWarnings("deprecation")
  private OtelSpanInfo descriptionForDbSystem(final @NotNull SpanData otelSpan) {
    final @NotNull Attributes attributes = otelSpan.getAttributes();
    @Nullable String dbStatement = attributes.get(SemanticAttributes.DB_STATEMENT);
    @NotNull String description = dbStatement != null ? dbStatement : otelSpan.getName();
    return new OtelSpanInfo("db", description, TransactionNameSource.TASK);
  }
}<|MERGE_RESOLUTION|>--- conflicted
+++ resolved
@@ -45,122 +45,6 @@
 
   @SuppressWarnings("deprecation")
   private OtelSpanInfo extractSpanDescription(SpanData otelSpan) {
-<<<<<<< HEAD
-=======
-    final @NotNull String name = otelSpan.getName();
-    final @NotNull Attributes attributes = otelSpan.getAttributes();
-
-    final @Nullable String httpMethod = attributes.get(SemanticAttributes.HTTP_METHOD);
-    if (httpMethod != null) {
-      return descriptionForHttpMethod(otelSpan, httpMethod);
-    }
-
-    final @Nullable String httpRequestMethod =
-        attributes.get(SemanticAttributes.HTTP_REQUEST_METHOD);
-    if (httpRequestMethod != null) {
-      return descriptionForHttpMethod(otelSpan, httpRequestMethod);
-    }
-
-    final @Nullable String dbSystem = attributes.get(SemanticAttributes.DB_SYSTEM);
-    if (dbSystem != null) {
-      return descriptionForDbSystem(otelSpan);
-    }
-
-    return new OtelSpanInfo(name, name, TransactionNameSource.CUSTOM);
-  }
-
-  @SuppressWarnings("deprecation")
-  private OtelSpanInfo descriptionForHttpMethod(
-      final @NotNull SpanData otelSpan, final @NotNull String httpMethod) {
-    final @NotNull String name = otelSpan.getName();
-    final @NotNull SpanKind kind = otelSpan.getKind();
-    final @NotNull StringBuilder opBuilder = new StringBuilder("http");
-    final @NotNull Attributes attributes = otelSpan.getAttributes();
-    final @NotNull Map<String, Object> dataFields = new HashMap<>();
-    dataFields.put("http.request.method", httpMethod);
-
-    if (SpanKind.CLIENT.equals(kind)) {
-      opBuilder.append(".client");
-    } else if (SpanKind.SERVER.equals(kind)) {
-      opBuilder.append(".server");
-    }
-    final @Nullable String httpTarget = attributes.get(SemanticAttributes.HTTP_TARGET);
-    final @Nullable String httpRoute = attributes.get(SemanticAttributes.HTTP_ROUTE);
-    @Nullable String httpPath = httpRoute;
-    if (httpPath == null) {
-      httpPath = httpTarget;
-    }
-    final @NotNull String op = opBuilder.toString();
-
-    final @Nullable Long httpStatusCode =
-        attributes.get(SemanticAttributes.HTTP_RESPONSE_STATUS_CODE);
-    if (httpStatusCode != null) {
-      dataFields.put("http.response.status_code", httpStatusCode);
-    }
-
-    final @Nullable String serverAddress = attributes.get(SemanticAttributes.SERVER_ADDRESS);
-    if (serverAddress != null) {
-      dataFields.put("server.address", serverAddress);
-    }
-
-    final @Nullable String urlFull = attributes.get(SemanticAttributes.URL_FULL);
-    if (urlFull != null) {
-      dataFields.put("url.full", urlFull);
-      if (httpPath == null) {
-        httpPath = urlFull;
-      }
-    }
-
-    if (httpPath == null) {
-      return new OtelSpanInfo(op, name, TransactionNameSource.CUSTOM, dataFields);
-    }
-
-    final @NotNull String description = httpMethod + " " + httpPath;
-    final @NotNull TransactionNameSource transactionNameSource =
-        httpRoute != null ? TransactionNameSource.ROUTE : TransactionNameSource.URL;
-
-    return new OtelSpanInfo(op, description, transactionNameSource, dataFields);
-  }
-
-  @SuppressWarnings("deprecation")
-  private OtelSpanInfo descriptionForDbSystem(final @NotNull SpanData otelSpan) {
-    final @NotNull Attributes attributes = otelSpan.getAttributes();
-    @Nullable String dbStatement = attributes.get(SemanticAttributes.DB_STATEMENT);
-    @NotNull String description = dbStatement != null ? dbStatement : otelSpan.getName();
-    return new OtelSpanInfo("db", description, TransactionNameSource.TASK);
-  }
-
-  @SuppressWarnings("deprecation")
-  public @NotNull OtelSpanInfo extractSpanInfo(final @NotNull SpanData otelSpan) {
-    OtelSpanInfo spanInfo = extractSpanDescription(otelSpan);
-
-    final @Nullable Long threadId = otelSpan.getAttributes().get(SemanticAttributes.THREAD_ID);
-    if (threadId != null) {
-      spanInfo.addDataField("thread.id", threadId);
-    }
-
-    final @Nullable String threadName =
-        otelSpan.getAttributes().get(SemanticAttributes.THREAD_NAME);
-    if (threadName != null) {
-      spanInfo.addDataField("thread.name", threadName);
-    }
-
-    final @Nullable String dbSystem = otelSpan.getAttributes().get(SemanticAttributes.DB_SYSTEM);
-    if (dbSystem != null) {
-      spanInfo.addDataField("db.system", dbSystem);
-    }
-
-    final @Nullable String dbName = otelSpan.getAttributes().get(SemanticAttributes.DB_NAME);
-    if (dbName != null) {
-      spanInfo.addDataField("db.name", dbName);
-    }
-
-    return spanInfo;
-  }
-
-  @SuppressWarnings("deprecation")
-  private OtelSpanInfo extractSpanDescription(SpanData otelSpan) {
->>>>>>> f6bd8202
     final @NotNull String name = otelSpan.getName();
     final @NotNull Attributes attributes = otelSpan.getAttributes();
 
