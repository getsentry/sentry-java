--- conflicted
+++ resolved
@@ -72,17 +72,10 @@
     }
 
     final @NotNull String name = otelSpan.getName();
-<<<<<<< HEAD
-
-    //TODO POTEL: if sentrySpan.getDescription is null, use otelSpan.getName as fallback
-    final @Nullable String description = sentrySpan != null ? sentrySpan.getDescription() : name;
-    return new OtelSpanInfo(name, description, TransactionNameSource.CUSTOM, dataFields);
-=======
     final @Nullable String maybeDescription =
         sentrySpan != null ? sentrySpan.getDescription() : name;
     final @NotNull String description = maybeDescription != null ? maybeDescription : name;
-    return new OtelSpanInfo(name, description, TransactionNameSource.CUSTOM);
->>>>>>> aaf74182
+    return new OtelSpanInfo(name, description, TransactionNameSource.CUSTOM, dataFields);
   }
 
   @SuppressWarnings("deprecation")
