package io.sentry.opentelemetry;

import io.opentelemetry.context.ContextStorage;
import io.opentelemetry.sdk.autoconfigure.spi.AutoConfigurationCustomizer;
import io.opentelemetry.sdk.autoconfigure.spi.AutoConfigurationCustomizerProvider;
import io.opentelemetry.sdk.autoconfigure.spi.ConfigProperties;
import io.opentelemetry.sdk.trace.SdkTracerProviderBuilder;
import io.opentelemetry.sdk.trace.export.BatchSpanProcessor;
import io.sentry.Instrumenter;
import io.sentry.Sentry;
import io.sentry.SentryIntegrationPackageStorage;
import io.sentry.SentryOptions;
import io.sentry.protocol.SdkVersion;
import io.sentry.protocol.SentryPackage;
import io.sentry.util.SpanUtils;
import java.io.IOException;
import java.net.URL;
import java.util.ArrayList;
import java.util.Enumeration;
import java.util.HashMap;
import java.util.List;
import java.util.Map;
import java.util.jar.Attributes;
import java.util.jar.Manifest;
import org.jetbrains.annotations.NotNull;
import org.jetbrains.annotations.Nullable;

public final class SentryAutoConfigurationCustomizerProvider
    implements AutoConfigurationCustomizerProvider {

  @Override
  public void customize(AutoConfigurationCustomizer autoConfiguration) {
    final @Nullable VersionInfoHolder versionInfoHolder = createVersionInfo();

    ContextStorage.addWrapper((storage) -> new SentryContextStorage(storage));

    if (isSentryAutoInitEnabled()) {
      Sentry.init(
          options -> {
            options.setEnableExternalConfiguration(true);
            // TODO [POTEL] deprecate
            options.setInstrumenter(Instrumenter.OTEL);
            // TODO [POTEL] do we still need this?
            options.addEventProcessor(new OpenTelemetryLinkErrorEventProcessor());
<<<<<<< HEAD
            options.setIgnoredSpanOrigins(SpanUtils.ignoredSpanOriginsForOpenTelemetry());
=======
>>>>>>> ecfcb2b1
            options.setSpanFactory(new OtelSpanFactory());
            final @Nullable SdkVersion sdkVersion = createSdkVersion(options, versionInfoHolder);
            // TODO [POTEL] is detecting a version mismatch between application and agent possible?
            if (sdkVersion != null) {
              options.setSdkVersion(sdkVersion);
            }
          });
    }

    if (versionInfoHolder != null) {
      for (SentryPackage pkg : versionInfoHolder.packages) {
        SentryIntegrationPackageStorage.getInstance().addPackage(pkg.getName(), pkg.getVersion());
      }
      for (String integration : versionInfoHolder.integrations) {
        SentryIntegrationPackageStorage.getInstance().addIntegration(integration);
      }
    }

    ContextStorage.addWrapper((storage) -> new SentryContextStorage(storage));

    autoConfiguration
        .addTracerProviderCustomizer(this::configureSdkTracerProvider)
        .addPropertiesSupplier(this::getDefaultProperties);
  }

  private boolean isSentryAutoInitEnabled() {
    final @Nullable String sentryAutoInit = System.getenv("SENTRY_AUTO_INIT");

    if (sentryAutoInit != null) {
      return "true".equalsIgnoreCase(sentryAutoInit);
    } else {
      final @Nullable String sentryPropertiesFile = System.getenv("SENTRY_PROPERTIES_FILE");
      final @Nullable String sentryDsn = System.getenv("SENTRY_DSN");

      return sentryPropertiesFile != null || sentryDsn != null;
    }
  }

  private @Nullable VersionInfoHolder createVersionInfo() {
    VersionInfoHolder infoHolder = null;
    try {
      final @NotNull Enumeration<URL> resources =
          ClassLoader.getSystemClassLoader().getResources("META-INF/MANIFEST.MF");
      while (resources.hasMoreElements()) {
        try {
          final @NotNull Manifest manifest = new Manifest(resources.nextElement().openStream());
          final @Nullable Attributes mainAttributes = manifest.getMainAttributes();
          if (mainAttributes != null) {
            final @Nullable String name = mainAttributes.getValue("Sentry-Opentelemetry-SDK-Name");
            final @Nullable String version = mainAttributes.getValue("Sentry-Version-Name");

            if (name != null && version != null) {
              infoHolder = new VersionInfoHolder();
              infoHolder.sdkName = name;
              infoHolder.sdkVersion = version;
              infoHolder.packages.add(
                  new SentryPackage("maven:io.sentry:sentry-opentelemetry-agent", version));
              final @Nullable String otelVersion =
                  mainAttributes.getValue("Sentry-Opentelemetry-Version-Name");
              if (otelVersion != null) {
                infoHolder.packages.add(
                    new SentryPackage("maven:io.opentelemetry:opentelemetry-sdk", otelVersion));
                infoHolder.integrations.add("OpenTelemetry");
              }
              final @Nullable String otelJavaagentVersion =
                  mainAttributes.getValue("Sentry-Opentelemetry-Javaagent-Version-Name");
              if (otelJavaagentVersion != null) {
                infoHolder.packages.add(
                    new SentryPackage(
                        "maven:io.opentelemetry.javaagent:opentelemetry-javaagent",
                        otelJavaagentVersion));
                infoHolder.integrations.add("OpenTelemetry-Agent");
              }
              break;
            }
          }
        } catch (Exception e) {
          // ignore
        }
      }
    } catch (IOException e) {
      // ignore
    }
    return infoHolder;
  }

  private @Nullable SdkVersion createSdkVersion(
      final @NotNull SentryOptions sentryOptions,
      final @Nullable VersionInfoHolder versionInfoHolder) {
    SdkVersion sdkVersion = sentryOptions.getSdkVersion();

    if (versionInfoHolder != null
        && versionInfoHolder.sdkName != null
        && versionInfoHolder.sdkVersion != null) {
      sdkVersion =
          SdkVersion.updateSdkVersion(
              sdkVersion, versionInfoHolder.sdkName, versionInfoHolder.sdkVersion);
    }
    return sdkVersion;
  }

  private static class VersionInfoHolder {
    private @Nullable String sdkName;
    private @Nullable String sdkVersion;
    private List<SentryPackage> packages = new ArrayList<>();
    private List<String> integrations = new ArrayList<>();
  }

  private SdkTracerProviderBuilder configureSdkTracerProvider(
      SdkTracerProviderBuilder tracerProvider, ConfigProperties config) {
    // TODO [POTEL] configurable or separate packages for old vs new way
    //    return tracerProvider.addSpanProcessor(new SentrySpanProcessor());
    return tracerProvider
        .setSampler(new SentrySampler())
        .addSpanProcessor(new PotelSentrySpanProcessor())
        .addSpanProcessor(BatchSpanProcessor.builder(new SentrySpanExporter()).build());
  }

  private Map<String, String> getDefaultProperties() {
    Map<String, String> properties = new HashMap<>();
    properties.put("otel.propagators", "sentry");
    return properties;
  }
}<|MERGE_RESOLUTION|>--- conflicted
+++ resolved
@@ -42,10 +42,7 @@
             options.setInstrumenter(Instrumenter.OTEL);
             // TODO [POTEL] do we still need this?
             options.addEventProcessor(new OpenTelemetryLinkErrorEventProcessor());
-<<<<<<< HEAD
             options.setIgnoredSpanOrigins(SpanUtils.ignoredSpanOriginsForOpenTelemetry());
-=======
->>>>>>> ecfcb2b1
             options.setSpanFactory(new OtelSpanFactory());
             final @Nullable SdkVersion sdkVersion = createSdkVersion(options, versionInfoHolder);
             // TODO [POTEL] is detecting a version mismatch between application and agent possible?
