package io.sentry.opentelemetry;

import io.opentelemetry.context.ContextStorage;
import io.opentelemetry.sdk.autoconfigure.spi.AutoConfigurationCustomizer;
import io.opentelemetry.sdk.autoconfigure.spi.AutoConfigurationCustomizerProvider;
import io.opentelemetry.sdk.autoconfigure.spi.ConfigProperties;
import io.opentelemetry.sdk.trace.SdkTracerProviderBuilder;
import io.opentelemetry.sdk.trace.export.BatchSpanProcessor;
import io.sentry.Instrumenter;
import io.sentry.Sentry;
import io.sentry.SentryIntegrationPackageStorage;
import io.sentry.SentryOptions;
import io.sentry.protocol.SdkVersion;
import io.sentry.protocol.SentryPackage;
import java.io.IOException;
import java.net.URL;
import java.util.ArrayList;
import java.util.Enumeration;
import java.util.HashMap;
import java.util.List;
import java.util.Map;
import java.util.jar.Attributes;
import java.util.jar.Manifest;
import org.jetbrains.annotations.NotNull;
import org.jetbrains.annotations.Nullable;

public final class SentryAutoConfigurationCustomizerProvider
    implements AutoConfigurationCustomizerProvider {

  @Override
  public void customize(AutoConfigurationCustomizer autoConfiguration) {
    final @Nullable VersionInfoHolder versionInfoHolder = createVersionInfo();

    ContextStorage.addWrapper((storage) -> new SentryContextStorage(storage));

    if (isSentryAutoInitEnabled()) {
      Sentry.init(
          options -> {
            options.setEnableExternalConfiguration(true);
            options.setInstrumenter(Instrumenter.OTEL);
            options.addEventProcessor(new OpenTelemetryLinkErrorEventProcessor());
            options.setSpanFactory(new OtelSpanFactory());
            final @Nullable SdkVersion sdkVersion = createSdkVersion(options, versionInfoHolder);
            if (sdkVersion != null) {
              options.setSdkVersion(sdkVersion);
            }
          });
    }

    if (versionInfoHolder != null) {
      for (SentryPackage pkg : versionInfoHolder.packages) {
        SentryIntegrationPackageStorage.getInstance().addPackage(pkg.getName(), pkg.getVersion());
      }
      for (String integration : versionInfoHolder.integrations) {
        SentryIntegrationPackageStorage.getInstance().addIntegration(integration);
      }
    }

    ContextStorage.addWrapper((storage) -> new SentryContextStorage(storage));

    autoConfiguration
        .addTracerProviderCustomizer(this::configureSdkTracerProvider)
        .addPropertiesSupplier(this::getDefaultProperties);
  }

  private boolean isSentryAutoInitEnabled() {
    final @Nullable String sentryAutoInit = System.getenv("SENTRY_AUTO_INIT");

    if (sentryAutoInit != null) {
      return "true".equalsIgnoreCase(sentryAutoInit);
    } else {
      final @Nullable String sentryPropertiesFile = System.getenv("SENTRY_PROPERTIES_FILE");
      final @Nullable String sentryDsn = System.getenv("SENTRY_DSN");

      return sentryPropertiesFile != null || sentryDsn != null;
    }
  }

  private @Nullable VersionInfoHolder createVersionInfo() {
    VersionInfoHolder infoHolder = null;
    try {
      final @NotNull Enumeration<URL> resources =
          ClassLoader.getSystemClassLoader().getResources("META-INF/MANIFEST.MF");
      while (resources.hasMoreElements()) {
        try {
          final @NotNull Manifest manifest = new Manifest(resources.nextElement().openStream());
          final @Nullable Attributes mainAttributes = manifest.getMainAttributes();
          if (mainAttributes != null) {
            final @Nullable String name = mainAttributes.getValue("Sentry-Opentelemetry-SDK-Name");
            final @Nullable String version = mainAttributes.getValue("Sentry-Version-Name");

            if (name != null && version != null) {
              infoHolder = new VersionInfoHolder();
              infoHolder.sdkName = name;
              infoHolder.sdkVersion = version;
              infoHolder.packages.add(
                  new SentryPackage("maven:io.sentry:sentry-opentelemetry-agent", version));
              final @Nullable String otelVersion =
                  mainAttributes.getValue("Sentry-Opentelemetry-Version-Name");
              if (otelVersion != null) {
                infoHolder.packages.add(
                    new SentryPackage("maven:io.opentelemetry:opentelemetry-sdk", otelVersion));
                infoHolder.integrations.add("OpenTelemetry");
              }
              final @Nullable String otelJavaagentVersion =
                  mainAttributes.getValue("Sentry-Opentelemetry-Javaagent-Version-Name");
              if (otelJavaagentVersion != null) {
                infoHolder.packages.add(
                    new SentryPackage(
                        "maven:io.opentelemetry.javaagent:opentelemetry-javaagent",
                        otelJavaagentVersion));
                infoHolder.integrations.add("OpenTelemetry-Agent");
              }
              break;
            }
          }
        } catch (Exception e) {
          // ignore
        }
      }
    } catch (IOException e) {
      // ignore
    }
    return infoHolder;
  }

  private @Nullable SdkVersion createSdkVersion(
      final @NotNull SentryOptions sentryOptions,
      final @Nullable VersionInfoHolder versionInfoHolder) {
    SdkVersion sdkVersion = sentryOptions.getSdkVersion();

    if (versionInfoHolder != null
        && versionInfoHolder.sdkName != null
        && versionInfoHolder.sdkVersion != null) {
      sdkVersion =
          SdkVersion.updateSdkVersion(
              sdkVersion, versionInfoHolder.sdkName, versionInfoHolder.sdkVersion);
    }
    return sdkVersion;
  }

  private static class VersionInfoHolder {
    private @Nullable String sdkName;
    private @Nullable String sdkVersion;
    private List<SentryPackage> packages = new ArrayList<>();
    private List<String> integrations = new ArrayList<>();
  }

  private SdkTracerProviderBuilder configureSdkTracerProvider(
      SdkTracerProviderBuilder tracerProvider, ConfigProperties config) {
    // TODO [POTEL] configurable or separate packages for old vs new way
    //    return tracerProvider.addSpanProcessor(new SentrySpanProcessor());
    return tracerProvider
<<<<<<< HEAD
        .setSampler(new SentrySampler())
=======
>>>>>>> 67490cdd
        .addSpanProcessor(new PotelSentrySpanProcessor())
        .addSpanProcessor(BatchSpanProcessor.builder(new SentrySpanExporter()).build());
  }

  private Map<String, String> getDefaultProperties() {
    Map<String, String> properties = new HashMap<>();
    properties.put("otel.propagators", "sentry");
    return properties;
  }
}<|MERGE_RESOLUTION|>--- conflicted
+++ resolved
@@ -151,10 +151,7 @@
     // TODO [POTEL] configurable or separate packages for old vs new way
     //    return tracerProvider.addSpanProcessor(new SentrySpanProcessor());
     return tracerProvider
-<<<<<<< HEAD
         .setSampler(new SentrySampler())
-=======
->>>>>>> 67490cdd
         .addSpanProcessor(new PotelSentrySpanProcessor())
         .addSpanProcessor(BatchSpanProcessor.builder(new SentrySpanExporter()).build());
   }
