package io.sentry.opentelemetry;

import io.opentelemetry.sdk.autoconfigure.spi.AutoConfigurationCustomizer;
import io.opentelemetry.sdk.autoconfigure.spi.AutoConfigurationCustomizerProvider;
import io.opentelemetry.sdk.autoconfigure.spi.ConfigProperties;
import io.opentelemetry.sdk.trace.SdkTracerProviderBuilder;
import io.opentelemetry.sdk.trace.export.BatchSpanProcessor;
import io.sentry.InitPriority;
import io.sentry.Sentry;
import io.sentry.SentryIntegrationPackageStorage;
import io.sentry.SentryOptions;
import io.sentry.protocol.SdkVersion;
import io.sentry.protocol.SentryPackage;
import java.io.IOException;
import java.net.URL;
import java.util.ArrayList;
import java.util.Enumeration;
import java.util.HashMap;
import java.util.List;
import java.util.Map;
import java.util.jar.Attributes;
import java.util.jar.Manifest;
import org.jetbrains.annotations.NotNull;
import org.jetbrains.annotations.Nullable;

public final class SentryAutoConfigurationCustomizerProvider
    implements AutoConfigurationCustomizerProvider {

  public static volatile boolean skipInit = false;

  @Override
  public void customize(AutoConfigurationCustomizer autoConfiguration) {
    ensureSentryOtelStorageIsInitialized();
    final @Nullable VersionInfoHolder versionInfoHolder = createVersionInfo();

    if (isSentryAutoInitEnabled()) {
      Sentry.init(
          options -> {
            options.setEnableExternalConfiguration(true);
            options.setInitPriority(InitPriority.HIGH);
<<<<<<< HEAD
            options.setOpenTelemetryMode(SentryOpenTelemetryMode.AGENT);
=======
>>>>>>> 710f5dd7
            final @Nullable SdkVersion sdkVersion = createSdkVersion(options, versionInfoHolder);
            if (sdkVersion != null) {
              options.setSdkVersion(sdkVersion);
            }
          });
    }

    if (versionInfoHolder != null) {
      for (SentryPackage pkg : versionInfoHolder.packages) {
        SentryIntegrationPackageStorage.getInstance().addPackage(pkg.getName(), pkg.getVersion());
      }
      for (String integration : versionInfoHolder.integrations) {
        SentryIntegrationPackageStorage.getInstance().addIntegration(integration);
      }
    }

    autoConfiguration
        .addTracerProviderCustomizer(this::configureSdkTracerProvider)
        .addPropertiesSupplier(this::getDefaultProperties);
  }

  private static void ensureSentryOtelStorageIsInitialized() {
    /*
    accessing Sentry.something will cause ScopesStorageFactory to run,
    which causes OtelContextScopesStorage.init to register SentryContextStorage
    as a wrapper. The wrapper can only be set until storage has been initialized by OpenTelemetry.
    */
    Sentry.getGlobalScope();
  }

  private boolean isSentryAutoInitEnabled() {
    if (skipInit) {
      return false;
    }
    final @Nullable String sentryAutoInit = System.getenv("SENTRY_AUTO_INIT");

    if (sentryAutoInit != null) {
      return "true".equalsIgnoreCase(sentryAutoInit);
    } else {
      final @Nullable String sentryPropertiesFile = System.getenv("SENTRY_PROPERTIES_FILE");
      final @Nullable String sentryDsn = System.getenv("SENTRY_DSN");

      return sentryPropertiesFile != null || sentryDsn != null;
    }
  }

  private @Nullable VersionInfoHolder createVersionInfo() {
    VersionInfoHolder infoHolder = null;
    try {
      final @NotNull Enumeration<URL> resources =
          ClassLoader.getSystemClassLoader().getResources("META-INF/MANIFEST.MF");
      while (resources.hasMoreElements()) {
        try {
          final @NotNull Manifest manifest = new Manifest(resources.nextElement().openStream());
          final @Nullable Attributes mainAttributes = manifest.getMainAttributes();
          if (mainAttributes != null) {
            final @Nullable String name = mainAttributes.getValue("Sentry-Opentelemetry-SDK-Name");
            final @Nullable String version = mainAttributes.getValue("Sentry-Version-Name");

            if (name != null && version != null) {
              infoHolder = new VersionInfoHolder();
              infoHolder.sdkName = name;
              infoHolder.sdkVersion = version;
              infoHolder.packages.add(
                  new SentryPackage("maven:io.sentry:sentry-opentelemetry-agent", version));
              final @Nullable String otelVersion =
                  mainAttributes.getValue("Sentry-Opentelemetry-Version-Name");
              if (otelVersion != null) {
                infoHolder.packages.add(
                    new SentryPackage("maven:io.opentelemetry:opentelemetry-sdk", otelVersion));
                infoHolder.integrations.add("OpenTelemetry");
              }
              final @Nullable String otelJavaagentVersion =
                  mainAttributes.getValue("Sentry-Opentelemetry-Javaagent-Version-Name");
              if (otelJavaagentVersion != null) {
                infoHolder.packages.add(
                    new SentryPackage(
                        "maven:io.opentelemetry.javaagent:opentelemetry-javaagent",
                        otelJavaagentVersion));
                infoHolder.integrations.add("OpenTelemetry-Agent");
              }
              break;
            }
          }
        } catch (Exception e) {
          // ignore
        }
      }
    } catch (IOException e) {
      // ignore
    }
    return infoHolder;
  }

  private @Nullable SdkVersion createSdkVersion(
      final @NotNull SentryOptions sentryOptions,
      final @Nullable VersionInfoHolder versionInfoHolder) {
    SdkVersion sdkVersion = sentryOptions.getSdkVersion();

    if (versionInfoHolder != null
        && versionInfoHolder.sdkName != null
        && versionInfoHolder.sdkVersion != null) {
      sdkVersion =
          SdkVersion.updateSdkVersion(
              sdkVersion, versionInfoHolder.sdkName, versionInfoHolder.sdkVersion);
    }
    return sdkVersion;
  }

  private static class VersionInfoHolder {
    private @Nullable String sdkName;
    private @Nullable String sdkVersion;
    private List<SentryPackage> packages = new ArrayList<>();
    private List<String> integrations = new ArrayList<>();
  }

  private SdkTracerProviderBuilder configureSdkTracerProvider(
      SdkTracerProviderBuilder tracerProvider, ConfigProperties config) {
    return tracerProvider
        .setSampler(new SentrySampler())
        .addSpanProcessor(new OtelSentrySpanProcessor())
        .addSpanProcessor(BatchSpanProcessor.builder(new SentrySpanExporter()).build());
  }

  private Map<String, String> getDefaultProperties() {
    Map<String, String> properties = new HashMap<>();
    properties.put("otel.propagators", "sentry");
    return properties;
  }
}<|MERGE_RESOLUTION|>--- conflicted
+++ resolved
@@ -38,10 +38,6 @@
           options -> {
             options.setEnableExternalConfiguration(true);
             options.setInitPriority(InitPriority.HIGH);
-<<<<<<< HEAD
-            options.setOpenTelemetryMode(SentryOpenTelemetryMode.AGENT);
-=======
->>>>>>> 710f5dd7
             final @Nullable SdkVersion sdkVersion = createSdkVersion(options, versionInfoHolder);
             if (sdkVersion != null) {
               options.setSdkVersion(sdkVersion);
