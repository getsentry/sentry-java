--- conflicted
+++ resolved
@@ -42,27 +42,16 @@
 Combines all modules and dependencies needed to use Sentry with OpenTelemetry without the agent.
 
 ### `sentry-opentelemetry-agentless-spring`
-<<<<<<< HEAD
-Combines all modules and dependencies needed to use Sentry with OpenTelemetry in SpringBoot without an agent.
-
-## Running without an Agent
-If you want to use Sentry with OpenTelemetry without an agent, you can do so by adding the `sentry-opentelemetry-agentless` module as dependencies to your project. 
-=======
 Combines all modules and dependencies needed to use Sentry with OpenTelemetry in Spring Boot without an agent.
 
 ## Running without an Agent
 If you want to use Sentry with OpenTelemetry without an agent, you can do so by adding the `sentry-opentelemetry-agentless` (or `sentry-opentelemetry-agentless-spring`) module as dependency to your project. 
->>>>>>> 087248f8
 
 And run your application with the following JVM arguments:
 ```
 -Dotel.java.global-autoconfigure.enabled=true
 ```
-<<<<<<< HEAD
-You may also want to set the following environment variables to if you do not use OTEL exporters:
-=======
 You may also want to set the following environment variables to if you do not use OpenTelemetry exporters:
->>>>>>> 087248f8
 `OTEL_LOGS_EXPORTER=none;OTEL_METRICS_EXPORTER=none;OTEL_TRACES_EXPORTER=none`
 
 Alternatively you can initialize OpenTelemetry programmatically like this:
