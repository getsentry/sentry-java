--- conflicted
+++ resolved
@@ -216,11 +216,7 @@
             });
         baggage.setValuesFromTransaction(
             getSpanContext().getTraceId(),
-<<<<<<< HEAD
-            null,
-=======
             replayIdAtomicReference.get(),
->>>>>>> 327cc51a
             scopes.getOptions(),
             this.getSamplingDecision(),
             getTransactionName(),
