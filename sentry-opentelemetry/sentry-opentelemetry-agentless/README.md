--- conflicted
+++ resolved
@@ -22,11 +22,7 @@
 -Dotel.java.global-autoconfigure.enabled=true
 ```
 
-<<<<<<< HEAD
-You may also want to set the following environment variables to if you do not use OTEL exporters:
-=======
 You may also want to set the following environment variables to if you do not use OpenTelemetry exporters:
->>>>>>> 087248f8
 `OTEL_LOGS_EXPORTER=none;OTEL_METRICS_EXPORTER=none;OTEL_TRACES_EXPORTER=none`
 
 Alternatively you can initialize OpenTelemetry programmatically like this:
