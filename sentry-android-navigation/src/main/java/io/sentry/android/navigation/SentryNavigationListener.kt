package io.sentry.android.navigation

import android.content.Context
import android.content.res.Resources.NotFoundException
import android.os.Bundle
import androidx.navigation.NavController
import androidx.navigation.NavDestination
import io.sentry.Breadcrumb
import io.sentry.Hint
import io.sentry.HubAdapter
import io.sentry.IHub
import io.sentry.ITransaction
import io.sentry.SentryIntegrationPackageStorage
import io.sentry.SentryLevel.DEBUG
import io.sentry.SentryLevel.INFO
import io.sentry.SentryOptions
import io.sentry.SpanStatus
import io.sentry.TransactionContext
import io.sentry.TransactionOptions
import io.sentry.TypeCheckHint
import io.sentry.protocol.TransactionNameSource
import io.sentry.util.IntegrationUtils.addIntegrationToSdkVersion
import io.sentry.util.TracingUtils
import java.lang.ref.WeakReference

private const val TRACE_ORIGIN = "auto.navigation"

/**
 * A [NavController.OnDestinationChangedListener] that captures a [Breadcrumb] and starts an
 * [ITransaction] and sends them to Sentry for each [onDestinationChanged] call.
 *
 * @param enableNavigationBreadcrumbs Whether the integration should capture breadcrumbs for
 * navigation events.
 * @param enableNavigationTracing Whether the integration should start a new idle [ITransaction]
 * with [SentryOptions.idleTimeout] for navigation events.
 */
public class SentryNavigationListener @JvmOverloads constructor(
    private val hub: IHub = HubAdapter.getInstance(),
    private val enableNavigationBreadcrumbs: Boolean = true,
    private val enableNavigationTracing: Boolean = true,
    private val traceOriginAppendix: String? = null
) : NavController.OnDestinationChangedListener {

    private var previousDestinationRef: WeakReference<NavDestination>? = null
    private var previousArgs: Bundle? = null

    private val isPerformanceEnabled get() = hub.options.isTracingEnabled && enableNavigationTracing

    private var activeTransaction: ITransaction? = null

    init {
        addIntegrationToSdkVersion(javaClass)
        SentryIntegrationPackageStorage.getInstance()
            .addPackage("maven:io.sentry:sentry-android-navigation", BuildConfig.VERSION_NAME)
    }

    override fun onDestinationChanged(
        controller: NavController,
        destination: NavDestination,
        arguments: Bundle?
    ) {
        val toArguments = arguments.refined()
        addBreadcrumb(destination, toArguments)

        val routeName = destination.extractName(controller.context)
        if (routeName != null) {
            if (hub.options.isEnableScreenTracking) {
                hub.configureScope { it.screen = routeName }
            }
            startTracing(routeName, destination, toArguments)
        }
        previousDestinationRef = WeakReference(destination)
        previousArgs = arguments
    }

    private fun addBreadcrumb(destination: NavDestination, arguments: Map<String, Any?>) {
        if (!enableNavigationBreadcrumbs) {
            return
        }
        val breadcrumb = Breadcrumb().apply {
            type = NAVIGATION_OP
            category = NAVIGATION_OP

            val from = previousDestinationRef?.get()?.route
            from?.let { data["from"] = "/$it" }
            val fromArguments = previousArgs.refined()
            if (fromArguments.isNotEmpty()) {
                data["from_arguments"] = fromArguments
            }

            val to = destination.route
            to?.let { data["to"] = "/$it" }
            if (arguments.isNotEmpty()) {
                data["to_arguments"] = arguments
            }

            level = INFO
        }
        val hint = Hint()
        hint.set(TypeCheckHint.ANDROID_NAV_DESTINATION, destination)
        hub.addBreadcrumb(breadcrumb, hint)
    }

    private fun startTracing(
        routeName: String,
        destination: NavDestination,
        arguments: Map<String, Any?>
    ) {
        if (!isPerformanceEnabled) {
            TracingUtils.startNewTrace(hub)
            return
        }

        // we can only have one nav transaction at a time
        if (activeTransaction != null) {
            stopTracing()
        }

        if (destination.navigatorName == "activity") {
            // we do not trace navigation between activities to avoid clashing with activity lifecycle tracing
            hub.options.logger.log(
                DEBUG,
                "Navigating to activity destination, no transaction captured."
            )
            return
        }

        val transactionOptions = TransactionOptions().also {
            it.isWaitForChildren = true
            it.idleTimeout = hub.options.idleTimeout
            it.deadlineTimeout = TransactionOptions.DEFAULT_DEADLINE_TIMEOUT_AUTO_TRANSACTION
            it.isTrimEnd = true
        }

        val transaction = hub.startTransaction(
            TransactionContext(routeName, TransactionNameSource.ROUTE, NAVIGATION_OP),
            transactionOptions
        )

        transaction.spanContext.origin = traceOriginAppendix?.let {
            "$TRACE_ORIGIN.$traceOriginAppendix"
        } ?: TRACE_ORIGIN

        if (arguments.isNotEmpty()) {
            transaction.setData("arguments", arguments)
        }
        hub.configureScope { scope ->
            scope.withTransaction { tx ->
                if (tx == null) {
                    scope.transaction = transaction
                }
            }
        }
        activeTransaction = transaction
    }

    private fun stopTracing() {
        val status = activeTransaction?.status ?: SpanStatus.OK
        activeTransaction?.finish(status)

        // clear transaction from scope so others can bind to it
        hub.configureScope { scope ->
            scope.withTransaction { tx ->
                if (tx == activeTransaction) {
                    scope.clearTransaction()
                }
            }
        }

        activeTransaction = null
    }

    private fun Bundle?.refined(): Map<String, Any?> =
        this?.let { args ->
            args.keySet().filter {
                it != NavController.KEY_DEEP_LINK_INTENT // there's a lot of unrelated stuff
            }.associateWith { args[it] }
        } ?: emptyMap()

<<<<<<< HEAD
    public companion object {
        public const val NAVIGATION_OP: String = "navigation"
=======
    @Suppress("SwallowedException") // we swallow it on purpose
    private fun NavDestination.extractName(context: Context): String? {
        val name = route ?: try {
            context.resources.getResourceEntryName(id)
        } catch (e: NotFoundException) {
            hub.options.logger.log(
                DEBUG,
                "Destination id cannot be retrieved from Resources, no transaction captured."
            )
            null
        } ?: return null

        // we add '/' to the name to match dart and web pattern
        return "/" + name.substringBefore('/') // strip out arguments from the tx name
    }

    companion object {
        const val NAVIGATION_OP = "navigation"
>>>>>>> 9c4170f6
    }
}<|MERGE_RESOLUTION|>--- conflicted
+++ resolved
@@ -177,10 +177,6 @@
             }.associateWith { args[it] }
         } ?: emptyMap()
 
-<<<<<<< HEAD
-    public companion object {
-        public const val NAVIGATION_OP: String = "navigation"
-=======
     @Suppress("SwallowedException") // we swallow it on purpose
     private fun NavDestination.extractName(context: Context): String? {
         val name = route ?: try {
@@ -199,6 +195,5 @@
 
     companion object {
         const val NAVIGATION_OP = "navigation"
->>>>>>> 9c4170f6
     }
 }