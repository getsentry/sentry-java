--- conflicted
+++ resolved
@@ -163,16 +163,10 @@
         val event = SentryEvent().apply {
             threads = mutableListOf(sentryThread)
         }
-<<<<<<< HEAD
-        // refactor and mock data later on
-        event = sut.process(event, null)
-        assertTrue(event.threads.first().isCurrent == true)
-=======
-
-        assertNotNull(sut.process(event, null)) {
-            assertTrue(it.threads.first().isCurrent)
-        }
->>>>>>> dd652c25
+
+        assertNotNull(sut.process(event, null)) {
+            assertTrue(it.threads.first().isCurrent == true)
+        }
     }
 
     @Test
@@ -186,7 +180,7 @@
         }
 
         assertNotNull(sut.process(event, null)) {
-            assertFalse(it.threads.first().isCurrent)
+            assertFalse(it.threads.first().isCurrent == true)
         }
     }
 
@@ -199,12 +193,6 @@
             assertNull(it.debugMeta)
             assertNull(it.dist)
         }
-<<<<<<< HEAD
-        // refactor and mock data later on
-        event = sut.process(event, null)
-        assertFalse(event.threads.first().isCurrent == true)
-=======
->>>>>>> dd652c25
     }
 
     @Test
