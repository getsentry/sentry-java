--- conflicted
+++ resolved
@@ -40,13 +40,8 @@
         val options = SentryAndroidOptions().apply {
             executorService = ImmediateExecutorService()
         }
-<<<<<<< HEAD
-        val hub = mock<IHub>()
-        sut.register(hub, options)
-=======
         val scopes = mock<IScopes>()
         sut.register(scopes, options)
->>>>>>> 5c3a5c6d
         verify(fixture.context).registerComponentCallbacks(any())
     }
 
@@ -56,13 +51,8 @@
         val options = SentryAndroidOptions().apply {
             executorService = ImmediateExecutorService()
         }
-<<<<<<< HEAD
-        val hub = mock<IHub>()
-        sut.register(hub, options)
-=======
         val scopes = mock<IScopes>()
         sut.register(scopes, options)
->>>>>>> 5c3a5c6d
         whenever(fixture.context.registerComponentCallbacks(any())).thenThrow(NullPointerException())
         sut.register(scopes, options)
         assertFalse(options.isEnableAppComponentBreadcrumbs)
@@ -86,13 +76,8 @@
         val options = SentryAndroidOptions().apply {
             executorService = ImmediateExecutorService()
         }
-<<<<<<< HEAD
-        val hub = mock<IHub>()
-        sut.register(hub, options)
-=======
         val scopes = mock<IScopes>()
         sut.register(scopes, options)
->>>>>>> 5c3a5c6d
         sut.close()
         verify(fixture.context).unregisterComponentCallbacks(any())
     }
@@ -103,11 +88,7 @@
         val options = SentryAndroidOptions().apply {
             executorService = ImmediateExecutorService()
         }
-<<<<<<< HEAD
-        val hub = mock<IHub>()
-=======
         val scopes = mock<IScopes>()
->>>>>>> 5c3a5c6d
         whenever(fixture.context.registerComponentCallbacks(any())).thenThrow(NullPointerException())
         whenever(fixture.context.unregisterComponentCallbacks(any())).thenThrow(NullPointerException())
         sut.register(scopes, options)
@@ -120,13 +101,8 @@
         val options = SentryAndroidOptions().apply {
             executorService = ImmediateExecutorService()
         }
-<<<<<<< HEAD
-        val hub = mock<IHub>()
-        sut.register(hub, options)
-=======
         val scopes = mock<IScopes>()
         sut.register(scopes, options)
->>>>>>> 5c3a5c6d
         sut.onLowMemory()
         verify(scopes).addBreadcrumb(
             check<Breadcrumb> {
@@ -143,13 +119,8 @@
         val options = SentryAndroidOptions().apply {
             executorService = ImmediateExecutorService()
         }
-<<<<<<< HEAD
-        val hub = mock<IHub>()
-        sut.register(hub, options)
-=======
         val scopes = mock<IScopes>()
         sut.register(scopes, options)
->>>>>>> 5c3a5c6d
         sut.onTrimMemory(ComponentCallbacks2.TRIM_MEMORY_BACKGROUND)
         verify(scopes).addBreadcrumb(
             check<Breadcrumb> {
@@ -166,13 +137,8 @@
         val options = SentryAndroidOptions().apply {
             executorService = ImmediateExecutorService()
         }
-<<<<<<< HEAD
-        val hub = mock<IHub>()
-        sut.register(hub, options)
-=======
         val scopes = mock<IScopes>()
         sut.register(scopes, options)
->>>>>>> 5c3a5c6d
         sut.onTrimMemory(ComponentCallbacks2.TRIM_MEMORY_RUNNING_CRITICAL)
         verify(scopes, never()).addBreadcrumb(any<Breadcrumb>())
     }
@@ -183,13 +149,8 @@
         val options = SentryAndroidOptions().apply {
             executorService = ImmediateExecutorService()
         }
-<<<<<<< HEAD
-        val hub = mock<IHub>()
-        sut.register(hub, options)
-=======
         val scopes = mock<IScopes>()
         sut.register(scopes, options)
->>>>>>> 5c3a5c6d
         sut.onConfigurationChanged(mock())
         verify(scopes).addBreadcrumb(
             check<Breadcrumb> {
