--- conflicted
+++ resolved
@@ -37,34 +37,22 @@
     @Test
     fun `When app components breadcrumb is enabled, it registers callback`() {
         val sut = fixture.getSut()
-<<<<<<< HEAD
-        val options = SentryAndroidOptions()
-        val scopes = mock<IScopes>()
-        sut.register(scopes, options)
-=======
         val options = SentryAndroidOptions().apply {
             executorService = ImmediateExecutorService()
         }
-        val hub = mock<IHub>()
-        sut.register(hub, options)
->>>>>>> f79c9c10
+        val scopes = mock<IScopes>()
+        sut.register(scopes, options)
         verify(fixture.context).registerComponentCallbacks(any())
     }
 
     @Test
     fun `When app components breadcrumb is enabled, but ComponentCallbacks is not ready, do not throw`() {
         val sut = fixture.getSut()
-<<<<<<< HEAD
-        val options = SentryAndroidOptions()
-        val scopes = mock<IScopes>()
-        sut.register(scopes, options)
-=======
         val options = SentryAndroidOptions().apply {
             executorService = ImmediateExecutorService()
         }
-        val hub = mock<IHub>()
-        sut.register(hub, options)
->>>>>>> f79c9c10
+        val scopes = mock<IScopes>()
+        sut.register(scopes, options)
         whenever(fixture.context.registerComponentCallbacks(any())).thenThrow(NullPointerException())
         sut.register(scopes, options)
         assertFalse(options.isEnableAppComponentBreadcrumbs)
@@ -85,17 +73,11 @@
     @Test
     fun `When AppComponentsBreadcrumbsIntegrationTest is closed, it should unregister the callback`() {
         val sut = fixture.getSut()
-<<<<<<< HEAD
-        val options = SentryAndroidOptions()
-        val scopes = mock<IScopes>()
-        sut.register(scopes, options)
-=======
         val options = SentryAndroidOptions().apply {
             executorService = ImmediateExecutorService()
         }
-        val hub = mock<IHub>()
-        sut.register(hub, options)
->>>>>>> f79c9c10
+        val scopes = mock<IScopes>()
+        sut.register(scopes, options)
         sut.close()
         verify(fixture.context).unregisterComponentCallbacks(any())
     }
@@ -103,15 +85,10 @@
     @Test
     fun `When app components breadcrumb is closed, but ComponentCallbacks is not ready, do not throw`() {
         val sut = fixture.getSut()
-<<<<<<< HEAD
-        val options = SentryAndroidOptions()
-        val scopes = mock<IScopes>()
-=======
         val options = SentryAndroidOptions().apply {
             executorService = ImmediateExecutorService()
         }
-        val hub = mock<IHub>()
->>>>>>> f79c9c10
+        val scopes = mock<IScopes>()
         whenever(fixture.context.registerComponentCallbacks(any())).thenThrow(NullPointerException())
         whenever(fixture.context.unregisterComponentCallbacks(any())).thenThrow(NullPointerException())
         sut.register(scopes, options)
@@ -121,17 +98,11 @@
     @Test
     fun `When low memory event, a breadcrumb with type, category and level should be set`() {
         val sut = fixture.getSut()
-<<<<<<< HEAD
-        val options = SentryAndroidOptions()
-        val scopes = mock<IScopes>()
-        sut.register(scopes, options)
-=======
         val options = SentryAndroidOptions().apply {
             executorService = ImmediateExecutorService()
         }
-        val hub = mock<IHub>()
-        sut.register(hub, options)
->>>>>>> f79c9c10
+        val scopes = mock<IScopes>()
+        sut.register(scopes, options)
         sut.onLowMemory()
         verify(scopes).addBreadcrumb(
             check<Breadcrumb> {
@@ -145,17 +116,11 @@
     @Test
     fun `When trim memory event with level, a breadcrumb with type, category and level should be set`() {
         val sut = fixture.getSut()
-<<<<<<< HEAD
-        val options = SentryAndroidOptions()
-        val scopes = mock<IScopes>()
-        sut.register(scopes, options)
-=======
         val options = SentryAndroidOptions().apply {
             executorService = ImmediateExecutorService()
         }
-        val hub = mock<IHub>()
-        sut.register(hub, options)
->>>>>>> f79c9c10
+        val scopes = mock<IScopes>()
+        sut.register(scopes, options)
         sut.onTrimMemory(ComponentCallbacks2.TRIM_MEMORY_BACKGROUND)
         verify(scopes).addBreadcrumb(
             check<Breadcrumb> {
@@ -169,17 +134,11 @@
     @Test
     fun `When trim memory event with level not so high, do not add a breadcrumb`() {
         val sut = fixture.getSut()
-<<<<<<< HEAD
-        val options = SentryAndroidOptions()
-        val scopes = mock<IScopes>()
-        sut.register(scopes, options)
-=======
         val options = SentryAndroidOptions().apply {
             executorService = ImmediateExecutorService()
         }
-        val hub = mock<IHub>()
-        sut.register(hub, options)
->>>>>>> f79c9c10
+        val scopes = mock<IScopes>()
+        sut.register(scopes, options)
         sut.onTrimMemory(ComponentCallbacks2.TRIM_MEMORY_RUNNING_CRITICAL)
         verify(scopes, never()).addBreadcrumb(any<Breadcrumb>())
     }
@@ -187,17 +146,11 @@
     @Test
     fun `When device orientation event, a breadcrumb with type, category and level should be set`() {
         val sut = AppComponentsBreadcrumbsIntegration(ApplicationProvider.getApplicationContext())
-<<<<<<< HEAD
-        val options = SentryAndroidOptions()
-        val scopes = mock<IScopes>()
-        sut.register(scopes, options)
-=======
         val options = SentryAndroidOptions().apply {
             executorService = ImmediateExecutorService()
         }
-        val hub = mock<IHub>()
-        sut.register(hub, options)
->>>>>>> f79c9c10
+        val scopes = mock<IScopes>()
+        sut.register(scopes, options)
         sut.onConfigurationChanged(mock())
         verify(scopes).addBreadcrumb(
             check<Breadcrumb> {
