package io.sentry.android.core

import android.os.Debug
import io.sentry.PerformanceCollectionData
import kotlin.test.Test
import kotlin.test.assertEquals
import kotlin.test.assertNotEquals
import kotlin.test.assertNotNull

class AndroidMemoryCollectorTest {
  private val fixture = Fixture()

  private class Fixture {
    val runtime: Runtime = Runtime.getRuntime()
    val collector = AndroidMemoryCollector()
  }

<<<<<<< HEAD
    private class Fixture {
        val runtime: Runtime = Runtime.getRuntime()
        val collector = AndroidMemoryCollector()
    }

    @Test
    fun `when collect, both native and heap memory are collected`() {
        val data = PerformanceCollectionData(10)
        val usedNativeMemory = Debug.getNativeHeapSize() - Debug.getNativeHeapFreeSize()
        val usedMemory = fixture.runtime.totalMemory() - fixture.runtime.freeMemory()
        fixture.collector.collect(data)
        assertNotNull(data.usedHeapMemory)
        assertNotNull(data.usedNativeMemory)
        assertNotEquals(-1, data.usedNativeMemory)
        assertEquals(usedNativeMemory, data.usedNativeMemory)
        assertEquals(usedMemory, data.usedHeapMemory)
    }
=======
  @Test
  fun `when collect, both native and heap memory are collected`() {
    val data = PerformanceCollectionData()
    val usedNativeMemory = Debug.getNativeHeapSize() - Debug.getNativeHeapFreeSize()
    val usedMemory = fixture.runtime.totalMemory() - fixture.runtime.freeMemory()
    fixture.collector.collect(data)
    val memoryData = data.memoryData
    assertNotNull(memoryData)
    assertNotEquals(-1, memoryData.usedNativeMemory)
    assertEquals(usedNativeMemory, memoryData.usedNativeMemory)
    assertEquals(usedMemory, memoryData.usedHeapMemory)
    assertNotEquals(0, memoryData.timestamp.nanoTimestamp())
  }
>>>>>>> 736a33bf
}<|MERGE_RESOLUTION|>--- conflicted
+++ resolved
@@ -15,37 +15,16 @@
     val collector = AndroidMemoryCollector()
   }
 
-<<<<<<< HEAD
-    private class Fixture {
-        val runtime: Runtime = Runtime.getRuntime()
-        val collector = AndroidMemoryCollector()
-    }
-
-    @Test
-    fun `when collect, both native and heap memory are collected`() {
-        val data = PerformanceCollectionData(10)
-        val usedNativeMemory = Debug.getNativeHeapSize() - Debug.getNativeHeapFreeSize()
-        val usedMemory = fixture.runtime.totalMemory() - fixture.runtime.freeMemory()
-        fixture.collector.collect(data)
-        assertNotNull(data.usedHeapMemory)
-        assertNotNull(data.usedNativeMemory)
-        assertNotEquals(-1, data.usedNativeMemory)
-        assertEquals(usedNativeMemory, data.usedNativeMemory)
-        assertEquals(usedMemory, data.usedHeapMemory)
-    }
-=======
   @Test
   fun `when collect, both native and heap memory are collected`() {
-    val data = PerformanceCollectionData()
+    val data = PerformanceCollectionData(10)
     val usedNativeMemory = Debug.getNativeHeapSize() - Debug.getNativeHeapFreeSize()
     val usedMemory = fixture.runtime.totalMemory() - fixture.runtime.freeMemory()
     fixture.collector.collect(data)
-    val memoryData = data.memoryData
-    assertNotNull(memoryData)
-    assertNotEquals(-1, memoryData.usedNativeMemory)
-    assertEquals(usedNativeMemory, memoryData.usedNativeMemory)
-    assertEquals(usedMemory, memoryData.usedHeapMemory)
-    assertNotEquals(0, memoryData.timestamp.nanoTimestamp())
+    assertNotNull(data.usedHeapMemory)
+    assertNotNull(data.usedNativeMemory)
+    assertNotEquals(-1, data.usedNativeMemory)
+    assertEquals(usedNativeMemory, data.usedNativeMemory)
+    assertEquals(usedMemory, data.usedHeapMemory)
   }
->>>>>>> 736a33bf
 }