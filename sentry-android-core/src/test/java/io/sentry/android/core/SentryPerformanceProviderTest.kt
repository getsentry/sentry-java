--- conflicted
+++ resolved
@@ -192,19 +192,6 @@
     }
 
     @Test
-<<<<<<< HEAD
-    fun `when SDK is lower than 21, nothing happens`() {
-        fixture.getSut(sdkVersion = Build.VERSION_CODES.KITKAT) { config ->
-            writeConfig(config)
-        }
-        assertNull(AppStartMetrics.getInstance().appStartProfiler)
-        assertNull(AppStartMetrics.getInstance().appStartContinuousProfiler)
-        verify(fixture.logger, never()).log(any(), any())
-    }
-
-    @Test
-=======
->>>>>>> 9233f8a6
     fun `when config file is empty, profiler is not started`() {
         fixture.getSut { config ->
             config.createNewFile()
