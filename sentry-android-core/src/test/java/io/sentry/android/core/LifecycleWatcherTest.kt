package io.sentry.android.core

import androidx.lifecycle.LifecycleOwner
import io.sentry.Breadcrumb
import io.sentry.DateUtils
import io.sentry.IScope
<<<<<<< HEAD
=======
import io.sentry.IScopes
>>>>>>> 5c3a5c6d
import io.sentry.ReplayController
import io.sentry.ScopeCallback
import io.sentry.SentryLevel
import io.sentry.SentryOptions
import io.sentry.Session
import io.sentry.Session.State
import io.sentry.transport.ICurrentDateProvider
import org.mockito.ArgumentCaptor
import org.mockito.kotlin.any
import org.mockito.kotlin.check
import org.mockito.kotlin.mock
import org.mockito.kotlin.never
import org.mockito.kotlin.timeout
import org.mockito.kotlin.times
import org.mockito.kotlin.verify
import org.mockito.kotlin.whenever
import java.util.*
import kotlin.test.BeforeTest
import kotlin.test.Test
import kotlin.test.assertEquals
import kotlin.test.assertFalse
import kotlin.test.assertNotNull
import kotlin.test.assertNull
import kotlin.test.assertTrue

class LifecycleWatcherTest {

    private class Fixture {
        val ownerMock = mock<LifecycleOwner>()
        val scopes = mock<IScopes>()
        val dateProvider = mock<ICurrentDateProvider>()
        val options = SentryOptions()
        val replayController = mock<ReplayController>()

        fun getSUT(
            sessionIntervalMillis: Long = 0L,
            enableAutoSessionTracking: Boolean = true,
            enableAppLifecycleBreadcrumbs: Boolean = true,
            session: Session? = null
        ): LifecycleWatcher {
            val argumentCaptor: ArgumentCaptor<ScopeCallback> = ArgumentCaptor.forClass(ScopeCallback::class.java)
            val scope = mock<IScope>()
            whenever(scope.session).thenReturn(session)
            whenever(scopes.configureScope(argumentCaptor.capture())).thenAnswer {
                argumentCaptor.value.run(scope)
            }
            options.setReplayController(replayController)
<<<<<<< HEAD
            whenever(hub.options).thenReturn(options)
=======
            whenever(scopes.options).thenReturn(options)
>>>>>>> 5c3a5c6d

            return LifecycleWatcher(
                scopes,
                sessionIntervalMillis,
                enableAutoSessionTracking,
                enableAppLifecycleBreadcrumbs,
                dateProvider
            )
        }
    }

    private val fixture = Fixture()

    @BeforeTest
    fun `set up`() {
        AppState.getInstance().resetInstance()
    }

    @Test
    fun `if last started session is 0, start new session`() {
        val watcher = fixture.getSUT(enableAppLifecycleBreadcrumbs = false)
        watcher.onStart(fixture.ownerMock)
<<<<<<< HEAD
        verify(fixture.hub).startSession()
=======
        verify(fixture.scopes).startSession()
>>>>>>> 5c3a5c6d
        verify(fixture.replayController).start()
    }

    @Test
    fun `if last started session is after interval, start new session`() {
        val watcher = fixture.getSUT(enableAppLifecycleBreadcrumbs = false)
        whenever(fixture.dateProvider.currentTimeMillis).thenReturn(1L, 2L)
        watcher.onStart(fixture.ownerMock)
        watcher.onStart(fixture.ownerMock)
<<<<<<< HEAD
        verify(fixture.hub, times(2)).startSession()
=======
        verify(fixture.scopes, times(2)).startSession()
>>>>>>> 5c3a5c6d
        verify(fixture.replayController, times(2)).start()
    }

    @Test
    fun `if last started session is before interval, it should not start a new session`() {
        val watcher = fixture.getSUT(enableAppLifecycleBreadcrumbs = false)
        whenever(fixture.dateProvider.currentTimeMillis).thenReturn(2L, 1L)
        watcher.onStart(fixture.ownerMock)
        watcher.onStart(fixture.ownerMock)
<<<<<<< HEAD
        verify(fixture.hub).startSession()
=======
        verify(fixture.scopes).startSession()
>>>>>>> 5c3a5c6d
        verify(fixture.replayController).start()
    }

    @Test
    fun `if app goes to background, end session after interval`() {
        val watcher = fixture.getSUT(enableAppLifecycleBreadcrumbs = false)
        watcher.onStart(fixture.ownerMock)
        watcher.onStop(fixture.ownerMock)
<<<<<<< HEAD
        verify(fixture.hub, timeout(10000)).endSession()
=======
        verify(fixture.scopes, timeout(10000)).endSession()
>>>>>>> 5c3a5c6d
        verify(fixture.replayController, timeout(10000)).stop()
    }

    @Test
    fun `if app goes to background and foreground again, dont end the session`() {
        val watcher = fixture.getSUT(sessionIntervalMillis = 30000L, enableAppLifecycleBreadcrumbs = false)
        watcher.onStart(fixture.ownerMock)

        watcher.onStop(fixture.ownerMock)
        assertNotNull(watcher.timerTask)

        watcher.onStart(fixture.ownerMock)
        assertNull(watcher.timerTask)

<<<<<<< HEAD
        verify(fixture.hub, never()).endSession()
=======
        verify(fixture.scopes, never()).endSession()
>>>>>>> 5c3a5c6d
        verify(fixture.replayController, never()).stop()
    }

    @Test
    fun `When session tracking is disabled, do not start session`() {
        val watcher = fixture.getSUT(enableAutoSessionTracking = false, enableAppLifecycleBreadcrumbs = false)
        watcher.onStart(fixture.ownerMock)
        verify(fixture.scopes, never()).startSession()
    }

    @Test
    fun `When session tracking is disabled, do not end session`() {
        val watcher = fixture.getSUT(enableAutoSessionTracking = false, enableAppLifecycleBreadcrumbs = false)
        watcher.onStop(fixture.ownerMock)
<<<<<<< HEAD
        verify(fixture.hub, never()).endSession()
=======
        verify(fixture.scopes, never()).endSession()
>>>>>>> 5c3a5c6d
    }

    @Test
    fun `When app lifecycle breadcrumbs is enabled, add breadcrumb on start`() {
        val watcher = fixture.getSUT(enableAutoSessionTracking = false)
        watcher.onStart(fixture.ownerMock)
        verify(fixture.scopes).addBreadcrumb(
            check<Breadcrumb> {
                assertEquals("app.lifecycle", it.category)
                assertEquals("navigation", it.type)
                assertEquals(SentryLevel.INFO, it.level)
                // cant assert data, its not a public API
            }
        )
    }

    @Test
    fun `When app lifecycle breadcrumbs is disabled, do not add breadcrumb on start`() {
        val watcher = fixture.getSUT(enableAutoSessionTracking = false, enableAppLifecycleBreadcrumbs = false)
        watcher.onStart(fixture.ownerMock)
        verify(fixture.scopes, never()).addBreadcrumb(any<Breadcrumb>())
    }

    @Test
    fun `When app lifecycle breadcrumbs is enabled, add breadcrumb on stop`() {
        val watcher = fixture.getSUT(enableAutoSessionTracking = false)
        watcher.onStop(fixture.ownerMock)
        verify(fixture.scopes).addBreadcrumb(
            check<Breadcrumb> {
                assertEquals("app.lifecycle", it.category)
                assertEquals("navigation", it.type)
                assertEquals(SentryLevel.INFO, it.level)
                // cant assert data, its not a public API
            }
        )
    }

    @Test
    fun `When app lifecycle breadcrumbs is disabled, do not add breadcrumb on stop`() {
        val watcher = fixture.getSUT(enableAutoSessionTracking = false, enableAppLifecycleBreadcrumbs = false)
        watcher.onStop(fixture.ownerMock)
        verify(fixture.scopes, never()).addBreadcrumb(any<Breadcrumb>())
    }

    @Test
    fun `timer is created if session tracking is enabled`() {
        val watcher = fixture.getSUT(enableAutoSessionTracking = true, enableAppLifecycleBreadcrumbs = false)
        assertNotNull(watcher.timer)
    }

    @Test
<<<<<<< HEAD
    fun `if the hub has already a fresh session running, don't start new one`() {
=======
    fun `if the scopes has already a fresh session running, don't start new one`() {
>>>>>>> 5c3a5c6d
        val watcher = fixture.getSUT(
            enableAppLifecycleBreadcrumbs = false,
            session = Session(
                State.Ok,
                DateUtils.getCurrentDateTime(),
                DateUtils.getCurrentDateTime(),
                0,
                "abc",
                "3c1ffc32-f68f-4af2-a1ee-dd72f4d62d17",
                true,
                0,
                10.0,
                null,
                null,
                null,
                "release",
                null
            )
        )

        watcher.onStart(fixture.ownerMock)
<<<<<<< HEAD
        verify(fixture.hub, never()).startSession()
=======
        verify(fixture.scopes, never()).startSession()
>>>>>>> 5c3a5c6d
        verify(fixture.replayController, never()).start()
    }

    @Test
    fun `if the scopes has a long running session, start new one`() {
        val watcher = fixture.getSUT(
            enableAppLifecycleBreadcrumbs = false,
            session = Session(
                State.Ok,
                DateUtils.getDateTime(-1),
                DateUtils.getDateTime(-1),
                0,
                "abc",
                "3c1ffc32-f68f-4af2-a1ee-dd72f4d62d17",
                true,
                0,
                10.0,
                null,
                null,
                null,
                "release",
                null
            )
        )

        watcher.onStart(fixture.ownerMock)
<<<<<<< HEAD
        verify(fixture.hub).startSession()
=======
        verify(fixture.scopes).startSession()
>>>>>>> 5c3a5c6d
        verify(fixture.replayController).start()
    }

    @Test
    fun `When app goes into foreground, sets isBackground to false for AppState`() {
        val watcher = fixture.getSUT()
        watcher.onStart(fixture.ownerMock)
        assertFalse(AppState.getInstance().isInBackground!!)
    }

    @Test
    fun `When app goes into background, sets isBackground to true for AppState`() {
        val watcher = fixture.getSUT()
        watcher.onStop(fixture.ownerMock)
        assertTrue(AppState.getInstance().isInBackground!!)
    }

    @Test
    fun `if the hub has already a fresh session running, doesn't resume replay`() {
        val watcher = fixture.getSUT(
            enableAppLifecycleBreadcrumbs = false,
            session = Session(
                State.Ok,
                DateUtils.getCurrentDateTime(),
                DateUtils.getCurrentDateTime(),
                0,
                "abc",
<<<<<<< HEAD
                UUID.fromString("3c1ffc32-f68f-4af2-a1ee-dd72f4d62d17"),
=======
                "3c1ffc32-f68f-4af2-a1ee-dd72f4d62d17",
>>>>>>> 5c3a5c6d
                true,
                0,
                10.0,
                null,
                null,
                null,
                "release",
                null
            )
        )

        watcher.onStart(fixture.ownerMock)
        verify(fixture.replayController, never()).resume()
    }

    @Test
    fun `background-foreground replay`() {
        whenever(fixture.dateProvider.currentTimeMillis).thenReturn(1L)
        val watcher = fixture.getSUT(
            sessionIntervalMillis = 2L,
            enableAppLifecycleBreadcrumbs = false
        )
        watcher.onStart(fixture.ownerMock)
        verify(fixture.replayController).start()

        watcher.onStop(fixture.ownerMock)
        verify(fixture.replayController).pause()

        watcher.onStart(fixture.ownerMock)
        verify(fixture.replayController).resume()

        watcher.onStop(fixture.ownerMock)
        verify(fixture.replayController, timeout(10000)).stop()
    }
}<|MERGE_RESOLUTION|>--- conflicted
+++ resolved
@@ -4,10 +4,7 @@
 import io.sentry.Breadcrumb
 import io.sentry.DateUtils
 import io.sentry.IScope
-<<<<<<< HEAD
-=======
 import io.sentry.IScopes
->>>>>>> 5c3a5c6d
 import io.sentry.ReplayController
 import io.sentry.ScopeCallback
 import io.sentry.SentryLevel
@@ -55,11 +52,7 @@
                 argumentCaptor.value.run(scope)
             }
             options.setReplayController(replayController)
-<<<<<<< HEAD
-            whenever(hub.options).thenReturn(options)
-=======
             whenever(scopes.options).thenReturn(options)
->>>>>>> 5c3a5c6d
 
             return LifecycleWatcher(
                 scopes,
@@ -82,11 +75,7 @@
     fun `if last started session is 0, start new session`() {
         val watcher = fixture.getSUT(enableAppLifecycleBreadcrumbs = false)
         watcher.onStart(fixture.ownerMock)
-<<<<<<< HEAD
-        verify(fixture.hub).startSession()
-=======
         verify(fixture.scopes).startSession()
->>>>>>> 5c3a5c6d
         verify(fixture.replayController).start()
     }
 
@@ -96,11 +85,7 @@
         whenever(fixture.dateProvider.currentTimeMillis).thenReturn(1L, 2L)
         watcher.onStart(fixture.ownerMock)
         watcher.onStart(fixture.ownerMock)
-<<<<<<< HEAD
-        verify(fixture.hub, times(2)).startSession()
-=======
         verify(fixture.scopes, times(2)).startSession()
->>>>>>> 5c3a5c6d
         verify(fixture.replayController, times(2)).start()
     }
 
@@ -110,11 +95,7 @@
         whenever(fixture.dateProvider.currentTimeMillis).thenReturn(2L, 1L)
         watcher.onStart(fixture.ownerMock)
         watcher.onStart(fixture.ownerMock)
-<<<<<<< HEAD
-        verify(fixture.hub).startSession()
-=======
         verify(fixture.scopes).startSession()
->>>>>>> 5c3a5c6d
         verify(fixture.replayController).start()
     }
 
@@ -123,11 +104,7 @@
         val watcher = fixture.getSUT(enableAppLifecycleBreadcrumbs = false)
         watcher.onStart(fixture.ownerMock)
         watcher.onStop(fixture.ownerMock)
-<<<<<<< HEAD
-        verify(fixture.hub, timeout(10000)).endSession()
-=======
         verify(fixture.scopes, timeout(10000)).endSession()
->>>>>>> 5c3a5c6d
         verify(fixture.replayController, timeout(10000)).stop()
     }
 
@@ -142,11 +119,7 @@
         watcher.onStart(fixture.ownerMock)
         assertNull(watcher.timerTask)
 
-<<<<<<< HEAD
-        verify(fixture.hub, never()).endSession()
-=======
         verify(fixture.scopes, never()).endSession()
->>>>>>> 5c3a5c6d
         verify(fixture.replayController, never()).stop()
     }
 
@@ -161,11 +134,7 @@
     fun `When session tracking is disabled, do not end session`() {
         val watcher = fixture.getSUT(enableAutoSessionTracking = false, enableAppLifecycleBreadcrumbs = false)
         watcher.onStop(fixture.ownerMock)
-<<<<<<< HEAD
-        verify(fixture.hub, never()).endSession()
-=======
         verify(fixture.scopes, never()).endSession()
->>>>>>> 5c3a5c6d
     }
 
     @Test
@@ -217,11 +186,7 @@
     }
 
     @Test
-<<<<<<< HEAD
-    fun `if the hub has already a fresh session running, don't start new one`() {
-=======
     fun `if the scopes has already a fresh session running, don't start new one`() {
->>>>>>> 5c3a5c6d
         val watcher = fixture.getSUT(
             enableAppLifecycleBreadcrumbs = false,
             session = Session(
@@ -243,11 +208,7 @@
         )
 
         watcher.onStart(fixture.ownerMock)
-<<<<<<< HEAD
-        verify(fixture.hub, never()).startSession()
-=======
         verify(fixture.scopes, never()).startSession()
->>>>>>> 5c3a5c6d
         verify(fixture.replayController, never()).start()
     }
 
@@ -274,11 +235,7 @@
         )
 
         watcher.onStart(fixture.ownerMock)
-<<<<<<< HEAD
-        verify(fixture.hub).startSession()
-=======
         verify(fixture.scopes).startSession()
->>>>>>> 5c3a5c6d
         verify(fixture.replayController).start()
     }
 
@@ -306,11 +263,7 @@
                 DateUtils.getCurrentDateTime(),
                 0,
                 "abc",
-<<<<<<< HEAD
-                UUID.fromString("3c1ffc32-f68f-4af2-a1ee-dd72f4d62d17"),
-=======
                 "3c1ffc32-f68f-4af2-a1ee-dd72f4d62d17",
->>>>>>> 5c3a5c6d
                 true,
                 0,
                 10.0,
