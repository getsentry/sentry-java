package io.sentry.android.core

import android.os.FileObserver
import androidx.test.ext.junit.runners.AndroidJUnit4
import com.nhaarman.mockitokotlin2.any
import com.nhaarman.mockitokotlin2.anyOrNull
import com.nhaarman.mockitokotlin2.check
import com.nhaarman.mockitokotlin2.eq
import com.nhaarman.mockitokotlin2.mock
import com.nhaarman.mockitokotlin2.never
import com.nhaarman.mockitokotlin2.verify
import io.sentry.IEnvelopeSender
import io.sentry.ILogger
import io.sentry.hints.ApplyScopeData
import io.sentry.hints.Resettable
import io.sentry.hints.Retryable
import io.sentry.hints.SubmissionResult
import io.sentry.util.HintUtils
import org.junit.runner.RunWith
import java.io.File
import kotlin.test.Test
import kotlin.test.assertFailsWith
import kotlin.test.assertFalse

@RunWith(AndroidJUnit4::class)
class EnvelopeFileObserverTest {

    private class Fixture {
        val fileName = "file-name.txt"
        var path: String? = "."
        val envelopeSender = mock<IEnvelopeSender>()
        val logger = mock<ILogger>()

        fun getSut(flushTimeoutMillis: Long): EnvelopeFileObserver {
            return EnvelopeFileObserver(path, envelopeSender, logger, flushTimeoutMillis)
        }
    }

    private val fixture = Fixture()

    @Test
    fun `envelope sender is called with fully qualified path`() {
        triggerEvent()

        verify(fixture.envelopeSender).processEnvelopeFile(eq(fixture.path + File.separator + fixture.fileName), any())
    }

    @Test
    fun `when event type is not close write, envelope sender is not called`() {
        triggerEvent(eventType = FileObserver.CLOSE_WRITE.inv())

        verify(fixture.envelopeSender, never()).processEnvelopeFile(any(), anyOrNull())
    }

    @Test
    fun `when event is fired with null path, envelope reader is not called`() {
        triggerEvent(relativePath = null)

        verify(fixture.envelopeSender, never()).processEnvelopeFile(anyOrNull(), any())
    }

    @Test
    fun `when null is passed as a path, ctor throws`() {
        fixture.path = null

        // since EnvelopeFileObserver extends FileObserver and FileObserver requires a File(path),
        // it throws NullPointerException instead of our own IllegalArgumentException
        assertFailsWith<NullPointerException> { fixture.getSut(0) }
    }

    @Test
    fun `envelope sender is called with fully qualified path and ApplyScopeData hint`() {
        triggerEvent()

        verify(fixture.envelopeSender).processEnvelopeFile(
            eq(fixture.path + File.separator + fixture.fileName),
            check { HintUtils.hasType(it, ApplyScopeData::class.java) }
        )
    }

    @Test
    fun `envelope sender Hint is Resettable`() {
        triggerEvent()

        verify(fixture.envelopeSender).processEnvelopeFile(
            eq(fixture.path + File.separator + fixture.fileName),
            check { HintUtils.hasType(it, Resettable::class.java) }
        )
    }

    @Test
    fun `Hint resets its state`() {
        triggerEvent(flushTimeoutMillis = 0)

        verify(fixture.envelopeSender).processEnvelopeFile(
            eq(fixture.path + File.separator + fixture.fileName),
<<<<<<< HEAD
            check {
                val hint = HintUtils.getSentrySdkHint(it)
                (hint as SubmissionResult).setResult(true)
                (hint as Retryable).isRetry = true

                (hint as Resettable).reset()

                assertFalse(hint.isRetry)
                assertFalse(hint.isSuccess)
=======
            check { hints ->
                HintUtils.runIfHasType(hints, SubmissionResult::class.java) { it.setResult(true) }
                HintUtils.runIfHasType(hints, Retryable::class.java) { it.isRetry = true }

                HintUtils.runIfHasType(hints, Resettable::class.java) { it.reset() }

                assertFalse((HintUtils.getSentrySdkHint(hints) as Retryable).isRetry)
                assertFalse((HintUtils.getSentrySdkHint(hints) as SubmissionResult).isSuccess)
>>>>>>> 77fd2f21
            }
        )
    }

    private fun triggerEvent(
        flushTimeoutMillis: Long = 15_000,
        eventType: Int = FileObserver.CLOSE_WRITE,
        relativePath: String? = fixture.fileName
    ) {
        val sut = fixture.getSut(flushTimeoutMillis)
        sut.onEvent(eventType, relativePath)
    }
}<|MERGE_RESOLUTION|>--- conflicted
+++ resolved
@@ -94,17 +94,6 @@
 
         verify(fixture.envelopeSender).processEnvelopeFile(
             eq(fixture.path + File.separator + fixture.fileName),
-<<<<<<< HEAD
-            check {
-                val hint = HintUtils.getSentrySdkHint(it)
-                (hint as SubmissionResult).setResult(true)
-                (hint as Retryable).isRetry = true
-
-                (hint as Resettable).reset()
-
-                assertFalse(hint.isRetry)
-                assertFalse(hint.isSuccess)
-=======
             check { hints ->
                 HintUtils.runIfHasType(hints, SubmissionResult::class.java) { it.setResult(true) }
                 HintUtils.runIfHasType(hints, Retryable::class.java) { it.isRetry = true }
@@ -113,7 +102,6 @@
 
                 assertFalse((HintUtils.getSentrySdkHint(hints) as Retryable).isRetry)
                 assertFalse((HintUtils.getSentrySdkHint(hints) as SubmissionResult).isSuccess)
->>>>>>> 77fd2f21
             }
         )
     }
