--- conflicted
+++ resolved
@@ -185,11 +185,7 @@
 
         sut.onSingleTapUp(event)
 
-<<<<<<< HEAD
-        verify(fixture.hub, never()).addBreadcrumb(any<Breadcrumb>(), anyOrNull())
-=======
         verify(fixture.scopes, never()).addBreadcrumb(any<Breadcrumb>(), anyOrNull())
->>>>>>> b5b9f8be
     }
 
     @Test
@@ -218,11 +214,7 @@
 
         sut.onSingleTapUp(event)
 
-<<<<<<< HEAD
-        verify(fixture.hub, never()).addBreadcrumb(any<Breadcrumb>(), anyOrNull())
-=======
         verify(fixture.scopes, never()).addBreadcrumb(any<Breadcrumb>(), anyOrNull())
->>>>>>> b5b9f8be
     }
 
     @Test
@@ -273,10 +265,6 @@
 
         sut.onSingleTapUp(event)
 
-<<<<<<< HEAD
-        verify(fixture.hub, never()).addBreadcrumb(any<Breadcrumb>(), anyOrNull())
-=======
         verify(fixture.scopes, never()).addBreadcrumb(any<Breadcrumb>(), anyOrNull())
->>>>>>> b5b9f8be
     }
 }