--- conflicted
+++ resolved
@@ -65,78 +65,8 @@
               // no-op
             }
 
-<<<<<<< HEAD
-            AppStartMetrics.onApplicationCreate(mock<Application>())
-            metrics.applicationOnCreateTimeSpan.description = "Application created"
-            metrics.applicationOnCreateTimeSpan.setStartedAt(30) // Can't be 0, as that's the default value if not set
-
-            val activityLifecycleSpan = ActivityLifecycleTimeSpan() // Expect the created spans are not started nor stopped
-            activityLifecycleSpan.onCreate.description = "Test Activity Lifecycle onCreate"
-            activityLifecycleSpan.onStart.description = "Test Activity Lifecycle onStart"
-            metrics.addActivityLifecycleTimeSpans(activityLifecycleSpan)
-        }
-    }
-
-    @BeforeTest
-    fun `set up`() {
-        Sentry.close()
-        context = ApplicationProvider.getApplicationContext()
-        DeviceInfoUtil.resetInstance()
-    }
-
-    @Test
-    fun `current scope returns null when scopes is no-op`() {
-        Sentry.setCurrentScopes(createTestScopes(enabled = false))
-        val scope = InternalSentrySdk.getCurrentScope()
-        assertNull(scope)
-    }
-
-    @Test
-    fun `current scope returns obj when scopes is active`() {
-        val fixture = Fixture()
-        fixture.init(context)
-        val scope = InternalSentrySdk.getCurrentScope()
-        assertNotNull(scope)
-    }
-
-    @Test
-    fun `current scope returns a copy of the scope`() {
-        val fixture = Fixture()
-        fixture.init(context)
-        Sentry.addBreadcrumb("test")
-        Sentry.configureScope(ScopeType.CURRENT) { scope -> scope.addBreadcrumb(Breadcrumb("currentBreadcrumb")) }
-        Sentry.configureScope(ScopeType.ISOLATION) { scope -> scope.addBreadcrumb(Breadcrumb("isolationBreadcrumb")) }
-        Sentry.configureScope(ScopeType.GLOBAL) { scope -> scope.addBreadcrumb(Breadcrumb("globalBreadcrumb")) }
-
-        // when the clone is modified
-        val clonedScope = InternalSentrySdk.getCurrentScope()!!
-        clonedScope.clearBreadcrumbs()
-
-        // then modifications should not be reflected
-        Sentry.configureScope { scope ->
-            assertEquals(3, scope.breadcrumbs.size)
-        }
-
-        // Ensure we don't interfere with other tests
-        Sentry.configureScope(ScopeType.GLOBAL) { scope -> scope.clear() }
-    }
-
-    @Test
-    fun `serializeScope correctly creates top level map`() {
-        val options = SentryAndroidOptions()
-        val scope = Scope(options)
-
-        scope.user = User().apply {
-            name = "John"
-        }
-        scope.addBreadcrumb(Breadcrumb.ui("ui.click", "button_login"))
-        scope.contexts.setApp(
-            App().apply {
-                appName = "Example App"
-=======
             override fun close() {
               // no-op
->>>>>>> 0f37c1d6
             }
 
             override fun send(envelope: SentryEnvelope, hint: Hint) {
@@ -339,6 +269,9 @@
 
     // then modifications should not be reflected
     Sentry.configureScope { scope -> assertEquals(3, scope.breadcrumbs.size) }
+
+    // Ensure we don't interfere with other tests
+    Sentry.configureScope(ScopeType.GLOBAL) { scope -> scope.clear() }
   }
 
   @Test
