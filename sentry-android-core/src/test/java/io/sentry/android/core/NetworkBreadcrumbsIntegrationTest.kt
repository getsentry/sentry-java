package io.sentry.android.core

import android.content.Context
import android.net.ConnectivityManager
import android.net.ConnectivityManager.NetworkCallback
import android.net.Network
import android.net.NetworkCapabilities
import android.os.Build
import io.sentry.Breadcrumb
import io.sentry.DateUtils
<<<<<<< HEAD
import io.sentry.IScopes
=======
import io.sentry.IHub
import io.sentry.ISentryExecutorService
>>>>>>> f79c9c10
import io.sentry.SentryDateProvider
import io.sentry.SentryLevel
import io.sentry.SentryNanotimeDate
import io.sentry.TypeCheckHint
import io.sentry.android.core.NetworkBreadcrumbsIntegration.NetworkBreadcrumbConnectionDetail
import io.sentry.android.core.NetworkBreadcrumbsIntegration.NetworkBreadcrumbsNetworkCallback
import io.sentry.test.DeferredExecutorService
import io.sentry.test.ImmediateExecutorService
import org.mockito.kotlin.KInOrder
import org.mockito.kotlin.any
import org.mockito.kotlin.anyOrNull
import org.mockito.kotlin.check
import org.mockito.kotlin.eq
import org.mockito.kotlin.inOrder
import org.mockito.kotlin.mock
import org.mockito.kotlin.never
import org.mockito.kotlin.times
import org.mockito.kotlin.verify
import org.mockito.kotlin.whenever
import java.util.concurrent.TimeUnit
import kotlin.test.Test
import kotlin.test.assertEquals
import kotlin.test.assertFalse
import kotlin.test.assertNotNull
import kotlin.test.assertNull
import kotlin.test.assertTrue

class NetworkBreadcrumbsIntegrationTest {

    private class Fixture {
        val context = mock<Context>()
        var options = SentryAndroidOptions()
        val scopes = mock<IScopes>()
        val mockBuildInfoProvider = mock<BuildInfoProvider>()
        val connectivityManager = mock<ConnectivityManager>()
        var nowMs: Long = 0
        val network = mock<Network>()

        init {
            whenever(mockBuildInfoProvider.sdkInfoVersion).thenReturn(Build.VERSION_CODES.N)
            whenever(context.getSystemService(eq(Context.CONNECTIVITY_SERVICE))).thenReturn(
                connectivityManager
            )
        }

        fun getSut(
            enableNetworkEventBreadcrumbs: Boolean = true,
            buildInfo: BuildInfoProvider = mockBuildInfoProvider,
            executor: ISentryExecutorService = ImmediateExecutorService()
        ): NetworkBreadcrumbsIntegration {
            options = SentryAndroidOptions().apply {
                executorService = executor
                isEnableNetworkEventBreadcrumbs = enableNetworkEventBreadcrumbs
                dateProvider = SentryDateProvider {
                    val nowNanos =
                        TimeUnit.MILLISECONDS.toNanos(nowMs ?: System.currentTimeMillis())
                    SentryNanotimeDate(DateUtils.nanosToDate(nowNanos), nowNanos)
                }
            }
            return NetworkBreadcrumbsIntegration(context, buildInfo, options.logger)
        }
    }

    private val fixture = Fixture()

    @Test
    fun `When network events breadcrumb is enabled, it registers callback`() {
        val sut = fixture.getSut()

        sut.register(fixture.scopes, fixture.options)

        verify(fixture.connectivityManager).registerDefaultNetworkCallback(any())
        assertNotNull(sut.networkCallback)
    }

    @Test
    fun `When system events breadcrumb is disabled, it doesn't register callback`() {
        val sut = fixture.getSut(enableNetworkEventBreadcrumbs = false)

        sut.register(fixture.scopes, fixture.options)

        verify(fixture.connectivityManager, never()).registerDefaultNetworkCallback(any())
        assertNull(sut.networkCallback)
    }

    @Test
    fun `It doesn't register callback if not on Android N+`() {
        val buildInfo = mock<BuildInfoProvider>()
        whenever(buildInfo.sdkInfoVersion).thenReturn(Build.VERSION_CODES.M)
        val sut = fixture.getSut(buildInfo = buildInfo)

        sut.register(fixture.scopes, fixture.options)

        verify(fixture.connectivityManager, never()).registerDefaultNetworkCallback(any())
        assertNull(sut.networkCallback)
    }

    @Test
    fun `When NetworkBreadcrumbsIntegration is closed, it should unregister the callback`() {
        val sut = fixture.getSut()

        sut.register(fixture.scopes, fixture.options)
        sut.close()

        verify(fixture.connectivityManager).unregisterNetworkCallback(any<NetworkCallback>())
        assertNull(sut.networkCallback)
    }

    @Test
    fun `When NetworkBreadcrumbsIntegration is closed, it's ignored if not on Android N+`() {
        val buildInfo = mock<BuildInfoProvider>()
        whenever(buildInfo.sdkInfoVersion).thenReturn(Build.VERSION_CODES.M)
        val sut = fixture.getSut(buildInfo = buildInfo)
        assertNull(sut.networkCallback)

        sut.register(fixture.scopes, fixture.options)
        sut.close()

        verify(
            fixture.connectivityManager,
            never()
        ).unregisterNetworkCallback(any<NetworkCallback>())
        assertNull(sut.networkCallback)
    }

    @Test
    fun `When connected to a new network, a breadcrumb is captured`() {
        val sut = fixture.getSut()
        sut.register(fixture.scopes, fixture.options)
        val callback = sut.networkCallback
        assertNotNull(callback)
        callback.onAvailable(mock())

        verify(fixture.scopes).addBreadcrumb(
            check<Breadcrumb> {
                assertEquals("system", it.type)
                assertEquals("network.event", it.category)
                assertEquals(SentryLevel.INFO, it.level)
                assertEquals("NETWORK_AVAILABLE", it.data["action"])
            }
        )
    }

    @Test
    fun `When connected to the same network without disconnecting from the previous one, only one breadcrumb is captured`() {
        val sut = fixture.getSut()
        sut.register(fixture.scopes, fixture.options)
        val callback = sut.networkCallback
        assertNotNull(callback)
        callback.onAvailable(fixture.network)
        callback.onAvailable(fixture.network)

        verify(fixture.scopes, times(1)).addBreadcrumb(any<Breadcrumb>())
    }

    @Test
    fun `When disconnected from a network, a breadcrumb is captured`() {
        val sut = fixture.getSut()
        sut.register(fixture.scopes, fixture.options)
        val callback = sut.networkCallback
        assertNotNull(callback)

        callback.onAvailable(fixture.network)
        verify(fixture.scopes).addBreadcrumb(any<Breadcrumb>())

        callback.onLost(fixture.network)
        verify(fixture.scopes).addBreadcrumb(
            check<Breadcrumb> {
                assertEquals("system", it.type)
                assertEquals("network.event", it.category)
                assertEquals(SentryLevel.INFO, it.level)
                assertEquals("NETWORK_LOST", it.data["action"])
            }
        )
    }

    @Test
    fun `When disconnected from a network, a breadcrumb is captured only if previously connected to that network`() {
        val sut = fixture.getSut()
        sut.register(fixture.scopes, fixture.options)
        val callback = sut.networkCallback
        assertNotNull(callback)
        // callback.onAvailable(network) was not called, so no breadcrumb should be captured
        callback.onLost(mock())
        verify(fixture.scopes, never()).addBreadcrumb(any<Breadcrumb>())
    }

    @Test
    fun `When a network connection detail changes, a breadcrumb is captured`() {
        val buildInfo = mock<BuildInfoProvider>()
        whenever(buildInfo.sdkInfoVersion).thenReturn(Build.VERSION_CODES.Q)
        val sut = fixture.getSut(buildInfo = buildInfo)
        sut.register(fixture.scopes, fixture.options)
        val callback = sut.networkCallback
        assertNotNull(callback)
        callback.onAvailable(fixture.network)
        onCapabilitiesChanged(
            callback,
            createConnectionDetail(
                downstreamBandwidthKbps = 1000,
                upstreamBandwidthKbps = 500,
                signalStrength = -50,
                isVpn = true,
                isEthernet = false,
                isWifi = true,
                isCellular = false
            )
        )
        verify(fixture.scopes).addBreadcrumb(
            check<Breadcrumb> {
                assertEquals("system", it.type)
                assertEquals("network.event", it.category)
                assertEquals(SentryLevel.INFO, it.level)
                assertEquals("NETWORK_CAPABILITIES_CHANGED", it.data["action"])
                assertEquals(1000, it.data["download_bandwidth"])
                assertEquals(500, it.data["upload_bandwidth"])
                assertTrue(it.data["vpn_active"] as Boolean)
                assertEquals("wifi", it.data["network_type"])
                assertEquals(-50, it.data["signal_strength"])
            },
            any()
        )
    }

    @Test
    fun `When a network connection detail changes, a breadcrumb is captured only if previously connected to that network`() {
        val sut = fixture.getSut()
        sut.register(fixture.scopes, fixture.options)
        val callback = sut.networkCallback
        assertNotNull(callback)
        // callback.onAvailable(network) was not called, so no breadcrumb should be captured
        onCapabilitiesChanged(callback, mock())
        verify(fixture.scopes, never()).addBreadcrumb(any<Breadcrumb>(), anyOrNull())
    }

    @Test
    fun `When a network connection detail changes, a new breadcrumb is captured if vpn flag changes`() {
        val sut = fixture.getSut()
        sut.register(fixture.scopes, fixture.options)
        val callback = sut.networkCallback
        assertNotNull(callback)
        callback.onAvailable(fixture.network)
        val details1 = createConnectionDetail(isVpn = false)
        // Not changing the vpn flag doesn't trigger a new breadcrumb
        val details2 = createConnectionDetail(isVpn = false)
        val details3 = createConnectionDetail(isVpn = true)
        onCapabilitiesChanged(callback, details1)
        onCapabilitiesChanged(callback, details2)
        onCapabilitiesChanged(callback, details3)
        inOrder(fixture.scopes) {
            verifyBreadcrumbInOrder { assertFalse(it.isVpn) }
            verifyBreadcrumbInOrder { assertTrue(it.isVpn) }
            verify(fixture.scopes, never()).addBreadcrumb(any<Breadcrumb>(), any())
        }
    }

    @Test
    fun `When a network connection detail changes, a new breadcrumb is captured if type changes`() {
        val sut = fixture.getSut()
        sut.register(fixture.scopes, fixture.options)
        val callback = sut.networkCallback
        assertNotNull(callback)
        callback.onAvailable(fixture.network)
        val details1 = createConnectionDetail(isWifi = true, isCellular = false)
        // Not changing the connection doesn't trigger a new breadcrumb
        val details2 = createConnectionDetail(isWifi = true, isCellular = false)
        val details3 = createConnectionDetail(isWifi = false, isCellular = true)
        onCapabilitiesChanged(callback, details1)
        onCapabilitiesChanged(callback, details2)
        onCapabilitiesChanged(callback, details3)
        inOrder(fixture.scopes) {
            verifyBreadcrumbInOrder { assertEquals("wifi", it.type) }
            verifyBreadcrumbInOrder { assertEquals("cellular", it.type) }
            verify(fixture.scopes, never()).addBreadcrumb(any<Breadcrumb>(), any())
        }
    }

    @Test
    fun `When a network connection detail changes, a new breadcrumb is captured if signal strength changes by 5+`() {
        val buildInfo = mock<BuildInfoProvider>()
        whenever(buildInfo.sdkInfoVersion).thenReturn(Build.VERSION_CODES.Q)
        val sut = fixture.getSut(buildInfo = buildInfo)
        sut.register(fixture.scopes, fixture.options)
        val callback = sut.networkCallback
        assertNotNull(callback)
        callback.onAvailable(fixture.network)
        val details1 = createConnectionDetail(signalStrength = 50)
        val details2 = createConnectionDetail(signalStrength = 55)
        val details3 = createConnectionDetail(signalStrength = 56)
        onCapabilitiesChanged(callback, details1)
        // A change of signal strength of 5 doesn't trigger a new breadcrumb
        onCapabilitiesChanged(callback, details2)
        onCapabilitiesChanged(callback, details3)
        inOrder(fixture.scopes) {
            verifyBreadcrumbInOrder { assertEquals(50, it.signalStrength) }
            verifyBreadcrumbInOrder { assertEquals(56, it.signalStrength) }
            verify(fixture.scopes, never()).addBreadcrumb(any<Breadcrumb>(), any())
        }
    }

    @Test
    fun `When a network connection detail changes, a new breadcrumb is captured if downBandwidth changes by 1000+ kbps or 10 percent`() {
        val buildInfo = mock<BuildInfoProvider>()
        whenever(buildInfo.sdkInfoVersion).thenReturn(Build.VERSION_CODES.Q)
        val sut = fixture.getSut(buildInfo = buildInfo)
        sut.register(fixture.scopes, fixture.options)
        val callback = sut.networkCallback
        assertNotNull(callback)
        callback.onAvailable(fixture.network)
        val details1 = createConnectionDetail(downstreamBandwidthKbps = 1000)
        val details2 = createConnectionDetail(downstreamBandwidthKbps = 2000)
        val details3 = createConnectionDetail(downstreamBandwidthKbps = 20000)
        val details4 = createConnectionDetail(downstreamBandwidthKbps = 22000)
        val details5 = createConnectionDetail(downstreamBandwidthKbps = 22001)
        onCapabilitiesChanged(callback, details1)
        // A change of download bandwidth of 1000 doesn't trigger a new breadcrumb
        onCapabilitiesChanged(callback, details2)
        onCapabilitiesChanged(callback, details3)
        // A change of download bandwidth of 10% (more than 1000) doesn't trigger a new breadcrumb
        onCapabilitiesChanged(callback, details4)
        onCapabilitiesChanged(callback, details5)
        inOrder(fixture.scopes) {
            verifyBreadcrumbInOrder { assertEquals(1000, it.downBandwidth) }
            verifyBreadcrumbInOrder { assertEquals(20000, it.downBandwidth) }
            verifyBreadcrumbInOrder { assertEquals(22001, it.downBandwidth) }
            verify(fixture.scopes, never()).addBreadcrumb(any<Breadcrumb>(), any())
        }
    }

    @Test
    fun `When a network connection detail changes, a new breadcrumb is captured if upBandwidth changes by 1000+ kbps`() {
        val buildInfo = mock<BuildInfoProvider>()
        whenever(buildInfo.sdkInfoVersion).thenReturn(Build.VERSION_CODES.Q)
        val sut = fixture.getSut(buildInfo = buildInfo)
        sut.register(fixture.scopes, fixture.options)
        val callback = sut.networkCallback
        assertNotNull(callback)
        callback.onAvailable(fixture.network)
        val details1 = createConnectionDetail(upstreamBandwidthKbps = 1000)
        val details2 = createConnectionDetail(upstreamBandwidthKbps = 2000)
        val details3 = createConnectionDetail(upstreamBandwidthKbps = 20000)
        val details4 = createConnectionDetail(upstreamBandwidthKbps = 22000)
        val details5 = createConnectionDetail(upstreamBandwidthKbps = 22001)
        onCapabilitiesChanged(callback, details1)
        // A change of upload bandwidth of 1000 doesn't trigger a new breadcrumb
        onCapabilitiesChanged(callback, details2)
        onCapabilitiesChanged(callback, details3)
        // A change of upload bandwidth of 10% (more than 1000) doesn't trigger a new breadcrumb
        onCapabilitiesChanged(callback, details4)
        onCapabilitiesChanged(callback, details5)
        inOrder(fixture.scopes) {
            verifyBreadcrumbInOrder { assertEquals(1000, it.upBandwidth) }
            verifyBreadcrumbInOrder { assertEquals(20000, it.upBandwidth) }
            verifyBreadcrumbInOrder { assertEquals(22001, it.upBandwidth) }
            verify(fixture.scopes, never()).addBreadcrumb(any<Breadcrumb>(), any())
        }
    }

    @Test
    fun `signal strength is 0 if not on Android Q+`() {
        val sut = fixture.getSut()
        sut.register(fixture.scopes, fixture.options)
        val callback = sut.networkCallback
        assertNotNull(callback)
        callback.onAvailable(fixture.network)
        val details1 = createConnectionDetail(signalStrength = 10)
        onCapabilitiesChanged(callback, details1)
        verifyBreadcrumb { assertEquals(0, it.signalStrength) }
    }

    @Test
    fun `signal strength is 0 if system reports less than -100`() {
        val buildInfo = mock<BuildInfoProvider>()
        whenever(buildInfo.sdkInfoVersion).thenReturn(Build.VERSION_CODES.Q)
        val sut = fixture.getSut(buildInfo = buildInfo)
        sut.register(fixture.scopes, fixture.options)
        val callback = sut.networkCallback
        assertNotNull(callback)
        callback.onAvailable(fixture.network)
        val details1 = createConnectionDetail(signalStrength = Int.MIN_VALUE)
        onCapabilitiesChanged(callback, details1)

        verifyBreadcrumb { assertEquals(0, it.signalStrength) }
    }

    @Test
    fun `A breadcrumb is captured when vpn status changes, regardless of the timestamp`() {
        val sut = fixture.getSut()
        sut.register(fixture.scopes, fixture.options)
        val callback = sut.networkCallback
        assertNotNull(callback)
        callback.onAvailable(fixture.network)
        val details1 = createConnectionDetail(isVpn = false)
        val details2 = createConnectionDetail(isVpn = true)
        onCapabilitiesChanged(callback, details1, 0)
        onCapabilitiesChanged(callback, details2, 0)
        inOrder(fixture.scopes) {
            verifyBreadcrumbInOrder { assertFalse(it.isVpn) }
            verifyBreadcrumbInOrder { assertTrue(it.isVpn) }
            verify(fixture.scopes, never()).addBreadcrumb(any<Breadcrumb>(), any())
        }
    }

    @Test
    fun `A breadcrumb is captured when connection type changes, regardless of the timestamp`() {
        val sut = fixture.getSut()
        sut.register(fixture.scopes, fixture.options)
        val callback = sut.networkCallback
        assertNotNull(callback)
        callback.onAvailable(fixture.network)
        val details1 = createConnectionDetail(isWifi = true, isCellular = false, isEthernet = false)
        val details2 = createConnectionDetail(isWifi = false, isCellular = true, isEthernet = false)
        val details3 = createConnectionDetail(isWifi = false, isCellular = false, isEthernet = true)
        onCapabilitiesChanged(callback, details1, 0)
        onCapabilitiesChanged(callback, details2, 0)
        onCapabilitiesChanged(callback, details3, 0)
        inOrder(fixture.scopes) {
            verifyBreadcrumbInOrder { assertEquals("wifi", it.type) }
            verifyBreadcrumbInOrder { assertEquals("cellular", it.type) }
            verifyBreadcrumbInOrder { assertEquals("ethernet", it.type) }
            verify(fixture.scopes, never()).addBreadcrumb(any<Breadcrumb>(), any())
        }
    }

    @Test
    fun `A breadcrumb is captured when signal strength changes at most once every 5 seconds`() {
        val buildInfo = mock<BuildInfoProvider>()
        whenever(buildInfo.sdkInfoVersion).thenReturn(Build.VERSION_CODES.Q)
        val sut = fixture.getSut(buildInfo = buildInfo)
        sut.register(fixture.scopes, fixture.options)
        val callback = sut.networkCallback
        assertNotNull(callback)
        callback.onAvailable(fixture.network)
        val details1 = createConnectionDetail(signalStrength = 1)
        val details2 = createConnectionDetail(signalStrength = 50)
        val details3 = createConnectionDetail(signalStrength = 51)
        onCapabilitiesChanged(callback, details1, 0)
        onCapabilitiesChanged(callback, details2, 0)
        onCapabilitiesChanged(callback, details3, 5000)
        inOrder(fixture.scopes) {
            verifyBreadcrumbInOrder { assertEquals(1, it.signalStrength) }
            verifyBreadcrumbInOrder { assertEquals(51, it.signalStrength) }
            verify(fixture.scopes, never()).addBreadcrumb(any<Breadcrumb>(), any())
        }
    }

    @Test
    fun `A breadcrumb is captured when downBandwidth changes at most once every 5 seconds`() {
        val sut = fixture.getSut()
        sut.register(fixture.scopes, fixture.options)
        val callback = sut.networkCallback
        assertNotNull(callback)
        callback.onAvailable(fixture.network)
        val details1 = createConnectionDetail(downstreamBandwidthKbps = 1)
        val details2 = createConnectionDetail(downstreamBandwidthKbps = 2000)
        val details3 = createConnectionDetail(downstreamBandwidthKbps = 2001)
        onCapabilitiesChanged(callback, details1, 0)
        onCapabilitiesChanged(callback, details2, 0)
        onCapabilitiesChanged(callback, details3, 5000)
        inOrder(fixture.scopes) {
            verifyBreadcrumbInOrder { assertEquals(1, it.downBandwidth) }
            verifyBreadcrumbInOrder { assertEquals(2001, it.downBandwidth) }
            verify(fixture.scopes, never()).addBreadcrumb(any<Breadcrumb>(), any())
        }
    }

    @Test
    fun `A breadcrumb is captured when upBandwidth changes at most once every 5 seconds`() {
        val sut = fixture.getSut()
        sut.register(fixture.scopes, fixture.options)
        val callback = sut.networkCallback
        assertNotNull(callback)
        callback.onAvailable(fixture.network)
        val details1 = createConnectionDetail(upstreamBandwidthKbps = 1)
        val details2 = createConnectionDetail(upstreamBandwidthKbps = 2000)
        val details3 = createConnectionDetail(upstreamBandwidthKbps = 2001)
        onCapabilitiesChanged(callback, details1, 0)
        onCapabilitiesChanged(callback, details2, 0)
        onCapabilitiesChanged(callback, details3, 5000)
        inOrder(fixture.scopes) {
            verifyBreadcrumbInOrder { assertEquals(1, it.upBandwidth) }
            verifyBreadcrumbInOrder { assertEquals(2001, it.upBandwidth) }
            verify(fixture.scopes, never()).addBreadcrumb(any<Breadcrumb>(), any())
        }
    }

    @Test
    fun `If integration is opened and closed immediately it still properly unregisters`() {
        val executor = DeferredExecutorService()
        val sut = fixture.getSut(executor = executor)

        sut.register(fixture.hub, fixture.options)
        sut.close()

        executor.runAll()

        assertNull(sut.networkCallback)
        verify(fixture.connectivityManager, never()).registerDefaultNetworkCallback(any<NetworkCallback>())
        verify(fixture.connectivityManager, never()).unregisterNetworkCallback(any<NetworkCallback>())
    }

    private fun KInOrder.verifyBreadcrumbInOrder(check: (detail: NetworkBreadcrumbConnectionDetail) -> Unit) {
        verify(fixture.scopes, times(1)).addBreadcrumb(
            any<Breadcrumb>(),
            check {
                val connectionDetail =
                    it[TypeCheckHint.ANDROID_NETWORK_CAPABILITIES] as NetworkBreadcrumbConnectionDetail
                check(connectionDetail)
            }
        )
    }

    private fun verifyBreadcrumb(check: (detail: NetworkBreadcrumbConnectionDetail) -> Unit) {
        verify(fixture.scopes).addBreadcrumb(
            any<Breadcrumb>(),
            check {
                val connectionDetail =
                    it[TypeCheckHint.ANDROID_NETWORK_CAPABILITIES] as NetworkBreadcrumbConnectionDetail
                check(connectionDetail)
            }
        )
    }

    private fun createConnectionDetail(
        downstreamBandwidthKbps: Int = 1000,
        upstreamBandwidthKbps: Int = 1000,
        signalStrength: Int = -50,
        isVpn: Boolean = false,
        isEthernet: Boolean = false,
        isWifi: Boolean = false,
        isCellular: Boolean = false
    ): NetworkCapabilities {
        val capabilities = mock<NetworkCapabilities>()
        whenever(capabilities.linkDownstreamBandwidthKbps).thenReturn(downstreamBandwidthKbps)
        whenever(capabilities.linkUpstreamBandwidthKbps).thenReturn(upstreamBandwidthKbps)
        whenever(capabilities.signalStrength).thenReturn(signalStrength)
        whenever(capabilities.hasTransport(NetworkCapabilities.TRANSPORT_VPN)).thenReturn(isVpn)
        whenever(capabilities.hasTransport(NetworkCapabilities.TRANSPORT_ETHERNET)).thenReturn(
            isEthernet
        )
        whenever(capabilities.hasTransport(NetworkCapabilities.TRANSPORT_WIFI)).thenReturn(isWifi)
        whenever(capabilities.hasTransport(NetworkCapabilities.TRANSPORT_CELLULAR)).thenReturn(
            isCellular
        )
        return capabilities
    }

    private fun onCapabilitiesChanged(
        callback: NetworkBreadcrumbsNetworkCallback,
        capabilities: NetworkCapabilities,
        advanceTimeMs: Long = 5000L
    ) {
        fixture.nowMs += advanceTimeMs
        callback.onCapabilitiesChanged(fixture.network, capabilities)
    }
}<|MERGE_RESOLUTION|>--- conflicted
+++ resolved
@@ -8,12 +8,8 @@
 import android.os.Build
 import io.sentry.Breadcrumb
 import io.sentry.DateUtils
-<<<<<<< HEAD
 import io.sentry.IScopes
-=======
-import io.sentry.IHub
 import io.sentry.ISentryExecutorService
->>>>>>> f79c9c10
 import io.sentry.SentryDateProvider
 import io.sentry.SentryLevel
 import io.sentry.SentryNanotimeDate
@@ -505,7 +501,7 @@
         val executor = DeferredExecutorService()
         val sut = fixture.getSut(executor = executor)
 
-        sut.register(fixture.hub, fixture.options)
+        sut.register(fixture.scopes, fixture.options)
         sut.close()
 
         executor.runAll()
