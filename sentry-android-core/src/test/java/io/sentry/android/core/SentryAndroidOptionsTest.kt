--- conflicted
+++ resolved
@@ -96,8 +96,6 @@
         assertFalse(sentryOptions.isAttachScreenshot)
     }
 
-<<<<<<< HEAD
-=======
     @Test
     fun `user interaction tracing disabled by default for Android`() {
         val sentryOptions = SentryAndroidOptions()
@@ -105,7 +103,6 @@
         assertFalse(sentryOptions.isEnableUserInteractionTracing)
     }
 
->>>>>>> 77fd2f21
     private class CustomDebugImagesLoader : IDebugImagesLoader {
         override fun loadDebugImages(): List<DebugImage>? = null
         override fun clearDebugImages() {}
