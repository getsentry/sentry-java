--- conflicted
+++ resolved
@@ -134,7 +134,14 @@
     }
 
     @Test
-<<<<<<< HEAD
+    fun `enableScopeSync can be properly disabled`() {
+        val options = SentryAndroidOptions()
+        options.isEnableScopeSync = false
+
+        assertFalse(options.isEnableScopeSync)
+    }
+
+    @Test
     fun `starfish is disabled by default`() {
         val sentryOptions = SentryAndroidOptions()
         assertFalse(sentryOptions.isEnableStarfish)
@@ -145,18 +152,10 @@
         val sentryOptions = SentryAndroidOptions()
         sentryOptions.isEnableStarfish = true
         assertTrue(sentryOptions.isEnableStarfish)
-=======
+    }
+
     fun `when options is initialized, enableScopeSync is enabled by default`() {
         assertTrue(SentryAndroidOptions().isEnableScopeSync)
-    }
-
-    @Test
-    fun `enableScopeSync can be properly disabled`() {
-        val options = SentryAndroidOptions()
-        options.isEnableScopeSync = false
-
-        assertFalse(options.isEnableScopeSync)
->>>>>>> 8fd337bb
     }
 
     private class CustomDebugImagesLoader : IDebugImagesLoader {
