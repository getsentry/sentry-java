package io.sentry.android.core

import android.content.Context
import android.os.Bundle
import androidx.core.os.bundleOf
import androidx.test.ext.junit.runners.AndroidJUnit4
import io.sentry.FilterString
import io.sentry.ILogger
import io.sentry.ProfileLifecycle
import io.sentry.SentryLevel
import io.sentry.SentryReplayOptions
import io.sentry.TransactionOptions
import kotlin.test.BeforeTest
import kotlin.test.Test
import kotlin.test.assertEquals
import kotlin.test.assertFalse
import kotlin.test.assertNotNull
import kotlin.test.assertNull
import kotlin.test.assertTrue
import org.junit.runner.RunWith
import org.mockito.kotlin.any
import org.mockito.kotlin.eq
import org.mockito.kotlin.mock
import org.mockito.kotlin.never
import org.mockito.kotlin.verify

@RunWith(AndroidJUnit4::class)
class ManifestMetadataReaderTest {
  private class Fixture {
    val logger = mock<ILogger>()
    val options = SentryAndroidOptions().apply { setLogger(logger) }
    val buildInfoProvider = mock<BuildInfoProvider>()

    fun getContext(metaData: Bundle = Bundle()): Context =
      ContextUtilsTestHelper.mockMetaData(metaData = metaData)
  }

  private val fixture = Fixture()

  @BeforeTest
  fun `set up`() {
    ContextUtils.resetInstance()
  }

  @Test
  fun `isAutoInit won't throw exception and is enabled by default`() {
    fixture.options.setDebug(true)
    val context = fixture.getContext()

    assertTrue(ManifestMetadataReader.isAutoInit(context, fixture.logger))
    verify(fixture.logger, never()).log(eq(SentryLevel.ERROR), any<String>(), any())
  }

  @Test
  fun `Disables auto init mode`() {
    val bundle = bundleOf(ManifestMetadataReader.AUTO_INIT to false)
    val context = fixture.getContext(metaData = bundle)

    assertFalse(ManifestMetadataReader.isAutoInit(context, fixture.logger))
  }

  @Test
  fun `applyMetadata won't throw exception`() {
    fixture.options.setDebug(true)
    val context = fixture.getContext()

    ManifestMetadataReader.applyMetadata(context, fixture.options, fixture.buildInfoProvider)

    verify(fixture.logger, never()).log(eq(SentryLevel.ERROR), any<String>(), any())
  }

  @Test
  fun `applyMetadata reads sampleRate from metadata`() {
    // Arrange
    val expectedSampleRate = 0.99f

    val bundle = bundleOf(ManifestMetadataReader.SAMPLE_RATE to expectedSampleRate)
    val context = fixture.getContext(metaData = bundle)

    // Act
    ManifestMetadataReader.applyMetadata(context, fixture.options, fixture.buildInfoProvider)

    // Assert
    assertEquals(expectedSampleRate.toDouble(), fixture.options.sampleRate)
  }

  @Test
  fun `applyMetadata does not override sampleRate from options`() {
    // Arrange
    val expectedSampleRate = 0.99f
    fixture.options.sampleRate = expectedSampleRate.toDouble()
    val bundle = bundleOf(ManifestMetadataReader.SAMPLE_RATE to 0.1f)
    val context = fixture.getContext(metaData = bundle)

    // Act
    ManifestMetadataReader.applyMetadata(context, fixture.options, fixture.buildInfoProvider)

    // Assert
    assertEquals(expectedSampleRate.toDouble(), fixture.options.sampleRate)
  }

  @Test
  fun `applyMetadata without specifying sampleRate, stays null`() {
    // Arrange
    val context = fixture.getContext()

    // Act
    ManifestMetadataReader.applyMetadata(context, fixture.options, fixture.buildInfoProvider)

    // Assert
    assertNull(fixture.options.sampleRate)
  }

  @Test
  fun `applyMetadata reads session tracking and keep default value if not found`() {
    // Arrange
    val context = fixture.getContext()

    // Act
    ManifestMetadataReader.applyMetadata(context, fixture.options, fixture.buildInfoProvider)

    // Assert
    assertTrue(fixture.options.isEnableAutoSessionTracking)
  }

  @Test
  fun `applyMetadata reads auto session tracking to options`() {
    // Arrange
    val bundle = bundleOf(ManifestMetadataReader.AUTO_SESSION_TRACKING_ENABLE to false)
    val context = fixture.getContext(metaData = bundle)

    // Act
    ManifestMetadataReader.applyMetadata(context, fixture.options, fixture.buildInfoProvider)

    // Assert
    assertFalse(fixture.options.isEnableAutoSessionTracking)
  }

  @Test
  fun `applyMetadata reads environment to options`() {
    // Arrange
    val bundle = bundleOf(ManifestMetadataReader.ENVIRONMENT to "env")
    val context = fixture.getContext(metaData = bundle)

    // Act
    ManifestMetadataReader.applyMetadata(context, fixture.options, fixture.buildInfoProvider)

    // Assert
    assertEquals("env", fixture.options.environment)
  }

  @Test
  fun `applyMetadata reads environment and keep default value if not found`() {
    // Arrange
    val context = fixture.getContext()

    // Act
    ManifestMetadataReader.applyMetadata(context, fixture.options, fixture.buildInfoProvider)

    // Assert
    assertEquals("production", fixture.options.environment)
  }

  @Test
  fun `applyMetadata reads release to options`() {
    // Arrange

    val bundle = bundleOf(ManifestMetadataReader.RELEASE to "release")
    val context = fixture.getContext(metaData = bundle)

    // Act
    ManifestMetadataReader.applyMetadata(context, fixture.options, fixture.buildInfoProvider)

    // Assert
    assertEquals("release", fixture.options.release)
  }

  @Test
  fun `applyMetadata reads release and keep default value if not found`() {
    // Arrange
    val context = fixture.getContext()

    // Act
    ManifestMetadataReader.applyMetadata(context, fixture.options, fixture.buildInfoProvider)

    // Assert
    assertNull(fixture.options.release)
  }

  @Test
  fun `applyMetadata reads session tracking interval to options`() {
    // Arrange

    val bundle = bundleOf(ManifestMetadataReader.SESSION_TRACKING_TIMEOUT_INTERVAL_MILLIS to 1000)
    val context = fixture.getContext(metaData = bundle)

    // Act
    ManifestMetadataReader.applyMetadata(context, fixture.options, fixture.buildInfoProvider)

    // Assert
    assertEquals(1000.toLong(), fixture.options.sessionTrackingIntervalMillis)
  }

  @Test
  fun `applyMetadata reads session tracking interval and keep default value if not found`() {
    // Arrange
    val context = fixture.getContext()

    // Act
    ManifestMetadataReader.applyMetadata(context, fixture.options, fixture.buildInfoProvider)

    // Assert
    assertEquals(30000.toLong(), fixture.options.sessionTrackingIntervalMillis)
  }

  @Test
  fun `applyMetadata reads anr interval to options`() {
    // Arrange
    val bundle = bundleOf(ManifestMetadataReader.ANR_TIMEOUT_INTERVAL_MILLIS to 1000)
    val context = fixture.getContext(metaData = bundle)

    // Act
    ManifestMetadataReader.applyMetadata(context, fixture.options, fixture.buildInfoProvider)

    // Assert
    assertEquals(1000.toLong(), fixture.options.anrTimeoutIntervalMillis)
  }

  @Test
  fun `applyMetadata reads anr interval to options and keeps default`() {
    // Arrange
    val context = fixture.getContext()

    // Act
    ManifestMetadataReader.applyMetadata(context, fixture.options, fixture.buildInfoProvider)

    // Assert
    assertEquals(5000.toLong(), fixture.options.anrTimeoutIntervalMillis)
  }

  @Test
  fun `applyMetadata reads anr attach thread dump to options`() {
    // Arrange
    val bundle = bundleOf(ManifestMetadataReader.ANR_ATTACH_THREAD_DUMPS to true)
    val context = fixture.getContext(metaData = bundle)

    // Act
    ManifestMetadataReader.applyMetadata(context, fixture.options, fixture.buildInfoProvider)

    // Assert
    assertEquals(true, fixture.options.isAttachAnrThreadDump)
  }

  @Test
  fun `applyMetadata reads anr attach thread dump to options and keeps default`() {
    // Arrange
    val context = fixture.getContext()

    // Act
    ManifestMetadataReader.applyMetadata(context, fixture.options, fixture.buildInfoProvider)

    // Assert
    assertEquals(false, fixture.options.isAttachAnrThreadDump)
  }

  @Test
  fun `applyMetadata reads activity breadcrumbs to options`() {
    // Arrange
    val bundle = bundleOf(ManifestMetadataReader.BREADCRUMBS_ACTIVITY_LIFECYCLE_ENABLE to false)
    val context = fixture.getContext(metaData = bundle)

    // Act
    ManifestMetadataReader.applyMetadata(context, fixture.options, fixture.buildInfoProvider)

    // Assert
    assertFalse(fixture.options.isEnableActivityLifecycleBreadcrumbs)
  }

  @Test
  fun `applyMetadata reads activity breadcrumbs and keep default value if not found`() {
    // Arrange
    val context = fixture.getContext()

    // Act
    ManifestMetadataReader.applyMetadata(context, fixture.options, fixture.buildInfoProvider)

    // Assert
    assertTrue(fixture.options.isEnableActivityLifecycleBreadcrumbs)
  }

  @Test
  fun `applyMetadata reads app lifecycle breadcrumbs to options`() {
    // Arrange
    val bundle = bundleOf(ManifestMetadataReader.BREADCRUMBS_APP_LIFECYCLE_ENABLE to false)
    val context = fixture.getContext(metaData = bundle)

    // Act
    ManifestMetadataReader.applyMetadata(context, fixture.options, fixture.buildInfoProvider)

    // Assert
    assertFalse(fixture.options.isEnableAppLifecycleBreadcrumbs)
  }

  @Test
  fun `applyMetadata reads app lifecycle breadcrumbs and keep default value if not found`() {
    // Arrange
    val context = fixture.getContext()

    // Act
    ManifestMetadataReader.applyMetadata(context, fixture.options, fixture.buildInfoProvider)

    // Assert
    assertTrue(fixture.options.isEnableAppLifecycleBreadcrumbs)
  }

  @Test
  fun `applyMetadata reads system events breadcrumbs to options`() {
    // Arrange
    val bundle = bundleOf(ManifestMetadataReader.BREADCRUMBS_SYSTEM_EVENTS_ENABLE to false)
    val context = fixture.getContext(metaData = bundle)

    // Act
    ManifestMetadataReader.applyMetadata(context, fixture.options, fixture.buildInfoProvider)

    // Assert
    assertFalse(fixture.options.isEnableSystemEventBreadcrumbs)
  }

  @Test
  fun `applyMetadata reads system events breadcrumbs and keep default value if not found`() {
    // Arrange
    val context = fixture.getContext()

    // Act
    ManifestMetadataReader.applyMetadata(context, fixture.options, fixture.buildInfoProvider)

    // Assert
    assertTrue(fixture.options.isEnableSystemEventBreadcrumbs)
  }

  @Test
  fun `applyMetadata reads network events breadcrumbs to options`() {
    // Arrange
    val bundle = bundleOf(ManifestMetadataReader.BREADCRUMBS_NETWORK_EVENTS_ENABLE to false)
    val context = fixture.getContext(metaData = bundle)

    // Act
    ManifestMetadataReader.applyMetadata(context, fixture.options, fixture.buildInfoProvider)

    // Assert
    assertFalse(fixture.options.isEnableNetworkEventBreadcrumbs)
  }

  @Test
  fun `applyMetadata reads network events breadcrumbs and keep default value if not found`() {
    // Arrange
    val context = fixture.getContext()

    // Act
    ManifestMetadataReader.applyMetadata(context, fixture.options, fixture.buildInfoProvider)

    // Assert
    assertTrue(fixture.options.isEnableNetworkEventBreadcrumbs)
  }

  @Test
  fun `applyMetadata reads app components breadcrumbs to options`() {
    // Arrange
    val bundle = bundleOf(ManifestMetadataReader.BREADCRUMBS_APP_COMPONENTS_ENABLE to false)
    val context = fixture.getContext(metaData = bundle)

    // Act
    ManifestMetadataReader.applyMetadata(context, fixture.options, fixture.buildInfoProvider)

    // Assert
    assertFalse(fixture.options.isEnableAppComponentBreadcrumbs)
  }

  @Test
  fun `applyMetadata reads app components breadcrumbs and keep default value if not found`() {
    // Arrange
    val context = fixture.getContext()

    // Act
    ManifestMetadataReader.applyMetadata(context, fixture.options, fixture.buildInfoProvider)

    // Assert
    assertTrue(fixture.options.isEnableAppComponentBreadcrumbs)
  }

  @Test
  fun `applyMetadata reads enableUncaughtExceptionHandler to options`() {
    // Arrange
    val bundle = bundleOf(ManifestMetadataReader.UNCAUGHT_EXCEPTION_HANDLER_ENABLE to false)
    val context = fixture.getContext(metaData = bundle)

    // Act
    ManifestMetadataReader.applyMetadata(context, fixture.options, fixture.buildInfoProvider)

    // Assert
    assertFalse(fixture.options.isEnableUncaughtExceptionHandler)
  }

  @Test
  fun `applyMetadata reads enableUncaughtExceptionHandler and keep default value if not found`() {
    // Arrange
    val context = fixture.getContext()

    // Act
    ManifestMetadataReader.applyMetadata(context, fixture.options, fixture.buildInfoProvider)

    // Assert
    assertTrue(fixture.options.isEnableUncaughtExceptionHandler)
  }

  @Test
  fun `applyMetadata reads attachThreads to options`() {
    // Arrange
    val bundle = bundleOf(ManifestMetadataReader.ATTACH_THREADS to true)
    val context = fixture.getContext(metaData = bundle)

    // Act
    ManifestMetadataReader.applyMetadata(context, fixture.options, fixture.buildInfoProvider)

    // Assert
    assertTrue(fixture.options.isAttachThreads)
  }

  @Test
  fun `applyMetadata reads attachThreads and keep default value if not found`() {
    // Arrange
    val context = fixture.getContext()

    // Act
    ManifestMetadataReader.applyMetadata(context, fixture.options, fixture.buildInfoProvider)

    // Assert
    assertFalse(fixture.options.isAttachThreads)
  }

  @Test
  fun `applyMetadata reads isDebug to options`() {
    // Arrange
    val bundle = bundleOf(ManifestMetadataReader.DEBUG to true)
    val context = fixture.getContext(metaData = bundle)

    // Act
    ManifestMetadataReader.applyMetadata(context, fixture.options, fixture.buildInfoProvider)

    // Assert
    assertTrue(fixture.options.isDebug)
  }

  @Test
  fun `applyMetadata reads isDebug and keeps default`() {
    // Arrange
    val context = fixture.getContext()

    // Act
    ManifestMetadataReader.applyMetadata(context, fixture.options, fixture.buildInfoProvider)

    // Assert
    assertFalse(fixture.options.isDebug)
  }

  @Test
  fun `applyMetadata reads diagnosticLevel to options`() {
    // Arrange
    val bundle =
      bundleOf(ManifestMetadataReader.DEBUG to true, ManifestMetadataReader.DEBUG_LEVEL to "info")
    val context = fixture.getContext(metaData = bundle)

    // Act
    ManifestMetadataReader.applyMetadata(context, fixture.options, fixture.buildInfoProvider)

    // Assert
    assertEquals(SentryLevel.INFO, fixture.options.diagnosticLevel)
  }

  @Test
  fun `applyMetadata reads diagnosticLevel to options and keeps default`() {
    // Arrange
    val bundle = bundleOf(ManifestMetadataReader.DEBUG to true)
    val context = fixture.getContext(metaData = bundle)

    // Act
    ManifestMetadataReader.applyMetadata(context, fixture.options, fixture.buildInfoProvider)

    // Assert
    assertEquals(SentryLevel.DEBUG, fixture.options.diagnosticLevel)
  }

  @Test
  fun `applyMetadata reads anrEnabled to options`() {
    // Arrange
    val bundle = bundleOf(ManifestMetadataReader.ANR_ENABLE to false)
    val context = fixture.getContext(metaData = bundle)

    // Act
    ManifestMetadataReader.applyMetadata(context, fixture.options, fixture.buildInfoProvider)

    // Assert
    assertFalse(fixture.options.isAnrEnabled)
  }

  @Test
  fun `applyMetadata reads anrEnabled to options and keeps default`() {
    // Arrange
    val context = fixture.getContext()

    // Act
    ManifestMetadataReader.applyMetadata(context, fixture.options, fixture.buildInfoProvider)

    // Assert
    assertTrue(fixture.options.isAnrEnabled)
  }

  @Test
  fun `applyMetadata reads anrReportInDebug to options`() {
    // Arrange
    val bundle = bundleOf(ManifestMetadataReader.ANR_REPORT_DEBUG to true)
    val context = fixture.getContext(metaData = bundle)

    // Act
    ManifestMetadataReader.applyMetadata(context, fixture.options, fixture.buildInfoProvider)

    // Assert
    assertTrue(fixture.options.isAnrReportInDebug)
  }

  @Test
  fun `applyMetadata reads anrReportInDebug to options and keeps default`() {
    // Arrange
    val context = fixture.getContext()

    // Act
    ManifestMetadataReader.applyMetadata(context, fixture.options, fixture.buildInfoProvider)

    // Assert
    assertFalse(fixture.options.isAnrReportInDebug)
  }

  @Test
  fun `applyMetadata reads DSN to options`() {
    // Arrange
    val bundle = bundleOf(ManifestMetadataReader.DSN to "dsn")
    val context = fixture.getContext(metaData = bundle)

    // Act
    ManifestMetadataReader.applyMetadata(context, fixture.options, fixture.buildInfoProvider)

    // Assert
    assertEquals("dsn", fixture.options.dsn)
  }

  @Test
  fun `applyMetadata reads DSN to options and keeps default`() {
    // Arrange
    val context = fixture.getContext()
    fixture.options.dsn = "myOwnDsn"

    // Act
    ManifestMetadataReader.applyMetadata(context, fixture.options, fixture.buildInfoProvider)

    // Assert
    assertEquals("myOwnDsn", fixture.options.dsn)
  }

  @Test
  fun `applyMetadata reads enableNdk to options`() {
    // Arrange
    val bundle = bundleOf(ManifestMetadataReader.NDK_ENABLE to false)
    val context = fixture.getContext(metaData = bundle)

    // Act
    ManifestMetadataReader.applyMetadata(context, fixture.options, fixture.buildInfoProvider)

    // Assert
    assertFalse(fixture.options.isEnableNdk)
  }

  @Test
  fun `applyMetadata reads enableNdk to options and keeps default`() {
    // Arrange
    val context = fixture.getContext()

    // Act
    ManifestMetadataReader.applyMetadata(context, fixture.options, fixture.buildInfoProvider)

    // Assert
    assertTrue(fixture.options.isEnableNdk)
  }

  @Test
  fun `applyMetadata reads SDK name from metadata`() {
    // Arrange
    val expectedValue = "custom.sdk"

    val bundle = bundleOf(ManifestMetadataReader.SDK_NAME to expectedValue)
    val context = fixture.getContext(metaData = bundle)

    // Act
    ManifestMetadataReader.applyMetadata(context, fixture.options, fixture.buildInfoProvider)

    // Assert
    assertEquals(expectedValue, fixture.options.sdkVersion?.name)
  }

  @Test
  fun `applyMetadata reads SDK version from metadata`() {
    // Arrange
    val expectedValue = "1.2.3-alpha.0"

    val bundle = bundleOf(ManifestMetadataReader.SDK_VERSION to expectedValue)
    val context = fixture.getContext(metaData = bundle)

    // Act
    ManifestMetadataReader.applyMetadata(context, fixture.options, fixture.buildInfoProvider)

    // Assert
    assertEquals(expectedValue, fixture.options.sdkVersion?.version)
  }

  @Test
  fun `applyMetadata reads enableScopeSync to options`() {
    // Arrange
    val bundle = bundleOf(ManifestMetadataReader.NDK_SCOPE_SYNC_ENABLE to false)
    val context = fixture.getContext(metaData = bundle)

    // Act
    ManifestMetadataReader.applyMetadata(context, fixture.options, fixture.buildInfoProvider)

    // Assert
    assertFalse(fixture.options.isEnableScopeSync)
  }

  @Test
  fun `applyMetadata reads enableScopeSync to options and keeps default`() {
    // Arrange
    val context = fixture.getContext()

    // Act
    ManifestMetadataReader.applyMetadata(context, fixture.options, fixture.buildInfoProvider)

    // Assert
    assertTrue(fixture.options.isEnableScopeSync)
  }

  @Test
  fun `applyMetadata reads tracesSampleRate from metadata`() {
    // Arrange
    val expectedSampleRate = 0.99f
    val bundle = bundleOf(ManifestMetadataReader.TRACES_SAMPLE_RATE to expectedSampleRate)
    val context = fixture.getContext(metaData = bundle)

    // Act
    ManifestMetadataReader.applyMetadata(context, fixture.options, fixture.buildInfoProvider)

    // Assert
    assertEquals(expectedSampleRate.toDouble(), fixture.options.tracesSampleRate)
  }

  @Test
  fun `applyMetadata does not override tracesSampleRate from options`() {
    // Arrange
    val expectedSampleRate = 0.99f
    fixture.options.tracesSampleRate = expectedSampleRate.toDouble()
    val bundle = bundleOf(ManifestMetadataReader.TRACES_SAMPLE_RATE to 0.1f)
    val context = fixture.getContext(metaData = bundle)

    // Act
    ManifestMetadataReader.applyMetadata(context, fixture.options, fixture.buildInfoProvider)

    // Assert
    assertEquals(expectedSampleRate.toDouble(), fixture.options.tracesSampleRate)
  }

  @Test
  fun `applyMetadata without specifying tracesSampleRate, stays null`() {
    // Arrange
    val context = fixture.getContext()

    // Act
    ManifestMetadataReader.applyMetadata(context, fixture.options, fixture.buildInfoProvider)

    // Assert
    assertNull(fixture.options.tracesSampleRate)
  }

  @Test
  fun `applyMetadata reads enableAutoActivityLifecycleTracing to options`() {
    // Arrange
    val bundle = bundleOf(ManifestMetadataReader.TRACES_ACTIVITY_ENABLE to false)
    val context = fixture.getContext(metaData = bundle)

    // Act
    ManifestMetadataReader.applyMetadata(context, fixture.options, fixture.buildInfoProvider)

    // Assert
    assertFalse(fixture.options.isEnableAutoActivityLifecycleTracing)
  }

  @Test
  fun `applyMetadata reads enableAutoActivityLifecycleTracing to options and keeps default`() {
    // Arrange
    val context = fixture.getContext()

    // Act
    ManifestMetadataReader.applyMetadata(context, fixture.options, fixture.buildInfoProvider)

    // Assert
    assertTrue(fixture.options.isEnableAutoActivityLifecycleTracing)
  }

  @Test
  fun `applyMetadata reads enableActivityLifecycleTracingAutoFinish to options`() {
    // Arrange
    val bundle = bundleOf(ManifestMetadataReader.TRACES_ACTIVITY_AUTO_FINISH_ENABLE to false)
    val context = fixture.getContext(metaData = bundle)

    // Act
    ManifestMetadataReader.applyMetadata(context, fixture.options, fixture.buildInfoProvider)

    // Assert
    assertFalse(fixture.options.isEnableActivityLifecycleTracingAutoFinish)
  }

  @Test
  fun `applyMetadata reads enableActivityLifecycleTracingAutoFinish to options and keeps default`() {
    // Arrange
    val context = fixture.getContext()

    // Act
    ManifestMetadataReader.applyMetadata(context, fixture.options, fixture.buildInfoProvider)

    // Assert
    assertTrue(fixture.options.isEnableActivityLifecycleTracingAutoFinish)
  }

  @Test
  fun `applyMetadata reads traceSampling to options`() {
    // Arrange
    val bundle = bundleOf(ManifestMetadataReader.TRACE_SAMPLING to false)
    val context = fixture.getContext(metaData = bundle)

    // Act
    ManifestMetadataReader.applyMetadata(context, fixture.options, fixture.buildInfoProvider)

    // Assert
    assertFalse(fixture.options.isTraceSampling)
  }

  @Test
  fun `applyMetadata reads traceSampling to options and keeps default`() {
    // Arrange
    val context = fixture.getContext()

    // Act
    ManifestMetadataReader.applyMetadata(context, fixture.options, fixture.buildInfoProvider)

    // Assert
    assertTrue(fixture.options.isTraceSampling)
  }

  @Test
  fun `applyMetadata reads profilesSampleRate from metadata`() {
    // Arrange
    val expectedSampleRate = 0.99f
    val bundle = bundleOf(ManifestMetadataReader.PROFILES_SAMPLE_RATE to expectedSampleRate)
    val context = fixture.getContext(metaData = bundle)

    // Act
    ManifestMetadataReader.applyMetadata(context, fixture.options, fixture.buildInfoProvider)

    // Assert
    assertEquals(expectedSampleRate.toDouble(), fixture.options.profilesSampleRate)
  }

  @Test
  fun `applyMetadata does not override profilesSampleRate from options`() {
    // Arrange
    val expectedSampleRate = 0.99f
    fixture.options.profilesSampleRate = expectedSampleRate.toDouble()
    val bundle = bundleOf(ManifestMetadataReader.PROFILES_SAMPLE_RATE to 0.1f)
    val context = fixture.getContext(metaData = bundle)

    // Act
    ManifestMetadataReader.applyMetadata(context, fixture.options, fixture.buildInfoProvider)

    // Assert
    assertEquals(expectedSampleRate.toDouble(), fixture.options.profilesSampleRate)
  }

  @Test
  fun `applyMetadata without specifying profilesSampleRate, stays null`() {
    // Arrange
    val context = fixture.getContext()

    // Act
    ManifestMetadataReader.applyMetadata(context, fixture.options, fixture.buildInfoProvider)

    // Assert
    assertNull(fixture.options.profilesSampleRate)
  }

  @Test
  fun `applyMetadata reads profileSessionSampleRate from metadata`() {
    // Arrange
    val expectedSampleRate = 0.99f
    val bundle = bundleOf(ManifestMetadataReader.PROFILE_SESSION_SAMPLE_RATE to expectedSampleRate)
    val context = fixture.getContext(metaData = bundle)

    // Act
    ManifestMetadataReader.applyMetadata(context, fixture.options, fixture.buildInfoProvider)

    // Assert
    assertEquals(expectedSampleRate.toDouble(), fixture.options.profileSessionSampleRate)
  }

  @Test
  fun `applyMetadata does not override profileSessionSampleRate from options`() {
    // Arrange
    val expectedSampleRate = 0.99f
    fixture.options.profileSessionSampleRate = expectedSampleRate.toDouble()
    val bundle = bundleOf(ManifestMetadataReader.PROFILE_SESSION_SAMPLE_RATE to 0.1f)
    val context = fixture.getContext(metaData = bundle)

    // Act
    ManifestMetadataReader.applyMetadata(context, fixture.options, fixture.buildInfoProvider)

    // Assert
    assertEquals(expectedSampleRate.toDouble(), fixture.options.profileSessionSampleRate)
  }

  @Test
  fun `applyMetadata without specifying profileSessionSampleRate, stays null`() {
    // Arrange
    val context = fixture.getContext()

    // Act
    ManifestMetadataReader.applyMetadata(context, fixture.options, fixture.buildInfoProvider)

    // Assert
    assertNull(fixture.options.profileSessionSampleRate)
  }

  @Test
  fun `applyMetadata without specifying profileLifecycle, stays MANUAL`() {
    // Arrange
    val context = fixture.getContext()

    // Act
    ManifestMetadataReader.applyMetadata(context, fixture.options, fixture.buildInfoProvider)

    // Assert
    assertEquals(ProfileLifecycle.MANUAL, fixture.options.profileLifecycle)
  }

  @Test
  fun `applyMetadata reads profileLifecycle from metadata`() {
    // Arrange
    val expectedLifecycle = "trace"
    val bundle = bundleOf(ManifestMetadataReader.PROFILE_LIFECYCLE to expectedLifecycle)
    val context = fixture.getContext(metaData = bundle)

    // Act
    ManifestMetadataReader.applyMetadata(context, fixture.options, fixture.buildInfoProvider)

    // Assert
    assertEquals(ProfileLifecycle.TRACE, fixture.options.profileLifecycle)
  }

  @Test
  fun `applyMetadata without specifying isStartProfilerOnAppStart, stays false`() {
    // Arrange
    val context = fixture.getContext()

    // Act
    ManifestMetadataReader.applyMetadata(context, fixture.options, fixture.buildInfoProvider)

    // Assert
    assertFalse(fixture.options.isStartProfilerOnAppStart)
  }

  @Test
  fun `applyMetadata reads isStartProfilerOnAppStart from metadata`() {
    // Arrange
    val bundle = bundleOf(ManifestMetadataReader.PROFILER_START_ON_APP_START to true)
    val context = fixture.getContext(metaData = bundle)

    // Act
    ManifestMetadataReader.applyMetadata(context, fixture.options, fixture.buildInfoProvider)

    // Assert
    assertTrue(fixture.options.isStartProfilerOnAppStart)
  }

  @Test
  fun `applyMetadata reads tracePropagationTargets to options`() {
    // Arrange
    val bundle =
      bundleOf(
        ManifestMetadataReader.TRACE_PROPAGATION_TARGETS to """localhost,^(http|https)://api\..*$"""
      )
    val context = fixture.getContext(metaData = bundle)

    // Act
    ManifestMetadataReader.applyMetadata(context, fixture.options, fixture.buildInfoProvider)

    // Assert
    assertEquals(
      listOf("localhost", """^(http|https)://api\..*$"""),
      fixture.options.tracePropagationTargets,
    )
  }

  @Test
  fun `applyMetadata reads null tracePropagationTargets and sets empty list`() {
    // Arrange
    val bundle = bundleOf(ManifestMetadataReader.TRACE_PROPAGATION_TARGETS to null)
    val context = fixture.getContext(metaData = bundle)

    // Act
    ManifestMetadataReader.applyMetadata(context, fixture.options, fixture.buildInfoProvider)

    // Assert
    assertTrue(fixture.options.tracePropagationTargets.isEmpty())
  }

  @Test
  fun `applyMetadata reads tracePropagationTargets to options and keeps default`() {
    // Arrange
    val context = fixture.getContext()

    // Act
    ManifestMetadataReader.applyMetadata(context, fixture.options, fixture.buildInfoProvider)

    // Assert
    assertTrue(fixture.options.tracePropagationTargets.size == 1)
    assertTrue(fixture.options.tracePropagationTargets.first() == ".*")
  }

  @Test
  fun `applyMetadata reads proguardUuid to options`() {
    // Arrange
    val bundle = bundleOf(ManifestMetadataReader.PROGUARD_UUID to "proguard-id")
    val context = fixture.getContext(metaData = bundle)

    // Act
    ManifestMetadataReader.applyMetadata(context, fixture.options, fixture.buildInfoProvider)

    // Assert
    assertEquals("proguard-id", fixture.options.proguardUuid)
  }

  @Test
  fun `applyMetadata reads proguardUuid to options and keeps default`() {
    // Arrange
    val context = fixture.getContext()

    // Act
    ManifestMetadataReader.applyMetadata(context, fixture.options, fixture.buildInfoProvider)

    // Assert
    assertNull(fixture.options.proguardUuid)
  }

  @Test
  fun `applyMetadata reads ui events breadcrumbs to options`() {
    // Arrange
    val bundle = bundleOf(ManifestMetadataReader.BREADCRUMBS_USER_INTERACTION_ENABLE to false)
    val context = fixture.getContext(metaData = bundle)

    // Act
    ManifestMetadataReader.applyMetadata(context, fixture.options, fixture.buildInfoProvider)

    // Assert
    assertFalse(fixture.options.isEnableUserInteractionBreadcrumbs)
  }

  @Test
  fun `applyMetadata reads ui events breadcrumbs and keep default value if not found`() {
    // Arrange
    val context = fixture.getContext()

    // Act
    ManifestMetadataReader.applyMetadata(context, fixture.options, fixture.buildInfoProvider)

    // Assert
    assertTrue(fixture.options.isEnableUserInteractionBreadcrumbs)
  }

  @Test
  fun `applyMetadata reads attach screenshots to options`() {
    // Arrange
    val bundle = bundleOf(ManifestMetadataReader.ATTACH_SCREENSHOT to true)
    val context = fixture.getContext(metaData = bundle)

    // Act
    ManifestMetadataReader.applyMetadata(context, fixture.options, fixture.buildInfoProvider)

    // Assert
    assertTrue(fixture.options.isAttachScreenshot)
  }

  @Test
  fun `applyMetadata reads attach viewhierarchy to options`() {
    // Arrange
    val bundle = bundleOf(ManifestMetadataReader.ATTACH_VIEW_HIERARCHY to true)
    val context = fixture.getContext(metaData = bundle)

    // Act
    ManifestMetadataReader.applyMetadata(context, fixture.options, fixture.buildInfoProvider)

    // Assert
    assertTrue(fixture.options.isAttachViewHierarchy)
  }

  @Test
  fun `applyMetadata reads attach screenshots and keep default value if not found`() {
    // Arrange
    val context = fixture.getContext()

    // Act
    ManifestMetadataReader.applyMetadata(context, fixture.options, fixture.buildInfoProvider)

    // Assert
    assertFalse(fixture.options.isAttachScreenshot)
  }

  @Test
  fun `applyMetadata reads send client reports to options`() {
    // Arrange
    val bundle = bundleOf(ManifestMetadataReader.CLIENT_REPORTS_ENABLE to false)
    val context = fixture.getContext(metaData = bundle)

    // Act
    ManifestMetadataReader.applyMetadata(context, fixture.options, fixture.buildInfoProvider)

    // Assert
    assertFalse(fixture.options.isSendClientReports)
  }

  @Test
  fun `applyMetadata reads send client reports and keep default value if not found`() {
    // Arrange
    val context = fixture.getContext()

    // Act
    ManifestMetadataReader.applyMetadata(context, fixture.options, fixture.buildInfoProvider)

    // Assert
    assertTrue(fixture.options.isSendClientReports)
  }

  @Test
  fun `applyMetadata reads user interaction tracing to options`() {
    // Arrange
    val bundle = bundleOf(ManifestMetadataReader.TRACES_UI_ENABLE to true)
    val context = fixture.getContext(metaData = bundle)

    // Act
    ManifestMetadataReader.applyMetadata(context, fixture.options, fixture.buildInfoProvider)

    // Assert
    assertTrue(fixture.options.isEnableUserInteractionTracing)
  }

  @Test
  fun `applyMetadata reads user interaction tracing and keep default value if not found`() {
    // Arrange
    val context = fixture.getContext()

    // Act
    ManifestMetadataReader.applyMetadata(context, fixture.options, fixture.buildInfoProvider)

    // Assert
    assertFalse(fixture.options.isEnableUserInteractionTracing)
  }

  @Test
  fun `applyMetadata reads idleTimeout from metadata`() {
    // Arrange
    val expectedIdleTimeout = 1500
    val bundle = bundleOf(ManifestMetadataReader.IDLE_TIMEOUT to expectedIdleTimeout)
    val context = fixture.getContext(metaData = bundle)

    // Act
    ManifestMetadataReader.applyMetadata(context, fixture.options, fixture.buildInfoProvider)

    // Assert
    assertEquals(expectedIdleTimeout.toLong(), fixture.options.idleTimeout)
  }

  @Test
  fun `applyMetadata reads autoTransactionDeadlineTimeoutMillis from metadata`() {
    // Arrange
    val expectedTimeout = 60000
    val bundle = bundleOf(ManifestMetadataReader.DEADLINE_TIMEOUT to expectedTimeout)
    val context = fixture.getContext(metaData = bundle)

    // Act
    ManifestMetadataReader.applyMetadata(context, fixture.options, fixture.buildInfoProvider)

    // Assert
    assertEquals(expectedTimeout.toLong(), fixture.options.deadlineTimeout)
  }

  @Test
  fun `applyMetadata reads autoTransactionDeadlineTimeoutMillis from metadata and keep default value if not found`() {
    // Arrange
    val context = fixture.getContext()

    // Act
    ManifestMetadataReader.applyMetadata(context, fixture.options, fixture.buildInfoProvider)

    // Assert
    assertEquals(
      TransactionOptions.DEFAULT_DEADLINE_TIMEOUT_AUTO_TRANSACTION,
      fixture.options.deadlineTimeout,
    )
  }

  @Test
  fun `applyMetadata without specifying idleTimeout, stays default`() {
    // Arrange
    val context = fixture.getContext()

    // Act
    ManifestMetadataReader.applyMetadata(context, fixture.options, fixture.buildInfoProvider)

    // Assert
    assertEquals(3000L, fixture.options.idleTimeout)
  }

  @Test
  fun `applyMetadata reads collect ipc device info to options`() {
    // Arrange
    val bundle = bundleOf(ManifestMetadataReader.COLLECT_ADDITIONAL_CONTEXT to false)
    val context = fixture.getContext(metaData = bundle)

    // Act
    ManifestMetadataReader.applyMetadata(context, fixture.options, fixture.buildInfoProvider)

    // Assert
    assertFalse(fixture.options.isCollectAdditionalContext)
  }

  @Test
  fun `applyMetadata reads collect ipc device info and keep default value if not found`() {
    // Arrange
    val context = fixture.getContext()

    // Act
    ManifestMetadataReader.applyMetadata(context, fixture.options, fixture.buildInfoProvider)

    // Assert
    assertTrue(fixture.options.isCollectAdditionalContext)
  }

  @Test
  fun `applyMetadata reads send default pii and keep default value if not found`() {
    // Arrange
    val context = fixture.getContext()

    // Act
    ManifestMetadataReader.applyMetadata(context, fixture.options, fixture.buildInfoProvider)

    // Assert
    assertFalse(fixture.options.isSendDefaultPii)
  }

  @Test
  fun `applyMetadata reads send default pii to options`() {
    // Arrange
    val bundle = bundleOf(ManifestMetadataReader.SEND_DEFAULT_PII to true)
    val context = fixture.getContext(metaData = bundle)

    // Act
    ManifestMetadataReader.applyMetadata(context, fixture.options, fixture.buildInfoProvider)

    // Assert
    assertTrue(fixture.options.isSendDefaultPii)
  }

  @Test
  fun `applyMetadata reads frames tracking flag and keeps default value if not found`() {
    // Arrange
    val context = fixture.getContext()

    // Act
    ManifestMetadataReader.applyMetadata(context, fixture.options, fixture.buildInfoProvider)

    // Assert
    assertTrue(fixture.options.isEnableFramesTracking)
  }

  @Test
  fun `applyMetadata reads frames tracking and sets it to enabled if true`() {
    // Arrange
    val bundle = bundleOf(ManifestMetadataReader.PERFORM_FRAMES_TRACKING to true)
    val context = fixture.getContext(metaData = bundle)

    // Act
    ManifestMetadataReader.applyMetadata(context, fixture.options, fixture.buildInfoProvider)

    // Assert
    assertTrue(fixture.options.isEnableFramesTracking)
  }

  @Test
  fun `applyMetadata reads frames tracking and sets it to disabled if false`() {
    // Arrange
    val bundle = bundleOf(ManifestMetadataReader.PERFORM_FRAMES_TRACKING to false)
    val context = fixture.getContext(metaData = bundle)

    // Act
    ManifestMetadataReader.applyMetadata(context, fixture.options, fixture.buildInfoProvider)

    // Assert
    assertFalse(fixture.options.isEnableFramesTracking)
  }

  @Test
  fun `applyMetadata reads time-to-full-display tracking and sets it to enabled if true`() {
    // Arrange
    val bundle = bundleOf(ManifestMetadataReader.TTFD_ENABLE to true)
    val context = fixture.getContext(metaData = bundle)

    // Act
    ManifestMetadataReader.applyMetadata(context, fixture.options, fixture.buildInfoProvider)

    // Assert
    assertTrue(fixture.options.isEnableTimeToFullDisplayTracing)
  }

  @Test
  fun `applyMetadata reads time-to-full-display tracking and sets it to disabled if false`() {
    // Arrange
    val bundle = bundleOf(ManifestMetadataReader.TTFD_ENABLE to false)
    val context = fixture.getContext(metaData = bundle)

    // Act
    ManifestMetadataReader.applyMetadata(context, fixture.options, fixture.buildInfoProvider)

    // Assert
    assertFalse(fixture.options.isEnableTimeToFullDisplayTracing)
  }

  @Test
  fun `applyMetadata reads enabled integrations to SDK Version`() {
    // Arrange
    val bundle =
      bundleOf(
        ManifestMetadataReader.SENTRY_GRADLE_PLUGIN_INTEGRATIONS to
          "Database Instrumentation,OkHttp Instrumentation"
      )
    val context = fixture.getContext(metaData = bundle)

    // Act
    ManifestMetadataReader.applyMetadata(context, fixture.options, fixture.buildInfoProvider)

    // Assert
    val resultingSet = fixture.options.sdkVersion?.integrationSet
    assertNotNull(resultingSet)
    assert(resultingSet.containsAll(listOf("Database Instrumentation", "OkHttp Instrumentation")))
  }

  @Test
  fun `applyMetadata reads enable root checker to options`() {
    // Arrange
    val bundle = bundleOf(ManifestMetadataReader.ENABLE_ROOT_CHECK to false)
    val context = fixture.getContext(metaData = bundle)

    // Act
    ManifestMetadataReader.applyMetadata(context, fixture.options, fixture.buildInfoProvider)

    // Assert
    assertFalse(fixture.options.isEnableRootCheck)
  }

  @Test
  fun `applyMetadata reads enable root check and keep default value if not found`() {
    // Arrange
    val context = fixture.getContext()

    // Act
    ManifestMetadataReader.applyMetadata(context, fixture.options, fixture.buildInfoProvider)

    // Assert
    assertTrue(fixture.options.isEnableRootCheck)
  }

  @Test
  fun `applyMetadata reads enabled flag to options`() {
    // Arrange
    val bundle = bundleOf(ManifestMetadataReader.ENABLE_SENTRY to false)
    val context = fixture.getContext(metaData = bundle)

    // Act
    ManifestMetadataReader.applyMetadata(context, fixture.options, fixture.buildInfoProvider)

    // Assert
    assertFalse(fixture.options.isEnabled)
  }

  @Test
  fun `applyMetadata reads enabled flag to options and keeps default if not found`() {
    // Arrange
    val context = fixture.getContext()

    // Act
    ManifestMetadataReader.applyMetadata(context, fixture.options, fixture.buildInfoProvider)

    // Assert
    assertTrue(fixture.options.isEnabled)
  }

  @Test
  fun `applyMetadata reads sendModules flag to options`() {
    // Arrange
    val bundle = bundleOf(ManifestMetadataReader.SEND_MODULES to false)
    val context = fixture.getContext(metaData = bundle)

    // Act
    ManifestMetadataReader.applyMetadata(context, fixture.options, fixture.buildInfoProvider)

    // Assert
    assertFalse(fixture.options.isSendModules)
  }

  @Test
  fun `applyMetadata reads sendModules flag to options and keeps default if not found`() {
    // Arrange
    val context = fixture.getContext()

    // Act
    ManifestMetadataReader.applyMetadata(context, fixture.options, fixture.buildInfoProvider)

    // Assert
    assertTrue(fixture.options.isSendModules)
  }

  @Test
  fun `applyMetadata reads performance-v2 flag to options`() {
    // Arrange
    val bundle = bundleOf(ManifestMetadataReader.ENABLE_PERFORMANCE_V2 to false)
    val context = fixture.getContext(metaData = bundle)

    // Act
    ManifestMetadataReader.applyMetadata(context, fixture.options, fixture.buildInfoProvider)

    // Assert
    assertFalse(fixture.options.isEnablePerformanceV2)
  }

  @Test
  fun `applyMetadata reads performance-v2 flag to options and keeps default if not found`() {
    // Arrange
    val context = fixture.getContext()

    // Act
    ManifestMetadataReader.applyMetadata(context, fixture.options, fixture.buildInfoProvider)

    // Assert
    assertTrue(fixture.options.isEnablePerformanceV2)
  }

  @Test
  fun `applyMetadata reads startupProfiling flag to options`() {
    // Arrange
    val bundle = bundleOf(ManifestMetadataReader.ENABLE_APP_START_PROFILING to true)
    val context = fixture.getContext(metaData = bundle)
    fixture.options.profilesSampleRate = 1.0

    // Act
    ManifestMetadataReader.applyMetadata(context, fixture.options, fixture.buildInfoProvider)

    // Assert
    assertTrue(fixture.options.isEnableAppStartProfiling)
  }

  @Test
  fun `applyMetadata reads startupProfiling flag to options and keeps default if not found`() {
    // Arrange
    val context = fixture.getContext()
    fixture.options.profilesSampleRate = 1.0

    // Act
    ManifestMetadataReader.applyMetadata(context, fixture.options, fixture.buildInfoProvider)

    // Assert
    assertFalse(fixture.options.isEnableAppStartProfiling)
  }

  @Test
  fun `applyMetadata reads enableScopePersistence flag to options`() {
    // Arrange
    val bundle = bundleOf(ManifestMetadataReader.ENABLE_SCOPE_PERSISTENCE to false)
    val context = fixture.getContext(metaData = bundle)

    // Act
    ManifestMetadataReader.applyMetadata(context, fixture.options, fixture.buildInfoProvider)

    // Assert
    assertFalse(fixture.options.isEnableScopePersistence)
  }

  @Test
  fun `applyMetadata reads enableScopePersistence flag to options and keeps default if not found`() {
    // Arrange
    val context = fixture.getContext()

    // Act
    ManifestMetadataReader.applyMetadata(context, fixture.options, fixture.buildInfoProvider)

    // Assert
    assertTrue(fixture.options.isEnableScopePersistence)
  }

  @Test
  fun `applyMetadata does not override replays onErrorSampleRate from options`() {
    // Arrange
    val expectedSampleRate = 0.99f
    fixture.options.sessionReplay.onErrorSampleRate = expectedSampleRate.toDouble()
    val bundle = bundleOf(ManifestMetadataReader.REPLAYS_ERROR_SAMPLE_RATE to 0.1f)
    val context = fixture.getContext(metaData = bundle)

    // Act
    ManifestMetadataReader.applyMetadata(context, fixture.options, fixture.buildInfoProvider)

    // Assert
    assertEquals(expectedSampleRate.toDouble(), fixture.options.sessionReplay.onErrorSampleRate)
  }

  @Test
  fun `applyMetadata reads forceInit flag to options`() {
    // Arrange
    val bundle = bundleOf(ManifestMetadataReader.FORCE_INIT to true)
    val context = fixture.getContext(metaData = bundle)

    // Act
    ManifestMetadataReader.applyMetadata(context, fixture.options, fixture.buildInfoProvider)

    // Assert
    assertTrue(fixture.options.isForceInit)
  }

  @Test
  fun `applyMetadata reads forceInit flag to options and keeps default if not found`() {
    // Arrange
    val context = fixture.getContext()

    // Act
    ManifestMetadataReader.applyMetadata(context, fixture.options, fixture.buildInfoProvider)

    // Assert
    assertFalse(fixture.options.isForceInit)
  }

  @Test
  fun `applyMetadata reads replays onErrorSampleRate from metadata`() {
    // Arrange
    val expectedSampleRate = 0.99f

    val bundle = bundleOf(ManifestMetadataReader.REPLAYS_ERROR_SAMPLE_RATE to expectedSampleRate)
    val context = fixture.getContext(metaData = bundle)

    // Act
    ManifestMetadataReader.applyMetadata(context, fixture.options, fixture.buildInfoProvider)

    // Assert
    assertEquals(expectedSampleRate.toDouble(), fixture.options.sessionReplay.onErrorSampleRate)
  }

  @Test
  fun `applyMetadata without specifying replays onErrorSampleRate, stays null`() {
    // Arrange
    val context = fixture.getContext()

    // Act
    ManifestMetadataReader.applyMetadata(context, fixture.options, fixture.buildInfoProvider)

    // Assert
    assertNull(fixture.options.sessionReplay.onErrorSampleRate)
  }

  @Test
  fun `applyMetadata reads session replay mask flags to options`() {
    // Arrange
    val bundle =
      bundleOf(
        ManifestMetadataReader.REPLAYS_MASK_ALL_TEXT to false,
        ManifestMetadataReader.REPLAYS_MASK_ALL_IMAGES to false,
      )
    val context = fixture.getContext(metaData = bundle)

    // Act
    ManifestMetadataReader.applyMetadata(context, fixture.options, fixture.buildInfoProvider)

    // Assert
    assertTrue(
      fixture.options.sessionReplay.unmaskViewClasses.contains(
        SentryReplayOptions.IMAGE_VIEW_CLASS_NAME
      )
    )
    assertTrue(
      fixture.options.sessionReplay.unmaskViewClasses.contains(
        SentryReplayOptions.TEXT_VIEW_CLASS_NAME
      )
    )
  }

  @Test
  fun `applyMetadata reads session replay mask flags to options and keeps default if not found`() {
    // Arrange
    val context = fixture.getContext()

    // Act
    ManifestMetadataReader.applyMetadata(context, fixture.options, fixture.buildInfoProvider)

    // Assert
    assertTrue(
      fixture.options.sessionReplay.maskViewClasses.contains(
        SentryReplayOptions.IMAGE_VIEW_CLASS_NAME
      )
    )
    assertTrue(
      fixture.options.sessionReplay.maskViewClasses.contains(
        SentryReplayOptions.TEXT_VIEW_CLASS_NAME
      )
    )
  }

  @Test
  fun `applyMetadata reads integers even when expecting floats`() {
    // Arrange
    val expectedSampleRate: Int = 1

    val bundle =
      bundleOf(
        ManifestMetadataReader.SAMPLE_RATE to expectedSampleRate,
        ManifestMetadataReader.TRACES_SAMPLE_RATE to expectedSampleRate,
        ManifestMetadataReader.PROFILES_SAMPLE_RATE to expectedSampleRate,
        ManifestMetadataReader.REPLAYS_SESSION_SAMPLE_RATE to expectedSampleRate,
        ManifestMetadataReader.REPLAYS_ERROR_SAMPLE_RATE to expectedSampleRate,
      )
    val context = fixture.getContext(metaData = bundle)

    // Act
    ManifestMetadataReader.applyMetadata(context, fixture.options, fixture.buildInfoProvider)

    // Assert
    assertEquals(expectedSampleRate.toDouble(), fixture.options.sampleRate)
    assertEquals(expectedSampleRate.toDouble(), fixture.options.tracesSampleRate)
    assertEquals(expectedSampleRate.toDouble(), fixture.options.profilesSampleRate)
    assertEquals(expectedSampleRate.toDouble(), fixture.options.sessionReplay.sessionSampleRate)
    assertEquals(expectedSampleRate.toDouble(), fixture.options.sessionReplay.onErrorSampleRate)
  }

  @Test
  fun `applyMetadata reads maxBreadcrumbs to options and sets the value if found`() {
    // Arrange
    val bundle = bundleOf(ManifestMetadataReader.MAX_BREADCRUMBS to 1)
    val context = fixture.getContext(metaData = bundle)

    // Act
    ManifestMetadataReader.applyMetadata(context, fixture.options, fixture.buildInfoProvider)

    // Assert
    assertEquals(1, fixture.options.maxBreadcrumbs)
  }

  @Test
  fun `applyMetadata reads maxBreadcrumbs to options and keeps default if not found`() {
    // Arrange
    val context = fixture.getContext()

    // Act
    ManifestMetadataReader.applyMetadata(context, fixture.options, fixture.buildInfoProvider)

    // Assert
    assertEquals(100, fixture.options.maxBreadcrumbs)
  }

  @Test
  fun `applyMetadata reads ignoredErrors to options and sets the value if found`() {
    // Arrange
    val bundle = bundleOf(ManifestMetadataReader.IGNORED_ERRORS to "Some error,Another .*")
    val context = fixture.getContext(metaData = bundle)

    // Act
    ManifestMetadataReader.applyMetadata(context, fixture.options, fixture.buildInfoProvider)

    // Assert
    assertEquals(
      listOf(FilterString("Some error"), FilterString("Another .*")),
      fixture.options.ignoredErrors,
    )
  }

  @Test
  fun `applyMetadata reads inAppIncludes to options and sets the value if found`() {
    // Arrange
    val bundle =
      bundleOf(
        ManifestMetadataReader.IN_APP_INCLUDES to "com.example.package1,com.example.package2"
      )
    val context = fixture.getContext(metaData = bundle)

    // Act
    ManifestMetadataReader.applyMetadata(context, fixture.options, fixture.buildInfoProvider)

    // Assert
    assertEquals(
      listOf("com.example.package1", "com.example.package2"),
      fixture.options.inAppIncludes,
    )
  }

  @Test
  fun `applyMetadata reads inAppIncludes to options and keeps empty if not found`() {
    // Arrange
    val context = fixture.getContext()

    // Act
    ManifestMetadataReader.applyMetadata(context, fixture.options, fixture.buildInfoProvider)

    // Assert
    assertTrue(fixture.options.inAppIncludes.isEmpty())
  }

  @Test
  fun `applyMetadata reads inAppExcludes to options and sets the value if found`() {
    // Arrange
    val bundle =
      bundleOf(
        ManifestMetadataReader.IN_APP_EXCLUDES to "com.example.excluded1,com.example.excluded2"
      )
    val context = fixture.getContext(metaData = bundle)

    // Act
    ManifestMetadataReader.applyMetadata(context, fixture.options, fixture.buildInfoProvider)

    // Assert
    assertEquals(
      listOf("com.example.excluded1", "com.example.excluded2"),
      fixture.options.inAppExcludes,
    )
  }

  @Test
  fun `applyMetadata reads inAppExcludes to options and keeps empty if not found`() {
    // Arrange
    val context = fixture.getContext()

    // Act
    ManifestMetadataReader.applyMetadata(context, fixture.options, fixture.buildInfoProvider)

    // Assert
    assertTrue(fixture.options.inAppExcludes.isEmpty())
  }

  @Test
  fun `applyMetadata reads logs enabled and keep default value if not found`() {
    // Arrange
    val context = fixture.getContext()

    // Act
    ManifestMetadataReader.applyMetadata(context, fixture.options, fixture.buildInfoProvider)

    // Assert
    assertFalse(fixture.options.logs.isEnabled)
  }

  @Test
  fun `applyMetadata reads logs enabled to options`() {
    // Arrange
    val bundle = bundleOf(ManifestMetadataReader.ENABLE_LOGS to true)
    val context = fixture.getContext(metaData = bundle)

    // Act
    ManifestMetadataReader.applyMetadata(context, fixture.options, fixture.buildInfoProvider)

    // Assert
    assertTrue(fixture.options.logs.isEnabled)
  }

  @Test
  fun `applyMetadata reads feedback name required and keep default value if not found`() {
    // Arrange
    val context = fixture.getContext()

    // Act
    ManifestMetadataReader.applyMetadata(context, fixture.options, fixture.buildInfoProvider)

    // Assert
    assertFalse(fixture.options.feedbackOptions.isNameRequired)
  }

  @Test
  fun `applyMetadata reads feedback name required to options`() {
    // Arrange
    val bundle = bundleOf(ManifestMetadataReader.FEEDBACK_NAME_REQUIRED to true)
    val context = fixture.getContext(metaData = bundle)

    // Act
    ManifestMetadataReader.applyMetadata(context, fixture.options, fixture.buildInfoProvider)

    // Assert
    assertTrue(fixture.options.feedbackOptions.isNameRequired)
  }

  @Test
  fun `applyMetadata reads feedback show name and keep default value if not found`() {
    // Arrange
    val context = fixture.getContext()

    // Act
    ManifestMetadataReader.applyMetadata(context, fixture.options, fixture.buildInfoProvider)

    // Assert
    assertTrue(fixture.options.feedbackOptions.isShowName)
  }

  @Test
  fun `applyMetadata reads feedback show name to options`() {
    // Arrange
    val bundle = bundleOf(ManifestMetadataReader.FEEDBACK_SHOW_NAME to false)
    val context = fixture.getContext(metaData = bundle)

    // Act
    ManifestMetadataReader.applyMetadata(context, fixture.options, fixture.buildInfoProvider)

    // Assert
    assertFalse(fixture.options.feedbackOptions.isShowName)
  }

  @Test
  fun `applyMetadata reads feedback email required and keep default value if not found`() {
    // Arrange
    val context = fixture.getContext()

    // Act
    ManifestMetadataReader.applyMetadata(context, fixture.options, fixture.buildInfoProvider)

    // Assert
    assertFalse(fixture.options.feedbackOptions.isEmailRequired)
  }

  @Test
  fun `applyMetadata reads feedback email required to options`() {
    // Arrange
    val bundle = bundleOf(ManifestMetadataReader.FEEDBACK_EMAIL_REQUIRED to true)
    val context = fixture.getContext(metaData = bundle)

    // Act
    ManifestMetadataReader.applyMetadata(context, fixture.options, fixture.buildInfoProvider)

    // Assert
    assertTrue(fixture.options.feedbackOptions.isEmailRequired)
  }

  @Test
  fun `applyMetadata reads feedback show email and keep default value if not found`() {
    // Arrange
    val context = fixture.getContext()

    // Act
    ManifestMetadataReader.applyMetadata(context, fixture.options, fixture.buildInfoProvider)

    // Assert
    assertTrue(fixture.options.feedbackOptions.isShowEmail)
  }

  @Test
  fun `applyMetadata reads feedback show email to options`() {
    // Arrange
    val bundle = bundleOf(ManifestMetadataReader.FEEDBACK_SHOW_EMAIL to false)
    val context = fixture.getContext(metaData = bundle)

    // Act
    ManifestMetadataReader.applyMetadata(context, fixture.options, fixture.buildInfoProvider)

    // Assert
    assertFalse(fixture.options.feedbackOptions.isShowEmail)
  }

  @Test
  fun `applyMetadata reads feedback use sentry user and keep default value if not found`() {
    // Arrange
    val context = fixture.getContext()

    // Act
    ManifestMetadataReader.applyMetadata(context, fixture.options, fixture.buildInfoProvider)

    // Assert
    assertTrue(fixture.options.feedbackOptions.isUseSentryUser)
  }

  @Test
  fun `applyMetadata reads feedback use sentry user to options`() {
    // Arrange
    val bundle = bundleOf(ManifestMetadataReader.FEEDBACK_USE_SENTRY_USER to false)
    val context = fixture.getContext(metaData = bundle)

    // Act
    ManifestMetadataReader.applyMetadata(context, fixture.options, fixture.buildInfoProvider)

    // Assert
    assertFalse(fixture.options.feedbackOptions.isUseSentryUser)
  }

  @Test
  fun `applyMetadata reads feedback show branding and keep default value if not found`() {
    // Arrange
    val context = fixture.getContext()

    // Act
    ManifestMetadataReader.applyMetadata(context, fixture.options, fixture.buildInfoProvider)

    // Assert
    assertTrue(fixture.options.feedbackOptions.isShowBranding)
  }

  @Test
  fun `applyMetadata reads feedback show branding to options`() {
    // Arrange
    val bundle = bundleOf(ManifestMetadataReader.FEEDBACK_SHOW_BRANDING to false)
    val context = fixture.getContext(metaData = bundle)

    // Act
    ManifestMetadataReader.applyMetadata(context, fixture.options, fixture.buildInfoProvider)

    // Assert
    assertFalse(fixture.options.feedbackOptions.isShowBranding)
  }

  @Test
  fun `applyMetadata reads screenshot strategy canvas to options`() {
    // Arrange
    val bundle = bundleOf(ManifestMetadataReader.REPLAYS_SCREENSHOT_STRATEGY to "canvas")
    val context = fixture.getContext(metaData = bundle)

    // Act
    ManifestMetadataReader.applyMetadata(context, fixture.options, fixture.buildInfoProvider)

    // Assert
    assertEquals(
      io.sentry.ScreenshotStrategyType.CANVAS,
      fixture.options.sessionReplay.screenshotStrategy,
    )
  }

  @Test
  fun `applyMetadata reads screenshot strategy and defaults to PIXEL_COPY for unknown value`() {
    // Arrange
    val bundle = bundleOf(ManifestMetadataReader.REPLAYS_SCREENSHOT_STRATEGY to "unknown")
    val context = fixture.getContext(metaData = bundle)

    // Act
    ManifestMetadataReader.applyMetadata(context, fixture.options, fixture.buildInfoProvider)

    // Assert
    assertEquals(
      io.sentry.ScreenshotStrategyType.PIXEL_COPY,
      fixture.options.sessionReplay.screenshotStrategy,
    )
  }

  @Test
  fun `applyMetadata reads screenshot strategy and keeps default if not found`() {
    // Arrange
    val context = fixture.getContext()

    // Act
    ManifestMetadataReader.applyMetadata(context, fixture.options, fixture.buildInfoProvider)

    // Assert
    assertEquals(
      io.sentry.ScreenshotStrategyType.PIXEL_COPY,
      fixture.options.sessionReplay.screenshotStrategy,
    )
  }

<<<<<<< HEAD
  @Test
  fun `applyMetadata reads enableAnrProfiling to options`() {
    // Arrange
    val bundle = bundleOf(ManifestMetadataReader.ENABLE_ANR_PROFILING to true)
=======
  // Network Detail Configuration Tests

  @Test
  fun `applyMetadata reads comma-separated networkDetailAllowUrls from manifest`() {
    // Arrange
    val expectedUrls = "https://api.example.com/.*,https://cdn.example.com/.*"
    val bundle = bundleOf(ManifestMetadataReader.REPLAYS_NETWORK_DETAIL_ALLOW_URLS to expectedUrls)
    val context = fixture.getContext(metaData = bundle)

    // Act
    ManifestMetadataReader.applyMetadata(context, fixture.options, fixture.buildInfoProvider)

    // Assert
    val urls = fixture.options.sessionReplay.networkDetailAllowUrls
    assertEquals(2, urls.size)
    assertEquals("https://api.example.com/.*", urls[0])
    assertEquals("https://cdn.example.com/.*", urls[1])
  }

  @Test
  fun `applyMetadata keeps empty networkDetailAllowUrls when not present`() {
    // Arrange
    val context = fixture.getContext()

    // Act
    ManifestMetadataReader.applyMetadata(context, fixture.options, fixture.buildInfoProvider)

    // Assert
    assertEquals(0, fixture.options.sessionReplay.networkDetailAllowUrls.size)
  }

  @Test
  fun `applyMetadata reads comma-separated networkDetailDenyUrls from manifest`() {
    // Arrange
    val expectedUrls = "https://private.example.com/.*,https://internal.example.com/.*"
    val bundle = bundleOf(ManifestMetadataReader.REPLAYS_NETWORK_DETAIL_DENY_URLS to expectedUrls)
    val context = fixture.getContext(metaData = bundle)

    // Act
    ManifestMetadataReader.applyMetadata(context, fixture.options, fixture.buildInfoProvider)

    // Assert
    val urls = fixture.options.sessionReplay.networkDetailDenyUrls
    assertEquals(2, urls.size)
    assertEquals("https://private.example.com/.*", urls[0])
    assertEquals("https://internal.example.com/.*", urls[1])
  }

  @Test
  fun `applyMetadata keeps empty networkDetailDenyUrls when not present`() {
    // Arrange
    val context = fixture.getContext()

    // Act
    ManifestMetadataReader.applyMetadata(context, fixture.options, fixture.buildInfoProvider)

    // Assert
    assertEquals(0, fixture.options.sessionReplay.networkDetailDenyUrls.size)
  }

  @Test
  fun `applyMetadata reads networkCaptureBodies from manifest`() {
    // Arrange
    val bundle = bundleOf(ManifestMetadataReader.REPLAYS_NETWORK_CAPTURE_BODIES to false)
    val context = fixture.getContext(metaData = bundle)

    // Act
    ManifestMetadataReader.applyMetadata(context, fixture.options, fixture.buildInfoProvider)

    // Assert
    assertFalse(fixture.options.sessionReplay.isNetworkCaptureBodies)
  }

  @Test
  fun `applyMetadata keeps default networkCaptureBodies as true when not present`() {
    // Arrange
    val context = fixture.getContext()

    // Act
    ManifestMetadataReader.applyMetadata(context, fixture.options, fixture.buildInfoProvider)

    // Assert
    assertTrue(fixture.options.sessionReplay.isNetworkCaptureBodies)
  }

  @Test
  fun `applyMetadata keeps the default networkRequestHeaders`() {
    // Arrange
    val context = fixture.getContext()

    // Act
    ManifestMetadataReader.applyMetadata(context, fixture.options, fixture.buildInfoProvider)

    // Assert
    val headers = fixture.options.sessionReplay.networkRequestHeaders
    val defaultHeaders = SentryReplayOptions.getNetworkDetailsDefaultHeaders()

    // Should have exactly the default headers
    assertEquals(defaultHeaders.size, headers.size)
    defaultHeaders.forEach { defaultHeader -> assertTrue(headers.contains(defaultHeader)) }
  }

  @Test
  fun `applyMetadata reads networkRequestHeaders from manifest`() {
    // Arrange
    val expectedHeaders = "Authorization,X-Custom-Header,X-Request-Id"
    val bundle = bundleOf(ManifestMetadataReader.REPLAYS_NETWORK_REQUEST_HEADERS to expectedHeaders)
>>>>>>> fc5ccaf5
    val context = fixture.getContext(metaData = bundle)

    // Act
    ManifestMetadataReader.applyMetadata(context, fixture.options, fixture.buildInfoProvider)

    // Assert
<<<<<<< HEAD
    assertTrue(fixture.options.isEnableAnrProfiling)
  }

  @Test
  fun `applyMetadata reads enableAnrProfiling to options and keeps default`() {
=======
    val allHeaders = fixture.options.sessionReplay.networkRequestHeaders
    val defaultHeaders = SentryReplayOptions.getNetworkDetailsDefaultHeaders()

    // Should include default headers + additional headers
    defaultHeaders.forEach { defaultHeader ->
      assertTrue(allHeaders.contains(defaultHeader)) // default
    }
    assertTrue(allHeaders.contains("Authorization")) // additional
    assertTrue(allHeaders.contains("X-Custom-Header")) // additional
    assertTrue(allHeaders.contains("X-Request-Id")) // additional
  }

  @Test
  fun `applyMetadata keeps the default networkResponseHeaders`() {
>>>>>>> fc5ccaf5
    // Arrange
    val context = fixture.getContext()

    // Act
    ManifestMetadataReader.applyMetadata(context, fixture.options, fixture.buildInfoProvider)

    // Assert
<<<<<<< HEAD
    assertFalse(fixture.options.isEnableAnrProfiling)
=======
    val headers = fixture.options.sessionReplay.networkResponseHeaders
    val defaultHeaders = SentryReplayOptions.getNetworkDetailsDefaultHeaders()

    // Should have exactly the default headers
    assertEquals(defaultHeaders.size, headers.size)
    defaultHeaders.forEach { defaultHeader -> assertTrue(headers.contains(defaultHeader)) }
  }

  @Test
  fun `applyMetadata reads networkResponseHeaders from manifest`() {
    // Arrange
    val expectedHeaders = "X-Response-Time,X-Cache-Status,X-Server-Id"
    val bundle =
      bundleOf(ManifestMetadataReader.REPLAYS_NETWORK_RESPONSE_HEADERS to expectedHeaders)
    val context = fixture.getContext(metaData = bundle)

    // Act
    ManifestMetadataReader.applyMetadata(context, fixture.options, fixture.buildInfoProvider)

    // Assert
    val allHeaders = fixture.options.sessionReplay.networkResponseHeaders
    // Should include default headers + additional headers
    val defaultHeaders = SentryReplayOptions.getNetworkDetailsDefaultHeaders()
    defaultHeaders.forEach { defaultHeader -> assertTrue(allHeaders.contains(defaultHeader)) }
    assertTrue(allHeaders.contains("X-Response-Time")) // additional
    assertTrue(allHeaders.contains("X-Cache-Status")) // additional
    assertTrue(allHeaders.contains("X-Server-Id")) // additional
  }

  @Test
  fun `applyMetadata skips empty strings for networkDetailAllowUrls and networkDetailDenyUrls`() {
    // Arrange
    val bundle =
      bundleOf(
        ManifestMetadataReader.REPLAYS_NETWORK_DETAIL_ALLOW_URLS to ", ",
        ManifestMetadataReader.REPLAYS_NETWORK_DETAIL_DENY_URLS to " ,, ",
      )
    val context = fixture.getContext(metaData = bundle)

    // Act
    ManifestMetadataReader.applyMetadata(context, fixture.options, fixture.buildInfoProvider)

    // Assert
    assertEquals(0, fixture.options.sessionReplay.networkDetailAllowUrls.size)
    assertEquals(0, fixture.options.sessionReplay.networkDetailDenyUrls.size)
  }

  @Test
  fun `applyMetadata skips empty strings for networkRequestHeaders and networkResponseHeaders`() {
    // Arrange
    val bundle =
      bundleOf(
        ManifestMetadataReader.REPLAYS_NETWORK_REQUEST_HEADERS to ",",
        ManifestMetadataReader.REPLAYS_NETWORK_RESPONSE_HEADERS to " ,",
      )
    val context = fixture.getContext(metaData = bundle)

    // Act
    ManifestMetadataReader.applyMetadata(context, fixture.options, fixture.buildInfoProvider)

    // Assert
    // Should still have default headers even with empty string
    val defaultHeaders = SentryReplayOptions.getNetworkDetailsDefaultHeaders()

    val requestHeaders = fixture.options.sessionReplay.networkRequestHeaders
    assertEquals(defaultHeaders.size, requestHeaders.size)
    defaultHeaders.forEach { defaultHeader -> assertTrue(requestHeaders.contains(defaultHeader)) }

    val responseHeaders = fixture.options.sessionReplay.networkResponseHeaders
    assertEquals(defaultHeaders.size, responseHeaders.size)
    defaultHeaders.forEach { defaultHeader -> assertTrue(responseHeaders.contains(defaultHeader)) }
  }

  @Test
  fun `applyMetadata trims whitespace from network URLs`() {
    // Arrange
    val bundle =
      bundleOf(
        ManifestMetadataReader.REPLAYS_NETWORK_DETAIL_ALLOW_URLS to
          " https://api.example.com/.* , https://cdn.example.com/.* "
      )
    val context = fixture.getContext(metaData = bundle)

    // Act
    ManifestMetadataReader.applyMetadata(context, fixture.options, fixture.buildInfoProvider)

    // Assert
    val urls = fixture.options.sessionReplay.networkDetailAllowUrls
    assertEquals(2, urls.size)
    assertEquals("https://api.example.com/.*", urls[0])
    assertEquals("https://cdn.example.com/.*", urls[1])
  }

  @Test
  fun `applyMetadata trims whitespace from network headers`() {
    // Arrange
    val bundle =
      bundleOf(
        ManifestMetadataReader.REPLAYS_NETWORK_REQUEST_HEADERS to
          " Authorization , X-Custom-Header "
      )
    val context = fixture.getContext(metaData = bundle)

    // Act
    ManifestMetadataReader.applyMetadata(context, fixture.options, fixture.buildInfoProvider)

    // Assert
    val headers = fixture.options.sessionReplay.networkRequestHeaders
    assertTrue(headers.contains("Authorization"))
    assertTrue(headers.contains("X-Custom-Header"))
>>>>>>> fc5ccaf5
  }
}<|MERGE_RESOLUTION|>--- conflicted
+++ resolved
@@ -1883,12 +1883,31 @@
     )
   }
 
-<<<<<<< HEAD
   @Test
   fun `applyMetadata reads enableAnrProfiling to options`() {
     // Arrange
     val bundle = bundleOf(ManifestMetadataReader.ENABLE_ANR_PROFILING to true)
-=======
+    val context = fixture.getContext(metaData = bundle)
+
+    // Act
+    ManifestMetadataReader.applyMetadata(context, fixture.options, fixture.buildInfoProvider)
+
+    // Assert
+    assertTrue(fixture.options.isEnableAnrProfiling)
+  }
+
+  @Test
+  fun `applyMetadata reads enableAnrProfiling to options and keeps default`() {
+    // Arrange
+    val context = fixture.getContext()
+
+    // Act
+    ManifestMetadataReader.applyMetadata(context, fixture.options, fixture.buildInfoProvider)
+
+    // Assert
+    assertFalse(fixture.options.isEnableAnrProfiling)
+  }
+
   // Network Detail Configuration Tests
 
   @Test
@@ -1996,20 +2015,12 @@
     // Arrange
     val expectedHeaders = "Authorization,X-Custom-Header,X-Request-Id"
     val bundle = bundleOf(ManifestMetadataReader.REPLAYS_NETWORK_REQUEST_HEADERS to expectedHeaders)
->>>>>>> fc5ccaf5
-    val context = fixture.getContext(metaData = bundle)
-
-    // Act
-    ManifestMetadataReader.applyMetadata(context, fixture.options, fixture.buildInfoProvider)
-
-    // Assert
-<<<<<<< HEAD
-    assertTrue(fixture.options.isEnableAnrProfiling)
-  }
-
-  @Test
-  fun `applyMetadata reads enableAnrProfiling to options and keeps default`() {
-=======
+    val context = fixture.getContext(metaData = bundle)
+
+    // Act
+    ManifestMetadataReader.applyMetadata(context, fixture.options, fixture.buildInfoProvider)
+
+    // Assert
     val allHeaders = fixture.options.sessionReplay.networkRequestHeaders
     val defaultHeaders = SentryReplayOptions.getNetworkDetailsDefaultHeaders()
 
@@ -2024,17 +2035,13 @@
 
   @Test
   fun `applyMetadata keeps the default networkResponseHeaders`() {
->>>>>>> fc5ccaf5
-    // Arrange
-    val context = fixture.getContext()
-
-    // Act
-    ManifestMetadataReader.applyMetadata(context, fixture.options, fixture.buildInfoProvider)
-
-    // Assert
-<<<<<<< HEAD
-    assertFalse(fixture.options.isEnableAnrProfiling)
-=======
+    // Arrange
+    val context = fixture.getContext()
+
+    // Act
+    ManifestMetadataReader.applyMetadata(context, fixture.options, fixture.buildInfoProvider)
+
+    // Assert
     val headers = fixture.options.sessionReplay.networkResponseHeaders
     val defaultHeaders = SentryReplayOptions.getNetworkDetailsDefaultHeaders()
 
@@ -2145,6 +2152,5 @@
     val headers = fixture.options.sessionReplay.networkRequestHeaders
     assertTrue(headers.contains("Authorization"))
     assertTrue(headers.contains("X-Custom-Header"))
->>>>>>> fc5ccaf5
   }
 }