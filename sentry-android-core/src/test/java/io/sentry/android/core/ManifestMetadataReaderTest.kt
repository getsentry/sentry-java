package io.sentry.android.core

import android.content.Context
import android.os.Bundle
import androidx.core.os.bundleOf
import androidx.test.ext.junit.runners.AndroidJUnit4
import io.sentry.ILogger
import io.sentry.SentryLevel
import io.sentry.SentryReplayOptions
import org.junit.runner.RunWith
import org.mockito.kotlin.any
import org.mockito.kotlin.eq
import org.mockito.kotlin.mock
import org.mockito.kotlin.never
import org.mockito.kotlin.verify
import kotlin.test.Test
import kotlin.test.assertEquals
import kotlin.test.assertFalse
import kotlin.test.assertNotNull
import kotlin.test.assertNull
import kotlin.test.assertTrue

@RunWith(AndroidJUnit4::class)
class ManifestMetadataReaderTest {

    private class Fixture {
        val logger = mock<ILogger>()
        val options = SentryAndroidOptions().apply {
            setLogger(logger)
        }
        val buildInfoProvider = mock<BuildInfoProvider>()

        fun getContext(metaData: Bundle = Bundle()): Context {
            return ContextUtilsTestHelper.mockMetaData(metaData = metaData)
        }
    }

    private val fixture = Fixture()

    @Test
    fun `isAutoInit won't throw exception and is enabled by default`() {
        fixture.options.setDebug(true)
        val context = fixture.getContext()

        assertTrue(ManifestMetadataReader.isAutoInit(context, fixture.logger))
        verify(fixture.logger, never()).log(eq(SentryLevel.ERROR), any<String>(), any())
    }

    @Test
    fun `Disables auto init mode`() {
        val bundle = bundleOf(ManifestMetadataReader.AUTO_INIT to false)
        val context = fixture.getContext(metaData = bundle)

        assertFalse(ManifestMetadataReader.isAutoInit(context, fixture.logger))
    }

    @Test
    fun `applyMetadata won't throw exception`() {
        fixture.options.setDebug(true)
        val context = fixture.getContext()

        ManifestMetadataReader.applyMetadata(context, fixture.options, fixture.buildInfoProvider)

        verify(fixture.logger, never()).log(eq(SentryLevel.ERROR), any<String>(), any())
    }

    @Test
    fun `applyMetadata reads sampleRate from metadata`() {
        // Arrange
        val expectedSampleRate = 0.99f

        val bundle = bundleOf(ManifestMetadataReader.SAMPLE_RATE to expectedSampleRate)
        val context = fixture.getContext(metaData = bundle)

        // Act
        ManifestMetadataReader.applyMetadata(context, fixture.options, fixture.buildInfoProvider)

        // Assert
        assertEquals(expectedSampleRate.toDouble(), fixture.options.sampleRate)
    }

    @Test
    fun `applyMetadata does not override sampleRate from options`() {
        // Arrange
        val expectedSampleRate = 0.99f
        fixture.options.sampleRate = expectedSampleRate.toDouble()
        val bundle = bundleOf(ManifestMetadataReader.SAMPLE_RATE to 0.1f)
        val context = fixture.getContext(metaData = bundle)

        // Act
        ManifestMetadataReader.applyMetadata(context, fixture.options, fixture.buildInfoProvider)

        // Assert
        assertEquals(expectedSampleRate.toDouble(), fixture.options.sampleRate)
    }

    @Test
    fun `applyMetadata without specifying sampleRate, stays null`() {
        // Arrange
        val context = fixture.getContext()

        // Act
        ManifestMetadataReader.applyMetadata(context, fixture.options, fixture.buildInfoProvider)

        // Assert
        assertNull(fixture.options.sampleRate)
    }

    @Test
    fun `applyMetadata reads session tracking and keep default value if not found`() {
        // Arrange
        val context = fixture.getContext()

        // Act
        ManifestMetadataReader.applyMetadata(context, fixture.options, fixture.buildInfoProvider)

        // Assert
        assertTrue(fixture.options.isEnableAutoSessionTracking)
    }

    @Test
    fun `applyMetadata reads auto session tracking to options`() {
        // Arrange
        val bundle = bundleOf(ManifestMetadataReader.AUTO_SESSION_TRACKING_ENABLE to false)
        val context = fixture.getContext(metaData = bundle)

        // Act
        ManifestMetadataReader.applyMetadata(context, fixture.options, fixture.buildInfoProvider)

        // Assert
        assertFalse(fixture.options.isEnableAutoSessionTracking)
    }

    @Test
    fun `applyMetadata reads environment to options`() {
        // Arrange
        val bundle = bundleOf(ManifestMetadataReader.ENVIRONMENT to "env")
        val context = fixture.getContext(metaData = bundle)

        // Act
        ManifestMetadataReader.applyMetadata(context, fixture.options, fixture.buildInfoProvider)

        // Assert
        assertEquals("env", fixture.options.environment)
    }

    @Test
    fun `applyMetadata reads environment and keep default value if not found`() {
        // Arrange
        val context = fixture.getContext()

        // Act
        ManifestMetadataReader.applyMetadata(context, fixture.options, fixture.buildInfoProvider)

        // Assert
        assertEquals("production", fixture.options.environment)
    }

    @Test
    fun `applyMetadata reads release to options`() {
        // Arrange

        val bundle = bundleOf(ManifestMetadataReader.RELEASE to "release")
        val context = fixture.getContext(metaData = bundle)

        // Act
        ManifestMetadataReader.applyMetadata(context, fixture.options, fixture.buildInfoProvider)

        // Assert
        assertEquals("release", fixture.options.release)
    }

    @Test
    fun `applyMetadata reads release and keep default value if not found`() {
        // Arrange
        val context = fixture.getContext()

        // Act
        ManifestMetadataReader.applyMetadata(context, fixture.options, fixture.buildInfoProvider)

        // Assert
        assertNull(fixture.options.release)
    }

    @Test
    fun `applyMetadata reads session tracking interval to options`() {
        // Arrange

        val bundle = bundleOf(ManifestMetadataReader.SESSION_TRACKING_TIMEOUT_INTERVAL_MILLIS to 1000)
        val context = fixture.getContext(metaData = bundle)

        // Act
        ManifestMetadataReader.applyMetadata(context, fixture.options, fixture.buildInfoProvider)

        // Assert
        assertEquals(1000.toLong(), fixture.options.sessionTrackingIntervalMillis)
    }

    @Test
    fun `applyMetadata reads session tracking interval and keep default value if not found`() {
        // Arrange
        val context = fixture.getContext()

        // Act
        ManifestMetadataReader.applyMetadata(context, fixture.options, fixture.buildInfoProvider)

        // Assert
        assertEquals(30000.toLong(), fixture.options.sessionTrackingIntervalMillis)
    }

    @Test
    fun `applyMetadata reads anr interval to options`() {
        // Arrange
        val bundle = bundleOf(ManifestMetadataReader.ANR_TIMEOUT_INTERVAL_MILLIS to 1000)
        val context = fixture.getContext(metaData = bundle)

        // Act
        ManifestMetadataReader.applyMetadata(context, fixture.options, fixture.buildInfoProvider)

        // Assert
        assertEquals(1000.toLong(), fixture.options.anrTimeoutIntervalMillis)
    }

    @Test
    fun `applyMetadata reads anr interval to options and keeps default`() {
        // Arrange
        val context = fixture.getContext()

        // Act
        ManifestMetadataReader.applyMetadata(context, fixture.options, fixture.buildInfoProvider)

        // Assert
        assertEquals(5000.toLong(), fixture.options.anrTimeoutIntervalMillis)
    }

    @Test
    fun `applyMetadata reads anr attach thread dump to options`() {
        // Arrange
        val bundle = bundleOf(ManifestMetadataReader.ANR_ATTACH_THREAD_DUMPS to true)
        val context = fixture.getContext(metaData = bundle)

        // Act
        ManifestMetadataReader.applyMetadata(context, fixture.options, fixture.buildInfoProvider)

        // Assert
        assertEquals(true, fixture.options.isAttachAnrThreadDump)
    }

    @Test
    fun `applyMetadata reads anr attach thread dump to options and keeps default`() {
        // Arrange
        val context = fixture.getContext()

        // Act
        ManifestMetadataReader.applyMetadata(context, fixture.options, fixture.buildInfoProvider)

        // Assert
        assertEquals(false, fixture.options.isAttachAnrThreadDump)
    }

    @Test
    fun `applyMetadata reads activity breadcrumbs to options`() {
        // Arrange
        val bundle = bundleOf(ManifestMetadataReader.BREADCRUMBS_ACTIVITY_LIFECYCLE_ENABLE to false)
        val context = fixture.getContext(metaData = bundle)

        // Act
        ManifestMetadataReader.applyMetadata(context, fixture.options, fixture.buildInfoProvider)

        // Assert
        assertFalse(fixture.options.isEnableActivityLifecycleBreadcrumbs)
    }

    @Test
    fun `applyMetadata reads activity breadcrumbs and keep default value if not found`() {
        // Arrange
        val context = fixture.getContext()

        // Act
        ManifestMetadataReader.applyMetadata(context, fixture.options, fixture.buildInfoProvider)

        // Assert
        assertTrue(fixture.options.isEnableActivityLifecycleBreadcrumbs)
    }

    @Test
    fun `applyMetadata reads app lifecycle breadcrumbs to options`() {
        // Arrange
        val bundle = bundleOf(ManifestMetadataReader.BREADCRUMBS_APP_LIFECYCLE_ENABLE to false)
        val context = fixture.getContext(metaData = bundle)

        // Act
        ManifestMetadataReader.applyMetadata(context, fixture.options, fixture.buildInfoProvider)

        // Assert
        assertFalse(fixture.options.isEnableAppLifecycleBreadcrumbs)
    }

    @Test
    fun `applyMetadata reads app lifecycle breadcrumbs and keep default value if not found`() {
        // Arrange
        val context = fixture.getContext()

        // Act
        ManifestMetadataReader.applyMetadata(context, fixture.options, fixture.buildInfoProvider)

        // Assert
        assertTrue(fixture.options.isEnableAppLifecycleBreadcrumbs)
    }

    @Test
    fun `applyMetadata reads system events breadcrumbs to options`() {
        // Arrange
        val bundle = bundleOf(ManifestMetadataReader.BREADCRUMBS_SYSTEM_EVENTS_ENABLE to false)
        val context = fixture.getContext(metaData = bundle)

        // Act
        ManifestMetadataReader.applyMetadata(context, fixture.options, fixture.buildInfoProvider)

        // Assert
        assertFalse(fixture.options.isEnableSystemEventBreadcrumbs)
    }

    @Test
    fun `applyMetadata reads system events breadcrumbs and keep default value if not found`() {
        // Arrange
        val context = fixture.getContext()

        // Act
        ManifestMetadataReader.applyMetadata(context, fixture.options, fixture.buildInfoProvider)

        // Assert
        assertTrue(fixture.options.isEnableSystemEventBreadcrumbs)
    }

    @Test
    fun `applyMetadata reads network events breadcrumbs to options`() {
        // Arrange
        val bundle = bundleOf(ManifestMetadataReader.BREADCRUMBS_NETWORK_EVENTS_ENABLE to false)
        val context = fixture.getContext(metaData = bundle)

        // Act
        ManifestMetadataReader.applyMetadata(context, fixture.options, fixture.buildInfoProvider)

        // Assert
        assertFalse(fixture.options.isEnableNetworkEventBreadcrumbs)
    }

    @Test
    fun `applyMetadata reads network events breadcrumbs and keep default value if not found`() {
        // Arrange
        val context = fixture.getContext()

        // Act
        ManifestMetadataReader.applyMetadata(context, fixture.options, fixture.buildInfoProvider)

        // Assert
        assertTrue(fixture.options.isEnableNetworkEventBreadcrumbs)
    }

    @Test
    fun `applyMetadata reads app components breadcrumbs to options`() {
        // Arrange
        val bundle = bundleOf(ManifestMetadataReader.BREADCRUMBS_APP_COMPONENTS_ENABLE to false)
        val context = fixture.getContext(metaData = bundle)

        // Act
        ManifestMetadataReader.applyMetadata(context, fixture.options, fixture.buildInfoProvider)

        // Assert
        assertFalse(fixture.options.isEnableAppComponentBreadcrumbs)
    }

    @Test
    fun `applyMetadata reads app components breadcrumbs and keep default value if not found`() {
        // Arrange
        val context = fixture.getContext()

        // Act
        ManifestMetadataReader.applyMetadata(context, fixture.options, fixture.buildInfoProvider)

        // Assert
        assertTrue(fixture.options.isEnableAppComponentBreadcrumbs)
    }

    @Test
    fun `applyMetadata reads enableUncaughtExceptionHandler to options`() {
        // Arrange
        val bundle = bundleOf(ManifestMetadataReader.UNCAUGHT_EXCEPTION_HANDLER_ENABLE to false)
        val context = fixture.getContext(metaData = bundle)

        // Act
        ManifestMetadataReader.applyMetadata(context, fixture.options, fixture.buildInfoProvider)

        // Assert
        assertFalse(fixture.options.isEnableUncaughtExceptionHandler)
    }

    @Test
    fun `applyMetadata reads enableUncaughtExceptionHandler and keep default value if not found`() {
        // Arrange
        val context = fixture.getContext()

        // Act
        ManifestMetadataReader.applyMetadata(context, fixture.options, fixture.buildInfoProvider)

        // Assert
        assertTrue(fixture.options.isEnableUncaughtExceptionHandler)
    }

    @Test
    fun `applyMetadata reads attachThreads to options`() {
        // Arrange
        val bundle = bundleOf(ManifestMetadataReader.ATTACH_THREADS to true)
        val context = fixture.getContext(metaData = bundle)

        // Act
        ManifestMetadataReader.applyMetadata(context, fixture.options, fixture.buildInfoProvider)

        // Assert
        assertTrue(fixture.options.isAttachThreads)
    }

    @Test
    fun `applyMetadata reads attachThreads and keep default value if not found`() {
        // Arrange
        val context = fixture.getContext()

        // Act
        ManifestMetadataReader.applyMetadata(context, fixture.options, fixture.buildInfoProvider)

        // Assert
        assertFalse(fixture.options.isAttachThreads)
    }

    @Test
    fun `applyMetadata reads isDebug to options`() {
        // Arrange
        val bundle = bundleOf(ManifestMetadataReader.DEBUG to true)
        val context = fixture.getContext(metaData = bundle)

        // Act
        ManifestMetadataReader.applyMetadata(context, fixture.options, fixture.buildInfoProvider)

        // Assert
        assertTrue(fixture.options.isDebug)
    }

    @Test
    fun `applyMetadata reads isDebug and keeps default`() {
        // Arrange
        val context = fixture.getContext()

        // Act
        ManifestMetadataReader.applyMetadata(context, fixture.options, fixture.buildInfoProvider)

        // Assert
        assertFalse(fixture.options.isDebug)
    }

    @Test
    fun `applyMetadata reads diagnosticLevel to options`() {
        // Arrange
        val bundle = bundleOf(
            ManifestMetadataReader.DEBUG to true,
            ManifestMetadataReader.DEBUG_LEVEL to "info"
        )
        val context = fixture.getContext(metaData = bundle)

        // Act
        ManifestMetadataReader.applyMetadata(context, fixture.options, fixture.buildInfoProvider)

        // Assert
        assertEquals(SentryLevel.INFO, fixture.options.diagnosticLevel)
    }

    @Test
    fun `applyMetadata reads diagnosticLevel to options and keeps default`() {
        // Arrange
        val bundle = bundleOf(ManifestMetadataReader.DEBUG to true)
        val context = fixture.getContext(metaData = bundle)

        // Act
        ManifestMetadataReader.applyMetadata(context, fixture.options, fixture.buildInfoProvider)

        // Assert
        assertEquals(SentryLevel.DEBUG, fixture.options.diagnosticLevel)
    }

    @Test
    fun `applyMetadata reads anrEnabled to options`() {
        // Arrange
        val bundle = bundleOf(ManifestMetadataReader.ANR_ENABLE to false)
        val context = fixture.getContext(metaData = bundle)

        // Act
        ManifestMetadataReader.applyMetadata(context, fixture.options, fixture.buildInfoProvider)

        // Assert
        assertFalse(fixture.options.isAnrEnabled)
    }

    @Test
    fun `applyMetadata reads anrEnabled to options and keeps default`() {
        // Arrange
        val context = fixture.getContext()

        // Act
        ManifestMetadataReader.applyMetadata(context, fixture.options, fixture.buildInfoProvider)

        // Assert
        assertTrue(fixture.options.isAnrEnabled)
    }

    @Test
    fun `applyMetadata reads anrReportInDebug to options`() {
        // Arrange
        val bundle = bundleOf(ManifestMetadataReader.ANR_REPORT_DEBUG to true)
        val context = fixture.getContext(metaData = bundle)

        // Act
        ManifestMetadataReader.applyMetadata(context, fixture.options, fixture.buildInfoProvider)

        // Assert
        assertTrue(fixture.options.isAnrReportInDebug)
    }

    @Test
    fun `applyMetadata reads anrReportInDebug to options and keeps default`() {
        // Arrange
        val context = fixture.getContext()

        // Act
        ManifestMetadataReader.applyMetadata(context, fixture.options, fixture.buildInfoProvider)

        // Assert
        assertFalse(fixture.options.isAnrReportInDebug)
    }

    @Test
    fun `applyMetadata reads DSN to options`() {
        // Arrange
        val bundle = bundleOf(ManifestMetadataReader.DSN to "dsn")
        val context = fixture.getContext(metaData = bundle)

        // Act
        ManifestMetadataReader.applyMetadata(context, fixture.options, fixture.buildInfoProvider)

        // Assert
        assertEquals("dsn", fixture.options.dsn)
    }

    @Test
    fun `applyMetadata reads DSN to options and keeps default`() {
        // Arrange
        val context = fixture.getContext()
        fixture.options.dsn = "myOwnDsn"

        // Act
        ManifestMetadataReader.applyMetadata(context, fixture.options, fixture.buildInfoProvider)

        // Assert
        assertEquals("myOwnDsn", fixture.options.dsn)
    }

    @Test
    fun `applyMetadata reads enableNdk to options`() {
        // Arrange
        val bundle = bundleOf(ManifestMetadataReader.NDK_ENABLE to false)
        val context = fixture.getContext(metaData = bundle)

        // Act
        ManifestMetadataReader.applyMetadata(context, fixture.options, fixture.buildInfoProvider)

        // Assert
        assertFalse(fixture.options.isEnableNdk)
    }

    @Test
    fun `applyMetadata reads enableNdk to options and keeps default`() {
        // Arrange
        val context = fixture.getContext()

        // Act
        ManifestMetadataReader.applyMetadata(context, fixture.options, fixture.buildInfoProvider)

        // Assert
        assertTrue(fixture.options.isEnableNdk)
    }

    @Test
    fun `applyMetadata reads SDK name from metadata`() {
        // Arrange
        val expectedValue = "custom.sdk"

        val bundle = bundleOf(ManifestMetadataReader.SDK_NAME to expectedValue)
        val context = fixture.getContext(metaData = bundle)

        // Act
        ManifestMetadataReader.applyMetadata(context, fixture.options, fixture.buildInfoProvider)

        // Assert
        assertEquals(expectedValue, fixture.options.sdkVersion?.name)
    }

    @Test
    fun `applyMetadata reads SDK version from metadata`() {
        // Arrange
        val expectedValue = "1.2.3-alpha.0"

        val bundle = bundleOf(ManifestMetadataReader.SDK_VERSION to expectedValue)
        val context = fixture.getContext(metaData = bundle)

        // Act
        ManifestMetadataReader.applyMetadata(context, fixture.options, fixture.buildInfoProvider)

        // Assert
        assertEquals(expectedValue, fixture.options.sdkVersion?.version)
    }

    @Test
    fun `applyMetadata reads enableScopeSync to options`() {
        // Arrange
        val bundle = bundleOf(ManifestMetadataReader.NDK_SCOPE_SYNC_ENABLE to false)
        val context = fixture.getContext(metaData = bundle)

        // Act
        ManifestMetadataReader.applyMetadata(context, fixture.options, fixture.buildInfoProvider)

        // Assert
        assertFalse(fixture.options.isEnableScopeSync)
    }

    @Test
    fun `applyMetadata reads enableScopeSync to options and keeps default`() {
        // Arrange
        val context = fixture.getContext()

        // Act
        ManifestMetadataReader.applyMetadata(context, fixture.options, fixture.buildInfoProvider)

        // Assert
        assertTrue(fixture.options.isEnableScopeSync)
    }

    @Test
    fun `applyMetadata reads tracesSampleRate from metadata`() {
        // Arrange
        val expectedSampleRate = 0.99f
        val bundle = bundleOf(ManifestMetadataReader.TRACES_SAMPLE_RATE to expectedSampleRate)
        val context = fixture.getContext(metaData = bundle)

        // Act
        ManifestMetadataReader.applyMetadata(context, fixture.options, fixture.buildInfoProvider)

        // Assert
        assertEquals(expectedSampleRate.toDouble(), fixture.options.tracesSampleRate)
    }

    @Test
    fun `applyMetadata does not override tracesSampleRate from options`() {
        // Arrange
        val expectedSampleRate = 0.99f
        fixture.options.tracesSampleRate = expectedSampleRate.toDouble()
        val bundle = bundleOf(ManifestMetadataReader.TRACES_SAMPLE_RATE to 0.1f)
        val context = fixture.getContext(metaData = bundle)

        // Act
        ManifestMetadataReader.applyMetadata(context, fixture.options, fixture.buildInfoProvider)

        // Assert
        assertEquals(expectedSampleRate.toDouble(), fixture.options.tracesSampleRate)
    }

    @Test
    fun `applyMetadata without specifying tracesSampleRate, stays null`() {
        // Arrange
        val context = fixture.getContext()

        // Act
        ManifestMetadataReader.applyMetadata(context, fixture.options, fixture.buildInfoProvider)

        // Assert
        assertNull(fixture.options.tracesSampleRate)
    }

    @Test
    fun `applyMetadata reads enableAutoActivityLifecycleTracing to options`() {
        // Arrange
        val bundle = bundleOf(ManifestMetadataReader.TRACES_ACTIVITY_ENABLE to false)
        val context = fixture.getContext(metaData = bundle)

        // Act
        ManifestMetadataReader.applyMetadata(context, fixture.options, fixture.buildInfoProvider)

        // Assert
        assertFalse(fixture.options.isEnableAutoActivityLifecycleTracing)
    }

    @Test
    fun `applyMetadata reads enableAutoActivityLifecycleTracing to options and keeps default`() {
        // Arrange
        val context = fixture.getContext()

        // Act
        ManifestMetadataReader.applyMetadata(context, fixture.options, fixture.buildInfoProvider)

        // Assert
        assertTrue(fixture.options.isEnableAutoActivityLifecycleTracing)
    }

    @Test
    fun `applyMetadata reads enableActivityLifecycleTracingAutoFinish to options`() {
        // Arrange
        val bundle = bundleOf(ManifestMetadataReader.TRACES_ACTIVITY_AUTO_FINISH_ENABLE to false)
        val context = fixture.getContext(metaData = bundle)

        // Act
        ManifestMetadataReader.applyMetadata(context, fixture.options, fixture.buildInfoProvider)

        // Assert
        assertFalse(fixture.options.isEnableActivityLifecycleTracingAutoFinish)
    }

    @Test
    fun `applyMetadata reads enableActivityLifecycleTracingAutoFinish to options and keeps default`() {
        // Arrange
        val context = fixture.getContext()

        // Act
        ManifestMetadataReader.applyMetadata(context, fixture.options, fixture.buildInfoProvider)

        // Assert
        assertTrue(fixture.options.isEnableActivityLifecycleTracingAutoFinish)
    }

    @Test
    fun `applyMetadata reads traceSampling to options`() {
        // Arrange
        val bundle = bundleOf(ManifestMetadataReader.TRACE_SAMPLING to false)
        val context = fixture.getContext(metaData = bundle)

        // Act
        ManifestMetadataReader.applyMetadata(context, fixture.options, fixture.buildInfoProvider)

        // Assert
        assertFalse(fixture.options.isTraceSampling)
    }

    @Test
    fun `applyMetadata reads traceSampling to options and keeps default`() {
        // Arrange
        val context = fixture.getContext()

        // Act
        ManifestMetadataReader.applyMetadata(context, fixture.options, fixture.buildInfoProvider)

        // Assert
        assertTrue(fixture.options.isTraceSampling)
    }

    @Test
    fun `applyMetadata reads profilesSampleRate from metadata`() {
        // Arrange
        val expectedSampleRate = 0.99f
        val bundle = bundleOf(ManifestMetadataReader.PROFILES_SAMPLE_RATE to expectedSampleRate)
        val context = fixture.getContext(metaData = bundle)

        // Act
        ManifestMetadataReader.applyMetadata(context, fixture.options, fixture.buildInfoProvider)

        // Assert
        assertEquals(expectedSampleRate.toDouble(), fixture.options.profilesSampleRate)
    }

    @Test
    fun `applyMetadata does not override profilesSampleRate from options`() {
        // Arrange
        val expectedSampleRate = 0.99f
        fixture.options.profilesSampleRate = expectedSampleRate.toDouble()
        val bundle = bundleOf(ManifestMetadataReader.PROFILES_SAMPLE_RATE to 0.1f)
        val context = fixture.getContext(metaData = bundle)

        // Act
        ManifestMetadataReader.applyMetadata(context, fixture.options, fixture.buildInfoProvider)

        // Assert
        assertEquals(expectedSampleRate.toDouble(), fixture.options.profilesSampleRate)
    }

    @Test
    fun `applyMetadata without specifying profilesSampleRate, stays null`() {
        // Arrange
        val context = fixture.getContext()

        // Act
        ManifestMetadataReader.applyMetadata(context, fixture.options, fixture.buildInfoProvider)

        // Assert
        assertNull(fixture.options.profilesSampleRate)
    }

    @Test
    fun `applyMetadata reads profileSessionSampleRate from metadata`() {
        // Arrange
        val expectedSampleRate = 0.99f
        val bundle = bundleOf(ManifestMetadataReader.PROFILE_SESSION_SAMPLE_RATE to expectedSampleRate)
        val context = fixture.getContext(metaData = bundle)

        // Act
        ManifestMetadataReader.applyMetadata(context, fixture.options, fixture.buildInfoProvider)

        // Assert
        assertEquals(expectedSampleRate.toDouble(), fixture.options.profileSessionSampleRate)
    }

    @Test
    fun `applyMetadata does not override profileSessionSampleRate from options`() {
        // Arrange
        val expectedSampleRate = 0.99f
        fixture.options.experimental.profileSessionSampleRate = expectedSampleRate.toDouble()
        val bundle = bundleOf(ManifestMetadataReader.PROFILE_SESSION_SAMPLE_RATE to 0.1f)
        val context = fixture.getContext(metaData = bundle)

        // Act
        ManifestMetadataReader.applyMetadata(context, fixture.options, fixture.buildInfoProvider)

        // Assert
        assertEquals(expectedSampleRate.toDouble(), fixture.options.profileSessionSampleRate)
    }

    @Test
<<<<<<< HEAD
    fun `applyMetadata without specifying profileSessionSampleRate, stays 0`() {
=======
    fun `applyMetadata without specifying profileSessionSampleRate, stays null`() {
>>>>>>> fcfa5763
        // Arrange
        val context = fixture.getContext()

        // Act
        ManifestMetadataReader.applyMetadata(context, fixture.options, fixture.buildInfoProvider)

        // Assert
<<<<<<< HEAD
        assertEquals(0.0, fixture.options.profileSessionSampleRate)
=======
        assertNull(fixture.options.profileSessionSampleRate)
>>>>>>> fcfa5763
    }

    @Test
    fun `applyMetadata reads tracePropagationTargets to options`() {
        // Arrange
        val bundle = bundleOf(ManifestMetadataReader.TRACE_PROPAGATION_TARGETS to """localhost,^(http|https)://api\..*$""")
        val context = fixture.getContext(metaData = bundle)

        // Act
        ManifestMetadataReader.applyMetadata(context, fixture.options, fixture.buildInfoProvider)

        // Assert
        assertEquals(listOf("localhost", """^(http|https)://api\..*$"""), fixture.options.tracePropagationTargets)
    }

    @Test
    fun `applyMetadata reads null tracePropagationTargets and sets empty list`() {
        // Arrange
        val bundle = bundleOf(ManifestMetadataReader.TRACE_PROPAGATION_TARGETS to null)
        val context = fixture.getContext(metaData = bundle)

        // Act
        ManifestMetadataReader.applyMetadata(context, fixture.options, fixture.buildInfoProvider)

        // Assert
        assertTrue(fixture.options.tracePropagationTargets.isEmpty())
    }

    @Test
    fun `applyMetadata reads tracePropagationTargets to options and keeps default`() {
        // Arrange
        val context = fixture.getContext()

        // Act
        ManifestMetadataReader.applyMetadata(context, fixture.options, fixture.buildInfoProvider)

        // Assert
        assertTrue(fixture.options.tracePropagationTargets.size == 1)
        assertTrue(fixture.options.tracePropagationTargets.first() == ".*")
    }

    @Test
    fun `applyMetadata reads proguardUuid to options`() {
        // Arrange
        val bundle = bundleOf(ManifestMetadataReader.PROGUARD_UUID to "proguard-id")
        val context = fixture.getContext(metaData = bundle)

        // Act
        ManifestMetadataReader.applyMetadata(context, fixture.options, fixture.buildInfoProvider)

        // Assert
        assertEquals("proguard-id", fixture.options.proguardUuid)
    }

    @Test
    fun `applyMetadata reads proguardUuid to options and keeps default`() {
        // Arrange
        val context = fixture.getContext()

        // Act
        ManifestMetadataReader.applyMetadata(context, fixture.options, fixture.buildInfoProvider)

        // Assert
        assertNull(fixture.options.proguardUuid)
    }

    @Test
    fun `applyMetadata reads ui events breadcrumbs to options`() {
        // Arrange
        val bundle = bundleOf(ManifestMetadataReader.BREADCRUMBS_USER_INTERACTION_ENABLE to false)
        val context = fixture.getContext(metaData = bundle)

        // Act
        ManifestMetadataReader.applyMetadata(context, fixture.options, fixture.buildInfoProvider)

        // Assert
        assertFalse(fixture.options.isEnableUserInteractionBreadcrumbs)
    }

    @Test
    fun `applyMetadata reads ui events breadcrumbs and keep default value if not found`() {
        // Arrange
        val context = fixture.getContext()

        // Act
        ManifestMetadataReader.applyMetadata(context, fixture.options, fixture.buildInfoProvider)

        // Assert
        assertTrue(fixture.options.isEnableUserInteractionBreadcrumbs)
    }

    @Test
    fun `applyMetadata reads attach screenshots to options`() {
        // Arrange
        val bundle = bundleOf(ManifestMetadataReader.ATTACH_SCREENSHOT to true)
        val context = fixture.getContext(metaData = bundle)

        // Act
        ManifestMetadataReader.applyMetadata(context, fixture.options, fixture.buildInfoProvider)

        // Assert
        assertTrue(fixture.options.isAttachScreenshot)
    }

    @Test
    fun `applyMetadata reads attach viewhierarchy to options`() {
        // Arrange
        val bundle = bundleOf(ManifestMetadataReader.ATTACH_VIEW_HIERARCHY to true)
        val context = fixture.getContext(metaData = bundle)

        // Act
        ManifestMetadataReader.applyMetadata(context, fixture.options, fixture.buildInfoProvider)

        // Assert
        assertTrue(fixture.options.isAttachViewHierarchy)
    }

    @Test
    fun `applyMetadata reads attach screenshots and keep default value if not found`() {
        // Arrange
        val context = fixture.getContext()

        // Act
        ManifestMetadataReader.applyMetadata(context, fixture.options, fixture.buildInfoProvider)

        // Assert
        assertFalse(fixture.options.isAttachScreenshot)
    }

    @Test
    fun `applyMetadata reads send client reports to options`() {
        // Arrange
        val bundle = bundleOf(ManifestMetadataReader.CLIENT_REPORTS_ENABLE to false)
        val context = fixture.getContext(metaData = bundle)

        // Act
        ManifestMetadataReader.applyMetadata(context, fixture.options, fixture.buildInfoProvider)

        // Assert
        assertFalse(fixture.options.isSendClientReports)
    }

    @Test
    fun `applyMetadata reads send client reports and keep default value if not found`() {
        // Arrange
        val context = fixture.getContext()

        // Act
        ManifestMetadataReader.applyMetadata(context, fixture.options, fixture.buildInfoProvider)

        // Assert
        assertTrue(fixture.options.isSendClientReports)
    }

    @Test
    fun `applyMetadata reads user interaction tracing to options`() {
        // Arrange
        val bundle = bundleOf(ManifestMetadataReader.TRACES_UI_ENABLE to true)
        val context = fixture.getContext(metaData = bundle)

        // Act
        ManifestMetadataReader.applyMetadata(context, fixture.options, fixture.buildInfoProvider)

        // Assert
        assertTrue(fixture.options.isEnableUserInteractionTracing)
    }

    @Test
    fun `applyMetadata reads user interaction tracing and keep default value if not found`() {
        // Arrange
        val context = fixture.getContext()

        // Act
        ManifestMetadataReader.applyMetadata(context, fixture.options, fixture.buildInfoProvider)

        // Assert
        assertFalse(fixture.options.isEnableUserInteractionTracing)
    }

    @Test
    fun `applyMetadata reads idleTimeout from metadata`() {
        // Arrange
        val expectedIdleTimeout = 1500
        val bundle = bundleOf(ManifestMetadataReader.IDLE_TIMEOUT to expectedIdleTimeout)
        val context = fixture.getContext(metaData = bundle)

        // Act
        ManifestMetadataReader.applyMetadata(context, fixture.options, fixture.buildInfoProvider)

        // Assert
        assertEquals(expectedIdleTimeout.toLong(), fixture.options.idleTimeout)
    }

    @Test
    fun `applyMetadata without specifying idleTimeout, stays default`() {
        // Arrange
        val context = fixture.getContext()

        // Act
        ManifestMetadataReader.applyMetadata(context, fixture.options, fixture.buildInfoProvider)

        // Assert
        assertEquals(3000L, fixture.options.idleTimeout)
    }

    @Test
    fun `applyMetadata reads collect ipc device info to options`() {
        // Arrange
        val bundle = bundleOf(ManifestMetadataReader.COLLECT_ADDITIONAL_CONTEXT to false)
        val context = fixture.getContext(metaData = bundle)

        // Act
        ManifestMetadataReader.applyMetadata(context, fixture.options, fixture.buildInfoProvider)

        // Assert
        assertFalse(fixture.options.isCollectAdditionalContext)
    }

    @Test
    fun `applyMetadata reads collect ipc device info and keep default value if not found`() {
        // Arrange
        val context = fixture.getContext()

        // Act
        ManifestMetadataReader.applyMetadata(context, fixture.options, fixture.buildInfoProvider)

        // Assert
        assertTrue(fixture.options.isCollectAdditionalContext)
    }

    @Test
    fun `applyMetadata reads send default pii and keep default value if not found`() {
        // Arrange
        val context = fixture.getContext()

        // Act
        ManifestMetadataReader.applyMetadata(context, fixture.options, fixture.buildInfoProvider)

        // Assert
        assertFalse(fixture.options.isSendDefaultPii)
    }

    @Test
    fun `applyMetadata reads send default pii to options`() {
        // Arrange
        val bundle = bundleOf(ManifestMetadataReader.SEND_DEFAULT_PII to true)
        val context = fixture.getContext(metaData = bundle)

        // Act
        ManifestMetadataReader.applyMetadata(context, fixture.options, fixture.buildInfoProvider)

        // Assert
        assertTrue(fixture.options.isSendDefaultPii)
    }

    @Test
    fun `applyMetadata reads frames tracking flag and keeps default value if not found`() {
        // Arrange
        val context = fixture.getContext()

        // Act
        ManifestMetadataReader.applyMetadata(context, fixture.options, fixture.buildInfoProvider)

        // Assert
        assertTrue(fixture.options.isEnableFramesTracking)
    }

    @Test
    fun `applyMetadata reads frames tracking and sets it to enabled if true`() {
        // Arrange
        val bundle = bundleOf(ManifestMetadataReader.PERFORM_FRAMES_TRACKING to true)
        val context = fixture.getContext(metaData = bundle)

        // Act
        ManifestMetadataReader.applyMetadata(context, fixture.options, fixture.buildInfoProvider)

        // Assert
        assertTrue(fixture.options.isEnableFramesTracking)
    }

    @Test
    fun `applyMetadata reads frames tracking and sets it to disabled if false`() {
        // Arrange
        val bundle = bundleOf(ManifestMetadataReader.PERFORM_FRAMES_TRACKING to false)
        val context = fixture.getContext(metaData = bundle)

        // Act
        ManifestMetadataReader.applyMetadata(context, fixture.options, fixture.buildInfoProvider)

        // Assert
        assertFalse(fixture.options.isEnableFramesTracking)
    }

    @Test
    fun `applyMetadata reads time-to-full-display tracking and sets it to enabled if true`() {
        // Arrange
        val bundle = bundleOf(ManifestMetadataReader.TTFD_ENABLE to true)
        val context = fixture.getContext(metaData = bundle)

        // Act
        ManifestMetadataReader.applyMetadata(context, fixture.options, fixture.buildInfoProvider)

        // Assert
        assertTrue(fixture.options.isEnableTimeToFullDisplayTracing)
    }

    @Test
    fun `applyMetadata reads time-to-full-display tracking and sets it to disabled if false`() {
        // Arrange
        val bundle = bundleOf(ManifestMetadataReader.TTFD_ENABLE to false)
        val context = fixture.getContext(metaData = bundle)

        // Act
        ManifestMetadataReader.applyMetadata(context, fixture.options, fixture.buildInfoProvider)

        // Assert
        assertFalse(fixture.options.isEnableTimeToFullDisplayTracing)
    }

    @Test
    fun `applyMetadata reads enabled integrations to SDK Version`() {
        // Arrange
        val bundle = bundleOf(ManifestMetadataReader.SENTRY_GRADLE_PLUGIN_INTEGRATIONS to "Database Instrumentation,OkHttp Instrumentation")
        val context = fixture.getContext(metaData = bundle)

        // Act
        ManifestMetadataReader.applyMetadata(context, fixture.options, fixture.buildInfoProvider)

        // Assert
        val resultingSet = fixture.options.sdkVersion?.integrationSet
        assertNotNull(resultingSet)
        assert(resultingSet.containsAll(listOf("Database Instrumentation", "OkHttp Instrumentation")))
    }

    @Test
    fun `applyMetadata reads enable root checker to options`() {
        // Arrange
        val bundle = bundleOf(ManifestMetadataReader.ENABLE_ROOT_CHECK to false)
        val context = fixture.getContext(metaData = bundle)

        // Act
        ManifestMetadataReader.applyMetadata(context, fixture.options, fixture.buildInfoProvider)

        // Assert
        assertFalse(fixture.options.isEnableRootCheck)
    }

    @Test
    fun `applyMetadata reads enable root check and keep default value if not found`() {
        // Arrange
        val context = fixture.getContext()

        // Act
        ManifestMetadataReader.applyMetadata(context, fixture.options, fixture.buildInfoProvider)

        // Assert
        assertTrue(fixture.options.isEnableRootCheck)
    }

    @Test
    fun `applyMetadata reads enabled flag to options`() {
        // Arrange
        val bundle = bundleOf(ManifestMetadataReader.ENABLE_SENTRY to false)
        val context = fixture.getContext(metaData = bundle)

        // Act
        ManifestMetadataReader.applyMetadata(context, fixture.options, fixture.buildInfoProvider)

        // Assert
        assertFalse(fixture.options.isEnabled)
    }

    @Test
    fun `applyMetadata reads enabled flag to options and keeps default if not found`() {
        // Arrange
        val context = fixture.getContext()

        // Act
        ManifestMetadataReader.applyMetadata(context, fixture.options, fixture.buildInfoProvider)

        // Assert
        assertTrue(fixture.options.isEnabled)
    }

    @Test
    fun `applyMetadata reads sendModules flag to options`() {
        // Arrange
        val bundle = bundleOf(ManifestMetadataReader.SEND_MODULES to false)
        val context = fixture.getContext(metaData = bundle)

        // Act
        ManifestMetadataReader.applyMetadata(context, fixture.options, fixture.buildInfoProvider)

        // Assert
        assertFalse(fixture.options.isSendModules)
    }

    @Test
    fun `applyMetadata reads sendModules flag to options and keeps default if not found`() {
        // Arrange
        val context = fixture.getContext()

        // Act
        ManifestMetadataReader.applyMetadata(context, fixture.options, fixture.buildInfoProvider)

        // Assert
        assertTrue(fixture.options.isSendModules)
    }

    @Test
    fun `applyMetadata reads performance-v2 flag to options`() {
        // Arrange
        val bundle = bundleOf(ManifestMetadataReader.ENABLE_PERFORMANCE_V2 to false)
        val context = fixture.getContext(metaData = bundle)

        // Act
        ManifestMetadataReader.applyMetadata(context, fixture.options, fixture.buildInfoProvider)

        // Assert
        assertFalse(fixture.options.isEnablePerformanceV2)
    }

    @Test
    fun `applyMetadata reads performance-v2 flag to options and keeps default if not found`() {
        // Arrange
        val context = fixture.getContext()

        // Act
        ManifestMetadataReader.applyMetadata(context, fixture.options, fixture.buildInfoProvider)

        // Assert
        assertTrue(fixture.options.isEnablePerformanceV2)
    }

    @Test
    fun `applyMetadata reads startupProfiling flag to options`() {
        // Arrange
        val bundle = bundleOf(ManifestMetadataReader.ENABLE_APP_START_PROFILING to true)
        val context = fixture.getContext(metaData = bundle)
        fixture.options.profilesSampleRate = 1.0

        // Act
        ManifestMetadataReader.applyMetadata(context, fixture.options, fixture.buildInfoProvider)

        // Assert
        assertTrue(fixture.options.isEnableAppStartProfiling)
    }

    @Test
    fun `applyMetadata reads startupProfiling flag to options and keeps default if not found`() {
        // Arrange
        val context = fixture.getContext()
        fixture.options.profilesSampleRate = 1.0

        // Act
        ManifestMetadataReader.applyMetadata(context, fixture.options, fixture.buildInfoProvider)

        // Assert
        assertFalse(fixture.options.isEnableAppStartProfiling)
    }

    @Test
    fun `applyMetadata reads enableScopePersistence flag to options`() {
        // Arrange
        val bundle = bundleOf(ManifestMetadataReader.ENABLE_SCOPE_PERSISTENCE to false)
        val context = fixture.getContext(metaData = bundle)

        // Act
        ManifestMetadataReader.applyMetadata(context, fixture.options, fixture.buildInfoProvider)

        // Assert
        assertFalse(fixture.options.isEnableScopePersistence)
    }

    @Test
    fun `applyMetadata reads enableScopePersistence flag to options and keeps default if not found`() {
        // Arrange
        val context = fixture.getContext()

        // Act
        ManifestMetadataReader.applyMetadata(context, fixture.options, fixture.buildInfoProvider)

        // Assert
        assertTrue(fixture.options.isEnableScopePersistence)
    }

    @Test
    fun `applyMetadata does not override replays onErrorSampleRate from options`() {
        // Arrange
        val expectedSampleRate = 0.99f
        fixture.options.experimental.sessionReplay.onErrorSampleRate = expectedSampleRate.toDouble()
        val bundle = bundleOf(ManifestMetadataReader.REPLAYS_ERROR_SAMPLE_RATE to 0.1f)
        val context = fixture.getContext(metaData = bundle)

        // Act
        ManifestMetadataReader.applyMetadata(context, fixture.options, fixture.buildInfoProvider)

        // Assert
        assertEquals(expectedSampleRate.toDouble(), fixture.options.experimental.sessionReplay.onErrorSampleRate)
    }

    @Test
    fun `applyMetadata reads forceInit flag to options`() {
        // Arrange
        val bundle = bundleOf(ManifestMetadataReader.FORCE_INIT to true)
        val context = fixture.getContext(metaData = bundle)

        // Act
        ManifestMetadataReader.applyMetadata(context, fixture.options, fixture.buildInfoProvider)

        // Assert
        assertTrue(fixture.options.isForceInit)
    }

    @Test
    fun `applyMetadata reads forceInit flag to options and keeps default if not found`() {
        // Arrange
        val context = fixture.getContext()

        // Act
        ManifestMetadataReader.applyMetadata(context, fixture.options, fixture.buildInfoProvider)

        // Assert
        assertFalse(fixture.options.isForceInit)
    }

    @Test
    fun `applyMetadata reads replays onErrorSampleRate from metadata`() {
        // Arrange
        val expectedSampleRate = 0.99f

        val bundle = bundleOf(ManifestMetadataReader.REPLAYS_ERROR_SAMPLE_RATE to expectedSampleRate)
        val context = fixture.getContext(metaData = bundle)

        // Act
        ManifestMetadataReader.applyMetadata(context, fixture.options, fixture.buildInfoProvider)

        // Assert
        assertEquals(expectedSampleRate.toDouble(), fixture.options.experimental.sessionReplay.onErrorSampleRate)
    }

    @Test
    fun `applyMetadata without specifying replays onErrorSampleRate, stays null`() {
        // Arrange
        val context = fixture.getContext()

        // Act
        ManifestMetadataReader.applyMetadata(context, fixture.options, fixture.buildInfoProvider)

        // Assert
        assertNull(fixture.options.experimental.sessionReplay.onErrorSampleRate)
    }

    @Test
    fun `applyMetadata reads session replay mask flags to options`() {
        // Arrange
        val bundle = bundleOf(ManifestMetadataReader.REPLAYS_MASK_ALL_TEXT to false, ManifestMetadataReader.REPLAYS_MASK_ALL_IMAGES to false)
        val context = fixture.getContext(metaData = bundle)

        // Act
        ManifestMetadataReader.applyMetadata(context, fixture.options, fixture.buildInfoProvider)

        // Assert
        assertTrue(fixture.options.experimental.sessionReplay.unmaskViewClasses.contains(SentryReplayOptions.IMAGE_VIEW_CLASS_NAME))
        assertTrue(fixture.options.experimental.sessionReplay.unmaskViewClasses.contains(SentryReplayOptions.TEXT_VIEW_CLASS_NAME))
    }

    @Test
    fun `applyMetadata reads session replay mask flags to options and keeps default if not found`() {
        // Arrange
        val context = fixture.getContext()

        // Act
        ManifestMetadataReader.applyMetadata(context, fixture.options, fixture.buildInfoProvider)

        // Assert
        assertTrue(fixture.options.experimental.sessionReplay.maskViewClasses.contains(SentryReplayOptions.IMAGE_VIEW_CLASS_NAME))
        assertTrue(fixture.options.experimental.sessionReplay.maskViewClasses.contains(SentryReplayOptions.TEXT_VIEW_CLASS_NAME))
    }

    @Test
    fun `applyMetadata reads integers even when expecting floats`() {
        // Arrange
        val expectedSampleRate: Int = 1

        val bundle = bundleOf(
            ManifestMetadataReader.SAMPLE_RATE to expectedSampleRate,
            ManifestMetadataReader.TRACES_SAMPLE_RATE to expectedSampleRate,
            ManifestMetadataReader.PROFILES_SAMPLE_RATE to expectedSampleRate,
            ManifestMetadataReader.REPLAYS_SESSION_SAMPLE_RATE to expectedSampleRate,
            ManifestMetadataReader.REPLAYS_ERROR_SAMPLE_RATE to expectedSampleRate
        )
        val context = fixture.getContext(metaData = bundle)

        // Act
        ManifestMetadataReader.applyMetadata(context, fixture.options, fixture.buildInfoProvider)

        // Assert
        assertEquals(expectedSampleRate.toDouble(), fixture.options.sampleRate)
        assertEquals(expectedSampleRate.toDouble(), fixture.options.tracesSampleRate)
        assertEquals(expectedSampleRate.toDouble(), fixture.options.profilesSampleRate)
        assertEquals(expectedSampleRate.toDouble(), fixture.options.experimental.sessionReplay.sessionSampleRate)
        assertEquals(expectedSampleRate.toDouble(), fixture.options.experimental.sessionReplay.onErrorSampleRate)
    }

    @Test
    fun `applyMetadata reads maxBreadcrumbs to options and sets the value if found`() {
        // Arrange
        val bundle = bundleOf(ManifestMetadataReader.MAX_BREADCRUMBS to 1)
        val context = fixture.getContext(metaData = bundle)

        // Act
        ManifestMetadataReader.applyMetadata(context, fixture.options, fixture.buildInfoProvider)

        // Assert
        assertEquals(1, fixture.options.maxBreadcrumbs)
    }

    @Test
    fun `applyMetadata reads maxBreadcrumbs to options and keeps default if not found`() {
        // Arrange
        val context = fixture.getContext()

        // Act
        ManifestMetadataReader.applyMetadata(context, fixture.options, fixture.buildInfoProvider)

        // Assert
        assertEquals(100, fixture.options.maxBreadcrumbs)
    }
}<|MERGE_RESOLUTION|>--- conflicted
+++ resolved
@@ -830,23 +830,15 @@
     }
 
     @Test
-<<<<<<< HEAD
-    fun `applyMetadata without specifying profileSessionSampleRate, stays 0`() {
-=======
     fun `applyMetadata without specifying profileSessionSampleRate, stays null`() {
->>>>>>> fcfa5763
-        // Arrange
-        val context = fixture.getContext()
-
-        // Act
-        ManifestMetadataReader.applyMetadata(context, fixture.options, fixture.buildInfoProvider)
-
-        // Assert
-<<<<<<< HEAD
-        assertEquals(0.0, fixture.options.profileSessionSampleRate)
-=======
+        // Arrange
+        val context = fixture.getContext()
+
+        // Act
+        ManifestMetadataReader.applyMetadata(context, fixture.options, fixture.buildInfoProvider)
+
+        // Assert
         assertNull(fixture.options.profileSessionSampleRate)
->>>>>>> fcfa5763
     }
 
     @Test
