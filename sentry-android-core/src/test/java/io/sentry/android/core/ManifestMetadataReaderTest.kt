--- conflicted
+++ resolved
@@ -815,42 +815,52 @@
     }
 
     @Test
-<<<<<<< HEAD
+    fun `applyMetadata reads send client reports to options`() {
+        // Arrange
+        val bundle = bundleOf(ManifestMetadataReader.CLIENT_REPORTS_ENABLE to false)
+        val context = fixture.getContext(metaData = bundle)
+
+        // Act
+        ManifestMetadataReader.applyMetadata(context, fixture.options)
+
+        // Assert
+        assertFalse(fixture.options.isSendClientReports)
+    }
+
+    @Test
+    fun `applyMetadata reads send client reports and keep default value if not found`() {
+        // Arrange
+        val context = fixture.getContext()
+
+        // Act
+        ManifestMetadataReader.applyMetadata(context, fixture.options)
+
+        // Assert
+        assertTrue(fixture.options.isSendClientReports)
+    }
+
+    @Test
     fun `applyMetadata reads user interaction tracing to options`() {
         // Arrange
         val bundle = bundleOf(ManifestMetadataReader.TRACES_UI_ENABLE to true)
-=======
-    fun `applyMetadata reads send client reports to options`() {
-        // Arrange
-        val bundle = bundleOf(ManifestMetadataReader.CLIENT_REPORTS_ENABLE to false)
->>>>>>> 875f4c91
-        val context = fixture.getContext(metaData = bundle)
-
-        // Act
-        ManifestMetadataReader.applyMetadata(context, fixture.options)
-
-        // Assert
-<<<<<<< HEAD
+        val context = fixture.getContext(metaData = bundle)
+
+        // Act
+        ManifestMetadataReader.applyMetadata(context, fixture.options)
+
+        // Assert
         assertTrue(fixture.options.isEnableUserInteractionTracing)
     }
 
     @Test
     fun `applyMetadata reads user interaction tracing and keep default value if not found`() {
-=======
-        assertFalse(fixture.options.isSendClientReports)
-    }
-
-    @Test
-    fun `applyMetadata reads send client reports and keep default value if not found`() {
->>>>>>> 875f4c91
-        // Arrange
-        val context = fixture.getContext()
-
-        // Act
-        ManifestMetadataReader.applyMetadata(context, fixture.options)
-
-        // Assert
-<<<<<<< HEAD
+        // Arrange
+        val context = fixture.getContext()
+
+        // Act
+        ManifestMetadataReader.applyMetadata(context, fixture.options)
+
+        // Assert
         assertFalse(fixture.options.isEnableUserInteractionTracing)
     }
 
@@ -878,8 +888,5 @@
 
         // Assert
         assertEquals(3000L, fixture.options.idleTimeout)
-=======
-        assertTrue(fixture.options.isSendClientReports)
->>>>>>> 875f4c91
     }
 }