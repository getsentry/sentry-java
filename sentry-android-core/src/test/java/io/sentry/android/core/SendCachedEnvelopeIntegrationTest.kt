--- conflicted
+++ resolved
@@ -8,13 +8,9 @@
 import io.sentry.SendCachedEnvelopeFireAndForgetIntegration.SendFireAndForget
 import io.sentry.SendCachedEnvelopeFireAndForgetIntegration.SendFireAndForgetFactory
 import io.sentry.SentryLevel.DEBUG
-<<<<<<< HEAD
+import io.sentry.SentryOptions
 import io.sentry.test.ImmediateExecutorService
 import io.sentry.transport.RateLimiter
-=======
-import io.sentry.SentryOptions
-import io.sentry.test.ImmediateExecutorService
->>>>>>> e6ffd7b0
 import io.sentry.util.LazyEvaluator
 import org.awaitility.kotlin.await
 import org.mockito.kotlin.any
@@ -44,15 +40,8 @@
             hasSender: Boolean = true,
             delaySend: Long = 0L,
             taskFails: Boolean = false,
-<<<<<<< HEAD
-            useImmediateExecutor: Boolean = false
-=======
             mockExecutorService: ISentryExecutorService? = null
->>>>>>> e6ffd7b0
         ): SendCachedEnvelopeIntegration {
-            if (useImmediateExecutor) {
-                options.executorService = ImmediateExecutorService()
-            }
             options.cacheDirPath = cacheDirPath
             options.setLogger(logger)
             options.isDebug = true
@@ -190,7 +179,7 @@
 
     @Test
     fun `whenever network connection status changes, retries sending for relevant statuses`() {
-        val sut = fixture.getSut(hasStartupCrashMarker = false, useImmediateExecutor = true)
+        val sut = fixture.getSut(hasStartupCrashMarker = false, mockExecutorService = ImmediateExecutorService())
 
         val connectionStatusProvider = mock<IConnectionStatusProvider>()
         fixture.options.connectionStatusProvider = connectionStatusProvider
