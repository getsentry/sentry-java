package io.sentry.android.core.internal.util

import android.app.Activity
import android.content.Context
import android.os.Build
import android.os.Handler
import android.os.Looper
import android.view.Choreographer
import android.view.Display
import android.view.FrameMetrics
import android.view.Window
import android.view.WindowManager
import androidx.test.core.app.ApplicationProvider
import androidx.test.ext.junit.runners.AndroidJUnit4
import io.sentry.ILogger
import io.sentry.SentryOptions
import io.sentry.android.core.BuildInfoProvider
import io.sentry.test.getCtor
import io.sentry.test.getProperty
import io.sentry.test.injectForField
import org.junit.runner.RunWith
import org.mockito.Mockito.spy
import org.mockito.kotlin.mock
import org.mockito.kotlin.whenever
import org.robolectric.Shadows
import java.lang.ref.WeakReference
import java.lang.reflect.Field
import java.util.concurrent.TimeUnit
import kotlin.test.BeforeTest
import kotlin.test.Test
import kotlin.test.assertEquals
import kotlin.test.assertFailsWith
import kotlin.test.assertFalse
import kotlin.test.assertNotNull
import kotlin.test.assertNull
import kotlin.test.assertTrue

@RunWith(AndroidJUnit4::class)
class SentryFrameMetricsCollectorTest {
    private lateinit var context: Context

    private val className = "io.sentry.android.core.internal.util.SentryFrameMetricsCollector"
    private val ctorTypes =
        arrayOf(Context::class.java, SentryOptions::class.java, BuildInfoProvider::class.java)
    private val fixture = Fixture()

    private class Fixture {
        private val mockDsn = "http://key@localhost/proj"
        val buildInfo = mock<BuildInfoProvider> {
            whenever(it.sdkInfoVersion).thenReturn(Build.VERSION_CODES.N)
        }
        val mockLogger = mock<ILogger>()
        val options = spy(SentryOptions()).apply {
            dsn = mockDsn
            isDebug = true
            setLogger(mockLogger)
        }

        val activity = mock<Activity>()
        val window = mock<Window>()
        val activity2 = mock<Activity>()
        val window2 = mock<Window>()

        var addOnFrameMetricsAvailableListenerCounter = 0
        var removeOnFrameMetricsAvailableListenerCounter = 0
        val windowFrameMetricsManager =
            object : SentryFrameMetricsCollector.WindowFrameMetricsManager {
                override fun addOnFrameMetricsAvailableListener(
                    window: Window,
                    frameMetricsAvailableListener: Window.OnFrameMetricsAvailableListener?,
                    handler: Handler?
                ) {
                    addOnFrameMetricsAvailableListenerCounter++
                }

                override fun removeOnFrameMetricsAvailableListener(
                    window: Window,
                    frameMetricsAvailableListener: Window.OnFrameMetricsAvailableListener?
                ) {
                    removeOnFrameMetricsAvailableListenerCounter++
                }
            }

        fun getSut(
            context: Context,
            buildInfoProvider: BuildInfoProvider = buildInfo
        ): SentryFrameMetricsCollector {
            whenever(activity.window).thenReturn(window)
            whenever(activity2.window).thenReturn(window2)
            addOnFrameMetricsAvailableListenerCounter = 0
            removeOnFrameMetricsAvailableListenerCounter = 0
            return SentryFrameMetricsCollector(
                context,
                options,
                buildInfoProvider,
                windowFrameMetricsManager
            )
        }
    }

    @BeforeTest
    fun `set up`() {
        context = ApplicationProvider.getApplicationContext()
    }

    @Test
    fun `when null param is provided, invalid argument is thrown`() {
        val ctor = className.getCtor(ctorTypes)

        assertFailsWith<IllegalArgumentException> {
            ctor.newInstance(arrayOf(null, mock<SentryOptions>(), mock()))
        }
        assertFailsWith<IllegalArgumentException> {
            ctor.newInstance(arrayOf(mock<Context>(), null, mock()))
        }
        assertFailsWith<IllegalArgumentException> {
            ctor.newInstance(arrayOf(mock<Context>(), mock<SentryOptions>(), null))
        }
    }

    @Test
    fun `collector works only on api 24+`() {
        val buildInfo = mock<BuildInfoProvider> {
            whenever(it.sdkInfoVersion).thenReturn(Build.VERSION_CODES.M)
        }
        val collector = fixture.getSut(context, buildInfo)
        val id = collector.startCollection(mock())
        assertNull(id)
    }

    @Test
    fun `collector works only if context is instance of Application`() {
        val collector = fixture.getSut(mock())
        val id = collector.startCollection(mock())
        assertNull(id)
    }

    @Test
    fun `startCollection returns an id`() {
        val collector = fixture.getSut(context)
        val id = collector.startCollection(mock())
        assertNotNull(id)
    }

    @Test
    fun `collector calls addOnFrameMetricsAvailableListener when an activity starts`() {
        val collector = fixture.getSut(context)

        collector.startCollection(mock())
        assertEquals(0, fixture.addOnFrameMetricsAvailableListenerCounter)
        collector.onActivityStarted(fixture.activity)
        assertEquals(1, fixture.addOnFrameMetricsAvailableListenerCounter)
    }

    @Test
    fun `collector calls removeOnFrameMetricsAvailableListener when an activity stops`() {
        val collector = fixture.getSut(context)

        collector.startCollection(mock())
        collector.onActivityStarted(fixture.activity)
        assertEquals(0, fixture.removeOnFrameMetricsAvailableListenerCounter)
        collector.onActivityStopped(fixture.activity)
        assertEquals(1, fixture.removeOnFrameMetricsAvailableListenerCounter)
    }

    @Test
    fun `collector ignores activities if not started`() {
        val collector = fixture.getSut(context)

        assertEquals(0, fixture.removeOnFrameMetricsAvailableListenerCounter)
        assertEquals(0, fixture.addOnFrameMetricsAvailableListenerCounter)
        collector.onActivityStarted(fixture.activity)
        collector.onActivityStopped(fixture.activity)
        assertEquals(0, fixture.removeOnFrameMetricsAvailableListenerCounter)
        assertEquals(0, fixture.addOnFrameMetricsAvailableListenerCounter)
    }

    @Test
    fun `startCollection calls addOnFrameMetricsAvailableListener if an activity is already started`() {
        val collector = fixture.getSut(context)

        collector.onActivityStarted(fixture.activity)
        assertEquals(0, fixture.addOnFrameMetricsAvailableListenerCounter)
        collector.startCollection(mock())
        assertEquals(1, fixture.addOnFrameMetricsAvailableListenerCounter)
    }

    @Test
    fun `stopCollection calls removeOnFrameMetricsAvailableListener even if an activity is still started`() {
        val collector = fixture.getSut(context)
        val id = collector.startCollection(mock())
        collector.onActivityStarted(fixture.activity)

        assertEquals(0, fixture.removeOnFrameMetricsAvailableListenerCounter)
        collector.stopCollection(id)
        assertEquals(1, fixture.removeOnFrameMetricsAvailableListenerCounter)
    }

    @Test
    fun `OnFrameMetricsAvailableListener is called once per activity`() {
        val collector = fixture.getSut(context)
        collector.startCollection(mock())

        assertEquals(0, fixture.addOnFrameMetricsAvailableListenerCounter)
        assertEquals(0, fixture.removeOnFrameMetricsAvailableListenerCounter)

        collector.onActivityStarted(fixture.activity)
        collector.onActivityStarted(fixture.activity)

        collector.onActivityStopped(fixture.activity)
        collector.onActivityStopped(fixture.activity)

        assertEquals(1, fixture.addOnFrameMetricsAvailableListenerCounter)
        assertEquals(1, fixture.removeOnFrameMetricsAvailableListenerCounter)
    }

    @Test
    fun `stopCollection works only after startCollection`() {
        val collector = fixture.getSut(context)
        collector.startCollection(mock())
        collector.onActivityStarted(fixture.activity)
        collector.stopCollection("testId")
        assertEquals(0, fixture.removeOnFrameMetricsAvailableListenerCounter)
    }

    @Test
    fun `collector tracks multiple activities`() {
        val collector = fixture.getSut(context)
        collector.startCollection(mock())
        collector.onActivityStarted(fixture.activity)
        collector.onActivityStarted(fixture.activity2)
        assertEquals(2, fixture.addOnFrameMetricsAvailableListenerCounter)
        collector.onActivityStopped(fixture.activity)
        collector.onActivityStopped(fixture.activity2)
        assertEquals(2, fixture.removeOnFrameMetricsAvailableListenerCounter)
    }

    @Test
    fun `collector tracks multiple collections`() {
        val collector = fixture.getSut(context)
        val id1 = collector.startCollection(mock())
        val id2 = collector.startCollection(mock())
        collector.onActivityStarted(fixture.activity)
        assertEquals(1, fixture.addOnFrameMetricsAvailableListenerCounter)
        collector.stopCollection(id1)
        assertEquals(0, fixture.removeOnFrameMetricsAvailableListenerCounter)
        collector.stopCollection(id2)
        assertEquals(1, fixture.removeOnFrameMetricsAvailableListenerCounter)
    }

    @Test
    fun `collector removes current window only when last activity stops`() {
        val collector = fixture.getSut(context)
        val id1 = collector.startCollection(mock())
        collector.onActivityStarted(fixture.activity)
        collector.onActivityStarted(fixture.activity2)

        // Stopping collecting data doesn't clear current tracked window reference
        collector.stopCollection(id1)
        assertNotNull(collector.getProperty<WeakReference<Window>?>("currentWindow"))

        // Stopping first activity doesn't clear current tracked window reference
        collector.onActivityStopped(fixture.activity)
        assertNotNull(collector.getProperty<WeakReference<Window>?>("currentWindow"))

        // Stopping last activity clears current tracked window reference
        collector.onActivityStopped(fixture.activity2)
        assertNull(collector.getProperty<WeakReference<Window>?>("currentWindow"))
    }

    @Test
    fun `collector accesses choreographer instance on creation on main thread`() {
        val collector = fixture.getSut(context)
        val field: Field? = collector.getProperty("choreographerLastFrameTimeField")
        var choreographer: Choreographer? = collector.getProperty("choreographer")
        // Choreographer instance is accessed on main thread, but the field accessor happens in whatever thread created the collector
        assertNotNull(field)
        assertNull(choreographer)
        // Execute all posted tasks
        Shadows.shadowOf(Looper.getMainLooper()).idle()
        choreographer = collector.getProperty("choreographer")
        assertNotNull(choreographer)
    }

    @Test
    fun `collector reads frame start from choreographer field under version O`() {
        val collector = fixture.getSut(context)
        // Execute all posted tasks
        Shadows.shadowOf(Looper.getMainLooper()).idle()
        val listener =
            collector.getProperty<Window.OnFrameMetricsAvailableListener>("frameMetricsAvailableListener")
        val choreographer = collector.getProperty<Choreographer>("choreographer")
        choreographer.injectForField("mLastFrameTimeNanos", 100)
        val frameMetrics = createMockFrameMetrics()

        var timesCalled = 0
        collector.startCollection { frameStartNanos, frameEndNanos,
<<<<<<< HEAD
                                    durationNanos, delayNanos,
                                    isSlow, isFrozen,
                                    refreshRate ->
=======
            durationNanos, delayNanos,
            isSlow, isFrozen,
            refreshRate ->
>>>>>>> 5825e8ae
            // The frame end is 100 (Choreographer.mLastFrameTimeNanos) plus frame duration
            assertEquals(100 + durationNanos, frameEndNanos)
            timesCalled++
        }
        listener.onFrameMetricsAvailable(createMockWindow(), frameMetrics, 0)
        // Assert the callback was called
        assertEquals(1, timesCalled)
    }

    @Test
    fun `collector reads frame start from frameMetrics object on version O+`() {
        val buildInfo = mock<BuildInfoProvider> {
            whenever(it.sdkInfoVersion).thenReturn(Build.VERSION_CODES.O)
        }
        val collector = fixture.getSut(context, buildInfo)
<<<<<<< HEAD
        val listener = collector.getProperty<Window.OnFrameMetricsAvailableListener>("frameMetricsAvailableListener")
=======
        val listener =
            collector.getProperty<Window.OnFrameMetricsAvailableListener>("frameMetricsAvailableListener")
>>>>>>> 5825e8ae
        val frameMetrics = createMockFrameMetrics()
        // We don't inject the choreographer field

        var timesCalled = 0
        collector.startCollection { frameStartNanos, frameEndNanos,
<<<<<<< HEAD
                                    durationNanos, delayNanos,
                                    isSlow, isFrozen,
                                    refreshRate ->
=======
            durationNanos, delayNanos,
            isSlow, isFrozen,
            refreshRate ->
>>>>>>> 5825e8ae
            assertEquals(50 + durationNanos, frameEndNanos)
            timesCalled++
        }
        listener.onFrameMetricsAvailable(createMockWindow(), frameMetrics, 0)
        // Assert the callback was called
        assertEquals(1, timesCalled)
    }

    @Test
    fun `collector reads only cpu main thread frame duration`() {
        val buildInfo = mock<BuildInfoProvider> {
            whenever(it.sdkInfoVersion).thenReturn(Build.VERSION_CODES.O)
        }
        val collector = fixture.getSut(context, buildInfo)
        val listener =
            collector.getProperty<Window.OnFrameMetricsAvailableListener>("frameMetricsAvailableListener")
        // FrameMetrics with cpu time of 21 nanoseconds and TOTAL_DURATION of 60 nanoseconds
        val frameMetrics = createMockFrameMetrics()

        var timesCalled = 0
        collector.startCollection { frameStartNanos, frameEndNanos,
<<<<<<< HEAD
                                    durationNanos, delayNanos,
                                    isSlow, isFrozen,
                                    refreshRate ->
=======
            durationNanos, delayNanos,
            isSlow, isFrozen,
            refreshRate ->
>>>>>>> 5825e8ae
            assertEquals(21, durationNanos)
            timesCalled++
        }
        listener.onFrameMetricsAvailable(createMockWindow(), frameMetrics, 0)
        // Assert the callback was called
        assertEquals(1, timesCalled)
    }

    @Test
    fun `collector adjusts frames start with previous end`() {
        val buildInfo = mock<BuildInfoProvider> {
            whenever(it.sdkInfoVersion).thenReturn(Build.VERSION_CODES.O)
        }
        val collector = fixture.getSut(context, buildInfo)
        val listener =
            collector.getProperty<Window.OnFrameMetricsAvailableListener>("frameMetricsAvailableListener")
        val frameMetrics = createMockFrameMetrics()
        whenever(frameMetrics.getMetric(FrameMetrics.INTENDED_VSYNC_TIMESTAMP)).thenReturn(50)
        var previousEnd = 0L
        var timesCalled = 0
        collector.startCollection { frameStartNanos, frameEndNanos,
<<<<<<< HEAD
                                    durationNanos, delayNanos,
                                    isSlow, isFrozen,
                                    refreshRate ->
=======
            durationNanos, delayNanos,
            isSlow, isFrozen,
            refreshRate ->
>>>>>>> 5825e8ae
            // The second time the listener is called, the frame start is shifted to be equal to the previous frame end
            if (timesCalled > 0) {
                assertEquals(previousEnd + durationNanos, frameEndNanos)
            }
            previousEnd = frameEndNanos
            timesCalled++
        }
        listener.onFrameMetricsAvailable(createMockWindow(), frameMetrics, 0)
        listener.onFrameMetricsAvailable(createMockWindow(), frameMetrics, 0)
        // Assert the callback was called two times
        assertEquals(2, timesCalled)
    }

    @Test
    fun `collector properly reports slow and frozen flags`() {
        val buildInfo = mock<BuildInfoProvider> {
            whenever(it.sdkInfoVersion).thenReturn(Build.VERSION_CODES.O)
        }
        val collector = fixture.getSut(context, buildInfo)
<<<<<<< HEAD
        val listener = collector.getProperty<Window.OnFrameMetricsAvailableListener>("frameMetricsAvailableListener")

        var timesCalled = 0
        var lastFrameStartNanos = 0L
        var lastFrameEndNanos = 0L
        var lastDurationNanos = 0L
        var lastDelayNanos = 0L
        var lastIsSlow = false
        var lastIsFrozen = false
        var lastRefreshRate = 0.0f

        collector.startCollection { frameStartNanos, frameEndNanos,
                                    durationNanos, delayNanos,
                                    isSlow, isFrozen,
                                    refreshRate ->

            lastFrameStartNanos = frameStartNanos
            lastFrameEndNanos = frameEndNanos
            lastDurationNanos = durationNanos
            lastDelayNanos = delayNanos
            lastIsSlow = isSlow
            lastIsFrozen = isFrozen
            lastRefreshRate = refreshRate
=======
        val listener =
            collector.getProperty<Window.OnFrameMetricsAvailableListener>("frameMetricsAvailableListener")

        var timesCalled = 0
        var lastIsSlow = false
        var lastIsFrozen = false

        // when a frame takes less than 16ms, it's not considered slow or frozen
        collector.startCollection { _, _,
            _, _,
            isSlow, isFrozen,
            _ ->

            lastIsSlow = isSlow
            lastIsFrozen = isFrozen
>>>>>>> 5825e8ae
            timesCalled++
        }
        listener.onFrameMetricsAvailable(createMockWindow(), createMockFrameMetrics(), 0)
        assertFalse(lastIsSlow)
        assertFalse(lastIsFrozen)

<<<<<<< HEAD
        listener.onFrameMetricsAvailable(createMockWindow(), createMockFrameMetrics(
            unknownDelayDuration = 1 + TimeUnit.MILLISECONDS.toNanos(100),
        ), 0)
        assertTrue(lastIsSlow)
        assertFalse(lastIsFrozen)

        listener.onFrameMetricsAvailable(createMockWindow(), createMockFrameMetrics(
            unknownDelayDuration = 1 + TimeUnit.MILLISECONDS.toNanos(1000),
        ), 0)
=======
        // when a frame takes more than 16ms, it's considered slow but not frozen
        listener.onFrameMetricsAvailable(
            createMockWindow(),
            createMockFrameMetrics(
                extraCpuDurationNanos = TimeUnit.MILLISECONDS.toNanos(100)
            ),
            0
        )
        assertTrue(lastIsSlow)
        assertFalse(lastIsFrozen)

        // when a frame takes more than 700ms, it's considered slow and frozen
        listener.onFrameMetricsAvailable(
            createMockWindow(),
            createMockFrameMetrics(
                extraCpuDurationNanos = TimeUnit.MILLISECONDS.toNanos(1000)
            ),
            0
        )
>>>>>>> 5825e8ae
        assertTrue(lastIsSlow)
        assertTrue(lastIsFrozen)

        // Assert the callbacks were called
        assertEquals(3, timesCalled)
    }

<<<<<<< HEAD
    private fun createMockWindow(): Window {
=======
    @Test
    fun `collector properly reports frame delay`() {
        val buildInfo = mock<BuildInfoProvider> {
            whenever(it.sdkInfoVersion).thenReturn(Build.VERSION_CODES.O)
        }
        val collector = fixture.getSut(context, buildInfo)
        val listener =
            collector.getProperty<Window.OnFrameMetricsAvailableListener>("frameMetricsAvailableListener")

        var lastDelay = 0L

        // when a frame takes less than 16ms, it's not considered slow or frozen
        collector.startCollection { _, _,
            _, delayNanos,
            _, _,
            _ ->
            lastDelay = delayNanos
        }
        // at 60hz, when the total duration is 10ms, the delay is 0
        listener.onFrameMetricsAvailable(
            createMockWindow(),
            createMockFrameMetrics(
                unknownDelayNanos = 0,
                animationNanos = 0,
                inputHandlingNanos = 0,
                layoutMeasureNanos = 0,
                drawNanos = 0,
                syncNanos = 0,
                extraCpuDurationNanos = TimeUnit.MILLISECONDS.toNanos(16)
            ),
            0
        )
        assertEquals(0, lastDelay)

        // at 60hz, when the total duration is 20ms, the delay is considered ~4ms
        listener.onFrameMetricsAvailable(
            createMockWindow(),
            createMockFrameMetrics(
                unknownDelayNanos = 0,
                animationNanos = 0,
                inputHandlingNanos = 0,
                layoutMeasureNanos = 0,
                drawNanos = 0,
                syncNanos = 0,
                extraCpuDurationNanos = TimeUnit.MILLISECONDS.toNanos(20)
            ),
            0
        )
        assertEquals(
            // 20ms - 1/60 (~16.6ms) = 4ms
            TimeUnit.MILLISECONDS.toNanos(20) - (TimeUnit.SECONDS.toNanos(1) / 60.0f).toLong(),
            lastDelay
        )

        // at 120hz, when the total duration is 20ms, the delay is considered ~8ms
        listener.onFrameMetricsAvailable(
            createMockWindow(120.0f),
            createMockFrameMetrics(
                unknownDelayNanos = 0,
                animationNanos = 0,
                inputHandlingNanos = 0,
                layoutMeasureNanos = 0,
                drawNanos = 0,
                syncNanos = 0,
                extraCpuDurationNanos = TimeUnit.MILLISECONDS.toNanos(20)
            ),
            0
        )
        assertEquals(
            // 20ms - 1/120 (~8.33ms) = 8ms
            TimeUnit.MILLISECONDS.toNanos(20) - (TimeUnit.SECONDS.toNanos(1) / 120.0f).toLong(),
            lastDelay
        )
    }

    private fun createMockWindow(refreshRate: Float = 60F): Window {
>>>>>>> 5825e8ae
        val mockWindow = mock<Window>()
        val mockDisplay = mock<Display>()
        val mockWindowManager = mock<WindowManager>()
        whenever(mockWindow.windowManager).thenReturn(mockWindowManager)
        whenever(mockWindowManager.defaultDisplay).thenReturn(mockDisplay)
        whenever(mockDisplay.refreshRate).thenReturn(refreshRate)
        return mockWindow
    }

    /**
     * FrameMetrics with default cpu time of 21 nanoseconds and INTENDED_VSYNC_TIMESTAMP of 50 nanoseconds
     */
<<<<<<< HEAD
    private fun createMockFrameMetrics(unknownDelayDuration: Long = 1, totalDuration : Long = 60): FrameMetrics {
        val frameMetrics = mock<FrameMetrics>()
        whenever(frameMetrics.getMetric(FrameMetrics.UNKNOWN_DELAY_DURATION)).thenReturn(unknownDelayDuration)
        whenever(frameMetrics.getMetric(FrameMetrics.INPUT_HANDLING_DURATION)).thenReturn(2)
        whenever(frameMetrics.getMetric(FrameMetrics.ANIMATION_DURATION)).thenReturn(3)
        whenever(frameMetrics.getMetric(FrameMetrics.LAYOUT_MEASURE_DURATION)).thenReturn(4)
        whenever(frameMetrics.getMetric(FrameMetrics.DRAW_DURATION)).thenReturn(5)
        whenever(frameMetrics.getMetric(FrameMetrics.SYNC_DURATION)).thenReturn(6)
        whenever(frameMetrics.getMetric(FrameMetrics.TOTAL_DURATION)).thenReturn(totalDuration)
=======
    private fun createMockFrameMetrics(
        unknownDelayNanos: Long = 1,
        inputHandlingNanos: Long = 2,
        animationNanos: Long = 3,
        layoutMeasureNanos: Long = 4,
        drawNanos: Long = 5,
        syncNanos: Long = 6,
        extraCpuDurationNanos: Long = 0,
        totalDurationNanos: Long = 60
    ): FrameMetrics {
        val frameMetrics = mock<FrameMetrics>()
        whenever(frameMetrics.getMetric(FrameMetrics.UNKNOWN_DELAY_DURATION)).thenReturn(
            unknownDelayNanos + extraCpuDurationNanos
        )
        whenever(frameMetrics.getMetric(FrameMetrics.INPUT_HANDLING_DURATION)).thenReturn(
            inputHandlingNanos
        )
        whenever(frameMetrics.getMetric(FrameMetrics.ANIMATION_DURATION)).thenReturn(animationNanos)
        whenever(frameMetrics.getMetric(FrameMetrics.LAYOUT_MEASURE_DURATION)).thenReturn(
            layoutMeasureNanos
        )
        whenever(frameMetrics.getMetric(FrameMetrics.DRAW_DURATION)).thenReturn(drawNanos)
        whenever(frameMetrics.getMetric(FrameMetrics.SYNC_DURATION)).thenReturn(syncNanos)
        whenever(frameMetrics.getMetric(FrameMetrics.TOTAL_DURATION)).thenReturn(totalDurationNanos)
>>>>>>> 5825e8ae
        whenever(frameMetrics.getMetric(FrameMetrics.INTENDED_VSYNC_TIMESTAMP)).thenReturn(50)
        return frameMetrics
    }
}<|MERGE_RESOLUTION|>--- conflicted
+++ resolved
@@ -295,15 +295,9 @@
 
         var timesCalled = 0
         collector.startCollection { frameStartNanos, frameEndNanos,
-<<<<<<< HEAD
-                                    durationNanos, delayNanos,
-                                    isSlow, isFrozen,
-                                    refreshRate ->
-=======
             durationNanos, delayNanos,
             isSlow, isFrozen,
             refreshRate ->
->>>>>>> 5825e8ae
             // The frame end is 100 (Choreographer.mLastFrameTimeNanos) plus frame duration
             assertEquals(100 + durationNanos, frameEndNanos)
             timesCalled++
@@ -319,26 +313,16 @@
             whenever(it.sdkInfoVersion).thenReturn(Build.VERSION_CODES.O)
         }
         val collector = fixture.getSut(context, buildInfo)
-<<<<<<< HEAD
-        val listener = collector.getProperty<Window.OnFrameMetricsAvailableListener>("frameMetricsAvailableListener")
-=======
         val listener =
             collector.getProperty<Window.OnFrameMetricsAvailableListener>("frameMetricsAvailableListener")
->>>>>>> 5825e8ae
         val frameMetrics = createMockFrameMetrics()
         // We don't inject the choreographer field
 
         var timesCalled = 0
         collector.startCollection { frameStartNanos, frameEndNanos,
-<<<<<<< HEAD
-                                    durationNanos, delayNanos,
-                                    isSlow, isFrozen,
-                                    refreshRate ->
-=======
             durationNanos, delayNanos,
             isSlow, isFrozen,
             refreshRate ->
->>>>>>> 5825e8ae
             assertEquals(50 + durationNanos, frameEndNanos)
             timesCalled++
         }
@@ -360,15 +344,9 @@
 
         var timesCalled = 0
         collector.startCollection { frameStartNanos, frameEndNanos,
-<<<<<<< HEAD
-                                    durationNanos, delayNanos,
-                                    isSlow, isFrozen,
-                                    refreshRate ->
-=======
             durationNanos, delayNanos,
             isSlow, isFrozen,
             refreshRate ->
->>>>>>> 5825e8ae
             assertEquals(21, durationNanos)
             timesCalled++
         }
@@ -390,15 +368,9 @@
         var previousEnd = 0L
         var timesCalled = 0
         collector.startCollection { frameStartNanos, frameEndNanos,
-<<<<<<< HEAD
-                                    durationNanos, delayNanos,
-                                    isSlow, isFrozen,
-                                    refreshRate ->
-=======
             durationNanos, delayNanos,
             isSlow, isFrozen,
             refreshRate ->
->>>>>>> 5825e8ae
             // The second time the listener is called, the frame start is shifted to be equal to the previous frame end
             if (timesCalled > 0) {
                 assertEquals(previousEnd + durationNanos, frameEndNanos)
@@ -418,31 +390,6 @@
             whenever(it.sdkInfoVersion).thenReturn(Build.VERSION_CODES.O)
         }
         val collector = fixture.getSut(context, buildInfo)
-<<<<<<< HEAD
-        val listener = collector.getProperty<Window.OnFrameMetricsAvailableListener>("frameMetricsAvailableListener")
-
-        var timesCalled = 0
-        var lastFrameStartNanos = 0L
-        var lastFrameEndNanos = 0L
-        var lastDurationNanos = 0L
-        var lastDelayNanos = 0L
-        var lastIsSlow = false
-        var lastIsFrozen = false
-        var lastRefreshRate = 0.0f
-
-        collector.startCollection { frameStartNanos, frameEndNanos,
-                                    durationNanos, delayNanos,
-                                    isSlow, isFrozen,
-                                    refreshRate ->
-
-            lastFrameStartNanos = frameStartNanos
-            lastFrameEndNanos = frameEndNanos
-            lastDurationNanos = durationNanos
-            lastDelayNanos = delayNanos
-            lastIsSlow = isSlow
-            lastIsFrozen = isFrozen
-            lastRefreshRate = refreshRate
-=======
         val listener =
             collector.getProperty<Window.OnFrameMetricsAvailableListener>("frameMetricsAvailableListener")
 
@@ -458,24 +405,12 @@
 
             lastIsSlow = isSlow
             lastIsFrozen = isFrozen
->>>>>>> 5825e8ae
             timesCalled++
         }
         listener.onFrameMetricsAvailable(createMockWindow(), createMockFrameMetrics(), 0)
         assertFalse(lastIsSlow)
         assertFalse(lastIsFrozen)
 
-<<<<<<< HEAD
-        listener.onFrameMetricsAvailable(createMockWindow(), createMockFrameMetrics(
-            unknownDelayDuration = 1 + TimeUnit.MILLISECONDS.toNanos(100),
-        ), 0)
-        assertTrue(lastIsSlow)
-        assertFalse(lastIsFrozen)
-
-        listener.onFrameMetricsAvailable(createMockWindow(), createMockFrameMetrics(
-            unknownDelayDuration = 1 + TimeUnit.MILLISECONDS.toNanos(1000),
-        ), 0)
-=======
         // when a frame takes more than 16ms, it's considered slow but not frozen
         listener.onFrameMetricsAvailable(
             createMockWindow(),
@@ -495,7 +430,6 @@
             ),
             0
         )
->>>>>>> 5825e8ae
         assertTrue(lastIsSlow)
         assertTrue(lastIsFrozen)
 
@@ -503,9 +437,6 @@
         assertEquals(3, timesCalled)
     }
 
-<<<<<<< HEAD
-    private fun createMockWindow(): Window {
-=======
     @Test
     fun `collector properly reports frame delay`() {
         val buildInfo = mock<BuildInfoProvider> {
@@ -582,7 +513,6 @@
     }
 
     private fun createMockWindow(refreshRate: Float = 60F): Window {
->>>>>>> 5825e8ae
         val mockWindow = mock<Window>()
         val mockDisplay = mock<Display>()
         val mockWindowManager = mock<WindowManager>()
@@ -595,17 +525,6 @@
     /**
      * FrameMetrics with default cpu time of 21 nanoseconds and INTENDED_VSYNC_TIMESTAMP of 50 nanoseconds
      */
-<<<<<<< HEAD
-    private fun createMockFrameMetrics(unknownDelayDuration: Long = 1, totalDuration : Long = 60): FrameMetrics {
-        val frameMetrics = mock<FrameMetrics>()
-        whenever(frameMetrics.getMetric(FrameMetrics.UNKNOWN_DELAY_DURATION)).thenReturn(unknownDelayDuration)
-        whenever(frameMetrics.getMetric(FrameMetrics.INPUT_HANDLING_DURATION)).thenReturn(2)
-        whenever(frameMetrics.getMetric(FrameMetrics.ANIMATION_DURATION)).thenReturn(3)
-        whenever(frameMetrics.getMetric(FrameMetrics.LAYOUT_MEASURE_DURATION)).thenReturn(4)
-        whenever(frameMetrics.getMetric(FrameMetrics.DRAW_DURATION)).thenReturn(5)
-        whenever(frameMetrics.getMetric(FrameMetrics.SYNC_DURATION)).thenReturn(6)
-        whenever(frameMetrics.getMetric(FrameMetrics.TOTAL_DURATION)).thenReturn(totalDuration)
-=======
     private fun createMockFrameMetrics(
         unknownDelayNanos: Long = 1,
         inputHandlingNanos: Long = 2,
@@ -630,7 +549,6 @@
         whenever(frameMetrics.getMetric(FrameMetrics.DRAW_DURATION)).thenReturn(drawNanos)
         whenever(frameMetrics.getMetric(FrameMetrics.SYNC_DURATION)).thenReturn(syncNanos)
         whenever(frameMetrics.getMetric(FrameMetrics.TOTAL_DURATION)).thenReturn(totalDurationNanos)
->>>>>>> 5825e8ae
         whenever(frameMetrics.getMetric(FrameMetrics.INTENDED_VSYNC_TIMESTAMP)).thenReturn(50)
         return frameMetrics
     }
