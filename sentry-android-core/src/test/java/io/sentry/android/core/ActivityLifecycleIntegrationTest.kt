package io.sentry.android.core

import android.app.Activity
import android.app.ActivityManager
import android.app.ActivityManager.RunningAppProcessInfo
import android.app.Application
import android.os.Bundle
import android.os.Looper
import android.view.View
import android.view.ViewTreeObserver
import androidx.test.core.app.ApplicationProvider
import androidx.test.ext.junit.runners.AndroidJUnit4
import io.sentry.Breadcrumb
import io.sentry.DateUtils
import io.sentry.FullyDisplayedReporter
import io.sentry.Hub
import io.sentry.ISentryExecutorService
import io.sentry.Scope
import io.sentry.ScopeCallback
import io.sentry.Sentry
import io.sentry.SentryDate
import io.sentry.SentryLevel
import io.sentry.SentryNanotimeDate
import io.sentry.SentryOptions
import io.sentry.SentryTracer
import io.sentry.Span
import io.sentry.SpanStatus
import io.sentry.TraceContext
import io.sentry.TransactionContext
import io.sentry.TransactionFinishedCallback
import io.sentry.TransactionOptions
import io.sentry.protocol.MeasurementValue
import io.sentry.protocol.TransactionNameSource
import io.sentry.test.getProperty
import org.junit.runner.RunWith
import org.mockito.ArgumentCaptor
import org.mockito.kotlin.any
import org.mockito.kotlin.anyOrNull
import org.mockito.kotlin.argumentCaptor
import org.mockito.kotlin.check
import org.mockito.kotlin.clearInvocations
import org.mockito.kotlin.eq
import org.mockito.kotlin.mock
import org.mockito.kotlin.never
import org.mockito.kotlin.times
import org.mockito.kotlin.verify
import org.mockito.kotlin.whenever
import org.robolectric.Shadows.shadowOf
import java.util.Date
import java.util.concurrent.Callable
import java.util.concurrent.Future
import java.util.concurrent.FutureTask
import kotlin.test.AfterTest
import kotlin.test.BeforeTest
import kotlin.test.Test
import kotlin.test.assertEquals
import kotlin.test.assertFalse
import kotlin.test.assertNotEquals
import kotlin.test.assertNotNull
import kotlin.test.assertNotSame
import kotlin.test.assertNull
import kotlin.test.assertSame
import kotlin.test.assertTrue

@RunWith(AndroidJUnit4::class)
class ActivityLifecycleIntegrationTest {

    private class Fixture {
        val application = mock<Application>()
        val am = mock<ActivityManager>()
        val hub = mock<Hub>()
        val options = SentryAndroidOptions().apply {
            dsn = "https://key@sentry.io/proj"
        }
        val bundle = mock<Bundle>()
        val context = TransactionContext("name", "op")
        val activityFramesTracker = mock<ActivityFramesTracker>()
        val fullyDisplayedReporter = FullyDisplayedReporter.getInstance()
        val transactionFinishedCallback = mock<TransactionFinishedCallback>()

        // we init the transaction with a mock to avoid errors when finishing it after tests that don't start it
        var transaction: SentryTracer = mock()
        val buildInfo = mock<BuildInfoProvider>()

        fun getSut(
            apiVersion: Int = 29,
            importance: Int = RunningAppProcessInfo.IMPORTANCE_FOREGROUND,
            initializer: Sentry.OptionsConfiguration<SentryAndroidOptions>? = null
        ): ActivityLifecycleIntegration {
            initializer?.configure(options)

            whenever(hub.options).thenReturn(options)

            // We let the ActivityLifecycleIntegration create the proper transaction here
            val argumentCaptor = argumentCaptor<TransactionOptions>()
            whenever(hub.startTransaction(any(), argumentCaptor.capture())).thenAnswer {
                val t = SentryTracer(context, hub, argumentCaptor.lastValue, transactionFinishedCallback)
                transaction = t
                return@thenAnswer t
            }
            whenever(buildInfo.sdkInfoVersion).thenReturn(apiVersion)

            whenever(application.getSystemService(any())).thenReturn(am)

            val process = RunningAppProcessInfo().apply {
                this.importance = importance
            }
            val processes = mutableListOf(process)

            whenever(am.runningAppProcesses).thenReturn(processes)

            return ActivityLifecycleIntegration(application, buildInfo, activityFramesTracker)
        }

        fun createView(): View {
            val view = View(ApplicationProvider.getApplicationContext())

            // Adding a listener forces ViewTreeObserver.mOnDrawListeners to be initialized and non-null.
            val dummyListener = ViewTreeObserver.OnDrawListener {}
            view.viewTreeObserver.addOnDrawListener(dummyListener)
            view.viewTreeObserver.removeOnDrawListener(dummyListener)

            return view
        }
    }

    private val fixture = Fixture()

    @BeforeTest
    fun `reset instance`() {
        AppStartState.getInstance().resetInstance()
    }

    @AfterTest
    fun `clear instance`() {
        fixture.transaction.finish()
    }

    @Test
    fun `When activity lifecycle breadcrumb is enabled, it registers callback`() {
        val sut = fixture.getSut()
        sut.register(fixture.hub, fixture.options)

        verify(fixture.application).registerActivityLifecycleCallbacks(any())
    }

    @Test
    fun `When activity lifecycle breadcrumb and tracing are disabled, it still registers callback`() {
        val sut = fixture.getSut()
        fixture.options.isEnableActivityLifecycleBreadcrumbs = false

        sut.register(fixture.hub, fixture.options)

        verify(fixture.application).registerActivityLifecycleCallbacks(any())
    }

    @Test
    fun `When activity lifecycle breadcrumb is disabled but tracing is enabled, it registers callback`() {
        val sut = fixture.getSut()
        fixture.options.isEnableActivityLifecycleBreadcrumbs = false
        fixture.options.enableTracing = true

        sut.register(fixture.hub, fixture.options)

        verify(fixture.application).registerActivityLifecycleCallbacks(any())
    }

    @Test
    fun `When activity lifecycle breadcrumb is disabled and tracesSampleRate is set but tracing is disabled, it still registers callback`() {
        val sut = fixture.getSut()
        fixture.options.isEnableActivityLifecycleBreadcrumbs = false
        fixture.options.tracesSampleRate = 1.0
        fixture.options.enableTracing = false

        sut.register(fixture.hub, fixture.options)

        verify(fixture.application).registerActivityLifecycleCallbacks(any())
    }

    @Test
    fun `When activity lifecycle breadcrumb is disabled but tracing sample rate is enabled, it registers callback`() {
        val sut = fixture.getSut()
        fixture.options.isEnableActivityLifecycleBreadcrumbs = false
        fixture.options.tracesSampleRate = 1.0

        sut.register(fixture.hub, fixture.options)

        verify(fixture.application).registerActivityLifecycleCallbacks(any())
    }

    @Test
    fun `When activity lifecycle breadcrumb is disabled but tracing sample callback is enabled, it registers callback`() {
        val sut = fixture.getSut()
        fixture.options.isEnableActivityLifecycleBreadcrumbs = false
        fixture.options.tracesSampler = SentryOptions.TracesSamplerCallback { 1.0 }

        sut.register(fixture.hub, fixture.options)

        verify(fixture.application).registerActivityLifecycleCallbacks(any())
    }

    @Test
    fun `When activity lifecycle breadcrumb and tracing activity flag are disabled, its still registers callback`() {
        val sut = fixture.getSut()
        fixture.options.isEnableActivityLifecycleBreadcrumbs = false
        fixture.options.tracesSampleRate = 1.0
        fixture.options.tracesSampler = SentryOptions.TracesSamplerCallback { 1.0 }
        fixture.options.isEnableAutoActivityLifecycleTracing = false

        sut.register(fixture.hub, fixture.options)

        verify(fixture.application).registerActivityLifecycleCallbacks(any())
    }

    @Test
    fun `When ActivityBreadcrumbsIntegration is closed, it should unregister the callback`() {
        val sut = fixture.getSut()
        sut.register(fixture.hub, fixture.options)

        sut.close()

        verify(fixture.application).unregisterActivityLifecycleCallbacks(any())
    }

    @Test
    fun `When ActivityBreadcrumbsIntegration is closed, it should close the ActivityFramesTracker`() {
        val sut = fixture.getSut()
        sut.register(fixture.hub, fixture.options)

        sut.close()

        verify(fixture.activityFramesTracker).stop()
    }

    @Test
    fun `When breadcrumb is added, type and category should be set`() {
        val sut = fixture.getSut()
        sut.register(fixture.hub, fixture.options)

        val activity = mock<Activity>()
        sut.onActivityCreated(activity, fixture.bundle)

        verify(fixture.hub).addBreadcrumb(
            check<Breadcrumb> {
                assertEquals("ui.lifecycle", it.category)
                assertEquals("navigation", it.type)
                assertEquals(SentryLevel.INFO, it.level)
                // cant assert data, its not a public API
            },
            anyOrNull()
        )
    }

    @Test
    fun `When activity is created, it should add a breadcrumb`() {
        val sut = fixture.getSut()
        sut.register(fixture.hub, fixture.options)

        val activity = mock<Activity>()
        sut.onActivityCreated(activity, fixture.bundle)

        verify(fixture.hub).addBreadcrumb(any<Breadcrumb>(), anyOrNull())
    }

    @Test
    fun `When activity is started, it should add a breadcrumb`() {
        val sut = fixture.getSut()
        sut.register(fixture.hub, fixture.options)

        val activity = mock<Activity>()
        sut.onActivityStarted(activity)

        verify(fixture.hub).addBreadcrumb(any<Breadcrumb>(), anyOrNull())
    }

    @Test
    fun `When activity is resumed, it should add a breadcrumb`() {
        val sut = fixture.getSut()
        sut.register(fixture.hub, fixture.options)

        val activity = mock<Activity>()
        sut.onActivityResumed(activity)

        verify(fixture.hub).addBreadcrumb(any<Breadcrumb>(), anyOrNull())
    }

    @Test
    fun `When activity is paused, it should add a breadcrumb`() {
        val sut = fixture.getSut()
        sut.register(fixture.hub, fixture.options)

        val activity = mock<Activity>()
        sut.onActivityPaused(activity)

        verify(fixture.hub).addBreadcrumb(any<Breadcrumb>(), anyOrNull())
    }

    @Test
    fun `When activity is stopped, it should add a breadcrumb`() {
        val sut = fixture.getSut()
        sut.register(fixture.hub, fixture.options)

        val activity = mock<Activity>()
        sut.onActivityStopped(activity)

        verify(fixture.hub).addBreadcrumb(any<Breadcrumb>(), anyOrNull())
    }

    @Test
    fun `When activity is save instance, it should add a breadcrumb`() {
        val sut = fixture.getSut()
        sut.register(fixture.hub, fixture.options)

        val activity = mock<Activity>()
        sut.onActivitySaveInstanceState(activity, fixture.bundle)

        verify(fixture.hub).addBreadcrumb(any<Breadcrumb>(), anyOrNull())
    }

    @Test
    fun `When activity is destroyed, it should add a breadcrumb`() {
        val sut = fixture.getSut()
        sut.register(fixture.hub, fixture.options)

        val activity = mock<Activity>()
        sut.onActivityDestroyed(activity)

        verify(fixture.hub).addBreadcrumb(any<Breadcrumb>(), anyOrNull())
    }

    @Test
    fun `When tracing is disabled, do not start tracing`() {
        val sut = fixture.getSut()
        sut.register(fixture.hub, fixture.options)

        val activity = mock<Activity>()
        sut.onActivityCreated(activity, fixture.bundle)

        verify(fixture.hub, never()).startTransaction(any(), any<TransactionOptions>())
    }

    @Test
    fun `When tracing is enabled but activity is running, do not start tracing again`() {
        val sut = fixture.getSut()
        fixture.options.tracesSampleRate = 1.0
        sut.register(fixture.hub, fixture.options)

        val activity = mock<Activity>()
        sut.onActivityCreated(activity, fixture.bundle)
        sut.onActivityCreated(activity, fixture.bundle)

        verify(fixture.hub).startTransaction(any(), any<TransactionOptions>())
    }

    @Test
    fun `Transaction op is ui_load`() {
        val sut = fixture.getSut()
        fixture.options.tracesSampleRate = 1.0
        sut.register(fixture.hub, fixture.options)

        setAppStartTime()

        val activity = mock<Activity>()
        sut.onActivityCreated(activity, fixture.bundle)

        verify(fixture.hub).startTransaction(
            check {
                assertEquals("ui.load", it.operation)
                assertEquals(TransactionNameSource.COMPONENT, it.transactionNameSource)
            },
            any<TransactionOptions>()
        )
    }

    @Test
    fun `Activity gets added to ActivityFramesTracker during transaction creation`() {
        val sut = fixture.getSut()
        fixture.options.tracesSampleRate = 1.0
        sut.register(fixture.hub, fixture.options)

        val activity = mock<Activity>()
        sut.onActivityStarted(activity)

        verify(fixture.activityFramesTracker).addActivity(eq(activity))
    }

    @Test
    fun `Transaction name is the Activity's name`() {
        val sut = fixture.getSut()
        fixture.options.tracesSampleRate = 1.0
        sut.register(fixture.hub, fixture.options)

        setAppStartTime()

        val activity = mock<Activity>()
        sut.onActivityCreated(activity, fixture.bundle)

        verify(fixture.hub).startTransaction(
            check {
                assertEquals("Activity", it.name)
                assertEquals(TransactionNameSource.COMPONENT, it.transactionNameSource)
            },
            any<TransactionOptions>()
        )
    }

    @Test
    fun `When transaction is created, set transaction to the bound Scope`() {
        val sut = fixture.getSut()
        fixture.options.tracesSampleRate = 1.0

        sut.register(fixture.hub, fixture.options)

        whenever(fixture.hub.configureScope(any())).thenAnswer {
            val scope = Scope(fixture.options)

            sut.applyScope(scope, fixture.transaction)

            assertNotNull(scope.transaction)
        }

        val activity = mock<Activity>()
        sut.onActivityCreated(activity, fixture.bundle)
    }

    @Test
    fun `When transaction is created, do not overwrite transaction already bound to the Scope`() {
        val sut = fixture.getSut()
        fixture.options.tracesSampleRate = 1.0

        sut.register(fixture.hub, fixture.options)

        whenever(fixture.hub.configureScope(any())).thenAnswer {
            val scope = Scope(fixture.options)
            val previousTransaction = SentryTracer(TransactionContext("name", "op"), fixture.hub)
            scope.transaction = previousTransaction

            sut.applyScope(scope, fixture.transaction)

            assertEquals(previousTransaction, scope.transaction)
        }

        val activity = mock<Activity>()
        sut.onActivityCreated(activity, fixture.bundle)
    }

    @Test
    fun `When tracing auto finish is enabled and ttid and ttfd spans are finished, it schedules the transaction finish`() {
        val activity = mock<Activity>()
        val sut = fixture.getSut(initializer = {
            it.tracesSampleRate = 1.0
            it.isEnableTimeToFullDisplayTracing = true
            it.idleTimeout = 200
        })
        sut.register(fixture.hub, fixture.options)
        sut.onActivityCreated(activity, fixture.bundle)

        sut.ttidSpanMap.values.first().finish()
        sut.ttfdSpanMap.values.first().finish()

        // then transaction should not be immediatelly finished
        verify(fixture.hub, never())
            .captureTransaction(
                anyOrNull(),
                anyOrNull(),
                anyOrNull(),
                anyOrNull()
            )

        // but when idle timeout has passed
        Thread.sleep(400)

        // then the transaction should be finished
        verify(fixture.hub).captureTransaction(
            check {
                assertEquals(SpanStatus.OK, it.status)
            },
            anyOrNull<TraceContext>(),
            anyOrNull(),
            anyOrNull()
        )
    }

    @Test
    fun `When tracing auto finish is enabled, it doesn't stop the transaction on onActivityPostResumed`() {
        val sut = fixture.getSut()
        fixture.options.tracesSampleRate = 1.0
        sut.register(fixture.hub, fixture.options)

        val activity = mock<Activity>()
        sut.onActivityCreated(activity, fixture.bundle)
        sut.onActivityPostResumed(activity)

        verify(fixture.hub, never()).captureTransaction(
            check {
                assertEquals(SpanStatus.OK, it.status)
            },
            anyOrNull<TraceContext>(),
            anyOrNull(),
            anyOrNull()
        )
    }

    @Test
    fun `When tracing has status, do not overwrite it`() {
        val sut = fixture.getSut()
        fixture.options.tracesSampleRate = 1.0
        sut.register(fixture.hub, fixture.options)

        val activity = mock<Activity>()
        sut.onActivityCreated(activity, fixture.bundle)

        fixture.transaction.status = SpanStatus.UNKNOWN_ERROR

        sut.onActivityPostResumed(activity)
        sut.onActivityDestroyed(activity)

        verify(fixture.hub).captureTransaction(
            check {
                assertEquals(SpanStatus.UNKNOWN_ERROR, it.status)
            },
            anyOrNull<TraceContext>(),
            anyOrNull(),
            anyOrNull()
        )
    }

    @Test
    fun `When tracing auto finish is disabled, do not finish transaction`() {
        val sut = fixture.getSut(initializer = {
            it.tracesSampleRate = 1.0
            it.isEnableActivityLifecycleTracingAutoFinish = false
        })
        sut.register(fixture.hub, fixture.options)
        val activity = mock<Activity>()
        sut.onActivityCreated(activity, fixture.bundle)
        sut.onActivityPostResumed(activity)

        verify(fixture.hub, never()).captureTransaction(any(), anyOrNull(), anyOrNull(), anyOrNull())
    }

    @Test
    fun `When tracing is disabled, do not finish transaction`() {
        val sut = fixture.getSut()
        sut.register(fixture.hub, fixture.options)

        val activity = mock<Activity>()
        sut.onActivityPostResumed(activity)

        verify(fixture.hub, never()).captureTransaction(any(), anyOrNull<TraceContext>(), anyOrNull(), anyOrNull())
    }

    @Test
    fun `When Activity is destroyed but transaction is running, finish it`() {
        val sut = fixture.getSut()
        fixture.options.tracesSampleRate = 1.0
        sut.register(fixture.hub, fixture.options)

        val activity = mock<Activity>()
        sut.onActivityCreated(activity, fixture.bundle)
        sut.onActivityDestroyed(activity)

        verify(fixture.hub).captureTransaction(any(), anyOrNull<TraceContext>(), anyOrNull(), anyOrNull())
    }

    @Test
    fun `When transaction is started, adds to WeakWef`() {
        val sut = fixture.getSut()
        fixture.options.tracesSampleRate = 1.0
        sut.register(fixture.hub, fixture.options)

        val activity = mock<Activity>()
        sut.onActivityCreated(activity, fixture.bundle)

        assertFalse(sut.activitiesWithOngoingTransactions.isEmpty())
    }

    @Test
    fun `When Activity is destroyed removes WeakRef`() {
        val sut = fixture.getSut()
        fixture.options.tracesSampleRate = 1.0
        sut.register(fixture.hub, fixture.options)

        val activity = mock<Activity>()
        sut.onActivityCreated(activity, fixture.bundle)
        sut.onActivityDestroyed(activity)

        assertTrue(sut.activitiesWithOngoingTransactions.isEmpty())
    }

    @Test
    fun `When Activity is destroyed, sets appStartSpan status to cancelled and finish it`() {
        val sut = fixture.getSut()
        fixture.options.tracesSampleRate = 1.0
        sut.register(fixture.hub, fixture.options)

        setAppStartTime()

        val activity = mock<Activity>()
        sut.onActivityCreated(activity, fixture.bundle)
        sut.onActivityDestroyed(activity)

        val span = fixture.transaction.children.first()
        assertEquals(span.status, SpanStatus.CANCELLED)
        assertTrue(span.isFinished)
    }

    @Test
    fun `When Activity is destroyed, sets appStartSpan to null`() {
        val sut = fixture.getSut()
        fixture.options.tracesSampleRate = 1.0
        sut.register(fixture.hub, fixture.options)

        setAppStartTime()

        val activity = mock<Activity>()
        sut.onActivityCreated(activity, fixture.bundle)
        sut.onActivityDestroyed(activity)

        assertNull(sut.appStartSpan)
    }

    @Test
    fun `When Activity is destroyed, sets ttidSpan status to deadline_exceeded and finish it`() {
        val sut = fixture.getSut()
        fixture.options.tracesSampleRate = 1.0
        sut.register(fixture.hub, fixture.options)

        setAppStartTime()

        val activity = mock<Activity>()
        sut.onActivityCreated(activity, fixture.bundle)
        sut.onActivityDestroyed(activity)

        val span = fixture.transaction.children.first { it.operation == ActivityLifecycleIntegration.TTID_OP }
        assertEquals(SpanStatus.DEADLINE_EXCEEDED, span.status)
        assertTrue(span.isFinished)
    }

    @Test
    fun `When Activity is destroyed, sets ttidSpan to null`() {
        val sut = fixture.getSut()
        fixture.options.tracesSampleRate = 1.0
        sut.register(fixture.hub, fixture.options)

        setAppStartTime()

        val activity = mock<Activity>()
        sut.onActivityCreated(activity, fixture.bundle)
        assertNotNull(sut.ttidSpanMap[activity])

        sut.onActivityDestroyed(activity)
        assertNull(sut.ttidSpanMap[activity])
    }

    @Test
    fun `When Activity is destroyed, sets ttfdSpan status to deadline_exceeded and finish it`() {
        val sut = fixture.getSut()
        fixture.options.tracesSampleRate = 1.0
        fixture.options.isEnableTimeToFullDisplayTracing = true
        sut.register(fixture.hub, fixture.options)

        setAppStartTime()

        val activity = mock<Activity>()
        sut.onActivityCreated(activity, fixture.bundle)
        sut.onActivityDestroyed(activity)

        val span = fixture.transaction.children.first { it.operation == ActivityLifecycleIntegration.TTFD_OP }
        assertEquals(SpanStatus.DEADLINE_EXCEEDED, span.status)
        assertTrue(span.isFinished)
    }

    @Test
    fun `When Activity is destroyed, sets ttfdSpan to null`() {
        val sut = fixture.getSut()
        fixture.options.tracesSampleRate = 1.0
        fixture.options.isEnableTimeToFullDisplayTracing = true
        sut.register(fixture.hub, fixture.options)

        setAppStartTime()

        val activity = mock<Activity>()
        sut.onActivityCreated(activity, fixture.bundle)
        assertNotNull(sut.ttfdSpanMap[activity])

        sut.onActivityDestroyed(activity)
        assertNull(sut.ttfdSpanMap[activity])
    }

    @Test
    fun `When new Activity and transaction is created, finish previous ones`() {
        val sut = fixture.getSut()
        fixture.options.tracesSampleRate = 1.0
        sut.register(fixture.hub, fixture.options)

        sut.onActivityCreated(mock(), mock())

        sut.onActivityCreated(mock(), fixture.bundle)
        verify(fixture.hub).captureTransaction(any(), anyOrNull<TraceContext>(), anyOrNull(), anyOrNull())
    }

    @Test
    fun `do not stop transaction on resumed if API 29`() {
        val sut = fixture.getSut()
        fixture.options.tracesSampleRate = 1.0
        sut.register(fixture.hub, fixture.options)

        val activity = mock<Activity>()
        sut.onActivityCreated(activity, mock())
        sut.onActivityResumed(activity)

        verify(fixture.hub, never()).captureTransaction(any(), any(), anyOrNull(), anyOrNull())
    }

    @Test
    fun `do not stop transaction on resumed if API less than 29 and ttid and ttfd are finished`() {
        val sut = fixture.getSut(14)
        fixture.options.tracesSampleRate = 1.0
        fixture.options.isEnableTimeToFullDisplayTracing = true
        sut.register(fixture.hub, fixture.options)

        val activity = mock<Activity>()
        sut.onActivityCreated(activity, mock())
        sut.ttidSpanMap.values.first().finish()
        sut.ttfdSpanMap.values.first().finish()
        sut.onActivityResumed(activity)

        verify(fixture.hub, never()).captureTransaction(any(), any(), anyOrNull(), anyOrNull())
    }

    @Test
    fun `start transaction on created if API less than 29`() {
        val sut = fixture.getSut(14)
        fixture.options.tracesSampleRate = 1.0
        sut.register(fixture.hub, fixture.options)

        setAppStartTime()

        val activity = mock<Activity>()
        sut.onActivityCreated(activity, mock())

        verify(fixture.hub).startTransaction(any(), any<TransactionOptions>())
    }

    @Test
    fun `stop transaction on resumed does not finish ttfd if isEnableTimeToFullDisplayTracing`() {
        val sut = fixture.getSut()
        fixture.options.tracesSampleRate = 1.0
        fixture.options.isEnableTimeToFullDisplayTracing = true
        sut.register(fixture.hub, fixture.options)

        val activity = mock<Activity>()
        sut.onActivityCreated(activity, mock())
        val ttfd = sut.ttfdSpanMap[activity]
        sut.ttidSpanMap.values.first().finish()
        sut.onActivityResumed(activity)
        sut.onActivityPostResumed(activity)

        assertNotNull(ttfd)
        assertFalse(ttfd.isFinished)
    }

    @Test
    fun `reportFullyDrawn finishes the ttfd`() {
        val sut = fixture.getSut()
        fixture.options.tracesSampleRate = 1.0
        fixture.options.isEnableTimeToFullDisplayTracing = true
        sut.register(fixture.hub, fixture.options)

        val activity = mock<Activity>()
        sut.onActivityCreated(activity, mock())
        val ttfdSpan = sut.ttfdSpanMap[activity]
        sut.ttidSpanMap.values.first().finish()
        fixture.fullyDisplayedReporter.reportFullyDrawn()
        assertTrue(ttfdSpan!!.isFinished)
        assertNotEquals(SpanStatus.CANCELLED, ttfdSpan.status)
    }

    @Test
    fun `App start is Cold when savedInstanceState is null`() {
        val sut = fixture.getSut(14)
        fixture.options.tracesSampleRate = 1.0
        sut.register(fixture.hub, fixture.options)

        val activity = mock<Activity>()
        sut.onActivityCreated(activity, null)

        assertTrue(AppStartState.getInstance().isColdStart!!)
    }

    @Test
    fun `App start is Warm when savedInstanceState is not null`() {
        val sut = fixture.getSut(14)
        fixture.options.tracesSampleRate = 1.0
        sut.register(fixture.hub, fixture.options)

        val activity = mock<Activity>()
        val bundle = Bundle()
        sut.onActivityCreated(activity, bundle)

        assertFalse(AppStartState.getInstance().isColdStart!!)
    }

    @Test
    fun `Do not overwrite App start type after set`() {
        val sut = fixture.getSut(14)
        fixture.options.tracesSampleRate = 1.0
        sut.register(fixture.hub, fixture.options)

        val activity = mock<Activity>()
        val bundle = Bundle()
        sut.onActivityCreated(activity, bundle)
        sut.onActivityCreated(activity, null)

        assertFalse(AppStartState.getInstance().isColdStart!!)
    }

    @Test
    fun `When firstActivityCreated is true, start transaction with given appStartTime`() {
        val sut = fixture.getSut()
        fixture.options.tracesSampleRate = 1.0
        sut.register(fixture.hub, fixture.options)

        val date = SentryNanotimeDate(Date(0), 0)
        setAppStartTime(date)

        val activity = mock<Activity>()
        sut.onActivityCreated(activity, fixture.bundle)

        // call only once
        verify(fixture.hub).startTransaction(any(), check<TransactionOptions> { assertEquals(date, it.startTimestamp) })
    }

    @Test
    fun `When firstActivityCreated is true, do not create app start span if not foregroundImportance`() {
        val sut = fixture.getSut(importance = RunningAppProcessInfo.IMPORTANCE_BACKGROUND)
        fixture.options.tracesSampleRate = 1.0
        sut.register(fixture.hub, fixture.options)

        // usually set by SentryPerformanceProvider
        val date = SentryNanotimeDate(Date(0), 0)
        setAppStartTime(date)
        AppStartState.getInstance().setAppStartEnd(1)

        val activity = mock<Activity>()
        sut.onActivityCreated(activity, fixture.bundle)

        // call only once
        verify(fixture.hub).startTransaction(any(), check<TransactionOptions> { assertNotEquals(date, it.startTimestamp) })
    }

    @Test
    fun `Create and finish app start span immediately in case SDK init is deferred`() {
        val sut = fixture.getSut(importance = RunningAppProcessInfo.IMPORTANCE_FOREGROUND)
        fixture.options.tracesSampleRate = 1.0
        sut.register(fixture.hub, fixture.options)

        // usually set by SentryPerformanceProvider
        val startDate = SentryNanotimeDate(Date(0), 0)
        setAppStartTime(startDate)
        AppStartState.getInstance().setColdStart(false)
        AppStartState.getInstance().setAppStartEnd(1)

        val endDate = AppStartState.getInstance().appStartEndTime!!

        val activity = mock<Activity>()
        sut.onActivityCreated(activity, fixture.bundle)

        val appStartSpanCount = fixture.transaction.children.count {
            it.spanContext.operation.startsWith("app.start.warm") &&
                it.startDate.nanoTimestamp() == startDate.nanoTimestamp() &&
                it.finishDate!!.nanoTimestamp() == endDate.nanoTimestamp()
        }
        assertEquals(1, appStartSpanCount)
    }

    @Test
    fun `When SentryPerformanceProvider is disabled, app start time span is still created`() {
        val sut = fixture.getSut(importance = RunningAppProcessInfo.IMPORTANCE_FOREGROUND)
        fixture.options.tracesSampleRate = 1.0
        sut.register(fixture.hub, fixture.options)

        // usually done by SentryPerformanceProvider, if disabled it's done by
        // SentryAndroid.init
        val startDate = SentryNanotimeDate(Date(0), 0)
        setAppStartTime(startDate)
        AppStartState.getInstance().setColdStart(false)

        // when activity is created
        val activity = mock<Activity>()
        sut.onActivityCreated(activity, fixture.bundle)
        // then app-start end time should still be null
        assertNull(AppStartState.getInstance().appStartEndTime)

        // when activity is resumed
        sut.onActivityResumed(activity)
        // end-time should be set
        assertNotNull(AppStartState.getInstance().appStartEndTime)
    }

    @Test
    fun `When app-start end time is already set, it should not be overwritten`() {
        val sut = fixture.getSut(importance = RunningAppProcessInfo.IMPORTANCE_FOREGROUND)
        fixture.options.tracesSampleRate = 1.0
        sut.register(fixture.hub, fixture.options)

        // usually done by SentryPerformanceProvider
        val startDate = SentryNanotimeDate(Date(0), 0)
        setAppStartTime(startDate)
        AppStartState.getInstance().setColdStart(false)
        AppStartState.getInstance().setAppStartEnd(1234)

        // when activity is created and resumed
        val activity = mock<Activity>()
        sut.onActivityCreated(activity, fixture.bundle)
        sut.onActivityResumed(activity)

        // then the end time should not be overwritten
        assertEquals(
            DateUtils.millisToNanos(1234),
            AppStartState.getInstance().appStartEndTime!!.nanoTimestamp()
        )
    }

    @Test
    fun `When activity lifecycle happens multiple times, app-start end time should not be overwritten`() {
        val sut = fixture.getSut(importance = RunningAppProcessInfo.IMPORTANCE_FOREGROUND)
        fixture.options.tracesSampleRate = 1.0
        sut.register(fixture.hub, fixture.options)

        // usually done by SentryPerformanceProvider
        val startDate = SentryNanotimeDate(Date(0), 0)
        setAppStartTime(startDate)
        AppStartState.getInstance().setColdStart(false)

        // when activity is created, started and resumed multiple times
        val activity = mock<Activity>()
        sut.onActivityCreated(activity, fixture.bundle)
        sut.onActivityStarted(activity)
        sut.onActivityResumed(activity)

        val firstAppStartEndTime = AppStartState.getInstance().appStartEndTime

        Thread.sleep(1)
        sut.onActivityPaused(activity)
        sut.onActivityStopped(activity)
        sut.onActivityStarted(activity)
        sut.onActivityResumed(activity)

        // then the end time should not be overwritten
        assertEquals(
            firstAppStartEndTime!!.nanoTimestamp(),
            AppStartState.getInstance().appStartEndTime!!.nanoTimestamp()
        )
    }

    @Test
    fun `When firstActivityCreated is true, start app start warm span with given appStartTime`() {
        val sut = fixture.getSut()
        fixture.options.tracesSampleRate = 1.0
        sut.register(fixture.hub, fixture.options)

        val date = SentryNanotimeDate(Date(0), 0)
        setAppStartTime(date)

        val activity = mock<Activity>()
        sut.onActivityCreated(activity, fixture.bundle)

        val span = fixture.transaction.children.first()
        assertEquals(span.operation, "app.start.warm")
        assertSame(span.startDate, date)
    }

    @Test
    fun `When firstActivityCreated is true, start app start cold span with given appStartTime`() {
        val sut = fixture.getSut()
        fixture.options.tracesSampleRate = 1.0
        sut.register(fixture.hub, fixture.options)

        val date = SentryNanotimeDate(Date(0), 0)
        setAppStartTime(date)

        val activity = mock<Activity>()
        sut.onActivityCreated(activity, null)

        val span = fixture.transaction.children.first()
        assertEquals(span.operation, "app.start.cold")
        assertSame(span.startDate, date)
    }

    @Test
    fun `When firstActivityCreated is true, start app start span with Warm description`() {
        val sut = fixture.getSut()
        fixture.options.tracesSampleRate = 1.0
        sut.register(fixture.hub, fixture.options)

        val date = SentryNanotimeDate(Date(0), 0)
        setAppStartTime(date)

        val activity = mock<Activity>()
        sut.onActivityCreated(activity, fixture.bundle)

        val span = fixture.transaction.children.first()
        assertEquals(span.description, "Warm Start")
        assertSame(span.startDate, date)
    }

    @Test
    fun `When firstActivityCreated is true, start app start span with Cold description`() {
        val sut = fixture.getSut()
        fixture.options.tracesSampleRate = 1.0
        sut.register(fixture.hub, fixture.options)

        val date = SentryNanotimeDate(Date(0), 0)
        setAppStartTime(date)

        val activity = mock<Activity>()
        sut.onActivityCreated(activity, null)

        val span = fixture.transaction.children.first()
        assertEquals(span.description, "Cold Start")
        assertSame(span.startDate, date)
    }

    @Test
    fun `When firstActivityCreated is false, start transaction but not with given appStartTime`() {
        val sut = fixture.getSut()
        fixture.options.tracesSampleRate = 1.0
        sut.register(fixture.hub, fixture.options)

        val date = SentryNanotimeDate(Date(0), 0)
        setAppStartTime()

        val activity = mock<Activity>()
        // First invocation: we expect to start a transaction with the appStartTime
        sut.onActivityCreated(activity, fixture.bundle)
        sut.onActivityPostResumed(activity)
        assertEquals(date.nanoTimestamp(), fixture.transaction.startDate.nanoTimestamp())

        val newActivity = mock<Activity>()
        // Second invocation: we expect to start a transaction with a different start timestamp
        sut.onActivityCreated(newActivity, fixture.bundle)
        assertNotEquals(date.nanoTimestamp(), fixture.transaction.startDate.nanoTimestamp())
    }

    @Test
    fun `When transaction is finished, it gets removed from scope`() {
        val sut = fixture.getSut()
        fixture.options.tracesSampleRate = 1.0
        sut.register(fixture.hub, fixture.options)

        val activity = mock<Activity>()
        sut.onActivityCreated(activity, fixture.bundle)

        whenever(fixture.hub.configureScope(any())).thenAnswer {
            val scope = Scope(fixture.options)

            scope.transaction = fixture.transaction

            sut.clearScope(scope, fixture.transaction)

            assertNull(scope.transaction)
        }

        sut.onActivityDestroyed(activity)
    }

    @Test
    fun `When transaction is started and isEnableTimeToFullDisplayTracing is disabled, no ttfd span is started`() {
        val sut = fixture.getSut()
        fixture.options.tracesSampleRate = 1.0
        fixture.options.isEnableTimeToFullDisplayTracing = false
        sut.register(fixture.hub, fixture.options)

        val activity = mock<Activity>()
        sut.onActivityCreated(activity, fixture.bundle)
        val ttfdSpan = sut.ttfdSpanMap[activity]
        assertNull(ttfdSpan)
    }

    @Test
    fun `When transaction is started and isEnableTimeToFullDisplayTracing is enabled, ttfd span is started`() {
        val sut = fixture.getSut()
        fixture.options.tracesSampleRate = 1.0
        fixture.options.isEnableTimeToFullDisplayTracing = true
        sut.register(fixture.hub, fixture.options)

        val activity = mock<Activity>()
        sut.onActivityCreated(activity, fixture.bundle)
        val ttfdSpan = sut.ttfdSpanMap[activity]
        assertNotNull(ttfdSpan)
    }

    @Test
    fun `When isEnableTimeToFullDisplayTracing is true and reportFullyDrawn is not called, ttfd span is finished automatically with timeout`() {
        val sut = fixture.getSut()
        var lastScheduledRunnable: Runnable? = null
        val mockExecutorService = object : ISentryExecutorService {
            override fun submit(runnable: Runnable): Future<*> = mock()
            override fun <T> submit(callable: Callable<T>): Future<T> = mock()
            override fun schedule(runnable: Runnable, delayMillis: Long): Future<*> {
                lastScheduledRunnable = runnable
                return FutureTask {}
            }
            override fun close(timeoutMillis: Long) {}
            override fun isClosed() = false
        }
        fixture.options.tracesSampleRate = 1.0
        fixture.options.isEnableTimeToFullDisplayTracing = true
        fixture.options.executorService = mockExecutorService
        sut.register(fixture.hub, fixture.options)
        val activity = mock<Activity>()
        sut.onActivityCreated(activity, fixture.bundle)
        val ttfdSpan = sut.ttfdSpanMap[activity]

        // Assert the ttfd span is running and a timeout autoCancel task has been scheduled
        assertNotNull(ttfdSpan)
        assertFalse(ttfdSpan.isFinished)
        assertNotNull(lastScheduledRunnable)

        // Run the autoClose task and assert the ttfd span is finished with deadlineExceeded
        lastScheduledRunnable!!.run()
        assertTrue(ttfdSpan.isFinished)
        assertEquals(SpanStatus.DEADLINE_EXCEEDED, ttfdSpan.status)

        sut.onActivityDestroyed(activity)
        verify(fixture.hub).captureTransaction(
            check {
                // ttfd timed out, so its measurement should not be set
                val ttfdMeasurement = it.measurements[MeasurementValue.KEY_TIME_TO_FULL_DISPLAY]
                assertNull(ttfdMeasurement)
            },
            any(),
            anyOrNull(),
            anyOrNull()
        )
    }

    @Test
    fun `When isEnableTimeToFullDisplayTracing is true and reportFullyDrawn is called, ttfd autoClose future is cancelled`() {
        val sut = fixture.getSut()
        fixture.options.tracesSampleRate = 1.0
        fixture.options.isEnableTimeToFullDisplayTracing = true
        sut.register(fixture.hub, fixture.options)
        val activity = mock<Activity>()
        sut.onActivityCreated(activity, fixture.bundle)
        val ttfdSpan = sut.ttfdSpanMap[activity]
        var autoCloseFuture = sut.getProperty<Future<*>?>("ttfdAutoCloseFuture")

        // Assert the ttfd span is running and a timeout autoCancel future has been scheduled
        assertNotNull(ttfdSpan)
        assertFalse(ttfdSpan.isFinished)
        assertNotNull(autoCloseFuture)

        // ReportFullyDrawn should finish the ttfd span and cancel the future
        Thread.sleep(1)
        fixture.options.fullyDisplayedReporter.reportFullyDrawn()
        assertTrue(ttfdSpan.isFinished)
        assertNotEquals(SpanStatus.DEADLINE_EXCEEDED, ttfdSpan.status)
        assertTrue(autoCloseFuture.isCancelled)

        // The current internal reference to autoClose future should be null after ReportFullyDrawn
        autoCloseFuture = sut.getProperty<Future<*>?>("ttfdAutoCloseFuture")
        assertNull(autoCloseFuture)

        sut.onActivityDestroyed(activity)
        verify(fixture.hub).captureTransaction(
            check {
                // ttfd was finished successfully, so its measurement should be set
                val ttfdMeasurement = it.measurements[MeasurementValue.KEY_TIME_TO_FULL_DISPLAY]
                assertNotNull(ttfdMeasurement)
                assertTrue(ttfdMeasurement.value.toLong() > 0)
            },
            any(),
            anyOrNull(),
            anyOrNull()
        )
    }

    @Test
    fun `When isEnableTimeToFullDisplayTracing is true and another activity starts, the old ttfd is finished and the old autoClose future is cancelled`() {
        val sut = fixture.getSut()
        fixture.options.tracesSampleRate = 1.0
        fixture.options.isEnableTimeToFullDisplayTracing = true
        sut.register(fixture.hub, fixture.options)
        val activity = mock<Activity>()
        val activity2 = mock<Activity>()
        sut.onActivityCreated(activity, fixture.bundle)
        sut.onActivityPostResumed(activity)
        val ttfdSpan = sut.ttfdSpanMap[activity]
        val autoCloseFuture = sut.getProperty<Future<*>?>("ttfdAutoCloseFuture")

        // Assert the ttfd span is running and a timeout autoCancel future has been scheduled
        assertNotNull(ttfdSpan)
        assertFalse(ttfdSpan.isFinished)
        assertNotNull(autoCloseFuture)

        // Starting a new Activity should finish the old ttfd span with deadlineExceeded and cancel the old future
        sut.onActivityCreated(activity2, fixture.bundle)
        assertTrue(ttfdSpan.isFinished)
        assertEquals(SpanStatus.DEADLINE_EXCEEDED, ttfdSpan.status)
        assertTrue(autoCloseFuture.isCancelled)

        // Another autoClose future and ttfd span should be started after the second activity starts
        val autoCloseFuture2 = sut.getProperty<Future<*>?>("ttfdAutoCloseFuture")
        val ttfdSpan2 = sut.ttfdSpanMap[activity2]
        assertNotNull(ttfdSpan2)
        assertFalse(ttfdSpan2.isFinished)
        assertNotNull(autoCloseFuture2)
        assertFalse(autoCloseFuture2.isCancelled)
        sut.onActivityDestroyed(activity)
    }

    @Test
    fun `ttid is finished after first frame drawn`() {
        val sut = fixture.getSut()
        val view = fixture.createView()
        val activity = mock<Activity>()
        fixture.options.tracesSampleRate = 1.0
        whenever(activity.findViewById<View>(any())).thenReturn(view)

        // Make the integration create the spans and register to the FirstDrawDoneListener
        sut.register(fixture.hub, fixture.options)
        sut.onActivityCreated(activity, fixture.bundle)
        sut.onActivityResumed(activity)

        // The ttid span should be running
        val ttidSpan = sut.ttidSpanMap[activity]
        assertNotNull(ttidSpan)
        assertFalse(ttidSpan.isFinished)

        // Mock the draw of the view. The ttid span should finish now
        Thread.sleep(1)
        runFirstDraw(view)
        assertTrue(ttidSpan.isFinished)

        sut.onActivityDestroyed(activity)
        verify(fixture.hub).captureTransaction(
            check {
                // ttid measurement should be set
                val ttidMeasurement = it.measurements[MeasurementValue.KEY_TIME_TO_INITIAL_DISPLAY]
                assertNotNull(ttidMeasurement)
                assertTrue(ttidMeasurement.value.toLong() > 0)
            },
            any(),
            anyOrNull(),
            anyOrNull()
        )
    }

    @Test
    fun `When isEnableTimeToFullDisplayTracing is true and reportFullyDrawn is called too early, ttfd is adjusted to equal ttid`() {
        val sut = fixture.getSut()
        val view = fixture.createView()
        val activity = mock<Activity>()
        fixture.options.tracesSampleRate = 1.0
        fixture.options.isEnableTimeToFullDisplayTracing = true
        whenever(activity.findViewById<View>(any())).thenReturn(view)

        // Make the integration create the spans and register to the FirstDrawDoneListener
        sut.register(fixture.hub, fixture.options)
        sut.onActivityCreated(activity, fixture.bundle)
        sut.onActivityResumed(activity)

        // The ttid and ttfd spans should be running
        val ttidSpan = sut.ttidSpanMap[activity] as Span
        val ttfdSpan = sut.ttfdSpanMap[activity] as Span
        assertFalse(ttidSpan.isFinished)
        assertFalse(ttfdSpan.isFinished)

        // Let's finish the ttfd span too early (before the first view is drawn)
        ttfdSpan.finish()
        assertTrue(ttfdSpan.isFinished)
        val oldEndDate = ttfdSpan.finishDate

        // Mock the draw of the view. The ttid span should finish now and the ttfd end date should be adjusted
        runFirstDraw(view)
        assertTrue(ttidSpan.isFinished)
        val newEndDate = ttfdSpan.finishDate
        assertNotEquals(newEndDate, oldEndDate)
        assertEquals(newEndDate, ttidSpan.finishDate)

        sut.onActivityDestroyed(activity)
        verify(fixture.hub).captureTransaction(
            check {
                // ttid and ttfd measurements should be the same
                val ttidMeasurement = it.measurements[MeasurementValue.KEY_TIME_TO_INITIAL_DISPLAY]
                val ttfdMeasurement = it.measurements[MeasurementValue.KEY_TIME_TO_FULL_DISPLAY]
                assertNotNull(ttidMeasurement)
                assertNotNull(ttfdMeasurement)
                assertEquals(ttidMeasurement.value, ttfdMeasurement.value)
            },
            any(),
            anyOrNull(),
            anyOrNull()
        )
    }

    @Test
    fun `transaction has same start timestamp of ttid and ttfd`() {
        val sut = fixture.getSut()
        val activity = mock<Activity>()
        fixture.options.tracesSampleRate = 1.0
        fixture.options.isEnableTimeToFullDisplayTracing = true

        sut.register(fixture.hub, fixture.options)
        sut.onActivityCreated(activity, fixture.bundle)

        // The ttid span should be running
        val ttidSpan = sut.ttidSpanMap[activity]
        val ttfdSpan = sut.ttfdSpanMap[activity]
        assertNotNull(ttidSpan)
        assertNotNull(ttfdSpan)

        assertEquals(ttidSpan.startDate, fixture.transaction.startDate)
        assertEquals(ttfdSpan.startDate, fixture.transaction.startDate)
    }

    @Test
    fun `ttfd span is trimmed if reportFullyDisplayed is never called`() {
        val sut = fixture.getSut()
        val activity = mock<Activity>()
        val view = fixture.createView()
        var lastScheduledRunnable: Runnable? = null
        val mockExecutorService = object : ISentryExecutorService {
            override fun submit(runnable: Runnable): Future<*> = mock()
            override fun <T> submit(callable: Callable<T>): Future<T> = mock()
            override fun schedule(runnable: Runnable, delayMillis: Long): Future<*> {
                lastScheduledRunnable = runnable
                return FutureTask {}
            }
            override fun close(timeoutMillis: Long) {}
            override fun isClosed() = false
        }
        fixture.options.tracesSampleRate = 1.0
        fixture.options.isEnableTimeToFullDisplayTracing = true
        fixture.options.executorService = mockExecutorService
        sut.register(fixture.hub, fixture.options)
        sut.onActivityCreated(activity, fixture.bundle)
        sut.onActivityResumed(activity)

        runFirstDraw(view)
        val ttidSpan = sut.ttidSpanMap[activity]
        val ttfdSpan = sut.ttfdSpanMap[activity]

        // The ttid should be finished
        assertNotNull(ttidSpan)
        assertTrue(ttidSpan.isFinished)

        // Assert the ttfd span is still running
        assertNotNull(ttfdSpan)
        assertFalse(ttfdSpan.isFinished)

        // Run the autoClose task 1 ms after finishing the ttid span and assert the ttfd span is finished
        Thread.sleep(1)
        lastScheduledRunnable!!.run()
        assertTrue(ttfdSpan.isFinished)

        // the ttfd span should be trimmed to be equal to the ttid span, and the description should end with "-exceeded"
        assertEquals(SpanStatus.DEADLINE_EXCEEDED, ttfdSpan.status)
        assertEquals(ttidSpan.finishDate, ttfdSpan.finishDate)
        assertEquals(ttfdSpan.description, "Activity full display - Deadline Exceeded")
    }

    @Test
    fun `ttfd span is running on new activity when previous finishes`() {
        val sut = fixture.getSut()
        val activity = mock<Activity>()
        val activity2 = mock<Activity>()
        fixture.options.tracesSampleRate = 1.0
        fixture.options.isEnableTimeToFullDisplayTracing = true

        sut.register(fixture.hub, fixture.options)
        sut.onActivityCreated(activity, fixture.bundle)
        val ttfdSpan = sut.ttfdSpanMap[activity]
        assertNotNull(ttfdSpan)
        assertFalse(ttfdSpan.isFinished)
        sut.onActivityPaused(activity)
        sut.onActivityCreated(activity2, fixture.bundle)
        val ttfdSpan2 = sut.ttfdSpanMap[activity2]
        sut.onActivityResumed(activity2)
        sut.onActivityStopped(activity)
        sut.onActivityDestroyed(activity)
        assertNotNull(ttfdSpan2)
        // The old ttfd is finished and the new one is running
        assertTrue(ttfdSpan.isFinished)
        assertFalse(ttfdSpan2.isFinished)
    }

    @Test
    fun `starts new trace if performance is disabled`() {
        val sut = fixture.getSut()
        val activity = mock<Activity>()
        fixture.options.enableTracing = false

        val argumentCaptor: ArgumentCaptor<ScopeCallback> = ArgumentCaptor.forClass(ScopeCallback::class.java)
        val scope = Scope(fixture.options)
        val propagationContextAtStart = scope.propagationContext
        whenever(fixture.hub.configureScope(argumentCaptor.capture())).thenAnswer {
            argumentCaptor.value.run(scope)
        }

        sut.register(fixture.hub, fixture.options)
        sut.onActivityCreated(activity, fixture.bundle)

        verify(fixture.hub).configureScope(any())
        assertNotSame(propagationContextAtStart, scope.propagationContext)
    }

<<<<<<< HEAD
=======
    @Test
    fun `does not start another new trace if one has already been started but does after activity was destroyed`() {
        val sut = fixture.getSut()
        val activity = mock<Activity>()
        fixture.options.enableTracing = false

        val argumentCaptor: ArgumentCaptor<ScopeCallback> = ArgumentCaptor.forClass(ScopeCallback::class.java)
        val scope = Scope(fixture.options)
        val propagationContextAtStart = scope.propagationContext
        whenever(fixture.hub.configureScope(argumentCaptor.capture())).thenAnswer {
            argumentCaptor.value.run(scope)
        }

        sut.register(fixture.hub, fixture.options)
        sut.onActivityCreated(activity, fixture.bundle)

        verify(fixture.hub).configureScope(any())
        val propagationContextAfterNewTrace = scope.propagationContext
        assertNotSame(propagationContextAtStart, propagationContextAfterNewTrace)

        clearInvocations(fixture.hub)
        sut.onActivityCreated(activity, fixture.bundle)

        verify(fixture.hub, never()).configureScope(any())
        assertSame(propagationContextAfterNewTrace, scope.propagationContext)

        sut.onActivityDestroyed(activity)

        clearInvocations(fixture.hub)
        sut.onActivityCreated(activity, fixture.bundle)
        verify(fixture.hub).configureScope(any())
        assertNotSame(propagationContextAfterNewTrace, scope.propagationContext)
    }

>>>>>>> 581d779b
    private fun runFirstDraw(view: View) {
        // Removes OnDrawListener in the next OnGlobalLayout after onDraw
        view.viewTreeObserver.dispatchOnDraw()
        view.viewTreeObserver.dispatchOnGlobalLayout()
        shadowOf(Looper.getMainLooper()).idle()
    }

    private fun setAppStartTime(date: SentryDate = SentryNanotimeDate(Date(0), 0)) {
        // set by SentryPerformanceProvider so forcing it here
        AppStartState.getInstance().setAppStartTime(0, date)
    }
}<|MERGE_RESOLUTION|>--- conflicted
+++ resolved
@@ -1408,8 +1408,6 @@
         assertNotSame(propagationContextAtStart, scope.propagationContext)
     }
 
-<<<<<<< HEAD
-=======
     @Test
     fun `does not start another new trace if one has already been started but does after activity was destroyed`() {
         val sut = fixture.getSut()
@@ -1444,7 +1442,6 @@
         assertNotSame(propagationContextAfterNewTrace, scope.propagationContext)
     }
 
->>>>>>> 581d779b
     private fun runFirstDraw(view: View) {
         // Removes OnDrawListener in the next OnGlobalLayout after onDraw
         view.viewTreeObserver.dispatchOnDraw()
