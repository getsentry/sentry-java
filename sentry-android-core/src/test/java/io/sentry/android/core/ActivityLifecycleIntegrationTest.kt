--- conflicted
+++ resolved
@@ -132,15 +132,11 @@
 
     @BeforeTest
     fun `reset instance`() {
-<<<<<<< HEAD
         AppStartMetrics.getInstance().clear()
-=======
-        AppStartState.getInstance().resetInstance()
 
         context = ApplicationProvider.getApplicationContext()
         val activityManager = context.getSystemService(Context.ACTIVITY_SERVICE) as ActivityManager?
         fixture.shadowActivityManager = Shadow.extract(activityManager)
->>>>>>> 8fd337bb
     }
 
     @AfterTest
