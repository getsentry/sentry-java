--- conflicted
+++ resolved
@@ -635,11 +635,7 @@
             fullyDisplayedReporter = ttfdReporter
         }
 
-<<<<<<< HEAD
-        sut.register(fixture.hub, fixture.options)
-=======
-        sut.register(fixture.scopes, fixture.options)
->>>>>>> 5c3a5c6d
+        sut.register(fixture.scopes, fixture.options)
 
         val activity = mock<Activity>()
         sut.onActivityCreated(activity, mock())
@@ -789,11 +785,7 @@
     fun `When firstActivityCreated is true and no app start time is set, default to onActivityCreated time`() {
         val sut = fixture.getSut()
         fixture.options.tracesSampleRate = 1.0
-<<<<<<< HEAD
-        sut.register(fixture.hub, fixture.options)
-=======
-        sut.register(fixture.scopes, fixture.options)
->>>>>>> 5c3a5c6d
+        sut.register(fixture.scopes, fixture.options)
 
         // usually set by SentryPerformanceProvider
         val date = SentryNanotimeDate(Date(1), 0)
@@ -804,11 +796,7 @@
         fixture.options.dateProvider = SentryDateProvider { date2 }
         sut.onActivityCreated(activity, fixture.bundle)
 
-<<<<<<< HEAD
-        verify(fixture.hub).startTransaction(
-=======
         verify(fixture.scopes).startTransaction(
->>>>>>> 5c3a5c6d
             any(),
             check<TransactionOptions> {
                 assertEquals(date2.nanoTimestamp(), it.startTimestamp!!.nanoTimestamp())
@@ -1006,11 +994,7 @@
     fun `When firstActivityCreated is true and app started more than 1 minute ago, app start spans are dropped`() {
         val sut = fixture.getSut()
         fixture.options.tracesSampleRate = 1.0
-<<<<<<< HEAD
-        sut.register(fixture.hub, fixture.options)
-=======
-        sut.register(fixture.scopes, fixture.options)
->>>>>>> 5c3a5c6d
+        sut.register(fixture.scopes, fixture.options)
 
         val date = SentryNanotimeDate(Date(1), 0)
         val duration = TimeUnit.MINUTES.toMillis(1) + 2
@@ -1032,11 +1016,7 @@
         val sut = fixture.getSut()
         AppStartMetrics.getInstance().isAppLaunchedInForeground = false
         fixture.options.tracesSampleRate = 1.0
-<<<<<<< HEAD
-        sut.register(fixture.hub, fixture.options)
-=======
-        sut.register(fixture.scopes, fixture.options)
->>>>>>> 5c3a5c6d
+        sut.register(fixture.scopes, fixture.options)
 
         val date = SentryNanotimeDate(Date(1), 0)
         setAppStartTime(date)
