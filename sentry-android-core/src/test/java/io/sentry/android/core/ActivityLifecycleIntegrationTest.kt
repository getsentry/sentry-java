--- conflicted
+++ resolved
@@ -303,13 +303,8 @@
         sut.ttidSpanMap.values.first().finish()
         sut.ttfdSpanMap.values.first().finish()
 
-<<<<<<< HEAD
-        // then transaction should not be immediatelly finished
+        // then transaction should not be immediately finished
         verify(fixture.scopes, never())
-=======
-        // then transaction should not be immediately finished
-        verify(fixture.hub, never())
->>>>>>> 2e90ac77
             .captureTransaction(
                 anyOrNull(),
                 anyOrNull(),
