package io.sentry.android.core

import android.app.Activity
import android.app.ActivityManager
import android.app.ActivityManager.RunningAppProcessInfo
import android.app.Application
import android.content.Context
import android.os.Build
import android.os.Bundle
import android.os.Looper
import android.view.View
import android.view.ViewTreeObserver
import androidx.test.core.app.ApplicationProvider
import androidx.test.ext.junit.runners.AndroidJUnit4
import io.sentry.DateUtils
import io.sentry.FullyDisplayedReporter
import io.sentry.IScope
import io.sentry.Scope
import io.sentry.ScopeCallback
import io.sentry.Scopes
import io.sentry.Sentry
import io.sentry.SentryDate
import io.sentry.SentryDateProvider
import io.sentry.SentryNanotimeDate
import io.sentry.SentryTracer
import io.sentry.Span
import io.sentry.SpanStatus
import io.sentry.SpanStatus.OK
import io.sentry.TraceContext
import io.sentry.TransactionContext
import io.sentry.TransactionFinishedCallback
import io.sentry.TransactionOptions
import io.sentry.android.core.performance.AppStartMetrics
import io.sentry.android.core.performance.AppStartMetrics.AppStartType
import io.sentry.protocol.MeasurementValue
import io.sentry.protocol.TransactionNameSource
import io.sentry.test.DeferredExecutorService
import io.sentry.test.getProperty
import org.junit.runner.RunWith
import org.mockito.ArgumentCaptor
import org.mockito.kotlin.any
import org.mockito.kotlin.anyOrNull
import org.mockito.kotlin.argumentCaptor
import org.mockito.kotlin.check
import org.mockito.kotlin.clearInvocations
import org.mockito.kotlin.eq
import org.mockito.kotlin.mock
import org.mockito.kotlin.never
import org.mockito.kotlin.times
import org.mockito.kotlin.verify
import org.mockito.kotlin.whenever
import org.robolectric.Shadows.shadowOf
import org.robolectric.shadow.api.Shadow
import org.robolectric.shadows.ShadowActivityManager
import java.util.Date
import java.util.concurrent.Future
import kotlin.test.AfterTest
import kotlin.test.BeforeTest
import kotlin.test.Test
import kotlin.test.assertEquals
import kotlin.test.assertFalse
import kotlin.test.assertNotEquals
import kotlin.test.assertNotNull
import kotlin.test.assertNotSame
import kotlin.test.assertNull
import kotlin.test.assertSame
import kotlin.test.assertTrue

@RunWith(AndroidJUnit4::class)
class ActivityLifecycleIntegrationTest {

    private class Fixture {
        val application = mock<Application>()
        val scopes = mock<Scopes>()
        val options = SentryAndroidOptions().apply {
            dsn = "https://key@sentry.io/proj"
        }
        val bundle = mock<Bundle>()
        val activityFramesTracker = mock<ActivityFramesTracker>()
        val transactionFinishedCallback = mock<TransactionFinishedCallback>()
        lateinit var shadowActivityManager: ShadowActivityManager

        // we init the transaction with a mock to avoid errors when finishing it after tests that don't start it
        var transaction: SentryTracer = mock()
        val buildInfo = mock<BuildInfoProvider>()

        fun getSut(
            apiVersion: Int = Build.VERSION_CODES.Q,
            importance: Int = RunningAppProcessInfo.IMPORTANCE_FOREGROUND,
            initializer: Sentry.OptionsConfiguration<SentryAndroidOptions>? = null
        ): ActivityLifecycleIntegration {
            initializer?.configure(options)

            whenever(scopes.options).thenReturn(options)

            val metrics = AppStartMetrics.getInstance()
            metrics.isAppLaunchedInForeground = true
            metrics.appStartTimeSpan.start()

<<<<<<< HEAD
            val metrics = AppStartMetrics.getInstance()
            metrics.isAppLaunchedInForeground = true
            metrics.appStartTimeSpan.start()

=======
>>>>>>> b5b9f8be
            // We let the ActivityLifecycleIntegration create the proper transaction here
            val optionCaptor = argumentCaptor<TransactionOptions>()
            val contextCaptor = argumentCaptor<TransactionContext>()
            whenever(scopes.startTransaction(contextCaptor.capture(), optionCaptor.capture())).thenAnswer {
                val t = SentryTracer(contextCaptor.lastValue, scopes, optionCaptor.lastValue)
                transaction = t
                return@thenAnswer t
            }
            whenever(buildInfo.sdkInfoVersion).thenReturn(apiVersion)

            val process = RunningAppProcessInfo().apply {
                this.importance = importance
            }
            val processes = mutableListOf(process)
            shadowActivityManager.setProcesses(processes)

            return ActivityLifecycleIntegration(application, buildInfo, activityFramesTracker)
        }

        fun createView(): View {
            val view = View(ApplicationProvider.getApplicationContext())

            // Adding a listener forces ViewTreeObserver.mOnDrawListeners to be initialized and non-null.
            val dummyListener = ViewTreeObserver.OnDrawListener {}
            view.viewTreeObserver.addOnDrawListener(dummyListener)
            view.viewTreeObserver.removeOnDrawListener(dummyListener)

            return view
        }
    }

    private val fixture = Fixture()
    private lateinit var context: Context

    @BeforeTest
    fun `reset instance`() {
        AppStartMetrics.getInstance().clear()
        ContextUtils.resetInstance()

        context = ApplicationProvider.getApplicationContext()
        val activityManager = context.getSystemService(Context.ACTIVITY_SERVICE) as ActivityManager?
        fixture.shadowActivityManager = Shadow.extract(activityManager)
    }

    @AfterTest
    fun `clear instance`() {
        fixture.transaction.finish()
    }

    @Test
    fun `When ActivityLifecycleIntegration is registered, it registers activity callback`() {
        val sut = fixture.getSut()
        sut.register(fixture.scopes, fixture.options)

        verify(fixture.application).registerActivityLifecycleCallbacks(any())
    }

    @Test
    fun `When ActivityLifecycleIntegration is closed, it should unregister the callback`() {
        val sut = fixture.getSut()
        sut.register(fixture.scopes, fixture.options)

        sut.close()

        verify(fixture.application).unregisterActivityLifecycleCallbacks(any())
    }

    @Test
    fun `When ActivityLifecycleIntegration is closed, it should close the ActivityFramesTracker`() {
        val sut = fixture.getSut()
        sut.register(fixture.scopes, fixture.options)

        sut.close()

        verify(fixture.activityFramesTracker).stop()
    }

    @Test
    fun `When tracing is disabled, do not start tracing`() {
        val sut = fixture.getSut()
        sut.register(fixture.scopes, fixture.options)

        val activity = mock<Activity>()
        sut.onActivityCreated(activity, fixture.bundle)

        verify(fixture.scopes, never()).startTransaction(any(), any<TransactionOptions>())
    }

    @Test
    fun `When tracing is enabled but activity is running, do not start tracing again`() {
        val sut = fixture.getSut()
        fixture.options.tracesSampleRate = 1.0
        sut.register(fixture.scopes, fixture.options)

        val activity = mock<Activity>()
        sut.onActivityCreated(activity, fixture.bundle)
        sut.onActivityCreated(activity, fixture.bundle)

        verify(fixture.scopes).startTransaction(any(), any<TransactionOptions>())
    }

    @Test
    fun `Transaction op is ui_load and idle+deadline timeouts are set`() {
        val sut = fixture.getSut()
        fixture.options.tracesSampleRate = 1.0
        sut.register(fixture.scopes, fixture.options)

        setAppStartTime()

        val activity = mock<Activity>()
        sut.onActivityCreated(activity, fixture.bundle)

        verify(fixture.scopes).startTransaction(
            check<TransactionContext> {
                assertEquals("ui.load", it.operation)
                assertEquals(TransactionNameSource.COMPONENT, it.transactionNameSource)
            },
            check<TransactionOptions> { transactionOptions ->
                assertEquals(fixture.options.idleTimeout, transactionOptions.idleTimeout)
                assertEquals(TransactionOptions.DEFAULT_DEADLINE_TIMEOUT_AUTO_TRANSACTION, transactionOptions.deadlineTimeout)
                assertEquals("auto.ui.activity", transactionOptions.origin)
            }
        )
    }

    @Test
    fun `Activity gets added to ActivityFramesTracker during transaction creation`() {
        val sut = fixture.getSut()
        fixture.options.tracesSampleRate = 1.0
        sut.register(fixture.scopes, fixture.options)

        val activity = mock<Activity>()
        sut.onActivityStarted(activity)

        verify(fixture.activityFramesTracker).addActivity(eq(activity))
    }

    @Test
    fun `Transaction name is the Activity's name`() {
        val sut = fixture.getSut()
        fixture.options.tracesSampleRate = 1.0
        sut.register(fixture.scopes, fixture.options)

        setAppStartTime()

        val activity = mock<Activity>()
        sut.onActivityCreated(activity, fixture.bundle)

        verify(fixture.scopes).startTransaction(
            check {
                assertEquals("Activity", it.name)
                assertEquals(TransactionNameSource.COMPONENT, it.transactionNameSource)
            },
            any<TransactionOptions>()
        )
    }

    @Test
    fun `When transaction is created, set transaction to the bound Scope`() {
        val sut = fixture.getSut()
        fixture.options.tracesSampleRate = 1.0

        sut.register(fixture.scopes, fixture.options)

        whenever(fixture.scopes.configureScope(any())).thenAnswer {
            val scope = Scope(fixture.options)

            sut.applyScope(scope, fixture.transaction)

            assertNotNull(scope.transaction)
        }

        val activity = mock<Activity>()
        sut.onActivityCreated(activity, fixture.bundle)
    }

    @Test
    fun `When transaction is created, do not overwrite transaction already bound to the Scope`() {
        val sut = fixture.getSut()
        fixture.options.tracesSampleRate = 1.0

        sut.register(fixture.scopes, fixture.options)

        whenever(fixture.scopes.configureScope(any())).thenAnswer {
            val scope = Scope(fixture.options)
            val previousTransaction = SentryTracer(TransactionContext("name", "op"), fixture.scopes)
            scope.transaction = previousTransaction

            sut.applyScope(scope, fixture.transaction)

            assertEquals(previousTransaction, scope.transaction)
        }

        val activity = mock<Activity>()
        sut.onActivityCreated(activity, fixture.bundle)
    }

    @Test
    fun `When tracing auto finish is enabled and ttid and ttfd spans are finished, it schedules the transaction finish`() {
        val activity = mock<Activity>()
        val sut = fixture.getSut(initializer = {
            it.tracesSampleRate = 1.0
            it.isEnableTimeToFullDisplayTracing = true
            it.idleTimeout = 200
        })
        sut.register(fixture.scopes, fixture.options)
        sut.onActivityCreated(activity, fixture.bundle)

        sut.ttidSpanMap.values.first().finish()
        sut.ttfdSpanMap.values.first().finish()

        // then transaction should not be immediately finished
        verify(fixture.scopes, never())
            .captureTransaction(
                anyOrNull(),
                anyOrNull(),
                anyOrNull(),
                anyOrNull()
            )

        // but when idle timeout has passed
        Thread.sleep(400)

        // then the transaction should be finished
        verify(fixture.scopes).captureTransaction(
            check {
                assertEquals(SpanStatus.OK, it.status)
            },
            anyOrNull<TraceContext>(),
            anyOrNull(),
            anyOrNull()
        )
    }

    @Test
    fun `When tracing auto finish is enabled, it doesn't stop the transaction on onActivityPostResumed`() {
        val sut = fixture.getSut()
        fixture.options.tracesSampleRate = 1.0
        sut.register(fixture.scopes, fixture.options)

        val activity = mock<Activity>()
        sut.onActivityCreated(activity, fixture.bundle)
        sut.onActivityPostResumed(activity)

        verify(fixture.scopes, never()).captureTransaction(
            any(),
            anyOrNull<TraceContext>(),
            anyOrNull(),
            anyOrNull()
        )
    }

    @Test
    fun `When tracing has status, do not overwrite it`() {
        val sut = fixture.getSut()
        fixture.options.tracesSampleRate = 1.0
        sut.register(fixture.scopes, fixture.options)

        val activity = mock<Activity>()
        sut.onActivityCreated(activity, fixture.bundle)

        fixture.transaction.status = SpanStatus.UNKNOWN_ERROR

        sut.onActivityPostResumed(activity)
        sut.onActivityDestroyed(activity)

        verify(fixture.scopes).captureTransaction(
            check {
                assertEquals(SpanStatus.UNKNOWN_ERROR, it.status)
            },
            anyOrNull<TraceContext>(),
            anyOrNull(),
            anyOrNull()
        )
    }

    @Test
    fun `When tracing auto finish is disabled, do not finish transaction`() {
        val sut = fixture.getSut(initializer = {
            it.tracesSampleRate = 1.0
            it.isEnableActivityLifecycleTracingAutoFinish = false
        })
        sut.register(fixture.scopes, fixture.options)
        val activity = mock<Activity>()
        sut.onActivityCreated(activity, fixture.bundle)
        // We don't schedule the transaction to finish
        assertFalse(fixture.transaction.isFinishing())
        assertFalse(fixture.transaction.isFinished)
    }

    @Test
    fun `When tracing is disabled, do not finish transaction`() {
        val sut = fixture.getSut()
        sut.register(fixture.scopes, fixture.options)

        val activity = mock<Activity>()
        sut.onActivityPostResumed(activity)

        verify(fixture.scopes, never()).captureTransaction(any(), anyOrNull<TraceContext>(), anyOrNull(), anyOrNull())
    }

    @Test
    fun `When Activity is destroyed but transaction is running, finish it`() {
        val sut = fixture.getSut()
        fixture.options.tracesSampleRate = 1.0
        sut.register(fixture.scopes, fixture.options)

        val activity = mock<Activity>()
        sut.onActivityCreated(activity, fixture.bundle)
        sut.onActivityDestroyed(activity)

        verify(fixture.scopes).captureTransaction(any(), anyOrNull<TraceContext>(), anyOrNull(), anyOrNull())
    }

    @Test
    fun `When transaction is started, adds to WeakWef`() {
        val sut = fixture.getSut()
        fixture.options.tracesSampleRate = 1.0
        sut.register(fixture.scopes, fixture.options)

        val activity = mock<Activity>()
        sut.onActivityCreated(activity, fixture.bundle)

        assertFalse(sut.activitiesWithOngoingTransactions.isEmpty())
    }

    @Test
    fun `When Activity is destroyed removes WeakRef`() {
        val sut = fixture.getSut()
        fixture.options.tracesSampleRate = 1.0
        sut.register(fixture.scopes, fixture.options)

        val activity = mock<Activity>()
        sut.onActivityCreated(activity, fixture.bundle)
        sut.onActivityDestroyed(activity)

        assertTrue(sut.activitiesWithOngoingTransactions.isEmpty())
    }

    @Test
    fun `When Activity is destroyed, sets appStartSpan status to cancelled and finish it`() {
        val sut = fixture.getSut()
        fixture.options.tracesSampleRate = 1.0
        sut.register(fixture.scopes, fixture.options)

        setAppStartTime()

        val activity = mock<Activity>()
        sut.onActivityCreated(activity, fixture.bundle)
        sut.onActivityDestroyed(activity)

        val span = fixture.transaction.children.first()
        assertEquals(SpanStatus.CANCELLED, span.status)
        assertTrue(span.isFinished)
    }

    @Test
    fun `When Activity is destroyed, sets appStartSpan to null`() {
        val sut = fixture.getSut()
        fixture.options.tracesSampleRate = 1.0
        sut.register(fixture.scopes, fixture.options)

        setAppStartTime()

        val activity = mock<Activity>()
        sut.onActivityCreated(activity, fixture.bundle)
        sut.onActivityDestroyed(activity)

        assertNull(sut.appStartSpan)
    }

    @Test
    fun `When Activity is destroyed, finish ttidSpan with deadline_exceeded and remove from map`() {
        val sut = fixture.getSut()
        fixture.options.tracesSampleRate = 1.0
        sut.register(fixture.scopes, fixture.options)

        setAppStartTime()

        val activity = mock<Activity>()
        sut.onActivityCreated(activity, fixture.bundle)
        assertNotNull(sut.ttidSpanMap[activity])
        sut.onActivityDestroyed(activity)

        val span = fixture.transaction.children.first { it.operation == ActivityLifecycleIntegration.TTID_OP }
        assertEquals(SpanStatus.DEADLINE_EXCEEDED, span.status)
        assertTrue(span.isFinished)
    }

    @Test
    fun `When Activity is destroyed, sets ttidSpan to null`() {
        val sut = fixture.getSut()
        fixture.options.tracesSampleRate = 1.0
        sut.register(fixture.scopes, fixture.options)

        setAppStartTime()

        val activity = mock<Activity>()
        sut.onActivityCreated(activity, fixture.bundle)
        assertNotNull(sut.ttidSpanMap[activity])

        sut.onActivityDestroyed(activity)
        assertNull(sut.ttidSpanMap[activity])
    }

    @Test
    fun `When Activity is destroyed, finish ttfdSpan with deadline_exceeded and remove from map`() {
        val sut = fixture.getSut()
        fixture.options.tracesSampleRate = 1.0
        fixture.options.isEnableTimeToFullDisplayTracing = true
        sut.register(fixture.scopes, fixture.options)

        setAppStartTime()

        val activity = mock<Activity>()
        sut.onActivityCreated(activity, fixture.bundle)
        assertNotNull(sut.ttfdSpanMap[activity])
        sut.onActivityDestroyed(activity)

        val span = fixture.transaction.children.first { it.operation == ActivityLifecycleIntegration.TTFD_OP }
        assertEquals(SpanStatus.DEADLINE_EXCEEDED, span.status)
        assertTrue(span.isFinished)
    }

    @Test
    fun `When Activity is destroyed, sets ttfdSpan to null`() {
        val sut = fixture.getSut()
        fixture.options.tracesSampleRate = 1.0
        fixture.options.isEnableTimeToFullDisplayTracing = true
        sut.register(fixture.scopes, fixture.options)

        setAppStartTime()

        val activity = mock<Activity>()
        sut.onActivityCreated(activity, fixture.bundle)
        assertNotNull(sut.ttfdSpanMap[activity])

        sut.onActivityDestroyed(activity)
        assertNull(sut.ttfdSpanMap[activity])
    }

    @Test
    fun `When new Activity and transaction is created, finish previous ones`() {
        val sut = fixture.getSut()
        fixture.options.tracesSampleRate = 1.0
        sut.register(fixture.scopes, fixture.options)

        sut.onActivityCreated(mock(), mock())

        sut.onActivityCreated(mock(), fixture.bundle)
        verify(fixture.scopes).captureTransaction(any(), anyOrNull<TraceContext>(), anyOrNull(), anyOrNull())
    }

    @Test
    fun `do not stop transaction on resumed`() {
        val sut = fixture.getSut()
        fixture.options.tracesSampleRate = 1.0
        sut.register(fixture.scopes, fixture.options)

        val activity = mock<Activity>()
        sut.onActivityCreated(activity, mock())
        sut.onActivityResumed(activity)

        verify(fixture.scopes, never()).captureTransaction(any(), any(), anyOrNull(), anyOrNull())
    }

    @Test
    fun `start transaction on created`() {
        val sut = fixture.getSut()
        fixture.options.tracesSampleRate = 1.0
        sut.register(fixture.scopes, fixture.options)
        sut.onActivityCreated(mock(), mock())

        verify(fixture.scopes).startTransaction(any(), any<TransactionOptions>())
    }

    @Test
    fun `stop transaction on resumed does not finish ttfd if isEnableTimeToFullDisplayTracing`() {
        val sut = fixture.getSut()
        fixture.options.tracesSampleRate = 1.0
        fixture.options.isEnableTimeToFullDisplayTracing = true
        fixture.options.idleTimeout = 0
        sut.register(fixture.scopes, fixture.options)

        val activity = mock<Activity>()
        sut.onActivityCreated(activity, mock())
        val ttfd = sut.ttfdSpanMap[activity]
        sut.ttidSpanMap.values.first().finish()
        sut.onActivityResumed(activity)
        sut.onActivityPostResumed(activity)
        runFirstDraw(fixture.createView())

        assertNotNull(ttfd)
        assertFalse(ttfd.isFinished)
    }

    @Test
    fun `reportFullyDrawn finishes the ttfd`() {
        val sut = fixture.getSut()
        fixture.options.tracesSampleRate = 1.0
        fixture.options.isEnableTimeToFullDisplayTracing = true
        sut.register(fixture.scopes, fixture.options)

        val activity = mock<Activity>()
        sut.onActivityCreated(activity, mock())
        val ttfdSpan = sut.ttfdSpanMap[activity]
        sut.ttidSpanMap.values.first().finish()
        fixture.options.fullyDisplayedReporter.reportFullyDrawn()
        assertTrue(ttfdSpan!!.isFinished)
        assertNotEquals(SpanStatus.CANCELLED, ttfdSpan.status)
    }

    @Test
    fun `if ttfd is disabled, no listener is registered for FullyDisplayedReporter`() {
        val ttfdReporter = mock<FullyDisplayedReporter>()

        val sut = fixture.getSut()
        fixture.options.apply {
            tracesSampleRate = 1.0
            isEnableTimeToFullDisplayTracing = false
            fullyDisplayedReporter = ttfdReporter
        }

        sut.register(fixture.scopes, fixture.options)

        val activity = mock<Activity>()
        sut.onActivityCreated(activity, mock())

        verify(ttfdReporter, never()).registerFullyDrawnListener(any())
    }

    @Test
    fun `When firstActivityCreated is false, start transaction with given appStartTime`() {
        val sut = fixture.getSut()
        fixture.options.tracesSampleRate = 1.0
        sut.register(fixture.scopes, fixture.options)
        sut.setFirstActivityCreated(false)

        val date = SentryNanotimeDate(Date(1), 0)
        setAppStartTime(date)
        fixture.options.dateProvider = SentryDateProvider { date }

        val activity = mock<Activity>()
        sut.onActivityPreCreated(activity, fixture.bundle)
        sut.onActivityCreated(activity, fixture.bundle)

        // call only once
        verify(fixture.scopes).startTransaction(
            any(),
            check<TransactionOptions> {
                assertEquals(date.nanoTimestamp(), it.startTimestamp!!.nanoTimestamp())
            }
        )
    }

    @Test
    fun `When firstActivityCreated is false and app start sampling decision is set, start transaction with isAppStart true`() {
        AppStartMetrics.getInstance().appStartSamplingDecision = mock()
        val sut = fixture.getSut { it.tracesSampleRate = 1.0 }
        sut.register(fixture.scopes, fixture.options)
        sut.setFirstActivityCreated(false)

        val date = SentryNanotimeDate(Date(1), 0)
        setAppStartTime(date)

        val activity = mock<Activity>()
        sut.onActivityPreCreated(activity, fixture.bundle)
        sut.onActivityCreated(activity, fixture.bundle)

        verify(fixture.scopes).startTransaction(
            any(),
            check<TransactionOptions> {
                assertEquals(date.nanoTimestamp(), it.startTimestamp!!.nanoTimestamp())
                assertTrue(it.isAppStartTransaction)
            }
        )
    }

    @Test
    fun `When firstActivityCreated is false and app start sampling decision is not set, start transaction with isAppStart false`() {
        val sut = fixture.getSut { it.tracesSampleRate = 1.0 }
        sut.register(fixture.scopes, fixture.options)
        sut.setFirstActivityCreated(false)

        val date = SentryNanotimeDate(Date(1), 0)
        val date2 = SentryNanotimeDate(Date(2), 2)
        setAppStartTime(date)

        val activity = mock<Activity>()
        // The activity onCreate date will be ignored
        fixture.options.dateProvider = SentryDateProvider { date2 }
        sut.onActivityPreCreated(activity, fixture.bundle)
        sut.onActivityCreated(activity, fixture.bundle)

        verify(fixture.scopes).startTransaction(
            any(),
            check<TransactionOptions> {
                assertEquals(date.nanoTimestamp(), it.startTimestamp!!.nanoTimestamp())
                assertNotEquals(date2.nanoTimestamp(), it.startTimestamp!!.nanoTimestamp())
                assertFalse(it.isAppStartTransaction)
            }
        )
    }

    @Test
    fun `When firstActivityCreated is true and app start sampling decision is set, start transaction with isAppStart false`() {
        AppStartMetrics.getInstance().appStartSamplingDecision = mock()
        val sut = fixture.getSut { it.tracesSampleRate = 1.0 }
        sut.register(fixture.scopes, fixture.options)
        sut.setFirstActivityCreated(true)
        val date = SentryNanotimeDate(Date(1), 0)
        setAppStartTime(date)

        val activity = mock<Activity>()
        sut.onActivityPreCreated(activity, fixture.bundle)
        sut.onActivityCreated(activity, fixture.bundle)

        verify(fixture.scopes).startTransaction(any(), check<TransactionOptions> { assertFalse(it.isAppStartTransaction) })
    }

    @Test
    fun `When firstActivityCreated is false and no app start time is set, default to onActivityPreCreated time`() {
        val sut = fixture.getSut()
        fixture.options.tracesSampleRate = 1.0
        sut.register(fixture.scopes, fixture.options)
        sut.setFirstActivityCreated(false)

        // usually set by SentryPerformanceProvider
        val date = SentryNanotimeDate(Date(1), 0)
        val date2 = SentryNanotimeDate(Date(2), 2)

        val activity = mock<Activity>()
        // Activity onCreate date will be used
        fixture.options.dateProvider = SentryDateProvider { date2 }
        sut.onActivityPreCreated(activity, fixture.bundle)
        sut.onActivityCreated(activity, fixture.bundle)

        verify(fixture.scopes).startTransaction(
            any(),
            check<TransactionOptions> {
                assertEquals(date2.nanoTimestamp(), it.startTimestamp!!.nanoTimestamp())
                assertNotEquals(date.nanoTimestamp(), it.startTimestamp!!.nanoTimestamp())
            }
        )
    }

    @Test
    fun `When not foregroundImportance, do not create app start span`() {
        val sut = fixture.getSut(importance = RunningAppProcessInfo.IMPORTANCE_BACKGROUND)
        fixture.options.tracesSampleRate = 1.0
        sut.register(fixture.scopes, fixture.options)

        // usually set by SentryPerformanceProvider
        val date = SentryNanotimeDate(Date(1), 0)
        setAppStartTime(date)

        val activity = mock<Activity>()
        sut.onActivityPreCreated(activity, fixture.bundle)
        sut.onActivityCreated(activity, fixture.bundle)

        // call only once
        verify(fixture.scopes).startTransaction(
            any(),
            check<TransactionOptions> { assertNotEquals(date.nanoTimestamp(), it.startTimestamp!!.nanoTimestamp()) }
        )
    }

    @Test
    fun `Create and finish app start span immediately in case SDK init is deferred`() {
        val sut = fixture.getSut()
        fixture.options.tracesSampleRate = 1.0
        sut.register(fixture.scopes, fixture.options)

        // usually set by SentryPerformanceProvider
        val startDate = SentryNanotimeDate(Date(1), 0)
        setAppStartTime(startDate)
        val appStartMetrics = AppStartMetrics.getInstance()
        appStartMetrics.appStartType = AppStartType.WARM
        appStartMetrics.sdkInitTimeSpan.setStoppedAt(2)
        appStartMetrics.appStartTimeSpan.setStoppedAt(2)

        val activity = mock<Activity>()
        // An Activity already started, as SDK init is deferred
        sut.onActivityPrePaused(activity)
        sut.onActivityPaused(activity)
        // And when we create a new Activity
        sut.onActivityPreCreated(activity, null)
        sut.onActivityCreated(activity, null)
        sut.onActivityStopped(activity)
        sut.onActivityDestroyed(activity)

        // No app start span is created
        val appStartSpan = fixture.transaction.children.firstOrNull { it.operation.startsWith("app.start.warm") || it.operation.startsWith("app.start.cold") }
        assertNull(appStartSpan)
    }

    @Test
    fun `When SentryPerformanceProvider is disabled, app start time span is still created`() {
        val sut = fixture.getSut(importance = RunningAppProcessInfo.IMPORTANCE_FOREGROUND)
        fixture.options.tracesSampleRate = 1.0
        sut.register(fixture.scopes, fixture.options)

        // usually done by SentryPerformanceProvider, if disabled it's done by
        // SentryAndroid.init
        val startDate = SentryNanotimeDate(Date(1), 0)
        setAppStartTime(startDate)
        AppStartMetrics.getInstance().appStartType = AppStartType.WARM

        // when activity is created
        val view = fixture.createView()
        val activity = mock<Activity>()
        whenever(activity.findViewById<View>(any())).thenReturn(view)
        sut.onActivityCreated(activity, fixture.bundle)
        // then app-start end time should still be null
        assertTrue(AppStartMetrics.getInstance().sdkInitTimeSpan.hasNotStopped())

        // when activity is resumed
        sut.onActivityResumed(activity)
        Thread.sleep(1)
        runFirstDraw(view)
        // end-time should be set
        assertTrue(AppStartMetrics.getInstance().sdkInitTimeSpan.hasStopped())
    }

    @Test
    fun `When app-start end time is already set, it should not be overwritten`() {
        val sut = fixture.getSut(importance = RunningAppProcessInfo.IMPORTANCE_FOREGROUND)
        fixture.options.tracesSampleRate = 1.0
        sut.register(fixture.scopes, fixture.options)

        // usually done by SentryPerformanceProvider
        val startDate = SentryNanotimeDate(Date(1), 0)
        setAppStartTime(startDate)
        AppStartMetrics.getInstance().appStartType = AppStartType.WARM
        AppStartMetrics.getInstance().sdkInitTimeSpan.setStoppedAt(1234)

        // when activity is created and resumed
        val activity = mock<Activity>()
        sut.onActivityCreated(activity, fixture.bundle)
        sut.onActivityResumed(activity)

        // then the end time should not be overwritten
        assertEquals(
            DateUtils.millisToNanos(1234),
            AppStartMetrics.getInstance().sdkInitTimeSpan.projectedStopTimestamp!!.nanoTimestamp()
        )
    }

    @Test
    fun `When activity lifecycle happens multiple times, app-start end time should not be overwritten`() {
        val sut = fixture.getSut(importance = RunningAppProcessInfo.IMPORTANCE_FOREGROUND)
        fixture.options.tracesSampleRate = 1.0
        sut.register(fixture.scopes, fixture.options)

        // usually done by SentryPerformanceProvider
        val startDate = SentryNanotimeDate(Date(1), 0)
        setAppStartTime(startDate)
        AppStartMetrics.getInstance().appStartType = AppStartType.WARM

        // when activity is created, started and resumed multiple times
        val view = fixture.createView()
        val activity = mock<Activity>()
        whenever(activity.findViewById<View>(any())).thenReturn(view)
        sut.onActivityCreated(activity, fixture.bundle)
        sut.onActivityStarted(activity)
        sut.onActivityResumed(activity)
        Thread.sleep(1)
        runFirstDraw(view)

        val firstAppStartEndTime = AppStartMetrics.getInstance().sdkInitTimeSpan.projectedStopTimestamp

        Thread.sleep(1)
        sut.onActivityPaused(activity)
        sut.onActivityStopped(activity)
        sut.onActivityStarted(activity)
        sut.onActivityResumed(activity)
        Thread.sleep(1)
        runFirstDraw(view)

        // then the end time should not be overwritten
        assertEquals(
            firstAppStartEndTime!!.nanoTimestamp(),
            AppStartMetrics.getInstance().sdkInitTimeSpan.projectedStopTimestamp!!.nanoTimestamp()
        )
    }

    @Test
    fun `When firstActivityCreated is true, start transaction but not with given appStartTime`() {
        val sut = fixture.getSut()
        fixture.options.tracesSampleRate = 1.0
        sut.register(fixture.scopes, fixture.options)
        sut.setFirstActivityCreated(true)

        val date = SentryNanotimeDate(Date(1), 0)
        setAppStartTime()

        val activity = mock<Activity>()
        // First invocation: we expect to start a transaction with the appStartTime
        sut.onActivityCreated(activity, fixture.bundle)
        sut.onActivityPostResumed(activity)
        assertNotEquals(date.nanoTimestamp(), fixture.transaction.startDate.nanoTimestamp())
    }

    @Test
    fun `When transaction is finished, it gets removed from scope`() {
        val sut = fixture.getSut()
        fixture.options.tracesSampleRate = 1.0
        sut.register(fixture.scopes, fixture.options)

        val activity = mock<Activity>()
        sut.onActivityCreated(activity, fixture.bundle)

        whenever(fixture.scopes.configureScope(any())).thenAnswer {
            val scope = Scope(fixture.options)

            scope.transaction = fixture.transaction

            sut.clearScope(scope, fixture.transaction)

            assertNull(scope.transaction)
        }

        sut.onActivityDestroyed(activity)
    }

    @Test
    fun `When transaction is started and isEnableTimeToFullDisplayTracing is disabled, no ttfd span is started`() {
        val sut = fixture.getSut()
        fixture.options.tracesSampleRate = 1.0
        fixture.options.isEnableTimeToFullDisplayTracing = false
        sut.register(fixture.scopes, fixture.options)

        val activity = mock<Activity>()
        sut.onActivityCreated(activity, fixture.bundle)
        val ttfdSpan = sut.ttfdSpanMap[activity]
        assertNull(ttfdSpan)
    }

    @Test
    fun `When transaction is started and isEnableTimeToFullDisplayTracing is enabled, ttfd span is started`() {
        val sut = fixture.getSut()
        fixture.options.tracesSampleRate = 1.0
        fixture.options.isEnableTimeToFullDisplayTracing = true
        sut.register(fixture.scopes, fixture.options)

        val activity = mock<Activity>()
        sut.onActivityCreated(activity, fixture.bundle)
        val ttfdSpan = sut.ttfdSpanMap[activity]
        assertNotNull(ttfdSpan)
    }

    @Test
    fun `When isEnableTimeToFullDisplayTracing is true and reportFullyDrawn is not called, ttfd span is finished automatically with timeout`() {
        val sut = fixture.getSut()
        val deferredExecutorService = DeferredExecutorService()
        fixture.options.tracesSampleRate = 1.0
        fixture.options.isEnableTimeToFullDisplayTracing = true
        fixture.options.executorService = deferredExecutorService
        sut.register(fixture.scopes, fixture.options)
        val activity = mock<Activity>()
        sut.onActivityCreated(activity, fixture.bundle)
        val ttfdSpan = sut.ttfdSpanMap[activity]

        // Assert the ttfd span is running and a timeout autoCancel task has been scheduled
        assertNotNull(ttfdSpan)
        assertFalse(ttfdSpan.isFinished)
        assertTrue(deferredExecutorService.hasScheduledRunnables())

        // Run the autoClose task and assert the ttfd span is finished with deadlineExceeded
        deferredExecutorService.runAll()
        assertTrue(ttfdSpan.isFinished)
        assertEquals(SpanStatus.DEADLINE_EXCEEDED, ttfdSpan.status)

        sut.onActivityDestroyed(activity)
        verify(fixture.scopes).captureTransaction(
            check {
                // ttfd timed out, so its measurement should not be set
                val ttfdMeasurement = it.measurements[MeasurementValue.KEY_TIME_TO_FULL_DISPLAY]
                assertNull(ttfdMeasurement)
            },
            any(),
            anyOrNull(),
            anyOrNull()
        )
    }

    @Test
    fun `When isEnableTimeToFullDisplayTracing is true and reportFullyDrawn is called, ttfd autoClose future is cancelled`() {
        val sut = fixture.getSut()
        fixture.options.tracesSampleRate = 1.0
        fixture.options.isEnableTimeToFullDisplayTracing = true
        sut.register(fixture.scopes, fixture.options)
        val activity = mock<Activity>()
        sut.onActivityCreated(activity, fixture.bundle)
        val ttfdSpan = sut.ttfdSpanMap[activity]
        var autoCloseFuture = sut.getProperty<Future<*>?>("ttfdAutoCloseFuture")

        // Assert the ttfd span is running and a timeout autoCancel future has been scheduled
        assertNotNull(ttfdSpan)
        assertFalse(ttfdSpan.isFinished)
        assertNotNull(autoCloseFuture)

        // ReportFullyDrawn should finish the ttfd span and cancel the future
        Thread.sleep(1)
        fixture.options.fullyDisplayedReporter.reportFullyDrawn()
        assertTrue(ttfdSpan.isFinished)
        assertNotEquals(SpanStatus.DEADLINE_EXCEEDED, ttfdSpan.status)
        assertTrue(autoCloseFuture.isCancelled)

        // The current internal reference to autoClose future should be null after ReportFullyDrawn
        autoCloseFuture = sut.getProperty<Future<*>?>("ttfdAutoCloseFuture")
        assertNull(autoCloseFuture)

        sut.onActivityDestroyed(activity)
        verify(fixture.scopes).captureTransaction(
            check {
                // ttfd was finished successfully, so its measurement should be set
                val ttfdMeasurement = it.measurements[MeasurementValue.KEY_TIME_TO_FULL_DISPLAY]
                assertNotNull(ttfdMeasurement)
                assertTrue(ttfdMeasurement.value.toLong() > 0)
            },
            any(),
            anyOrNull(),
            anyOrNull()
        )
    }

    @Test
    fun `When isEnableTimeToFullDisplayTracing is true and another activity starts, the old ttfd is finished and the old autoClose future is cancelled`() {
        val sut = fixture.getSut()
        fixture.options.tracesSampleRate = 1.0
        fixture.options.isEnableTimeToFullDisplayTracing = true
        sut.register(fixture.scopes, fixture.options)
        val activity = mock<Activity>()
        val activity2 = mock<Activity>()
        sut.onActivityCreated(activity, fixture.bundle)
        sut.onActivityPostResumed(activity)
        val ttfdSpan = sut.ttfdSpanMap[activity]
        val autoCloseFuture = sut.getProperty<Future<*>?>("ttfdAutoCloseFuture")

        // Assert the ttfd span is running and a timeout autoCancel future has been scheduled
        assertNotNull(ttfdSpan)
        assertFalse(ttfdSpan.isFinished)
        assertNotNull(autoCloseFuture)

        // Starting a new Activity should finish the old ttfd span with deadlineExceeded and cancel the old future
        sut.onActivityCreated(activity2, fixture.bundle)
        assertTrue(ttfdSpan.isFinished)
        assertEquals(SpanStatus.DEADLINE_EXCEEDED, ttfdSpan.status)
        assertTrue(autoCloseFuture.isCancelled)

        // Another autoClose future and ttfd span should be started after the second activity starts
        val autoCloseFuture2 = sut.getProperty<Future<*>?>("ttfdAutoCloseFuture")
        val ttfdSpan2 = sut.ttfdSpanMap[activity2]
        assertNotNull(ttfdSpan2)
        assertFalse(ttfdSpan2.isFinished)
        assertNotNull(autoCloseFuture2)
        assertFalse(autoCloseFuture2.isCancelled)
        sut.onActivityDestroyed(activity)
    }

    @Test
    fun `ttid is finished after first frame drawn`() {
        val sut = fixture.getSut()
        val view = fixture.createView()
        val activity = mock<Activity>()
        fixture.options.tracesSampleRate = 1.0
        whenever(activity.findViewById<View>(any())).thenReturn(view)

        // Make the integration create the spans and register to the FirstDrawDoneListener
        sut.register(fixture.scopes, fixture.options)
        sut.onActivityCreated(activity, fixture.bundle)
        sut.onActivityResumed(activity)

        // The ttid span should be running
        val ttidSpan = sut.ttidSpanMap[activity]
        assertNotNull(ttidSpan)
        assertFalse(ttidSpan.isFinished)

        // Mock the draw of the view. The ttid span should finish now
        Thread.sleep(1)
        runFirstDraw(view)
        assertTrue(ttidSpan.isFinished)

        sut.onActivityDestroyed(activity)
        verify(fixture.scopes).captureTransaction(
            check {
                // ttid measurement should be set
                val ttidMeasurement = it.measurements[MeasurementValue.KEY_TIME_TO_INITIAL_DISPLAY]
                assertNotNull(ttidMeasurement)
                assertTrue(ttidMeasurement.value.toLong() > 0)
            },
            any(),
            anyOrNull(),
            anyOrNull()
        )
    }

    @Test
    fun `When isEnableTimeToFullDisplayTracing is true and reportFullyDrawn is called too early, ttfd is adjusted to equal ttid`() {
        val sut = fixture.getSut()
        val view = fixture.createView()
        val activity = mock<Activity>()
        fixture.options.tracesSampleRate = 1.0
        fixture.options.isEnableTimeToFullDisplayTracing = true
        whenever(activity.findViewById<View>(any())).thenReturn(view)

        // Make the integration create the spans and register to the FirstDrawDoneListener
        sut.register(fixture.scopes, fixture.options)
        sut.onActivityCreated(activity, fixture.bundle)
        sut.onActivityResumed(activity)

        // The ttid and ttfd spans should be running
        val ttidSpan = sut.ttidSpanMap[activity] as Span
        val ttfdSpan = sut.ttfdSpanMap[activity] as Span
        assertFalse(ttidSpan.isFinished)
        assertFalse(ttfdSpan.isFinished)

        // Let's finish the ttfd span too early (before the first view is drawn)
        ttfdSpan.finish()
        assertTrue(ttfdSpan.isFinished)
        val oldEndDate = ttfdSpan.finishDate

        // Mock the draw of the view. The ttid span should finish now and the ttfd end date should be adjusted
        runFirstDraw(view)
        assertTrue(ttidSpan.isFinished)
        val newEndDate = ttfdSpan.finishDate
        assertNotEquals(newEndDate, oldEndDate)
        assertEquals(newEndDate, ttidSpan.finishDate)

        sut.onActivityDestroyed(activity)
        verify(fixture.scopes).captureTransaction(
            check {
                // ttid and ttfd measurements should be the same
                val ttidMeasurement = it.measurements[MeasurementValue.KEY_TIME_TO_INITIAL_DISPLAY]
                val ttfdMeasurement = it.measurements[MeasurementValue.KEY_TIME_TO_FULL_DISPLAY]
                assertNotNull(ttidMeasurement)
                assertNotNull(ttfdMeasurement)
                assertEquals(ttidMeasurement.value, ttfdMeasurement.value)
            },
            any(),
            anyOrNull(),
            anyOrNull()
        )
    }

    @Test
    fun `transaction has same start timestamp of ttid and ttfd`() {
        val sut = fixture.getSut()
        val activity = mock<Activity>()
        fixture.options.tracesSampleRate = 1.0
        fixture.options.isEnableTimeToFullDisplayTracing = true

        sut.register(fixture.scopes, fixture.options)
        sut.onActivityCreated(activity, fixture.bundle)

        // The ttid span should be running
        val ttidSpan = sut.ttidSpanMap[activity]
        val ttfdSpan = sut.ttfdSpanMap[activity]
        assertNotNull(ttidSpan)
        assertNotNull(ttfdSpan)

        assertEquals(ttidSpan.startDate, fixture.transaction.startDate)
        assertEquals(ttfdSpan.startDate, fixture.transaction.startDate)
    }

    @Test
    fun `ttfd span is trimmed if reportFullyDisplayed is never called`() {
        val sut = fixture.getSut()
        val activity = mock<Activity>()
        val view = fixture.createView()
        val deferredExecutorService = DeferredExecutorService()
        fixture.options.tracesSampleRate = 1.0
        fixture.options.isEnableTimeToFullDisplayTracing = true
        fixture.options.executorService = deferredExecutorService
        sut.register(fixture.scopes, fixture.options)
        sut.onActivityCreated(activity, fixture.bundle)
        sut.onActivityResumed(activity)

        runFirstDraw(view)
        val ttidSpan = sut.ttidSpanMap[activity]
        val ttfdSpan = sut.ttfdSpanMap[activity]

        // The ttid should be finished
        assertNotNull(ttidSpan)
        assertTrue(ttidSpan.isFinished)

        // Assert the ttfd span is still running
        assertNotNull(ttfdSpan)
        assertFalse(ttfdSpan.isFinished)

        // Run the autoClose task 1 ms after finishing the ttid span and assert the ttfd span is finished
        Thread.sleep(1)
        deferredExecutorService.runAll()
        assertTrue(ttfdSpan.isFinished)

        // the ttfd span should be trimmed to be equal to the ttid span, and the description should end with "-exceeded"
        assertEquals(SpanStatus.DEADLINE_EXCEEDED, ttfdSpan.status)
        assertEquals(ttidSpan.finishDate, ttfdSpan.finishDate)
        assertEquals(ttfdSpan.description, "Activity full display - Deadline Exceeded")
    }

    @Test
    fun `ttfd span is running on new activity when previous finishes`() {
        val sut = fixture.getSut()
        val activity = mock<Activity>()
        val activity2 = mock<Activity>()
        fixture.options.tracesSampleRate = 1.0
        fixture.options.isEnableTimeToFullDisplayTracing = true

        sut.register(fixture.scopes, fixture.options)
        sut.onActivityCreated(activity, fixture.bundle)
        val ttfdSpan = sut.ttfdSpanMap[activity]
        assertNotNull(ttfdSpan)
        assertFalse(ttfdSpan.isFinished)
        sut.onActivityPaused(activity)
        sut.onActivityCreated(activity2, fixture.bundle)
        val ttfdSpan2 = sut.ttfdSpanMap[activity2]
        sut.onActivityResumed(activity2)
        sut.onActivityStopped(activity)
        sut.onActivityDestroyed(activity)
        assertNotNull(ttfdSpan2)
        // The old ttfd is finished and the new one is running
        assertTrue(ttfdSpan.isFinished)
        assertFalse(ttfdSpan2.isFinished)
    }

    @Test
    fun `starts new trace if performance is disabled and trace ID generation is enabled`() {
        val sut = fixture.getSut()
        val activity = mock<Activity>()
        fixture.options.tracesSampleRate = null
        fixture.options.isEnableAutoTraceIdGeneration = true

        val argumentCaptor: ArgumentCaptor<ScopeCallback> = ArgumentCaptor.forClass(ScopeCallback::class.java)
        val scope = Scope(fixture.options)
        val propagationContextAtStart = scope.propagationContext
        whenever(fixture.scopes.configureScope(argumentCaptor.capture())).thenAnswer {
            argumentCaptor.value.run(scope)
        }

        sut.register(fixture.scopes, fixture.options)
        sut.onActivityCreated(activity, fixture.bundle)

        // once for the screen, and once for the tracing propagation context
        verify(fixture.scopes, times(2)).configureScope(any())
        assertNotSame(propagationContextAtStart, scope.propagationContext)
    }

    @Test
    fun `does not start a new trace if performance is disabled and trace ID generation is disabled`() {
        val sut = fixture.getSut()
        val activity = mock<Activity>()
        fixture.options.tracesSampleRate = null
        fixture.options.isEnableAutoTraceIdGeneration = false

        val argumentCaptor: ArgumentCaptor<ScopeCallback> = ArgumentCaptor.forClass(ScopeCallback::class.java)
        val scope = Scope(fixture.options)
        val propagationContextAtStart = scope.propagationContext
        whenever(fixture.scopes.configureScope(argumentCaptor.capture())).thenAnswer {
            argumentCaptor.value.run(scope)
        }

        sut.register(fixture.scopes, fixture.options)
        sut.onActivityCreated(activity, fixture.bundle)

        // once for the screen
        verify(fixture.scopes).configureScope(any())
        assertSame(propagationContextAtStart, scope.propagationContext)
    }

    @Test
    fun `sets the activity as the current screen`() {
        val sut = fixture.getSut()
        val activity = mock<Activity>()
        fixture.options.tracesSampleRate = null

        val argumentCaptor: ArgumentCaptor<ScopeCallback> = ArgumentCaptor.forClass(ScopeCallback::class.java)
        val scope = mock<IScope>()
        whenever(fixture.scopes.configureScope(argumentCaptor.capture())).thenAnswer {
            argumentCaptor.value.run(scope)
        }

        sut.register(fixture.scopes, fixture.options)
        sut.onActivityCreated(activity, fixture.bundle)

        // once for the screen, and once for the tracing propagation context
        verify(fixture.scopes, times(2)).configureScope(any())
        verify(scope).setScreen(any())
    }

    @Test
    fun `does not start another new trace if one has already been started but does after activity was destroyed`() {
        val sut = fixture.getSut()
        val activity = mock<Activity>()
        fixture.options.tracesSampleRate = null

        val argumentCaptor: ArgumentCaptor<ScopeCallback> = ArgumentCaptor.forClass(ScopeCallback::class.java)
        val scope = Scope(fixture.options)
        val propagationContextAtStart = scope.propagationContext
        whenever(fixture.scopes.configureScope(argumentCaptor.capture())).thenAnswer {
            argumentCaptor.value.run(scope)
        }

        sut.register(fixture.scopes, fixture.options)
        sut.onActivityCreated(activity, fixture.bundle)

        // once for the screen, and once for the tracing propagation context
        verify(fixture.scopes, times(2)).configureScope(any())

        val propagationContextAfterNewTrace = scope.propagationContext
        assertNotSame(propagationContextAtStart, propagationContextAfterNewTrace)

        clearInvocations(fixture.scopes)
        sut.onActivityCreated(activity, fixture.bundle)

        // once for the screen, but not for the tracing propagation context
        verify(fixture.scopes).configureScope(any())
        assertSame(propagationContextAfterNewTrace, scope.propagationContext)

        sut.onActivityDestroyed(activity)

        clearInvocations(fixture.scopes)
        sut.onActivityCreated(activity, fixture.bundle)
        // once for the screen, and once for the tracing propagation context
        verify(fixture.scopes, times(2)).configureScope(any())
        assertNotSame(propagationContextAfterNewTrace, scope.propagationContext)
    }

    @Test
    fun `when transaction is finished, sets frame metrics`() {
        val sut = fixture.getSut()
        fixture.options.tracesSampleRate = 1.0
        sut.register(fixture.scopes, fixture.options)

        val activity = mock<Activity>()
        sut.onActivityCreated(activity, fixture.bundle)

        fixture.transaction.forceFinish(OK, false, null)
        verify(fixture.activityFramesTracker).setMetrics(activity, fixture.transaction.eventId)
    }

    @Test
    fun `When sentry is initialized mid activity lifecycle, last paused time should be used in favor of app start time`() {
        val sut = fixture.getSut(importance = RunningAppProcessInfo.IMPORTANCE_FOREGROUND)
        val now = SentryNanotimeDate(Date(1234), 456)

        fixture.options.tracesSampleRate = 1.0
        fixture.options.dateProvider = SentryDateProvider { now }
        sut.register(fixture.scopes, fixture.options)

        // usually done by SentryPerformanceProvider
        val startDate = SentryNanotimeDate(Date(5678), 910)
        setAppStartTime(startDate)
        AppStartMetrics.getInstance().appStartType = AppStartType.COLD

        // when activity is paused without being created
        // indicating a delayed SDK init
        val oldActivity = mock<Activity>()
        sut.onActivityPrePaused(oldActivity)
        sut.onActivityPaused(oldActivity)

        // and the next activity is created
        val newActivity = mock<Activity>()
        sut.onActivityCreated(newActivity, null)

        // then the transaction should start with the paused time
        assertEquals(now.nanoTimestamp(), fixture.transaction.startDate.nanoTimestamp())
    }

    @Test
    fun `On activity preCreated onCreate span is started`() {
        val sut = fixture.getSut()
        fixture.options.tracesSampleRate = 1.0
        sut.register(fixture.scopes, fixture.options)

        val date = SentryNanotimeDate(Date(1), 0)
        setAppStartTime(date)

        assertTrue(sut.activitySpanHelpers.isEmpty())

        val activity = mock<Activity>()
        // Activity onPreCreate date will be used
        sut.onActivityPreCreated(activity, fixture.bundle)

        assertFalse(sut.activitySpanHelpers.isEmpty())
        assertNotNull(sut.activitySpanHelpers[activity]!!.onCreateStartTimestamp)
    }

    @Test
    fun `Creates activity lifecycle spans`() {
        val sut = fixture.getSut()
        fixture.options.tracesSampleRate = 1.0
        val appStartDate = SentryNanotimeDate(Date(1), 0)
        val startDate = SentryNanotimeDate(Date(2), 0)
        val appStartMetrics = AppStartMetrics.getInstance()
        val activity = mock<Activity>()
        fixture.options.dateProvider = SentryDateProvider { startDate }
        setAppStartTime(appStartDate)

        sut.register(fixture.scopes, fixture.options)
        assertTrue(sut.activitySpanHelpers.isEmpty())

        sut.onActivityPreCreated(activity, null)

        assertFalse(sut.activitySpanHelpers.isEmpty())
        val helper = sut.activitySpanHelpers.values.first()
        assertNotNull(helper.onCreateStartTimestamp)
        assertEquals(startDate.nanoTimestamp(), sut.getProperty<SentryDate>("lastPausedTime").nanoTimestamp())

        sut.onActivityCreated(activity, null)

        sut.onActivityPostCreated(activity, null)
        assertTrue(helper.onCreateSpan!!.isFinished)

        sut.onActivityPreStarted(activity)
        assertNotNull(helper.onStartStartTimestamp)

        sut.onActivityStarted(activity)
        assertTrue(appStartMetrics.activityLifecycleTimeSpans.isEmpty())

        sut.onActivityPostStarted(activity)
        assertTrue(helper.onStartSpan!!.isFinished)
        assertFalse(appStartMetrics.activityLifecycleTimeSpans.isEmpty())
    }

    @Test
    fun `Creates activity lifecycle spans even when no app start span is available`() {
        val sut = fixture.getSut()
        fixture.options.tracesSampleRate = 1.0
        val startDate = SentryNanotimeDate(Date(2), 0)
        val appStartMetrics = AppStartMetrics.getInstance()
        val activity = mock<Activity>()
        fixture.options.dateProvider = SentryDateProvider { startDate }
        // Don't set app start time, so there's no app start span
        // setAppStartTime(appStartDate)

        sut.register(fixture.scopes, fixture.options)
        assertTrue(sut.activitySpanHelpers.isEmpty())

        sut.onActivityPreCreated(activity, null)

        assertFalse(sut.activitySpanHelpers.isEmpty())
        val helper = sut.activitySpanHelpers.values.first()
        assertNotNull(helper.onCreateStartTimestamp)

        sut.onActivityCreated(activity, null)
        assertNull(sut.appStartSpan)

        sut.onActivityPostCreated(activity, null)
        assertTrue(helper.onCreateSpan!!.isFinished)

        sut.onActivityPreStarted(activity)
        assertNotNull(helper.onStartStartTimestamp)

        sut.onActivityStarted(activity)
        assertTrue(appStartMetrics.activityLifecycleTimeSpans.isEmpty())

        sut.onActivityPostStarted(activity)
        assertTrue(helper.onStartSpan!!.isFinished)
        assertFalse(appStartMetrics.activityLifecycleTimeSpans.isEmpty())
    }

    @Test
    fun `Save activity lifecycle spans in AppStartMetrics onPostSarted`() {
        val sut = fixture.getSut()
        fixture.options.tracesSampleRate = 1.0
        val appStartMetrics = AppStartMetrics.getInstance()
        val activity = mock<Activity>()
        setAppStartTime()

        sut.register(fixture.scopes, fixture.options)
        assertTrue(sut.activitySpanHelpers.isEmpty())

        sut.onActivityPreCreated(activity, null)
        sut.onActivityCreated(activity, null)
        sut.onActivityPostCreated(activity, null)
        sut.onActivityPreStarted(activity)
        sut.onActivityStarted(activity)
        assertTrue(appStartMetrics.activityLifecycleTimeSpans.isEmpty())
        sut.onActivityPostStarted(activity)
        assertFalse(appStartMetrics.activityLifecycleTimeSpans.isEmpty())
    }

    @Test
    fun `Creates activity lifecycle spans on API lower than 29`() {
        val sut = fixture.getSut(apiVersion = Build.VERSION_CODES.P)
        fixture.options.tracesSampleRate = 1.0
        val appStartDate = SentryNanotimeDate(Date(1), 0)
        val startDate = SentryNanotimeDate(Date(2), 0)
        val appStartMetrics = AppStartMetrics.getInstance()
        val activity = mock<Activity>()
        fixture.options.dateProvider = SentryDateProvider { startDate }
        setAppStartTime(appStartDate)

        sut.register(fixture.scopes, fixture.options)
        assertTrue(sut.activitySpanHelpers.isEmpty())

        sut.onActivityCreated(activity, null)

        assertFalse(sut.activitySpanHelpers.isEmpty())
        val helper = sut.activitySpanHelpers.values.first()
        assertNotNull(helper.onCreateStartTimestamp)
        assertEquals(startDate.nanoTimestamp(), sut.getProperty<SentryDate>("lastPausedTime").nanoTimestamp())
        assertNotNull(sut.appStartSpan)

        sut.onActivityStarted(activity)
        assertTrue(helper.onCreateSpan!!.isFinished)
        assertNotNull(helper.onStartStartTimestamp)
        assertTrue(appStartMetrics.activityLifecycleTimeSpans.isEmpty())

        sut.onActivityResumed(activity)
        assertTrue(helper.onStartSpan!!.isFinished)
        assertFalse(appStartMetrics.activityLifecycleTimeSpans.isEmpty())
    }

    @Test
    fun `Save activity lifecycle spans in AppStartMetrics onResumed on API lower than 29`() {
        val sut = fixture.getSut(apiVersion = Build.VERSION_CODES.P)
        fixture.options.tracesSampleRate = 1.0
        val appStartMetrics = AppStartMetrics.getInstance()
        val activity = mock<Activity>()
        setAppStartTime()

        sut.register(fixture.scopes, fixture.options)
        assertTrue(sut.activitySpanHelpers.isEmpty())

        sut.onActivityCreated(activity, null)
        sut.onActivityStarted(activity)
        assertTrue(appStartMetrics.activityLifecycleTimeSpans.isEmpty())
        sut.onActivityResumed(activity)
        assertFalse(appStartMetrics.activityLifecycleTimeSpans.isEmpty())
    }

    @Test
    fun `Does not add activity lifecycle spans when firstActivityCreated is true`() {
        val sut = fixture.getSut()
        fixture.options.tracesSampleRate = 1.0
        val appStartDate = SentryNanotimeDate(Date(1), 0)
        val startDate = SentryNanotimeDate(Date(2), 0)
        val appStartMetrics = AppStartMetrics.getInstance()
        val activity = mock<Activity>()
        fixture.options.dateProvider = SentryDateProvider { startDate }
        setAppStartTime(appStartDate)
        sut.register(fixture.scopes, fixture.options)
        sut.setFirstActivityCreated(true)

        sut.onActivityPreCreated(activity, null)
        sut.onActivityCreated(activity, null)
        sut.onActivityPostCreated(activity, null)
        sut.onActivityPreStarted(activity)
        sut.onActivityStarted(activity)
        sut.onActivityPostStarted(activity)
        assertTrue(appStartMetrics.activityLifecycleTimeSpans.isEmpty())
    }

    @Test
    fun `When firstActivityCreated is false and app start span has stopped, restart app start to current date`() {
        val sut = fixture.getSut()
        fixture.options.tracesSampleRate = 1.0
        val appStartDate = SentryNanotimeDate(Date(1), 0)
        val appStartMetrics = AppStartMetrics.getInstance()
        val activity = mock<Activity>()
        setAppStartTime(appStartDate)
        // Let's pretend app start started and finished
        appStartMetrics.appStartTimeSpan.stop()
        sut.register(fixture.scopes, fixture.options)

        assertEquals(0, sut.getProperty<SentryDate>("lastPausedTime").nanoTimestamp())

        // An Activity (the first) is created after app start has finished
        sut.onActivityPreCreated(activity, null)
        // lastPausedUptimeMillis is set to current SystemClock.uptimeMillis()
<<<<<<< HEAD
        val lastUptimeMillis = sut.getProperty<Long>("lastPausedUptimeMillis")
        assertNotEquals(0, lastUptimeMillis)
=======
        val lastUptimeMillis = sut.getProperty<SentryDate>("lastPausedTime")
        assertNotEquals(0, lastUptimeMillis.nanoTimestamp())
>>>>>>> b5b9f8be
    }

    private fun SentryTracer.isFinishing() = getProperty<Any>("finishStatus").getProperty<Boolean>("isFinishing")

    private fun runFirstDraw(view: View) {
        // Removes OnDrawListener in the next OnGlobalLayout after onDraw
        view.viewTreeObserver.dispatchOnDraw()
        view.viewTreeObserver.dispatchOnGlobalLayout()
        shadowOf(Looper.getMainLooper()).idle()
    }

    private fun setAppStartTime(date: SentryDate = SentryNanotimeDate(Date(1), 0), stopDate: SentryDate? = null) {
        // set by SentryPerformanceProvider so forcing it here
        AppStartMetrics.getInstance().appStartType = AppStartType.COLD
        AppStartMetrics.getInstance().isAppLaunchedInForeground = true

        val sdkAppStartTimeSpan = AppStartMetrics.getInstance().sdkInitTimeSpan
        val appStartTimeSpan = AppStartMetrics.getInstance().appStartTimeSpan
        val millis = DateUtils.nanosToMillis(date.nanoTimestamp().toDouble()).toLong()
        val stopMillis = DateUtils.nanosToMillis(stopDate?.nanoTimestamp()?.toDouble() ?: 0.0).toLong()

        sdkAppStartTimeSpan.setStartedAt(millis)
        sdkAppStartTimeSpan.setStartUnixTimeMs(millis)
        sdkAppStartTimeSpan.setStoppedAt(stopMillis)

        appStartTimeSpan.setStartedAt(millis)
        appStartTimeSpan.setStartUnixTimeMs(millis)
        appStartTimeSpan.setStoppedAt(stopMillis)
        if (stopDate != null) {
            AppStartMetrics.getInstance().onActivityCreated(mock(), mock())
        }
    }
}<|MERGE_RESOLUTION|>--- conflicted
+++ resolved
@@ -97,13 +97,6 @@
             metrics.isAppLaunchedInForeground = true
             metrics.appStartTimeSpan.start()
 
-<<<<<<< HEAD
-            val metrics = AppStartMetrics.getInstance()
-            metrics.isAppLaunchedInForeground = true
-            metrics.appStartTimeSpan.start()
-
-=======
->>>>>>> b5b9f8be
             // We let the ActivityLifecycleIntegration create the proper transaction here
             val optionCaptor = argumentCaptor<TransactionOptions>()
             val contextCaptor = argumentCaptor<TransactionContext>()
@@ -1577,13 +1570,8 @@
         // An Activity (the first) is created after app start has finished
         sut.onActivityPreCreated(activity, null)
         // lastPausedUptimeMillis is set to current SystemClock.uptimeMillis()
-<<<<<<< HEAD
-        val lastUptimeMillis = sut.getProperty<Long>("lastPausedUptimeMillis")
-        assertNotEquals(0, lastUptimeMillis)
-=======
         val lastUptimeMillis = sut.getProperty<SentryDate>("lastPausedTime")
         assertNotEquals(0, lastUptimeMillis.nanoTimestamp())
->>>>>>> b5b9f8be
     }
 
     private fun SentryTracer.isFinishing() = getProperty<Any>("finishStatus").getProperty<Boolean>("isFinishing")
