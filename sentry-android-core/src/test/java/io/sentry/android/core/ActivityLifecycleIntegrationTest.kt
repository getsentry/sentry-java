package io.sentry.android.core

import android.app.Activity
import android.app.ActivityManager
import android.app.ActivityManager.RunningAppProcessInfo
import android.app.Application
import android.content.Context
import android.os.Build
import android.os.Bundle
import android.os.Looper
import android.view.View
import android.view.ViewTreeObserver
import androidx.test.core.app.ApplicationProvider
import androidx.test.ext.junit.runners.AndroidJUnit4
import io.sentry.Breadcrumb
import io.sentry.DateUtils
import io.sentry.FullyDisplayedReporter
import io.sentry.Hub
import io.sentry.IScope
import io.sentry.Scope
import io.sentry.ScopeCallback
import io.sentry.Sentry
import io.sentry.SentryDate
import io.sentry.SentryLevel
import io.sentry.SentryNanotimeDate
import io.sentry.SentryOptions
import io.sentry.SentryTracer
import io.sentry.Span
import io.sentry.SpanStatus
import io.sentry.SpanStatus.OK
import io.sentry.TraceContext
import io.sentry.TransactionContext
import io.sentry.TransactionFinishedCallback
import io.sentry.TransactionOptions
import io.sentry.android.core.performance.AppStartMetrics
import io.sentry.android.core.performance.AppStartMetrics.AppStartType
import io.sentry.protocol.MeasurementValue
import io.sentry.protocol.TransactionNameSource
import io.sentry.test.DeferredExecutorService
import io.sentry.test.getProperty
import org.junit.runner.RunWith
import org.mockito.ArgumentCaptor
import org.mockito.kotlin.any
import org.mockito.kotlin.anyOrNull
import org.mockito.kotlin.argumentCaptor
import org.mockito.kotlin.check
import org.mockito.kotlin.clearInvocations
import org.mockito.kotlin.eq
import org.mockito.kotlin.mock
import org.mockito.kotlin.never
import org.mockito.kotlin.times
import org.mockito.kotlin.verify
import org.mockito.kotlin.whenever
import org.robolectric.Shadows.shadowOf
import org.robolectric.shadow.api.Shadow
import org.robolectric.shadows.ShadowActivityManager
import java.util.Date
import java.util.concurrent.Future
import kotlin.test.AfterTest
import kotlin.test.BeforeTest
import kotlin.test.Test
import kotlin.test.assertEquals
import kotlin.test.assertFalse
import kotlin.test.assertNotEquals
import kotlin.test.assertNotNull
import kotlin.test.assertNotSame
import kotlin.test.assertNull
import kotlin.test.assertSame
import kotlin.test.assertTrue

@RunWith(AndroidJUnit4::class)
class ActivityLifecycleIntegrationTest {

    private class Fixture {
        val application = mock<Application>()
        val hub = mock<Hub>()
        val options = SentryAndroidOptions().apply {
            dsn = "https://key@sentry.io/proj"
        }
        val bundle = mock<Bundle>()
        val activityFramesTracker = mock<ActivityFramesTracker>()
        val fullyDisplayedReporter = FullyDisplayedReporter.getInstance()
        val transactionFinishedCallback = mock<TransactionFinishedCallback>()
        lateinit var shadowActivityManager: ShadowActivityManager

        // we init the transaction with a mock to avoid errors when finishing it after tests that don't start it
        var transaction: SentryTracer = mock()
        val buildInfo = mock<BuildInfoProvider>()

        fun getSut(
            apiVersion: Int = Build.VERSION_CODES.Q,
            importance: Int = RunningAppProcessInfo.IMPORTANCE_FOREGROUND,
            initializer: Sentry.OptionsConfiguration<SentryAndroidOptions>? = null
        ): ActivityLifecycleIntegration {
            initializer?.configure(options)

            whenever(hub.options).thenReturn(options)

            // We let the ActivityLifecycleIntegration create the proper transaction here
            val optionCaptor = argumentCaptor<TransactionOptions>()
            val contextCaptor = argumentCaptor<TransactionContext>()
            whenever(hub.startTransaction(contextCaptor.capture(), optionCaptor.capture())).thenAnswer {
                val t = SentryTracer(contextCaptor.lastValue, hub, optionCaptor.lastValue)
                transaction = t
                return@thenAnswer t
            }
            whenever(buildInfo.sdkInfoVersion).thenReturn(apiVersion)

            val process = RunningAppProcessInfo().apply {
                this.importance = importance
            }
            val processes = mutableListOf(process)
            shadowActivityManager.setProcesses(processes)

            return ActivityLifecycleIntegration(application, buildInfo, activityFramesTracker)
        }

        fun createView(): View {
            val view = View(ApplicationProvider.getApplicationContext())

            // Adding a listener forces ViewTreeObserver.mOnDrawListeners to be initialized and non-null.
            val dummyListener = ViewTreeObserver.OnDrawListener {}
            view.viewTreeObserver.addOnDrawListener(dummyListener)
            view.viewTreeObserver.removeOnDrawListener(dummyListener)

            return view
        }
    }

    private val fixture = Fixture()
    private lateinit var context: Context

    @BeforeTest
    fun `reset instance`() {
        AppStartMetrics.getInstance().clear()

        context = ApplicationProvider.getApplicationContext()
        val activityManager = context.getSystemService(Context.ACTIVITY_SERVICE) as ActivityManager?
        fixture.shadowActivityManager = Shadow.extract(activityManager)
    }

    @AfterTest
    fun `clear instance`() {
        fixture.transaction.finish()
    }

    @Test
    fun `When activity lifecycle breadcrumb is enabled, it registers callback`() {
        val sut = fixture.getSut()
        sut.register(fixture.hub, fixture.options)

        verify(fixture.application).registerActivityLifecycleCallbacks(any())
    }

    @Test
    fun `When activity lifecycle breadcrumb and tracing are disabled, it still registers callback`() {
        val sut = fixture.getSut()
        fixture.options.isEnableActivityLifecycleBreadcrumbs = false

        sut.register(fixture.hub, fixture.options)

        verify(fixture.application).registerActivityLifecycleCallbacks(any())
    }

    @Test
    fun `When activity lifecycle breadcrumb is disabled but tracing is enabled, it registers callback`() {
        val sut = fixture.getSut()
        fixture.options.isEnableActivityLifecycleBreadcrumbs = false
        fixture.options.enableTracing = true

        sut.register(fixture.hub, fixture.options)

        verify(fixture.application).registerActivityLifecycleCallbacks(any())
    }

    @Test
    fun `When activity lifecycle breadcrumb is disabled and tracesSampleRate is set but tracing is disabled, it still registers callback`() {
        val sut = fixture.getSut()
        fixture.options.isEnableActivityLifecycleBreadcrumbs = false
        fixture.options.tracesSampleRate = 1.0
        fixture.options.enableTracing = false

        sut.register(fixture.hub, fixture.options)

        verify(fixture.application).registerActivityLifecycleCallbacks(any())
    }

    @Test
    fun `When activity lifecycle breadcrumb is disabled but tracing sample rate is enabled, it registers callback`() {
        val sut = fixture.getSut()
        fixture.options.isEnableActivityLifecycleBreadcrumbs = false
        fixture.options.tracesSampleRate = 1.0

        sut.register(fixture.hub, fixture.options)

        verify(fixture.application).registerActivityLifecycleCallbacks(any())
    }

    @Test
    fun `When activity lifecycle breadcrumb is disabled but tracing sample callback is enabled, it registers callback`() {
        val sut = fixture.getSut()
        fixture.options.isEnableActivityLifecycleBreadcrumbs = false
        fixture.options.tracesSampler = SentryOptions.TracesSamplerCallback { 1.0 }

        sut.register(fixture.hub, fixture.options)

        verify(fixture.application).registerActivityLifecycleCallbacks(any())
    }

    @Test
    fun `When activity lifecycle breadcrumb and tracing activity flag are disabled, its still registers callback`() {
        val sut = fixture.getSut()
        fixture.options.isEnableActivityLifecycleBreadcrumbs = false
        fixture.options.tracesSampleRate = 1.0
        fixture.options.tracesSampler = SentryOptions.TracesSamplerCallback { 1.0 }
        fixture.options.isEnableAutoActivityLifecycleTracing = false

        sut.register(fixture.hub, fixture.options)

        verify(fixture.application).registerActivityLifecycleCallbacks(any())
    }

    @Test
    fun `When ActivityBreadcrumbsIntegration is closed, it should unregister the callback`() {
        val sut = fixture.getSut()
        sut.register(fixture.hub, fixture.options)

        sut.close()

        verify(fixture.application).unregisterActivityLifecycleCallbacks(any())
    }

    @Test
    fun `When ActivityBreadcrumbsIntegration is closed, it should close the ActivityFramesTracker`() {
        val sut = fixture.getSut()
        sut.register(fixture.hub, fixture.options)

        sut.close()

        verify(fixture.activityFramesTracker).stop()
    }

    @Test
    fun `When breadcrumb is added, type and category should be set`() {
        val sut = fixture.getSut()
        sut.register(fixture.hub, fixture.options)

        val activity = mock<Activity>()
        sut.onActivityCreated(activity, fixture.bundle)

        verify(fixture.hub).addBreadcrumb(
            check<Breadcrumb> {
                assertEquals("ui.lifecycle", it.category)
                assertEquals("navigation", it.type)
                assertEquals(SentryLevel.INFO, it.level)
                // cant assert data, its not a public API
            },
            anyOrNull()
        )
    }

    @Test
    fun `When activity is created, it should add a breadcrumb`() {
        val sut = fixture.getSut()
        sut.register(fixture.hub, fixture.options)

        val activity = mock<Activity>()
        sut.onActivityCreated(activity, fixture.bundle)

        verify(fixture.hub).addBreadcrumb(any<Breadcrumb>(), anyOrNull())
    }

    @Test
    fun `When activity is started, it should add a breadcrumb`() {
        val sut = fixture.getSut()
        sut.register(fixture.hub, fixture.options)

        val activity = mock<Activity>()
        sut.onActivityStarted(activity)

        verify(fixture.hub).addBreadcrumb(any<Breadcrumb>(), anyOrNull())
    }

    @Test
    fun `When activity is resumed, it should add a breadcrumb`() {
        val sut = fixture.getSut()
        sut.register(fixture.hub, fixture.options)

        val activity = mock<Activity>()
        sut.onActivityResumed(activity)

        verify(fixture.hub).addBreadcrumb(any<Breadcrumb>(), anyOrNull())
    }

    @Test
    fun `When activity is paused, it should add a breadcrumb`() {
        val sut = fixture.getSut()
        sut.register(fixture.hub, fixture.options)

        val activity = mock<Activity>()
        sut.onActivityPaused(activity)

        verify(fixture.hub).addBreadcrumb(any<Breadcrumb>(), anyOrNull())
    }

    @Test
    fun `When activity is stopped, it should add a breadcrumb`() {
        val sut = fixture.getSut()
        sut.register(fixture.hub, fixture.options)

        val activity = mock<Activity>()
        sut.onActivityStopped(activity)

        verify(fixture.hub).addBreadcrumb(any<Breadcrumb>(), anyOrNull())
    }

    @Test
    fun `When activity is save instance, it should add a breadcrumb`() {
        val sut = fixture.getSut()
        sut.register(fixture.hub, fixture.options)

        val activity = mock<Activity>()
        sut.onActivitySaveInstanceState(activity, fixture.bundle)

        verify(fixture.hub).addBreadcrumb(any<Breadcrumb>(), anyOrNull())
    }

    @Test
    fun `When activity is destroyed, it should add a breadcrumb`() {
        val sut = fixture.getSut()
        sut.register(fixture.hub, fixture.options)

        val activity = mock<Activity>()
        sut.onActivityDestroyed(activity)

        verify(fixture.hub).addBreadcrumb(any<Breadcrumb>(), anyOrNull())
    }

    @Test
    fun `When tracing is disabled, do not start tracing`() {
        val sut = fixture.getSut()
        sut.register(fixture.hub, fixture.options)

        val activity = mock<Activity>()
        sut.onActivityCreated(activity, fixture.bundle)

        verify(fixture.hub, never()).startTransaction(any(), any<TransactionOptions>())
    }

    @Test
    fun `When tracing is enabled but activity is running, do not start tracing again`() {
        val sut = fixture.getSut()
        fixture.options.tracesSampleRate = 1.0
        sut.register(fixture.hub, fixture.options)

        val activity = mock<Activity>()
        sut.onActivityCreated(activity, fixture.bundle)
        sut.onActivityCreated(activity, fixture.bundle)

        verify(fixture.hub).startTransaction(any(), any<TransactionOptions>())
    }

    @Test
    fun `Transaction op is ui_load and idle+deadline timeouts are set`() {
        val sut = fixture.getSut()
        fixture.options.tracesSampleRate = 1.0
        sut.register(fixture.hub, fixture.options)

        setAppStartTime()

        val activity = mock<Activity>()
        sut.onActivityCreated(activity, fixture.bundle)

        verify(fixture.hub).startTransaction(
            check<TransactionContext> {
                assertEquals("ui.load", it.operation)
                assertEquals(TransactionNameSource.COMPONENT, it.transactionNameSource)
            },
            check<TransactionOptions> { transactionOptions ->
                assertEquals(fixture.options.idleTimeout, transactionOptions.idleTimeout)
                assertEquals(TransactionOptions.DEFAULT_DEADLINE_TIMEOUT_AUTO_TRANSACTION, transactionOptions.deadlineTimeout)
            }
        )
    }

    @Test
    fun `Activity gets added to ActivityFramesTracker during transaction creation`() {
        val sut = fixture.getSut()
        fixture.options.tracesSampleRate = 1.0
        sut.register(fixture.hub, fixture.options)

        val activity = mock<Activity>()
        sut.onActivityStarted(activity)

        verify(fixture.activityFramesTracker).addActivity(eq(activity))
    }

    @Test
    fun `Transaction name is the Activity's name`() {
        val sut = fixture.getSut()
        fixture.options.tracesSampleRate = 1.0
        sut.register(fixture.hub, fixture.options)

        setAppStartTime()

        val activity = mock<Activity>()
        sut.onActivityCreated(activity, fixture.bundle)

        verify(fixture.hub).startTransaction(
            check {
                assertEquals("Activity", it.name)
                assertEquals(TransactionNameSource.COMPONENT, it.transactionNameSource)
            },
            any<TransactionOptions>()
        )
    }

    @Test
    fun `When transaction is created, set transaction to the bound Scope`() {
        val sut = fixture.getSut()
        fixture.options.tracesSampleRate = 1.0

        sut.register(fixture.hub, fixture.options)

        whenever(fixture.hub.configureScope(any())).thenAnswer {
            val scope = Scope(fixture.options)

            sut.applyScope(scope, fixture.transaction)

            assertNotNull(scope.transaction)
        }

        val activity = mock<Activity>()
        sut.onActivityCreated(activity, fixture.bundle)
    }

    @Test
    fun `When transaction is created, do not overwrite transaction already bound to the Scope`() {
        val sut = fixture.getSut()
        fixture.options.tracesSampleRate = 1.0

        sut.register(fixture.hub, fixture.options)

        whenever(fixture.hub.configureScope(any())).thenAnswer {
            val scope = Scope(fixture.options)
            val previousTransaction = SentryTracer(TransactionContext("name", "op"), fixture.hub)
            scope.transaction = previousTransaction

            sut.applyScope(scope, fixture.transaction)

            assertEquals(previousTransaction, scope.transaction)
        }

        val activity = mock<Activity>()
        sut.onActivityCreated(activity, fixture.bundle)
    }

    @Test
    fun `When tracing auto finish is enabled and ttid and ttfd spans are finished, it schedules the transaction finish`() {
        val activity = mock<Activity>()
        val sut = fixture.getSut(initializer = {
            it.tracesSampleRate = 1.0
            it.isEnableTimeToFullDisplayTracing = true
            it.idleTimeout = 200
        })
        sut.register(fixture.hub, fixture.options)
        sut.onActivityCreated(activity, fixture.bundle)

        sut.ttidSpanMap.values.first().finish()
        sut.ttfdSpanMap.values.first().finish()

        // then transaction should not be immediatelly finished
        verify(fixture.hub, never())
            .captureTransaction(
                anyOrNull(),
                anyOrNull(),
                anyOrNull(),
                anyOrNull()
            )

        // but when idle timeout has passed
        Thread.sleep(400)

        // then the transaction should be finished
        verify(fixture.hub).captureTransaction(
            check {
                assertEquals(SpanStatus.OK, it.status)
            },
            anyOrNull<TraceContext>(),
            anyOrNull(),
            anyOrNull()
        )
    }

    @Test
    fun `When tracing auto finish is enabled, it doesn't stop the transaction on onActivityPostResumed`() {
        val sut = fixture.getSut()
        fixture.options.tracesSampleRate = 1.0
        sut.register(fixture.hub, fixture.options)

        val activity = mock<Activity>()
        sut.onActivityCreated(activity, fixture.bundle)
        sut.onActivityPostResumed(activity)

        verify(fixture.hub, never()).captureTransaction(
            check {
                assertEquals(SpanStatus.OK, it.status)
            },
            anyOrNull<TraceContext>(),
            anyOrNull(),
            anyOrNull()
        )
    }

    @Test
    fun `When tracing has status, do not overwrite it`() {
        val sut = fixture.getSut()
        fixture.options.tracesSampleRate = 1.0
        sut.register(fixture.hub, fixture.options)

        val activity = mock<Activity>()
        sut.onActivityCreated(activity, fixture.bundle)

        fixture.transaction.status = SpanStatus.UNKNOWN_ERROR

        sut.onActivityPostResumed(activity)
        sut.onActivityDestroyed(activity)

        verify(fixture.hub).captureTransaction(
            check {
                assertEquals(SpanStatus.UNKNOWN_ERROR, it.status)
            },
            anyOrNull<TraceContext>(),
            anyOrNull(),
            anyOrNull()
        )
    }

    @Test
    fun `When tracing auto finish is disabled, do not finish transaction`() {
        val sut = fixture.getSut(initializer = {
            it.tracesSampleRate = 1.0
            it.isEnableActivityLifecycleTracingAutoFinish = false
        })
        sut.register(fixture.hub, fixture.options)
        val activity = mock<Activity>()
        sut.onActivityCreated(activity, fixture.bundle)
        sut.onActivityPostResumed(activity)

        verify(fixture.hub, never()).captureTransaction(any(), anyOrNull(), anyOrNull(), anyOrNull())
    }

    @Test
    fun `When tracing is disabled, do not finish transaction`() {
        val sut = fixture.getSut()
        sut.register(fixture.hub, fixture.options)

        val activity = mock<Activity>()
        sut.onActivityPostResumed(activity)

        verify(fixture.hub, never()).captureTransaction(any(), anyOrNull<TraceContext>(), anyOrNull(), anyOrNull())
    }

    @Test
    fun `When Activity is destroyed but transaction is running, finish it`() {
        val sut = fixture.getSut()
        fixture.options.tracesSampleRate = 1.0
        sut.register(fixture.hub, fixture.options)

        val activity = mock<Activity>()
        sut.onActivityCreated(activity, fixture.bundle)
        sut.onActivityDestroyed(activity)

        verify(fixture.hub).captureTransaction(any(), anyOrNull<TraceContext>(), anyOrNull(), anyOrNull())
    }

    @Test
    fun `When transaction is started, adds to WeakWef`() {
        val sut = fixture.getSut()
        fixture.options.tracesSampleRate = 1.0
        sut.register(fixture.hub, fixture.options)

        val activity = mock<Activity>()
        sut.onActivityCreated(activity, fixture.bundle)

        assertFalse(sut.activitiesWithOngoingTransactions.isEmpty())
    }

    @Test
    fun `When Activity is destroyed removes WeakRef`() {
        val sut = fixture.getSut()
        fixture.options.tracesSampleRate = 1.0
        sut.register(fixture.hub, fixture.options)

        val activity = mock<Activity>()
        sut.onActivityCreated(activity, fixture.bundle)
        sut.onActivityDestroyed(activity)

        assertTrue(sut.activitiesWithOngoingTransactions.isEmpty())
    }

    @Test
    fun `When Activity is destroyed, sets appStartSpan status to cancelled and finish it`() {
        val sut = fixture.getSut()
        fixture.options.tracesSampleRate = 1.0
        sut.register(fixture.hub, fixture.options)

        setAppStartTime()

        val activity = mock<Activity>()
        sut.onActivityCreated(activity, fixture.bundle)
        sut.onActivityDestroyed(activity)

        val span = fixture.transaction.children.first()
        assertEquals(SpanStatus.CANCELLED, span.status)
        assertTrue(span.isFinished)
    }

    @Test
    fun `When Activity is destroyed, sets appStartSpan to null`() {
        val sut = fixture.getSut()
        fixture.options.tracesSampleRate = 1.0
        sut.register(fixture.hub, fixture.options)

        setAppStartTime()

        val activity = mock<Activity>()
        sut.onActivityCreated(activity, fixture.bundle)
        sut.onActivityDestroyed(activity)

        assertNull(sut.appStartSpan)
    }

    @Test
    fun `When Activity is destroyed, sets ttidSpan status to deadline_exceeded and finish it`() {
        val sut = fixture.getSut()
        fixture.options.tracesSampleRate = 1.0
        sut.register(fixture.hub, fixture.options)

        setAppStartTime()

        val activity = mock<Activity>()
        sut.onActivityCreated(activity, fixture.bundle)
        sut.onActivityDestroyed(activity)

        val span = fixture.transaction.children.first { it.operation == ActivityLifecycleIntegration.TTID_OP }
        assertEquals(SpanStatus.DEADLINE_EXCEEDED, span.status)
        assertTrue(span.isFinished)
    }

    @Test
    fun `When Activity is destroyed, sets ttidSpan to null`() {
        val sut = fixture.getSut()
        fixture.options.tracesSampleRate = 1.0
        sut.register(fixture.hub, fixture.options)

        setAppStartTime()

        val activity = mock<Activity>()
        sut.onActivityCreated(activity, fixture.bundle)
        assertNotNull(sut.ttidSpanMap[activity])

        sut.onActivityDestroyed(activity)
        assertNull(sut.ttidSpanMap[activity])
    }

    @Test
    fun `When Activity is destroyed, sets ttfdSpan status to deadline_exceeded and finish it`() {
        val sut = fixture.getSut()
        fixture.options.tracesSampleRate = 1.0
        fixture.options.isEnableTimeToFullDisplayTracing = true
        sut.register(fixture.hub, fixture.options)

        setAppStartTime()

        val activity = mock<Activity>()
        sut.onActivityCreated(activity, fixture.bundle)
        sut.onActivityDestroyed(activity)

        val span = fixture.transaction.children.first { it.operation == ActivityLifecycleIntegration.TTFD_OP }
        assertEquals(SpanStatus.DEADLINE_EXCEEDED, span.status)
        assertTrue(span.isFinished)
    }

    @Test
    fun `When Activity is destroyed, sets ttfdSpan to null`() {
        val sut = fixture.getSut()
        fixture.options.tracesSampleRate = 1.0
        fixture.options.isEnableTimeToFullDisplayTracing = true
        sut.register(fixture.hub, fixture.options)

        setAppStartTime()

        val activity = mock<Activity>()
        sut.onActivityCreated(activity, fixture.bundle)
        assertNotNull(sut.ttfdSpanMap[activity])

        sut.onActivityDestroyed(activity)
        assertNull(sut.ttfdSpanMap[activity])
    }

    @Test
    fun `When new Activity and transaction is created, finish previous ones`() {
        val sut = fixture.getSut()
        fixture.options.tracesSampleRate = 1.0
        sut.register(fixture.hub, fixture.options)

        sut.onActivityCreated(mock(), mock())

        sut.onActivityCreated(mock(), fixture.bundle)
        verify(fixture.hub).captureTransaction(any(), anyOrNull<TraceContext>(), anyOrNull(), anyOrNull())
    }

    @Test
    fun `do not stop transaction on resumed if API 29`() {
        val sut = fixture.getSut()
        fixture.options.tracesSampleRate = 1.0
        sut.register(fixture.hub, fixture.options)

        val activity = mock<Activity>()
        sut.onActivityCreated(activity, mock())
        sut.onActivityResumed(activity)

        verify(fixture.hub, never()).captureTransaction(any(), any(), anyOrNull(), anyOrNull())
    }

    @Test
    fun `do not stop transaction on resumed if API less than 29 and ttid and ttfd are finished`() {
        val sut = fixture.getSut(Build.VERSION_CODES.P)
        fixture.options.tracesSampleRate = 1.0
        fixture.options.isEnableTimeToFullDisplayTracing = true
        sut.register(fixture.hub, fixture.options)

        val activity = mock<Activity>()
        sut.onActivityCreated(activity, mock())
        sut.ttidSpanMap.values.first().finish()
        sut.ttfdSpanMap.values.first().finish()
        sut.onActivityResumed(activity)

        verify(fixture.hub, never()).captureTransaction(any(), any(), anyOrNull(), anyOrNull())
    }

    @Test
    fun `start transaction on created if API less than 29`() {
        val sut = fixture.getSut(Build.VERSION_CODES.P)
        fixture.options.tracesSampleRate = 1.0
        sut.register(fixture.hub, fixture.options)

        setAppStartTime()

        val activity = mock<Activity>()
        sut.onActivityCreated(activity, mock())

        verify(fixture.hub).startTransaction(any(), any<TransactionOptions>())
    }

    @Test
    fun `stop transaction on resumed does not finish ttfd if isEnableTimeToFullDisplayTracing`() {
        val sut = fixture.getSut()
        fixture.options.tracesSampleRate = 1.0
        fixture.options.isEnableTimeToFullDisplayTracing = true
        sut.register(fixture.hub, fixture.options)

        val activity = mock<Activity>()
        sut.onActivityCreated(activity, mock())
        val ttfd = sut.ttfdSpanMap[activity]
        sut.ttidSpanMap.values.first().finish()
        sut.onActivityResumed(activity)
        sut.onActivityPostResumed(activity)

        assertNotNull(ttfd)
        assertFalse(ttfd.isFinished)
    }

    @Test
    fun `reportFullyDrawn finishes the ttfd`() {
        val sut = fixture.getSut()
        fixture.options.tracesSampleRate = 1.0
        fixture.options.isEnableTimeToFullDisplayTracing = true
        sut.register(fixture.hub, fixture.options)

        val activity = mock<Activity>()
        sut.onActivityCreated(activity, mock())
        val ttfdSpan = sut.ttfdSpanMap[activity]
        sut.ttidSpanMap.values.first().finish()
        fixture.fullyDisplayedReporter.reportFullyDrawn()
        assertTrue(ttfdSpan!!.isFinished)
        assertNotEquals(SpanStatus.CANCELLED, ttfdSpan.status)
    }

    @Test
    fun `App start is Cold when savedInstanceState is null`() {
        val sut = fixture.getSut()
        fixture.options.tracesSampleRate = 1.0
        sut.register(fixture.hub, fixture.options)

        val activity = mock<Activity>()
        sut.onActivityCreated(activity, null)

        assertEquals(AppStartType.COLD, AppStartMetrics.getInstance().appStartType)
    }

    @Test
    fun `App start is Warm when savedInstanceState is not null`() {
        val sut = fixture.getSut()
        fixture.options.tracesSampleRate = 1.0
        sut.register(fixture.hub, fixture.options)

        val activity = mock<Activity>()
        val bundle = Bundle()
        sut.onActivityCreated(activity, bundle)

        assertEquals(AppStartType.WARM, AppStartMetrics.getInstance().appStartType)
    }

    @Test
    fun `Do not overwrite App start type after set`() {
        val sut = fixture.getSut()
        fixture.options.tracesSampleRate = 1.0
        sut.register(fixture.hub, fixture.options)

        val activity = mock<Activity>()
        val bundle = Bundle()
        sut.onActivityCreated(activity, bundle)
        sut.onActivityCreated(activity, null)

        assertEquals(AppStartType.WARM, AppStartMetrics.getInstance().appStartType)
    }

    @Test
    fun `When firstActivityCreated is true, start transaction with given appStartTime`() {
        val sut = fixture.getSut()
        fixture.options.tracesSampleRate = 1.0
        sut.register(fixture.hub, fixture.options)

        val date = SentryNanotimeDate(Date(1), 0)
        setAppStartTime(date)

        val activity = mock<Activity>()
        sut.onActivityCreated(activity, fixture.bundle)

        // call only once
        verify(fixture.hub).startTransaction(
            any(),
            check<TransactionOptions> {
                assertEquals(date.nanoTimestamp(), it.startTimestamp!!.nanoTimestamp())
            }
        )
    }

    @Test
    fun `When firstActivityCreated is true, do not create app start span if not foregroundImportance`() {
        val sut = fixture.getSut(importance = RunningAppProcessInfo.IMPORTANCE_BACKGROUND)
        fixture.options.tracesSampleRate = 1.0
        sut.register(fixture.hub, fixture.options)

        // usually set by SentryPerformanceProvider
        val date = SentryNanotimeDate(Date(1), 0)
        setAppStartTime(date)
        AppStartMetrics.getInstance().sdkInitTimeSpan.setStoppedAt(2)

        val activity = mock<Activity>()
        sut.onActivityCreated(activity, fixture.bundle)

        // call only once
        verify(fixture.hub).startTransaction(any(), check<TransactionOptions> { assertNotEquals(date, it.startTimestamp) })
    }

    @Test
    fun `Create and finish app start span immediately in case SDK init is deferred`() {
        val sut = fixture.getSut(importance = RunningAppProcessInfo.IMPORTANCE_FOREGROUND)
        fixture.options.tracesSampleRate = 1.0
        sut.register(fixture.hub, fixture.options)

        // usually set by SentryPerformanceProvider
        val startDate = SentryNanotimeDate(Date(1), 0)
        setAppStartTime(startDate)
        val appStartMetrics = AppStartMetrics.getInstance()
        appStartMetrics.appStartType = AppStartType.WARM
        appStartMetrics.sdkInitTimeSpan.setStoppedAt(2)

        val endDate = appStartMetrics.sdkInitTimeSpan.projectedStopTimestamp

        val activity = mock<Activity>()
        sut.onActivityCreated(activity, fixture.bundle)

        val appStartSpanCount = fixture.transaction.children.count {
            it.spanContext.operation.startsWith("app.start.warm") &&
                it.startDate.nanoTimestamp() == startDate.nanoTimestamp() &&
                it.finishDate!!.nanoTimestamp() == endDate!!.nanoTimestamp()
        }
        assertEquals(1, appStartSpanCount)
    }

    @Test
    fun `When SentryPerformanceProvider is disabled, app start time span is still created`() {
        val sut = fixture.getSut(importance = RunningAppProcessInfo.IMPORTANCE_FOREGROUND)
        fixture.options.tracesSampleRate = 1.0
        sut.register(fixture.hub, fixture.options)

        // usually done by SentryPerformanceProvider, if disabled it's done by
        // SentryAndroid.init
        val startDate = SentryNanotimeDate(Date(1), 0)
        setAppStartTime(startDate)
        AppStartMetrics.getInstance().appStartType = AppStartType.WARM

        // when activity is created
        val view = fixture.createView()
        val activity = mock<Activity>()
        whenever(activity.findViewById<View>(any())).thenReturn(view)
        sut.onActivityCreated(activity, fixture.bundle)
        // then app-start end time should still be null
        assertTrue(AppStartMetrics.getInstance().sdkInitTimeSpan.hasNotStopped())

        // when activity is resumed
        sut.onActivityResumed(activity)
        Thread.sleep(1)
        runFirstDraw(view)
        // end-time should be set
        assertTrue(AppStartMetrics.getInstance().sdkInitTimeSpan.hasStopped())
    }

    @Test
    fun `When app-start end time is already set, it should not be overwritten`() {
        val sut = fixture.getSut(importance = RunningAppProcessInfo.IMPORTANCE_FOREGROUND)
        fixture.options.tracesSampleRate = 1.0
        sut.register(fixture.hub, fixture.options)

        // usually done by SentryPerformanceProvider
        val startDate = SentryNanotimeDate(Date(1), 0)
        setAppStartTime(startDate)
        AppStartMetrics.getInstance().appStartType = AppStartType.WARM
        AppStartMetrics.getInstance().sdkInitTimeSpan.setStoppedAt(1234)

        // when activity is created and resumed
        val activity = mock<Activity>()
        sut.onActivityCreated(activity, fixture.bundle)
        sut.onActivityResumed(activity)

        // then the end time should not be overwritten
        assertEquals(
            DateUtils.millisToNanos(1234),
            AppStartMetrics.getInstance().sdkInitTimeSpan.projectedStopTimestamp!!.nanoTimestamp()
        )
    }

    @Test
    fun `When activity lifecycle happens multiple times, app-start end time should not be overwritten`() {
        val sut = fixture.getSut(importance = RunningAppProcessInfo.IMPORTANCE_FOREGROUND)
        fixture.options.tracesSampleRate = 1.0
        sut.register(fixture.hub, fixture.options)

        // usually done by SentryPerformanceProvider
        val startDate = SentryNanotimeDate(Date(1), 0)
        setAppStartTime(startDate)
        AppStartMetrics.getInstance().appStartType = AppStartType.WARM

        // when activity is created, started and resumed multiple times
        val view = fixture.createView()
        val activity = mock<Activity>()
        whenever(activity.findViewById<View>(any())).thenReturn(view)
        sut.onActivityCreated(activity, fixture.bundle)
        sut.onActivityStarted(activity)
        sut.onActivityResumed(activity)
        Thread.sleep(1)
        runFirstDraw(view)

        val firstAppStartEndTime = AppStartMetrics.getInstance().sdkInitTimeSpan.projectedStopTimestamp

        Thread.sleep(1)
        sut.onActivityPaused(activity)
        sut.onActivityStopped(activity)
        sut.onActivityStarted(activity)
        sut.onActivityResumed(activity)
        Thread.sleep(1)
        runFirstDraw(view)

        // then the end time should not be overwritten
        assertEquals(
            firstAppStartEndTime!!.nanoTimestamp(),
            AppStartMetrics.getInstance().sdkInitTimeSpan.projectedStopTimestamp!!.nanoTimestamp()
        )
    }

    @Test
    fun `When firstActivityCreated is true, start app start warm span with given appStartTime`() {
        val sut = fixture.getSut()
        fixture.options.tracesSampleRate = 1.0
        sut.register(fixture.hub, fixture.options)

        val date = SentryNanotimeDate(Date(1), 0)
        setAppStartTime(date)

        val activity = mock<Activity>()
        sut.onActivityCreated(activity, fixture.bundle)

        val span = fixture.transaction.children.first()
        assertEquals(span.operation, "app.start.warm")
        assertEquals(span.startDate.nanoTimestamp(), date.nanoTimestamp())
    }

    @Test
    fun `When firstActivityCreated is true, start app start cold span with given appStartTime`() {
        val sut = fixture.getSut()
        fixture.options.tracesSampleRate = 1.0
        sut.register(fixture.hub, fixture.options)

        val date = SentryNanotimeDate(Date(1), 0)
        setAppStartTime(date)

        val activity = mock<Activity>()
        sut.onActivityCreated(activity, null)

        val span = fixture.transaction.children.first()
        assertEquals(span.operation, "app.start.cold")
        assertEquals(span.startDate.nanoTimestamp(), date.nanoTimestamp())
    }

    @Test
    fun `When firstActivityCreated is true, start app start span with Warm description`() {
        val sut = fixture.getSut()
        fixture.options.tracesSampleRate = 1.0
        sut.register(fixture.hub, fixture.options)

        val date = SentryNanotimeDate(Date(1), 0)
        setAppStartTime(date)

        val activity = mock<Activity>()
        sut.onActivityCreated(activity, fixture.bundle)

        val span = fixture.transaction.children.first()
        assertEquals(span.description, "Warm Start")
        assertEquals(span.startDate.nanoTimestamp(), date.nanoTimestamp())
    }

    @Test
    fun `When firstActivityCreated is true, start app start span with Cold description`() {
        val sut = fixture.getSut()
        fixture.options.tracesSampleRate = 1.0
        sut.register(fixture.hub, fixture.options)

        val date = SentryNanotimeDate(Date(1), 0)
        setAppStartTime(date)

        val activity = mock<Activity>()
        sut.onActivityCreated(activity, null)

        val span = fixture.transaction.children.first()
        assertEquals(span.description, "Cold Start")
        assertEquals(span.startDate.nanoTimestamp(), date.nanoTimestamp())
    }

    @Test
    fun `When firstActivityCreated is true, txn op is app start cold for starfish`() {
        val sut = fixture.getSut()
        fixture.options.tracesSampleRate = 1.0
        fixture.options.isEnableStarfish = true
        sut.register(fixture.hub, fixture.options)

        val date = SentryNanotimeDate(Date(1), 0)
        setAppStartTime(date)
        AppStartMetrics.getInstance().appStartType = AppStartType.COLD

        val activity = mock<Activity>()
        sut.onActivityCreated(activity, null)

        val txn = fixture.transaction
        assertEquals("app.start.cold", txn.operation)
    }

    @Test
    fun `When firstActivityCreated is true, txn op is app start warm for starfish`() {
        val sut = fixture.getSut()
        fixture.options.tracesSampleRate = 1.0
        fixture.options.isEnableStarfish = true
        sut.register(fixture.hub, fixture.options)

        val date = SentryNanotimeDate(Date(1), 0)
        setAppStartTime(date)
        AppStartMetrics.getInstance().appStartType = AppStartType.WARM

        val activity = mock<Activity>()
        sut.onActivityCreated(activity, null)

        val txn = fixture.transaction
        assertEquals("app.start.warm", txn.operation)
    }

    @Test
    fun `When firstActivityCreated is false, txn op is ui load for starfish`() {
        val sut = fixture.getSut()
        fixture.options.tracesSampleRate = 1.0
        fixture.options.isEnableStarfish = true
        sut.register(fixture.hub, fixture.options)

        val date = SentryNanotimeDate(Date(1), 0)
        setAppStartTime(date)
        AppStartMetrics.getInstance().appStartType = AppStartType.WARM

        val activity = mock<Activity>()
        // First invocation: we expect to start a transaction with the appStartTime
        sut.onActivityCreated(activity, fixture.bundle)
        sut.onActivityPostResumed(activity)
        sut.onActivityDestroyed(activity)

        val newActivity = mock<Activity>()
        // Second invocation: we expect to start a transaction with a different start timestamp
        sut.onActivityCreated(newActivity, fixture.bundle)
        val txn = fixture.transaction
        assertEquals("ui.load", txn.operation)
    }

    @Test
    fun `When firstActivityCreated is false, start transaction but not with given appStartTime`() {
        val sut = fixture.getSut()
        fixture.options.tracesSampleRate = 1.0
        sut.register(fixture.hub, fixture.options)

        val date = SentryNanotimeDate(Date(1), 0)
        setAppStartTime()

        val activity = mock<Activity>()
        // First invocation: we expect to start a transaction with the appStartTime
        sut.onActivityCreated(activity, fixture.bundle)
        sut.onActivityPostResumed(activity)
        assertEquals(date.nanoTimestamp(), fixture.transaction.startDate.nanoTimestamp())

        val newActivity = mock<Activity>()
        // Second invocation: we expect to start a transaction with a different start timestamp
        sut.onActivityCreated(newActivity, fixture.bundle)
        assertNotEquals(date.nanoTimestamp(), fixture.transaction.startDate.nanoTimestamp())
    }

    @Test
    fun `When transaction is finished, it gets removed from scope`() {
        val sut = fixture.getSut()
        fixture.options.tracesSampleRate = 1.0
        sut.register(fixture.hub, fixture.options)

        val activity = mock<Activity>()
        sut.onActivityCreated(activity, fixture.bundle)

        whenever(fixture.hub.configureScope(any())).thenAnswer {
            val scope = Scope(fixture.options)

            scope.transaction = fixture.transaction

            sut.clearScope(scope, fixture.transaction)

            assertNull(scope.transaction)
        }

        sut.onActivityDestroyed(activity)
    }

    @Test
    fun `When transaction is started and isEnableTimeToFullDisplayTracing is disabled, no ttfd span is started`() {
        val sut = fixture.getSut()
        fixture.options.tracesSampleRate = 1.0
        fixture.options.isEnableTimeToFullDisplayTracing = false
        sut.register(fixture.hub, fixture.options)

        val activity = mock<Activity>()
        sut.onActivityCreated(activity, fixture.bundle)
        val ttfdSpan = sut.ttfdSpanMap[activity]
        assertNull(ttfdSpan)
    }

    @Test
    fun `When transaction is started and isEnableTimeToFullDisplayTracing is enabled, ttfd span is started`() {
        val sut = fixture.getSut()
        fixture.options.tracesSampleRate = 1.0
        fixture.options.isEnableTimeToFullDisplayTracing = true
        sut.register(fixture.hub, fixture.options)

        val activity = mock<Activity>()
        sut.onActivityCreated(activity, fixture.bundle)
        val ttfdSpan = sut.ttfdSpanMap[activity]
        assertNotNull(ttfdSpan)
    }

    @Test
    fun `When isEnableTimeToFullDisplayTracing is true and reportFullyDrawn is not called, ttfd span is finished automatically with timeout`() {
        val sut = fixture.getSut()
        val deferredExecutorService = DeferredExecutorService()
        fixture.options.tracesSampleRate = 1.0
        fixture.options.isEnableTimeToFullDisplayTracing = true
        fixture.options.executorService = deferredExecutorService
        sut.register(fixture.hub, fixture.options)
        val activity = mock<Activity>()
        sut.onActivityCreated(activity, fixture.bundle)
        val ttfdSpan = sut.ttfdSpanMap[activity]

        // Assert the ttfd span is running and a timeout autoCancel task has been scheduled
        assertNotNull(ttfdSpan)
        assertFalse(ttfdSpan.isFinished)
        assertTrue(deferredExecutorService.scheduledRunnables.isNotEmpty())

        // Run the autoClose task and assert the ttfd span is finished with deadlineExceeded
        deferredExecutorService.runAll()
        assertTrue(ttfdSpan.isFinished)
        assertEquals(SpanStatus.DEADLINE_EXCEEDED, ttfdSpan.status)

        sut.onActivityDestroyed(activity)
        verify(fixture.hub).captureTransaction(
            check {
                // ttfd timed out, so its measurement should not be set
                val ttfdMeasurement = it.measurements[MeasurementValue.KEY_TIME_TO_FULL_DISPLAY]
                assertNull(ttfdMeasurement)
            },
            any(),
            anyOrNull(),
            anyOrNull()
        )
    }

    @Test
    fun `When isEnableTimeToFullDisplayTracing is true and reportFullyDrawn is called, ttfd autoClose future is cancelled`() {
        val sut = fixture.getSut()
        fixture.options.tracesSampleRate = 1.0
        fixture.options.isEnableTimeToFullDisplayTracing = true
        sut.register(fixture.hub, fixture.options)
        val activity = mock<Activity>()
        sut.onActivityCreated(activity, fixture.bundle)
        val ttfdSpan = sut.ttfdSpanMap[activity]
        var autoCloseFuture = sut.getProperty<Future<*>?>("ttfdAutoCloseFuture")

        // Assert the ttfd span is running and a timeout autoCancel future has been scheduled
        assertNotNull(ttfdSpan)
        assertFalse(ttfdSpan.isFinished)
        assertNotNull(autoCloseFuture)

        // ReportFullyDrawn should finish the ttfd span and cancel the future
        Thread.sleep(1)
        fixture.options.fullyDisplayedReporter.reportFullyDrawn()
        assertTrue(ttfdSpan.isFinished)
        assertNotEquals(SpanStatus.DEADLINE_EXCEEDED, ttfdSpan.status)
        assertTrue(autoCloseFuture.isCancelled)

        // The current internal reference to autoClose future should be null after ReportFullyDrawn
        autoCloseFuture = sut.getProperty<Future<*>?>("ttfdAutoCloseFuture")
        assertNull(autoCloseFuture)

        sut.onActivityDestroyed(activity)
        verify(fixture.hub).captureTransaction(
            check {
                // ttfd was finished successfully, so its measurement should be set
                val ttfdMeasurement = it.measurements[MeasurementValue.KEY_TIME_TO_FULL_DISPLAY]
                assertNotNull(ttfdMeasurement)
                assertTrue(ttfdMeasurement.value.toLong() > 0)
            },
            any(),
            anyOrNull(),
            anyOrNull()
        )
    }

    @Test
    fun `When isEnableTimeToFullDisplayTracing is true and another activity starts, the old ttfd is finished and the old autoClose future is cancelled`() {
        val sut = fixture.getSut()
        fixture.options.tracesSampleRate = 1.0
        fixture.options.isEnableTimeToFullDisplayTracing = true
        sut.register(fixture.hub, fixture.options)
        val activity = mock<Activity>()
        val activity2 = mock<Activity>()
        sut.onActivityCreated(activity, fixture.bundle)
        sut.onActivityPostResumed(activity)
        val ttfdSpan = sut.ttfdSpanMap[activity]
        val autoCloseFuture = sut.getProperty<Future<*>?>("ttfdAutoCloseFuture")

        // Assert the ttfd span is running and a timeout autoCancel future has been scheduled
        assertNotNull(ttfdSpan)
        assertFalse(ttfdSpan.isFinished)
        assertNotNull(autoCloseFuture)

        // Starting a new Activity should finish the old ttfd span with deadlineExceeded and cancel the old future
        sut.onActivityCreated(activity2, fixture.bundle)
        assertTrue(ttfdSpan.isFinished)
        assertEquals(SpanStatus.DEADLINE_EXCEEDED, ttfdSpan.status)
        assertTrue(autoCloseFuture.isCancelled)

        // Another autoClose future and ttfd span should be started after the second activity starts
        val autoCloseFuture2 = sut.getProperty<Future<*>?>("ttfdAutoCloseFuture")
        val ttfdSpan2 = sut.ttfdSpanMap[activity2]
        assertNotNull(ttfdSpan2)
        assertFalse(ttfdSpan2.isFinished)
        assertNotNull(autoCloseFuture2)
        assertFalse(autoCloseFuture2.isCancelled)
        sut.onActivityDestroyed(activity)
    }

    @Test
    fun `ttid is finished after first frame drawn`() {
        val sut = fixture.getSut()
        val view = fixture.createView()
        val activity = mock<Activity>()
        fixture.options.tracesSampleRate = 1.0
        whenever(activity.findViewById<View>(any())).thenReturn(view)

        // Make the integration create the spans and register to the FirstDrawDoneListener
        sut.register(fixture.hub, fixture.options)
        sut.onActivityCreated(activity, fixture.bundle)
        sut.onActivityResumed(activity)

        // The ttid span should be running
        val ttidSpan = sut.ttidSpanMap[activity]
        assertNotNull(ttidSpan)
        assertFalse(ttidSpan.isFinished)

        // Mock the draw of the view. The ttid span should finish now
        Thread.sleep(1)
        runFirstDraw(view)
        assertTrue(ttidSpan.isFinished)

        sut.onActivityDestroyed(activity)
        verify(fixture.hub).captureTransaction(
            check {
                // ttid measurement should be set
                val ttidMeasurement = it.measurements[MeasurementValue.KEY_TIME_TO_INITIAL_DISPLAY]
                assertNotNull(ttidMeasurement)
                assertTrue(ttidMeasurement.value.toLong() > 0)
            },
            any(),
            anyOrNull(),
            anyOrNull()
        )
    }

    @Test
    fun `When isEnableTimeToFullDisplayTracing is true and reportFullyDrawn is called too early, ttfd is adjusted to equal ttid`() {
        val sut = fixture.getSut()
        val view = fixture.createView()
        val activity = mock<Activity>()
        fixture.options.tracesSampleRate = 1.0
        fixture.options.isEnableTimeToFullDisplayTracing = true
        whenever(activity.findViewById<View>(any())).thenReturn(view)

        // Make the integration create the spans and register to the FirstDrawDoneListener
        sut.register(fixture.hub, fixture.options)
        sut.onActivityCreated(activity, fixture.bundle)
        sut.onActivityResumed(activity)

        // The ttid and ttfd spans should be running
        val ttidSpan = sut.ttidSpanMap[activity] as Span
        val ttfdSpan = sut.ttfdSpanMap[activity] as Span
        assertFalse(ttidSpan.isFinished)
        assertFalse(ttfdSpan.isFinished)

        // Let's finish the ttfd span too early (before the first view is drawn)
        ttfdSpan.finish()
        assertTrue(ttfdSpan.isFinished)
        val oldEndDate = ttfdSpan.finishDate

        // Mock the draw of the view. The ttid span should finish now and the ttfd end date should be adjusted
        runFirstDraw(view)
        assertTrue(ttidSpan.isFinished)
        val newEndDate = ttfdSpan.finishDate
        assertNotEquals(newEndDate, oldEndDate)
        assertEquals(newEndDate, ttidSpan.finishDate)

        sut.onActivityDestroyed(activity)
        verify(fixture.hub).captureTransaction(
            check {
                // ttid and ttfd measurements should be the same
                val ttidMeasurement = it.measurements[MeasurementValue.KEY_TIME_TO_INITIAL_DISPLAY]
                val ttfdMeasurement = it.measurements[MeasurementValue.KEY_TIME_TO_FULL_DISPLAY]
                assertNotNull(ttidMeasurement)
                assertNotNull(ttfdMeasurement)
                assertEquals(ttidMeasurement.value, ttfdMeasurement.value)
            },
            any(),
            anyOrNull(),
            anyOrNull()
        )
    }

    @Test
    fun `transaction has same start timestamp of ttid and ttfd`() {
        val sut = fixture.getSut()
        val activity = mock<Activity>()
        fixture.options.tracesSampleRate = 1.0
        fixture.options.isEnableTimeToFullDisplayTracing = true

        sut.register(fixture.hub, fixture.options)
        sut.onActivityCreated(activity, fixture.bundle)

        // The ttid span should be running
        val ttidSpan = sut.ttidSpanMap[activity]
        val ttfdSpan = sut.ttfdSpanMap[activity]
        assertNotNull(ttidSpan)
        assertNotNull(ttfdSpan)

        assertEquals(ttidSpan.startDate, fixture.transaction.startDate)
        assertEquals(ttfdSpan.startDate, fixture.transaction.startDate)
    }

    @Test
    fun `ttfd span is trimmed if reportFullyDisplayed is never called`() {
        val sut = fixture.getSut()
        val activity = mock<Activity>()
        val view = fixture.createView()
        val deferredExecutorService = DeferredExecutorService()
        fixture.options.tracesSampleRate = 1.0
        fixture.options.isEnableTimeToFullDisplayTracing = true
        fixture.options.executorService = deferredExecutorService
        sut.register(fixture.hub, fixture.options)
        sut.onActivityCreated(activity, fixture.bundle)
        sut.onActivityResumed(activity)

        runFirstDraw(view)
        val ttidSpan = sut.ttidSpanMap[activity]
        val ttfdSpan = sut.ttfdSpanMap[activity]

        // The ttid should be finished
        assertNotNull(ttidSpan)
        assertTrue(ttidSpan.isFinished)

        // Assert the ttfd span is still running
        assertNotNull(ttfdSpan)
        assertFalse(ttfdSpan.isFinished)

        // Run the autoClose task 1 ms after finishing the ttid span and assert the ttfd span is finished
        Thread.sleep(1)
        deferredExecutorService.runAll()
        assertTrue(ttfdSpan.isFinished)

        // the ttfd span should be trimmed to be equal to the ttid span, and the description should end with "-exceeded"
        assertEquals(SpanStatus.DEADLINE_EXCEEDED, ttfdSpan.status)
        assertEquals(ttidSpan.finishDate, ttfdSpan.finishDate)
        assertEquals(ttfdSpan.description, "Activity full display - Deadline Exceeded")
    }

    @Test
    fun `ttfd span is running on new activity when previous finishes`() {
        val sut = fixture.getSut()
        val activity = mock<Activity>()
        val activity2 = mock<Activity>()
        fixture.options.tracesSampleRate = 1.0
        fixture.options.isEnableTimeToFullDisplayTracing = true

        sut.register(fixture.hub, fixture.options)
        sut.onActivityCreated(activity, fixture.bundle)
        val ttfdSpan = sut.ttfdSpanMap[activity]
        assertNotNull(ttfdSpan)
        assertFalse(ttfdSpan.isFinished)
        sut.onActivityPaused(activity)
        sut.onActivityCreated(activity2, fixture.bundle)
        val ttfdSpan2 = sut.ttfdSpanMap[activity2]
        sut.onActivityResumed(activity2)
        sut.onActivityStopped(activity)
        sut.onActivityDestroyed(activity)
        assertNotNull(ttfdSpan2)
        // The old ttfd is finished and the new one is running
        assertTrue(ttfdSpan.isFinished)
        assertFalse(ttfdSpan2.isFinished)
    }

    @Test
    fun `starts new trace if performance is disabled`() {
        val sut = fixture.getSut()
        val activity = mock<Activity>()
        fixture.options.enableTracing = false

        val argumentCaptor: ArgumentCaptor<ScopeCallback> = ArgumentCaptor.forClass(ScopeCallback::class.java)
        val scope = Scope(fixture.options)
        val propagationContextAtStart = scope.propagationContext
        whenever(fixture.hub.configureScope(argumentCaptor.capture())).thenAnswer {
            argumentCaptor.value.run(scope)
        }

        sut.register(fixture.hub, fixture.options)
        sut.onActivityCreated(activity, fixture.bundle)

        // once for the screen, and once for the tracing propagation context
        verify(fixture.hub, times(2)).configureScope(any())
        assertNotSame(propagationContextAtStart, scope.propagationContext)
    }

    @Test
    fun `sets the activity as the current screen`() {
        val sut = fixture.getSut()
        val activity = mock<Activity>()
        fixture.options.enableTracing = false

        val argumentCaptor: ArgumentCaptor<ScopeCallback> = ArgumentCaptor.forClass(ScopeCallback::class.java)
        val scope = mock<IScope>()
        whenever(fixture.hub.configureScope(argumentCaptor.capture())).thenAnswer {
            argumentCaptor.value.run(scope)
        }

        sut.register(fixture.hub, fixture.options)
        sut.onActivityCreated(activity, fixture.bundle)

        // once for the screen, and once for the tracing propagation context
        verify(fixture.hub, times(2)).configureScope(any())
        verify(scope).setScreen(any())
    }

    @Test
    fun `does not start another new trace if one has already been started but does after activity was destroyed`() {
        val sut = fixture.getSut()
        val activity = mock<Activity>()
        fixture.options.enableTracing = false

        val argumentCaptor: ArgumentCaptor<ScopeCallback> = ArgumentCaptor.forClass(ScopeCallback::class.java)
        val scope = Scope(fixture.options)
        val propagationContextAtStart = scope.propagationContext
        whenever(fixture.hub.configureScope(argumentCaptor.capture())).thenAnswer {
            argumentCaptor.value.run(scope)
        }

        sut.register(fixture.hub, fixture.options)
        sut.onActivityCreated(activity, fixture.bundle)

        // once for the screen, and once for the tracing propagation context
        verify(fixture.hub, times(2)).configureScope(any())

        val propagationContextAfterNewTrace = scope.propagationContext
        assertNotSame(propagationContextAtStart, propagationContextAfterNewTrace)

        clearInvocations(fixture.hub)
        sut.onActivityCreated(activity, fixture.bundle)

        // once for the screen, but not for the tracing propagation context
        verify(fixture.hub).configureScope(any())
        assertSame(propagationContextAfterNewTrace, scope.propagationContext)

        sut.onActivityDestroyed(activity)

        clearInvocations(fixture.hub)
        sut.onActivityCreated(activity, fixture.bundle)
        // once for the screen, and once for the tracing propagation context
        verify(fixture.hub, times(2)).configureScope(any())
        assertNotSame(propagationContextAfterNewTrace, scope.propagationContext)
    }

    @Test
    fun `when transaction is finished, sets frame metrics`() {
        val sut = fixture.getSut()
        fixture.options.tracesSampleRate = 1.0
        sut.register(fixture.hub, fixture.options)

        val activity = mock<Activity>()
        sut.onActivityCreated(activity, fixture.bundle)

        fixture.transaction.forceFinish(OK, false, null)
        verify(fixture.activityFramesTracker).setMetrics(activity, fixture.transaction.eventId)
    }

    private fun runFirstDraw(view: View) {
        // Removes OnDrawListener in the next OnGlobalLayout after onDraw
        view.viewTreeObserver.dispatchOnDraw()
        view.viewTreeObserver.dispatchOnGlobalLayout()
        shadowOf(Looper.getMainLooper()).idle()
    }

    private fun setAppStartTime(date: SentryDate = SentryNanotimeDate(Date(1), 0)) {
        // set by SentryPerformanceProvider so forcing it here
<<<<<<< HEAD
        val sdkAppStartTimeSpan = AppStartMetrics.getInstance().sdkAppStartTimeSpan
        val appStartTimeSpan = AppStartMetrics.getInstance().appStartTimeSpan

=======
        val appStartTimeSpan = AppStartMetrics.getInstance().sdkInitTimeSpan
>>>>>>> ee245e73
        val millis = DateUtils.nanosToMillis(date.nanoTimestamp().toDouble()).toLong()

        sdkAppStartTimeSpan.setStartedAt(millis)
        sdkAppStartTimeSpan.setStartUnixTimeMs(millis)
        sdkAppStartTimeSpan.setStoppedAt(0)

        appStartTimeSpan.setStartedAt(millis)
        appStartTimeSpan.setStartUnixTimeMs(millis)
        appStartTimeSpan.setStoppedAt(0)
    }
}<|MERGE_RESOLUTION|>--- conflicted
+++ resolved
@@ -1054,7 +1054,7 @@
     fun `When firstActivityCreated is true, txn op is app start cold for starfish`() {
         val sut = fixture.getSut()
         fixture.options.tracesSampleRate = 1.0
-        fixture.options.isEnableStarfish = true
+        fixture.options.isEnablePerformanceV2 = true
         sut.register(fixture.hub, fixture.options)
 
         val date = SentryNanotimeDate(Date(1), 0)
@@ -1072,7 +1072,7 @@
     fun `When firstActivityCreated is true, txn op is app start warm for starfish`() {
         val sut = fixture.getSut()
         fixture.options.tracesSampleRate = 1.0
-        fixture.options.isEnableStarfish = true
+        fixture.options.isEnablePerformanceV2 = true
         sut.register(fixture.hub, fixture.options)
 
         val date = SentryNanotimeDate(Date(1), 0)
@@ -1090,7 +1090,7 @@
     fun `When firstActivityCreated is false, txn op is ui load for starfish`() {
         val sut = fixture.getSut()
         fixture.options.tracesSampleRate = 1.0
-        fixture.options.isEnableStarfish = true
+        fixture.options.isEnablePerformanceV2 = true
         sut.register(fixture.hub, fixture.options)
 
         val date = SentryNanotimeDate(Date(1), 0)
@@ -1556,13 +1556,8 @@
 
     private fun setAppStartTime(date: SentryDate = SentryNanotimeDate(Date(1), 0)) {
         // set by SentryPerformanceProvider so forcing it here
-<<<<<<< HEAD
-        val sdkAppStartTimeSpan = AppStartMetrics.getInstance().sdkAppStartTimeSpan
+        val sdkAppStartTimeSpan = AppStartMetrics.getInstance().sdkInitTimeSpan
         val appStartTimeSpan = AppStartMetrics.getInstance().appStartTimeSpan
-
-=======
-        val appStartTimeSpan = AppStartMetrics.getInstance().sdkInitTimeSpan
->>>>>>> ee245e73
         val millis = DateUtils.nanosToMillis(date.nanoTimestamp().toDouble()).toLong()
 
         sdkAppStartTimeSpan.setStartedAt(millis)
