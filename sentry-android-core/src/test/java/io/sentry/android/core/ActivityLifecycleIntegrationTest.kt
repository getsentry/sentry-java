--- conflicted
+++ resolved
@@ -531,13 +531,8 @@
         sut.onActivityCreated(activity, fixture.bundle)
         sut.onActivityDestroyed(activity)
 
-<<<<<<< HEAD
-        val span = fixture.transaction.children.first { it.description?.endsWith(".ttid") == true }
-        assertEquals(span.status, SpanStatus.CANCELLED)
-=======
         val span = fixture.transaction.children.first { it.operation == ActivityLifecycleIntegration.TTID_OP }
         assertEquals(SpanStatus.CANCELLED, span.status)
->>>>>>> b5b855d0
         assertTrue(span.isFinished)
     }
 
@@ -558,7 +553,23 @@
     }
 
     @Test
-<<<<<<< HEAD
+    fun `When Activity is destroyed, sets ttfdSpan status to cancelled and finish it`() {
+        val sut = fixture.getSut()
+        fixture.options.tracesSampleRate = 1.0
+        sut.register(fixture.hub, fixture.options)
+
+        setAppStartTime()
+
+        val activity = mock<Activity>()
+        sut.onActivityCreated(activity, fixture.bundle)
+        sut.onActivityDestroyed(activity)
+
+        val span = fixture.transaction.children.first { it.operation == "ttfd" }
+        assertEquals(SpanStatus.CANCELLED, span.status)
+        assertTrue(span.isFinished)
+    }
+
+    @Test
     fun `When Activity is destroyed, sets ttfdSpan to null`() {
         val sut = fixture.getSut()
         fixture.options.tracesSampleRate = 1.0
@@ -575,8 +586,6 @@
     }
 
     @Test
-=======
->>>>>>> b5b855d0
     fun `When new Activity and transaction is created, finish previous ones`() {
         val sut = fixture.getSut()
         fixture.options.tracesSampleRate = 1.0
