--- conflicted
+++ resolved
@@ -71,10 +71,6 @@
         null,
         emptyMap(),
         emptyMap(),
-<<<<<<< HEAD
-        null,
-=======
->>>>>>> 5c3a5c6d
         null
     ).also {
         AppStartMetrics.getInstance().onActivityCreated(mock(), mock())
@@ -325,11 +321,7 @@
         // when an activity transaction is created
         val sut = fixture.getSut(enablePerformanceV2 = true)
         val context = TransactionContext("Activity", UI_LOAD_OP)
-<<<<<<< HEAD
-        val tracer = SentryTracer(context, fixture.hub)
-=======
-        val tracer = SentryTracer(context, fixture.scopes)
->>>>>>> 5c3a5c6d
+        val tracer = SentryTracer(context, fixture.scopes)
         var tr = SentryTransaction(tracer)
 
         // and it contains an app.start.cold span
@@ -383,11 +375,7 @@
         // when an activity transaction is created
         val sut = fixture.getSut(enablePerformanceV2 = true)
         val context = TransactionContext("Activity", UI_LOAD_OP)
-<<<<<<< HEAD
-        val tracer = SentryTracer(context, fixture.hub)
-=======
-        val tracer = SentryTracer(context, fixture.scopes)
->>>>>>> 5c3a5c6d
+        val tracer = SentryTracer(context, fixture.scopes)
         var tr = SentryTransaction(tracer)
 
         // and it contains an app.start.cold span
