--- conflicted
+++ resolved
@@ -467,7 +467,60 @@
     }
 
     @Test
-<<<<<<< HEAD
+    fun `does not set start_type field for txns without app start span`() {
+        // given some ui.load txn
+        setAppStart(fixture.options, coldStart = true)
+
+        val sut = fixture.getSut(enablePerformanceV2 = true)
+        val context = TransactionContext("Activity", UI_LOAD_OP)
+        val tracer = SentryTracer(context, fixture.hub)
+        var tr = SentryTransaction(tracer)
+
+        // when it contains no app start span and is processed
+        tr = sut.process(tr, Hint())
+
+        // start_type should not be set
+        assertNull(tr.contexts.app?.startType)
+    }
+
+    @Test
+    fun `sets start_type field for app context`() {
+        // given some cold app start
+        setAppStart(fixture.options, coldStart = true)
+
+        val sut = fixture.getSut(enablePerformanceV2 = true)
+        val context = TransactionContext("Activity", UI_LOAD_OP)
+        val tracer = SentryTracer(context, fixture.hub)
+        var tr = SentryTransaction(tracer)
+
+        val appStartSpan = SentrySpan(
+            0.0,
+            1.0,
+            tr.contexts.trace!!.traceId,
+            SpanId(),
+            null,
+            APP_START_COLD,
+            "App Start",
+            SpanStatus.OK,
+            null,
+            emptyMap(),
+            emptyMap(),
+            null,
+            null
+        )
+        tr.spans.add(appStartSpan)
+
+        // when the processor attaches the app start spans
+        tr = sut.process(tr, Hint())
+
+        // start_type should be set as well
+        assertEquals(
+            "cold",
+            tr.contexts.app!!.startType
+        )
+    }
+
+    @Test
     fun `adds ttid and ttfd contributing span data`() {
         val sut = fixture.getSut()
 
@@ -600,55 +653,20 @@
         val tr = SentryTransaction(tracer)
 
         val span = SentrySpan(
-=======
-    fun `does not set start_type field for txns without app start span`() {
-        // given some ui.load txn
-        setAppStart(fixture.options, coldStart = true)
-
-        val sut = fixture.getSut(enablePerformanceV2 = true)
-        val context = TransactionContext("Activity", UI_LOAD_OP)
-        val tracer = SentryTracer(context, fixture.hub)
-        var tr = SentryTransaction(tracer)
-
-        // when it contains no app start span and is processed
-        tr = sut.process(tr, Hint())
-
-        // start_type should not be set
-        assertNull(tr.contexts.app?.startType)
-    }
-
-    @Test
-    fun `sets start_type field for app context`() {
-        // given some cold app start
-        setAppStart(fixture.options, coldStart = true)
-
-        val sut = fixture.getSut(enablePerformanceV2 = true)
-        val context = TransactionContext("Activity", UI_LOAD_OP)
-        val tracer = SentryTracer(context, fixture.hub)
-        var tr = SentryTransaction(tracer)
-
-        val appStartSpan = SentrySpan(
->>>>>>> a33b0768
             0.0,
             1.0,
             tr.contexts.trace!!.traceId,
             SpanId(),
             null,
-<<<<<<< HEAD
             "example.op",
             "",
-=======
-            APP_START_COLD,
-            "App Start",
->>>>>>> a33b0768
-            SpanStatus.OK,
-            null,
-            emptyMap(),
-            emptyMap(),
-            null,
-            null
-        )
-<<<<<<< HEAD
+            SpanStatus.OK,
+            null,
+            emptyMap(),
+            emptyMap(),
+            null,
+            null
+        )
 
         tr.spans.add(span)
 
@@ -658,18 +676,6 @@
         // the span should have no flags attached
         assertNull(span.data?.get(SpanDataConvention.CONTRIBUTES_TTID))
         assertNull(span.data?.get(SpanDataConvention.CONTRIBUTES_TTFD))
-=======
-        tr.spans.add(appStartSpan)
-
-        // when the processor attaches the app start spans
-        tr = sut.process(tr, Hint())
-
-        // start_type should be set as well
-        assertEquals(
-            "cold",
-            tr.contexts.app!!.startType
-        )
->>>>>>> a33b0768
     }
 
     private fun setAppStart(options: SentryAndroidOptions, coldStart: Boolean = true) {
