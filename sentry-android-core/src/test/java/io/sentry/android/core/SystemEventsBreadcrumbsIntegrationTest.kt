package io.sentry.android.core

import android.content.Context
import android.content.Intent
import android.os.BatteryManager
import android.os.Build
import android.os.Looper
import androidx.test.ext.junit.runners.AndroidJUnit4
import io.sentry.Breadcrumb
import io.sentry.IScopes
import io.sentry.ISentryExecutorService
import io.sentry.SentryLevel
import io.sentry.test.DeferredExecutorService
import io.sentry.test.ImmediateExecutorService
import java.util.concurrent.CountDownLatch
import kotlin.test.Test
import kotlin.test.assertEquals
import kotlin.test.assertFalse
import kotlin.test.assertNotNull
import kotlin.test.assertNull
import org.junit.runner.RunWith
import org.mockito.kotlin.any
import org.mockito.kotlin.anyOrNull
import org.mockito.kotlin.check
import org.mockito.kotlin.mock
import org.mockito.kotlin.never
import org.mockito.kotlin.times
import org.mockito.kotlin.verify
import org.mockito.kotlin.verifyNoMoreInteractions
import org.mockito.kotlin.whenever
import org.robolectric.Shadows.shadowOf
import org.robolectric.annotation.Config

@RunWith(AndroidJUnit4::class)
@Config(sdk = [Build.VERSION_CODES.TIRAMISU])
class SystemEventsBreadcrumbsIntegrationTest {
  private class Fixture {
    val context = mock<Context>()
    var options = SentryAndroidOptions()
    val scopes = mock<IScopes>()
    lateinit var handler: MainLooperHandler

    fun getSut(
      enableSystemEventBreadcrumbs: Boolean = true,
      executorService: ISentryExecutorService = ImmediateExecutorService(),
      mockHandler: Boolean = true,
    ): SystemEventsBreadcrumbsIntegration {
      handler = if (mockHandler) mock() else MainLooperHandler()
      options =
        SentryAndroidOptions().apply {
          isEnableSystemEventBreadcrumbs = enableSystemEventBreadcrumbs
          this.executorService = executorService
        }
      return SystemEventsBreadcrumbsIntegration(
        context,
        SystemEventsBreadcrumbsIntegration.getDefaultActions().toTypedArray(),
        handler,
      )
    }
  }

  private val fixture = Fixture()

  @Test
  fun `When system events breadcrumb is enabled, it registers callback`() {
    val sut = fixture.getSut()

    sut.register(fixture.scopes, fixture.options)

    verify(fixture.context).registerReceiver(any(), any(), any())
    assertNotNull(sut.receiver)
  }

  @Test
  fun `system events callback is registered in the executorService`() {
    val sut = fixture.getSut(executorService = mock())
    val scopes = mock<IScopes>()
    sut.register(scopes, fixture.options)

    assertNull(sut.receiver)
  }

  @Test
  fun `When system events breadcrumb is disabled, it doesn't register callback`() {
    val sut = fixture.getSut(enableSystemEventBreadcrumbs = false)

    sut.register(fixture.scopes, fixture.options)

    verify(fixture.context, never()).registerReceiver(any(), any(), any())
    assertNull(sut.receiver)
  }

  @Test
  fun `When ActivityBreadcrumbsIntegration is closed, it should unregister the callback`() {
    val sut = fixture.getSut()

    sut.register(fixture.scopes, fixture.options)
    sut.close()

    verify(fixture.context).unregisterReceiver(any())
    assertNull(sut.receiver)
  }

  @Test
  fun `when scopes is closed right after start, integration is not registered`() {
    val deferredExecutorService = DeferredExecutorService()
    val sut = fixture.getSut(executorService = deferredExecutorService)
    sut.register(fixture.scopes, fixture.options)
    assertNull(sut.receiver)
    sut.close()
    deferredExecutorService.runAll()
    assertNull(sut.receiver)
  }

  @Test
  fun `When broadcast received, added breadcrumb with type and category`() {
    val sut = fixture.getSut()

    sut.register(fixture.scopes, fixture.options)
    val intent =
      Intent().apply {
        action = Intent.ACTION_TIME_CHANGED
        putExtra("test", 10)
        putExtra("test2", 20)
      }
    sut.receiver!!.onReceive(fixture.context, intent)

    verify(fixture.scopes)
      .addBreadcrumb(
        check<Breadcrumb> {
          assertEquals("device.event", it.category)
          assertEquals("system", it.type)
          assertEquals(SentryLevel.INFO, it.level)
          // cant assert data, its not a public API
        },
        anyOrNull(),
      )
  }

  @Test
  fun `handles battery changes`() {
    val sut = fixture.getSut()

    sut.register(fixture.scopes, fixture.options)
    val intent =
      Intent().apply {
        action = Intent.ACTION_BATTERY_CHANGED
        putExtra(BatteryManager.EXTRA_LEVEL, 75)
        putExtra(BatteryManager.EXTRA_SCALE, 100)
        putExtra(BatteryManager.EXTRA_PLUGGED, BatteryManager.BATTERY_PLUGGED_USB)
      }
    sut.receiver!!.onReceive(fixture.context, intent)

    verify(fixture.scopes)
      .addBreadcrumb(
        check<Breadcrumb> {
          assertEquals("device.event", it.category)
          assertEquals("system", it.type)
          assertEquals(SentryLevel.INFO, it.level)
          assertEquals(it.data["level"], 75)
          assertEquals(it.data["charging"], true)
        },
        anyOrNull(),
      )
  }

  @Test
  fun `battery changes are debounced`() {
    val sut = fixture.getSut()

    sut.register(fixture.scopes, fixture.options)
    val intent1 =
      Intent().apply {
        action = Intent.ACTION_BATTERY_CHANGED
        putExtra(BatteryManager.EXTRA_LEVEL, 80)
        putExtra(BatteryManager.EXTRA_SCALE, 100)
      }
    val intent2 =
      Intent().apply {
        action = Intent.ACTION_BATTERY_CHANGED
        putExtra(BatteryManager.EXTRA_LEVEL, 75)
        putExtra(BatteryManager.EXTRA_SCALE, 100)
        putExtra(BatteryManager.EXTRA_PLUGGED, BatteryManager.BATTERY_PLUGGED_USB)
      }
    sut.receiver!!.onReceive(fixture.context, intent1)
    sut.receiver!!.onReceive(fixture.context, intent2)

    // should only add the first crumb
    verify(fixture.scopes)
      .addBreadcrumb(
        check<Breadcrumb> {
          assertEquals(it.data["level"], 80)
          assertEquals(it.data["charging"], false)
        },
        anyOrNull(),
      )
    verifyNoMoreInteractions(fixture.scopes)
  }

  @Test
  fun `battery changes with identical values do not generate breadcrumbs`() {
    val sut = fixture.getSut()
    sut.register(fixture.scopes, fixture.options)

    val intent1 =
      Intent().apply {
        action = Intent.ACTION_BATTERY_CHANGED
        putExtra(BatteryManager.EXTRA_LEVEL, 80)
        putExtra(BatteryManager.EXTRA_SCALE, 100)
        putExtra(BatteryManager.EXTRA_PLUGGED, BatteryManager.BATTERY_PLUGGED_USB)
      }
    val intent2 =
      Intent().apply {
        action = Intent.ACTION_BATTERY_CHANGED
        putExtra(BatteryManager.EXTRA_LEVEL, 80)
        putExtra(BatteryManager.EXTRA_SCALE, 100)
        putExtra(BatteryManager.EXTRA_PLUGGED, BatteryManager.BATTERY_PLUGGED_USB)
      }

    // Receive first battery change
    sut.receiver!!.onReceive(fixture.context, intent1)

    // Receive second battery change with identical values
    sut.receiver!!.onReceive(fixture.context, intent2)

    // should only add the first crumb since values are identical
    verify(fixture.scopes)
      .addBreadcrumb(
        check<Breadcrumb> {
<<<<<<< HEAD
          assertEquals(it.data["level"], 80f)
=======
          assertEquals(it.data["level"], 80)
>>>>>>> 6fc8adc2
          assertEquals(it.data["charging"], true)
        },
        anyOrNull(),
      )
    verifyNoMoreInteractions(fixture.scopes)
  }

  @Test
  fun `battery changes with minor level differences do not generate breadcrumbs`() {
    val sut = fixture.getSut()
    sut.register(fixture.scopes, fixture.options)

    val intent1 =
      Intent().apply {
        action = Intent.ACTION_BATTERY_CHANGED
        putExtra(BatteryManager.EXTRA_LEVEL, 80001) // 80.001%
        putExtra(BatteryManager.EXTRA_SCALE, 100000)
        putExtra(BatteryManager.EXTRA_PLUGGED, BatteryManager.BATTERY_PLUGGED_USB)
      }
    val intent2 =
      Intent().apply {
        action = Intent.ACTION_BATTERY_CHANGED
        putExtra(BatteryManager.EXTRA_LEVEL, 80002) // 80.002%
        putExtra(BatteryManager.EXTRA_SCALE, 100000)
        putExtra(BatteryManager.EXTRA_PLUGGED, BatteryManager.BATTERY_PLUGGED_USB)
      }

    // Receive first battery change
    sut.receiver!!.onReceive(fixture.context, intent1)

    // Receive second battery change with very minor level difference (rounds to same 3 decimal
    // places)
    sut.receiver!!.onReceive(fixture.context, intent2)

    // should only add the first crumb since both round to 80.000%
    verify(fixture.scopes)
      .addBreadcrumb(
        check<Breadcrumb> {
<<<<<<< HEAD
          assertEquals(it.data["level"], 80.001f)
=======
          assertEquals(it.data["level"], 80)
>>>>>>> 6fc8adc2
          assertEquals(it.data["charging"], true)
        },
        anyOrNull(),
      )
    verifyNoMoreInteractions(fixture.scopes)
  }

  @Test
  fun `Do not crash if registerReceiver throws exception`() {
    val sut = fixture.getSut()
    whenever(fixture.context.registerReceiver(any(), any(), any())).thenThrow(SecurityException())

    sut.register(fixture.scopes, fixture.options)

    assertFalse(fixture.options.isEnableSystemEventBreadcrumbs)
  }

  @Test
  fun `when str has full package, return last string after dot`() {
    val sut = fixture.getSut()

    sut.register(fixture.scopes, fixture.options)

    assertEquals(
      "DEVICE_IDLE_MODE_CHANGED",
      sut.receiver?.getStringAfterDotFast("io.sentry.DEVICE_IDLE_MODE_CHANGED"),
    )
    assertEquals(
      "POWER_SAVE_MODE_CHANGED",
      sut.receiver?.getStringAfterDotFast("io.sentry.POWER_SAVE_MODE_CHANGED"),
    )
  }

  @Test
  fun `when str is null, return null`() {
    val sut = fixture.getSut()

    sut.register(fixture.scopes, fixture.options)

    assertNull(sut.receiver?.getStringAfterDotFast(null))
  }

  @Test
  fun `when str is empty, return the original str`() {
    val sut = fixture.getSut()

    sut.register(fixture.scopes, fixture.options)

    assertEquals("", sut.receiver?.getStringAfterDotFast(""))
  }

  @Test
  fun `when str ends with a dot, return empty str`() {
    val sut = fixture.getSut()

    sut.register(fixture.scopes, fixture.options)

    assertEquals("", sut.receiver?.getStringAfterDotFast("io.sentry."))
  }

  @Test
  fun `when str has no dots, return the original str`() {
    val sut = fixture.getSut()

    sut.register(fixture.scopes, fixture.options)

    assertEquals("iosentry", sut.receiver?.getStringAfterDotFast("iosentry"))
  }

  @Test
  fun `When integration is added, lifecycle handler should be started`() {
    val sut = fixture.getSut()

    sut.register(fixture.scopes, fixture.options)

    assertNotNull(sut.lifecycleHandler)
  }

  @Test
  fun `When system events breadcrumbs are disabled, lifecycle handler should not be started`() {
    val sut = fixture.getSut()
    fixture.options.apply { isEnableSystemEventBreadcrumbs = false }

    sut.register(fixture.scopes, fixture.options)

    assertNull(sut.lifecycleHandler)
  }

  @Test
  fun `When integration is closed, lifecycle handler should be closed`() {
    val sut = fixture.getSut()

    sut.register(fixture.scopes, fixture.options)

    assertNotNull(sut.lifecycleHandler)

    sut.close()

    assertNull(sut.lifecycleHandler)
  }

  @Test
  fun `When integration is registered from a background thread, post on the main thread`() {
    val sut = fixture.getSut()
    val latch = CountDownLatch(1)

    Thread {
        sut.register(fixture.scopes, fixture.options)
        latch.countDown()
      }
      .start()

    latch.await()

    verify(fixture.handler).post(any())
  }

  @Test
  fun `When integration is closed from a background thread, post on the main thread`() {
    val sut = fixture.getSut()
    val latch = CountDownLatch(1)

    sut.register(fixture.scopes, fixture.options)

    assertNotNull(sut.lifecycleHandler)

    Thread {
        sut.close()
        latch.countDown()
      }
      .start()

    latch.await()

    verify(fixture.handler).post(any())
  }

  @Test
  fun `When integration is closed from a background thread, watcher is set to null`() {
    val sut = fixture.getSut(mockHandler = false)
    val latch = CountDownLatch(1)

    sut.register(fixture.scopes, fixture.options)

    assertNotNull(sut.lifecycleHandler)

    Thread {
        sut.close()
        latch.countDown()
      }
      .start()

    latch.await()

    // ensure all messages on main looper got processed
    shadowOf(Looper.getMainLooper()).idle()

    assertNull(sut.lifecycleHandler)
  }

  @Test
  fun `when enters background unregisters receiver`() {
    val sut = fixture.getSut()

    sut.register(fixture.scopes, fixture.options)

    sut.lifecycleHandler!!.onStop(mock())

    verify(fixture.context).unregisterReceiver(any())
    assertNull(sut.receiver)
  }

  @Test
  fun `when enters foreground registers receiver`() {
    val sut = fixture.getSut()

    sut.register(fixture.scopes, fixture.options)
    verify(fixture.context).registerReceiver(any(), any(), any())

    sut.lifecycleHandler!!.onStop(mock())
    sut.lifecycleHandler!!.onStart(mock())

    verify(fixture.context, times(2)).registerReceiver(any(), any(), any())
    assertNotNull(sut.receiver)
  }

  @Test
  fun `when enters foreground after register does not recreate the receiver`() {
    val sut = fixture.getSut()

    sut.register(fixture.scopes, fixture.options)
    verify(fixture.context).registerReceiver(any(), any(), any())
    val receiver = sut.receiver

    sut.lifecycleHandler!!.onStart(mock())
    assertEquals(receiver, sut.receiver)
  }

  @Test
  fun `when goes background right after entering foreground, receiver is not registered`() {
    val deferredExecutorService = DeferredExecutorService()
    val sut = fixture.getSut(executorService = deferredExecutorService)
    sut.register(fixture.scopes, fixture.options)
    deferredExecutorService.runAll()
    assertNotNull(sut.receiver)

    sut.lifecycleHandler!!.onStop(mock())
    sut.lifecycleHandler!!.onStart(mock())
    assertNull(sut.receiver)
    sut.lifecycleHandler!!.onStop(mock())
    deferredExecutorService.runAll()
    assertNull(sut.receiver)
  }

  @Test
  fun `when enters foreground right after closing, receiver is not registered`() {
    val deferredExecutorService = DeferredExecutorService()
    val latch = CountDownLatch(1)

    val sut = fixture.getSut(executorService = deferredExecutorService, mockHandler = false)
    sut.register(fixture.scopes, fixture.options)
    deferredExecutorService.runAll()
    assertNotNull(sut.receiver)

    Thread {
        sut.close()
        latch.countDown()
      }
      .start()

    latch.await()

    sut.lifecycleHandler!!.onStart(mock())
    assertNull(sut.receiver)
    deferredExecutorService.runAll()

    shadowOf(Looper.getMainLooper()).idle()

    assertNull(sut.receiver)
    assertNull(sut.lifecycleHandler)
  }
}<|MERGE_RESOLUTION|>--- conflicted
+++ resolved
@@ -227,11 +227,7 @@
     verify(fixture.scopes)
       .addBreadcrumb(
         check<Breadcrumb> {
-<<<<<<< HEAD
-          assertEquals(it.data["level"], 80f)
-=======
           assertEquals(it.data["level"], 80)
->>>>>>> 6fc8adc2
           assertEquals(it.data["charging"], true)
         },
         anyOrNull(),
@@ -270,11 +266,7 @@
     verify(fixture.scopes)
       .addBreadcrumb(
         check<Breadcrumb> {
-<<<<<<< HEAD
-          assertEquals(it.data["level"], 80.001f)
-=======
           assertEquals(it.data["level"], 80)
->>>>>>> 6fc8adc2
           assertEquals(it.data["charging"], true)
         },
         anyOrNull(),
