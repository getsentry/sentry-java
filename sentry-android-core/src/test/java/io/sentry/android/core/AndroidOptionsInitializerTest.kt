package io.sentry.android.core

import android.content.Context
import android.os.Bundle
import androidx.test.core.app.ApplicationProvider
import androidx.test.ext.junit.runners.AndroidJUnit4
import com.nhaarman.mockitokotlin2.any
import com.nhaarman.mockitokotlin2.mock
import com.nhaarman.mockitokotlin2.whenever
import io.sentry.ILogger
import io.sentry.MainEventProcessor
import io.sentry.SentryOptions
import io.sentry.android.core.cache.AndroidEnvelopeCache
import io.sentry.android.core.internal.modules.AssetsModulesLoader
import io.sentry.android.fragment.FragmentLifecycleIntegration
import io.sentry.android.timber.SentryTimberIntegration
import org.junit.runner.RunWith
import java.io.File
import kotlin.test.BeforeTest
import kotlin.test.Test
import kotlin.test.assertEquals
import kotlin.test.assertFalse
import kotlin.test.assertNotNull
import kotlin.test.assertNull
import kotlin.test.assertTrue

@RunWith(AndroidJUnit4::class)
class AndroidOptionsInitializerTest {

    class Fixture(val context: Context, private val file: File) {
        val sentryOptions = SentryAndroidOptions()
        lateinit var mockContext: Context
        val logger = mock<ILogger>()

        fun initSut(
            metadata: Bundle? = null,
            hasAppContext: Boolean = true,
            useRealContext: Boolean = false,
            configureOptions: SentryAndroidOptions.() -> Unit = {},
            configureContext: Context.() -> Unit = {}
        ) {
            mockContext = if (metadata != null) {
                ContextUtilsTest.mockMetaData(
                    mockContext = ContextUtilsTest.createMockContext(hasAppContext),
                    metaData = metadata
                )
            } else {
                ContextUtilsTest.createMockContext(hasAppContext)
            }
            whenever(mockContext.cacheDir).thenReturn(file)
            if (mockContext.applicationContext != null) {
                whenever(mockContext.applicationContext.cacheDir).thenReturn(file)
            }
            mockContext.configureContext()
            sentryOptions.configureOptions()
            AndroidOptionsInitializer.init(
                sentryOptions, if (useRealContext) context else mockContext
            )
        }

        fun initSutWithClassLoader(
            minApi: Int = 16,
            classToLoad: Class<*>? = null,
            isFragmentAvailable: Boolean = false,
            isTimberAvailable: Boolean = false
        ) {
            mockContext = ContextUtilsTest.mockMetaData(
                mockContext = ContextUtilsTest.createMockContext(hasAppContext = true),
                metaData = Bundle().apply {
                    putString(ManifestMetadataReader.DSN, "https://key@sentry.io/123")
                }
            )
            sentryOptions.setDebug(true)
            AndroidOptionsInitializer.init(
                sentryOptions, mockContext, logger, createBuildInfo(minApi),
                createClassMock(classToLoad), isFragmentAvailable, isTimberAvailable
            )
        }

        private fun createBuildInfo(minApi: Int = 16): BuildInfoProvider {
            val buildInfo = mock<BuildInfoProvider>()
            whenever(buildInfo.sdkInfoVersion).thenReturn(minApi)
            return buildInfo
        }

        private fun createClassMock(clazz: Class<*>?): LoadClass {
            val loadClassMock = mock<LoadClass>()
            whenever(loadClassMock.loadClass(any(), any())).thenReturn(clazz)
            whenever(loadClassMock.isClassAvailable(any(), any<ILogger>())).thenReturn(clazz != null)
            return loadClassMock
        }
    }

    private lateinit var fixture: Fixture

    @BeforeTest
    fun `set up`() {
        val appContext = ApplicationProvider.getApplicationContext<Context>()
        fixture = Fixture(appContext, appContext.cacheDir)
    }

    @Test
    fun `logger set to AndroidLogger`() {
        fixture.initSut()
        val logger = SentryOptions::class.java.declaredFields.first { it.name == "logger" }
        logger.isAccessible = true
        val loggerField = logger.get(fixture.sentryOptions)
        val innerLogger = loggerField.javaClass.declaredFields.first { it.name == "logger" }
        innerLogger.isAccessible = true
        assertTrue(innerLogger.get(loggerField) is AndroidLogger)
    }

    @Test
    fun `AndroidEventProcessor added to processors list`() {
        fixture.initSut()
        val actual =
            fixture.sentryOptions.eventProcessors.any { it is DefaultAndroidEventProcessor }
        assertNotNull(actual)
    }

    @Test
    fun `PerformanceAndroidEventProcessor added to processors list`() {
        fixture.initSut()
        val actual =
            fixture.sentryOptions.eventProcessors.any { it is PerformanceAndroidEventProcessor }
        assertNotNull(actual)
    }

    @Test
    fun `MainEventProcessor added to processors list and its the 1st`() {
        fixture.initSut()
        val actual = fixture.sentryOptions.eventProcessors.firstOrNull { it is MainEventProcessor }
        assertNotNull(actual)
    }

    @Test
    fun `ScreenshotEventProcessor added to processors list`() {
        fixture.initSut()
        val actual =
            fixture.sentryOptions.eventProcessors.any { it is ScreenshotEventProcessor }
        assertNotNull(actual)
    }

    @Test
    fun `envelopesDir should be set at initialization`() {
        fixture.initSut()

        assertTrue(
            fixture.sentryOptions.cacheDirPath?.endsWith(
                "${File.separator}cache${File.separator}sentry"
            )!!
        )
    }

    @Test
    fun `profilingTracesDirPath should be set at initialization`() {
        fixture.initSut()

        assertTrue(
            fixture.sentryOptions.profilingTracesDirPath?.endsWith(
                "${File.separator}cache${File.separator}sentry${File.separator}profiling_traces"
            )!!
        )
        assertFalse(File(fixture.sentryOptions.profilingTracesDirPath!!).exists())
    }

    @Test
    fun `outboxDir should be set at initialization`() {
        fixture.initSut()

        assertTrue(
            fixture.sentryOptions.outboxPath?.endsWith(
                "${File.separator}cache${File.separator}sentry${File.separator}outbox"
            )!!
        )
    }

    @Test
    fun `init should set context package name as appInclude`() {
        fixture.initSut(useRealContext = true)

        // cant mock PackageInfo, its buggy
        assertTrue(fixture.sentryOptions.inAppIncludes.contains("io.sentry.android.core.test"))
    }

    @Test
    fun `init should set release if empty`() {
        fixture.initSut(useRealContext = true)

        // cant mock PackageInfo, its buggy
        assertTrue(fixture.sentryOptions.release!!.startsWith("io.sentry.android.core.test@"))
    }

    @Test
    fun `init should not replace options if set on manifest`() {
        fixture.initSut(configureOptions = { release = "release" })

        assertEquals("release", fixture.sentryOptions.release)
    }

    @Test
    fun `init should not set context package name if it starts with android package`() {
        fixture.initSut(configureContext = {
            whenever(packageName).thenReturn("android.context")
        })

        assertFalse(fixture.sentryOptions.inAppIncludes.contains("android.context"))
    }

    @Test
    fun `init should set distinct id on start`() {
        fixture.initSut()

        assertNotNull(fixture.sentryOptions.distinctId) {
            assertTrue(it.isNotEmpty())
        }

        val installation = File(fixture.context.filesDir, Installation.INSTALLATION)
        installation.deleteOnExit()
    }

    @Test
    fun `init should set proguard uuid id on start`() {
        fixture.initSut(
            Bundle().apply {
                putString(ManifestMetadataReader.PROGUARD_UUID, "proguard-uuid")
            },
            hasAppContext = false
        )

        assertEquals("proguard-uuid", fixture.sentryOptions.proguardUuid)
    }

    @Test
    fun `init should set Android transport gate`() {
        fixture.initSut()

        assertNotNull(fixture.sentryOptions.transportGate)
        assertTrue(fixture.sentryOptions.transportGate is AndroidTransportGate)
    }

    @Test
    fun `init should set Android transaction profiler`() {
        fixture.initSut()

        assertNotNull(fixture.sentryOptions.transactionProfiler)
        assertTrue(fixture.sentryOptions.transactionProfiler is AndroidTransactionProfiler)
    }

    @Test
    fun `NdkIntegration will load SentryNdk class and add to the integration list`() {
        fixture.initSutWithClassLoader(classToLoad = SentryNdk::class.java)

        val actual = fixture.sentryOptions.integrations.firstOrNull { it is NdkIntegration }
        assertNotNull((actual as NdkIntegration).sentryNdkClass)
    }

    @Test
    fun `NdkIntegration won't be enabled because API is lower than 16`() {
        fixture.initSutWithClassLoader(minApi = 14, classToLoad = SentryNdk::class.java)

        val actual = fixture.sentryOptions.integrations.firstOrNull { it is NdkIntegration }
        assertNull((actual as NdkIntegration).sentryNdkClass)
    }

    @Test
    fun `NdkIntegration won't be enabled, if class not found`() {
        fixture.initSutWithClassLoader(classToLoad = null)

        val actual = fixture.sentryOptions.integrations.firstOrNull { it is NdkIntegration }
        assertNull((actual as NdkIntegration).sentryNdkClass)
    }

    @Test
    fun `AnrIntegration added to integration list`() {
        fixture.initSut()

        val actual = fixture.sentryOptions.integrations.firstOrNull { it is AnrIntegration }
        assertNotNull(actual)
    }

    @Test
    fun `EnvelopeFileObserverIntegration added to integration list`() {
        fixture.initSut()

        val actual =
            fixture.sentryOptions.integrations.firstOrNull { it is EnvelopeFileObserverIntegration }
        assertNotNull(actual)
    }

    @Test
    fun `SendCachedEnvelopeIntegration added to integration list`() {
        fixture.initSut()

        val actual =
            fixture.sentryOptions.integrations
                .firstOrNull { it is SendCachedEnvelopeIntegration }
        assertNotNull(actual)
    }

    @Test
    fun `When given Context returns a non null ApplicationContext, uses it`() {
        fixture.initSut()

        assertNotNull(fixture.mockContext)
    }

    @Test
    fun `When given Context returns a null ApplicationContext is null, keep given Context`() {
        fixture.initSut(hasAppContext = false)

        assertNotNull(fixture.mockContext)
    }

    @Test
    fun `When given Context is not an Application class, do not add ActivityLifecycleIntegration`() {
        fixture.initSut(hasAppContext = false)

        val actual = fixture.sentryOptions.integrations
            .firstOrNull { it is ActivityLifecycleIntegration }
        assertNull(actual)
    }

    @Test
    fun `When given Context is not an Application class, do not add UserInteractionIntegration`() {
        fixture.initSut(hasAppContext = false)

        val actual = fixture.sentryOptions.integrations
            .firstOrNull { it is UserInteractionIntegration }
        assertNull(actual)
    }

    @Test
    fun `FragmentLifecycleIntegration added to the integration list if available on classpath`() {
        fixture.initSutWithClassLoader(isFragmentAvailable = true)

        val actual =
            fixture.sentryOptions.integrations.firstOrNull { it is FragmentLifecycleIntegration }
        assertNotNull(actual)
    }

    @Test
    fun `FragmentLifecycleIntegration won't be enabled, it throws class not found`() {
        fixture.initSutWithClassLoader(isFragmentAvailable = false)

        val actual =
            fixture.sentryOptions.integrations.firstOrNull { it is FragmentLifecycleIntegration }
        assertNull(actual)
    }

    @Test
    fun `SentryTimberIntegration added to the integration list if available on classpath`() {
        fixture.initSutWithClassLoader(isTimberAvailable = true)

        val actual =
            fixture.sentryOptions.integrations.firstOrNull { it is SentryTimberIntegration }
        assertNotNull(actual)
    }

    @Test
    fun `SentryTimberIntegration won't be enabled, it throws class not found`() {
        fixture.initSutWithClassLoader(isTimberAvailable = false)

        val actual =
            fixture.sentryOptions.integrations.firstOrNull { it is SentryTimberIntegration }
        assertNull(actual)
    }

    @Test
    fun `AndroidEnvelopeCache is set to options`() {
        fixture.initSut()

        assertTrue { fixture.sentryOptions.envelopeDiskCache is AndroidEnvelopeCache }
    }

    @Test
<<<<<<< HEAD
    fun `AssetsModulesLoader is set to options`() {
        fixture.initSut()

        assertTrue { fixture.sentryOptions.modulesLoader is AssetsModulesLoader }
=======
    fun `When Activity Frames Tracking is enabled, the Activity Frames Tracker should be available`() {
        fixture.initSut(hasAppContext = true, configureOptions = {
            isEnableFramesTracking = true
        })

        val activityLifeCycleIntegration = fixture.sentryOptions.integrations
            .first { it is ActivityLifecycleIntegration }

        assertTrue(
            (activityLifeCycleIntegration as ActivityLifecycleIntegration).activityFramesTracker.isFrameMetricsAggregatorAvailable
        )
    }

    @Test
    fun `When Frames Tracking is disabled, the Activity Frames Tracker should not be available`() {
        fixture.initSut(hasAppContext = true, configureOptions = {
            isEnableFramesTracking = false
        })

        val activityLifeCycleIntegration = fixture.sentryOptions.integrations
            .first { it is ActivityLifecycleIntegration }

        assertFalse(
            (activityLifeCycleIntegration as ActivityLifecycleIntegration).activityFramesTracker.isFrameMetricsAggregatorAvailable
        )
    }

    @Test
    fun `When Frames Tracking is initially disabled, but enabled via configureOptions it should be available`() {
        fixture.sentryOptions.isEnableFramesTracking = false
        fixture.initSut(hasAppContext = true, configureOptions = {
            isEnableFramesTracking = true
        })

        val activityLifeCycleIntegration = fixture.sentryOptions.integrations
            .first { it is ActivityLifecycleIntegration }

        assertTrue(
            (activityLifeCycleIntegration as ActivityLifecycleIntegration).activityFramesTracker.isFrameMetricsAggregatorAvailable
        )
>>>>>>> 90e97456
    }
}<|MERGE_RESOLUTION|>--- conflicted
+++ resolved
@@ -374,12 +374,6 @@
     }
 
     @Test
-<<<<<<< HEAD
-    fun `AssetsModulesLoader is set to options`() {
-        fixture.initSut()
-
-        assertTrue { fixture.sentryOptions.modulesLoader is AssetsModulesLoader }
-=======
     fun `When Activity Frames Tracking is enabled, the Activity Frames Tracker should be available`() {
         fixture.initSut(hasAppContext = true, configureOptions = {
             isEnableFramesTracking = true
@@ -420,6 +414,12 @@
         assertTrue(
             (activityLifeCycleIntegration as ActivityLifecycleIntegration).activityFramesTracker.isFrameMetricsAggregatorAvailable
         )
->>>>>>> 90e97456
+    }
+
+    @Test
+    fun `AssetsModulesLoader is set to options`() {
+        fixture.initSut()
+
+        assertTrue { fixture.sentryOptions.modulesLoader is AssetsModulesLoader }
     }
 }