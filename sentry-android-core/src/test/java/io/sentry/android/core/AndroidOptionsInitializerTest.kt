--- conflicted
+++ resolved
@@ -6,20 +6,16 @@
 import android.os.Bundle
 import androidx.test.core.app.ApplicationProvider
 import androidx.test.ext.junit.runners.AndroidJUnit4
-<<<<<<< HEAD
-import io.sentry.DefaultTransactionPerformanceCollector
-import io.sentry.IConnectionStatusProvider
-=======
+import io.sentry.CompositePerformanceCollector
 import io.sentry.DefaultCompositePerformanceCollector
 import io.sentry.IContinuousProfiler
->>>>>>> e72bad7d
+import io.sentry.IConnectionStatusProvider
 import io.sentry.ILogger
 import io.sentry.ITransactionProfiler
 import io.sentry.MainEventProcessor
 import io.sentry.NoOpContinuousProfiler
 import io.sentry.NoOpTransactionProfiler
 import io.sentry.SentryOptions
-import io.sentry.TransactionPerformanceCollector
 import io.sentry.android.core.cache.AndroidEnvelopeCache
 import io.sentry.android.core.internal.debugmeta.AssetsDebugMetaLoader
 import io.sentry.android.core.internal.gestures.AndroidViewGestureTargetLocator
@@ -863,7 +859,7 @@
             setModulesLoader(mock<IModulesLoader>())
             setDebugMetaLoader(mock<IDebugMetaLoader>())
             threadChecker = mock<IThreadChecker>()
-            transactionPerformanceCollector = mock<TransactionPerformanceCollector>()
+            compositePerformanceCollector = mock<CompositePerformanceCollector>()
         })
 
         assertFalse { fixture.sentryOptions.transportGate is AndroidTransportGate }
@@ -872,6 +868,6 @@
         assertFalse { fixture.sentryOptions.modulesLoader is AssetsModulesLoader }
         assertFalse { fixture.sentryOptions.debugMetaLoader is AssetsDebugMetaLoader }
         assertFalse { fixture.sentryOptions.threadChecker is AndroidThreadChecker }
-        assertFalse { fixture.sentryOptions.transactionPerformanceCollector is DefaultTransactionPerformanceCollector }
+        assertFalse { fixture.sentryOptions.compositePerformanceCollector is DefaultCompositePerformanceCollector }
     }
 }