package io.sentry.android.core

import android.content.Context
import android.os.Bundle
import androidx.test.core.app.ApplicationProvider
import androidx.test.ext.junit.runners.AndroidJUnit4
import com.nhaarman.mockitokotlin2.any
import com.nhaarman.mockitokotlin2.mock
import com.nhaarman.mockitokotlin2.whenever
import io.sentry.ILogger
import io.sentry.MainEventProcessor
import io.sentry.SendCachedEnvelopeFireAndForgetIntegration
import io.sentry.SentryOptions
import io.sentry.android.fragment.FragmentLifecycleIntegration
import io.sentry.android.timber.SentryTimberIntegration
import org.junit.runner.RunWith
import java.io.File
import kotlin.test.BeforeTest
import kotlin.test.Test
import kotlin.test.assertEquals
import kotlin.test.assertFalse
import kotlin.test.assertNotNull
import kotlin.test.assertNull
import kotlin.test.assertTrue

@RunWith(AndroidJUnit4::class)
class AndroidOptionsInitializerTest {

    class Fixture(val context: Context, private val file: File) {
        val sentryOptions = SentryAndroidOptions()
        lateinit var mockContext: Context
        val logger = mock<ILogger>()

        fun initSut(
            metadata: Bundle? = null,
            hasAppContext: Boolean = true,
            useRealContext: Boolean = false,
            configureOptions: SentryAndroidOptions.() -> Unit = {},
            configureContext: Context.() -> Unit = {}
        ) {
            mockContext = if (metadata != null) {
                ContextUtilsTest.mockMetaData(
                    mockContext = ContextUtilsTest.createMockContext(hasAppContext),
                    metaData = metadata
                )
            } else {
                ContextUtilsTest.createMockContext(hasAppContext)
            }
            whenever(mockContext.cacheDir).thenReturn(file)
            if (mockContext.applicationContext != null) {
                whenever(mockContext.applicationContext.cacheDir).thenReturn(file)
            }
            mockContext.configureContext()
            sentryOptions.configureOptions()
            AndroidOptionsInitializer.init(
                sentryOptions, if (useRealContext) context else mockContext
            )
        }

        fun initSutWithClassLoader(
            minApi: Int = 16,
            classToLoad: Class<*>? = null,
            isFragmentAvailable: Boolean = false,
            isTimberAvailable: Boolean = false
        ) {
            mockContext = ContextUtilsTest.mockMetaData(
                mockContext = ContextUtilsTest.createMockContext(hasAppContext = true),
                metaData = Bundle().apply {
                    putString(ManifestMetadataReader.DSN, "https://key@sentry.io/123")
                }
            )
            sentryOptions.setDebug(true)
            AndroidOptionsInitializer.init(
                sentryOptions, mockContext, logger, createBuildInfo(minApi),
                createClassMock(classToLoad), isFragmentAvailable, isTimberAvailable
            )
        }

        private fun createBuildInfo(minApi: Int = 16): IBuildInfoProvider {
            val buildInfo = mock<IBuildInfoProvider>()
            whenever(buildInfo.sdkInfoVersion).thenReturn(minApi)
            return buildInfo
        }

        private fun createClassMock(clazz: Class<*>?): LoadClass {
            val loadClassMock = mock<LoadClass>()
            whenever(loadClassMock.loadClass(any(), any())).thenReturn(clazz)
            whenever(loadClassMock.isClassAvailable(any(), any<ILogger>())).thenReturn(clazz != null)
            return loadClassMock
        }
    }

    private lateinit var fixture: Fixture

    @BeforeTest
    fun `set up`() {
        val appContext = ApplicationProvider.getApplicationContext<Context>()
        fixture = Fixture(appContext, appContext.cacheDir)
    }

    @Test
    fun `logger set to AndroidLogger`() {
        fixture.initSut()
        val logger = SentryOptions::class.java.declaredFields.first { it.name == "logger" }
        logger.isAccessible = true
        val loggerField = logger.get(fixture.sentryOptions)
        val innerLogger = loggerField.javaClass.declaredFields.first { it.name == "logger" }
        innerLogger.isAccessible = true
        assertTrue(innerLogger.get(loggerField) is AndroidLogger)
    }

    @Test
    fun `AndroidEventProcessor added to processors list`() {
        fixture.initSut()
        val actual =
            fixture.sentryOptions.eventProcessors.any { it is DefaultAndroidEventProcessor }
        assertNotNull(actual)
    }

    @Test
    fun `PerformanceAndroidEventProcessor added to processors list`() {
        fixture.initSut()
        val actual =
            fixture.sentryOptions.eventProcessors.any { it is PerformanceAndroidEventProcessor }
        assertNotNull(actual)
    }

    @Test
    fun `MainEventProcessor added to processors list and its the 1st`() {
        fixture.initSut()
        val actual = fixture.sentryOptions.eventProcessors.firstOrNull { it is MainEventProcessor }
        assertNotNull(actual)
    }

    @Test
    fun `envelopesDir should be set at initialization`() {
        fixture.initSut()

        assertTrue(
            fixture.sentryOptions.cacheDirPath?.endsWith(
                "${File.separator}cache${File.separator}sentry"
            )!!
        )
    }

    @Test
    fun `outboxDir should be set at initialization`() {
        fixture.initSut()

        assertTrue(
            fixture.sentryOptions.outboxPath?.endsWith(
                "${File.separator}cache${File.separator}sentry${File.separator}outbox"
            )!!
        )
    }

    @Test
    fun `init should set context package name as appInclude`() {
        fixture.initSut(useRealContext = true)

        // cant mock PackageInfo, its buggy
        assertTrue(fixture.sentryOptions.inAppIncludes.contains("io.sentry.android.core.test"))
    }

    @Test
    fun `init should set release if empty`() {
        fixture.initSut(useRealContext = true)

        // cant mock PackageInfo, its buggy
        assertTrue(fixture.sentryOptions.release!!.startsWith("io.sentry.android.core.test@"))
    }

    @Test
    fun `init should not replace options if set on manifest`() {
        fixture.initSut(configureOptions = { release = "release" })

        assertEquals("release", fixture.sentryOptions.release)
    }

    @Test
    fun `init should not set context package name if it starts with android package`() {
        fixture.initSut(configureContext = {
            whenever(packageName).thenReturn("android.context")
        })

        assertFalse(fixture.sentryOptions.inAppIncludes.contains("android.context"))
    }

    @Test
    fun `init should set distinct id on start`() {
        fixture.initSut()

        assertNotNull(fixture.sentryOptions.distinctId) {
            assertTrue(it.isNotEmpty())
        }

        val installation = File(fixture.context.filesDir, Installation.INSTALLATION)
        installation.deleteOnExit()
    }

    @Test
    fun `init should set proguard uuid id on start`() {
        fixture.initSut(
            Bundle().apply {
                putString(ManifestMetadataReader.PROGUARD_UUID, "proguard-uuid")
            },
            hasAppContext = false
        )

        assertEquals("proguard-uuid", fixture.sentryOptions.proguardUuid)
    }

    @Test
    fun `init should set Android transport gate`() {
        fixture.initSut()

        assertNotNull(fixture.sentryOptions.transportGate)
        assertTrue(fixture.sentryOptions.transportGate is AndroidTransportGate)
    }

    @Test
    fun `NdkIntegration will load SentryNdk class and add to the integration list`() {
        fixture.initSutWithClassLoader(classToLoad = SentryNdk::class.java)

        val actual = fixture.sentryOptions.integrations.firstOrNull { it is NdkIntegration }
        assertNotNull((actual as NdkIntegration).sentryNdkClass)
    }

    @Test
    fun `NdkIntegration won't be enabled because API is lower than 16`() {
        fixture.initSutWithClassLoader(minApi = 14, classToLoad = SentryNdk::class.java)

        val actual = fixture.sentryOptions.integrations.firstOrNull { it is NdkIntegration }
        assertNull((actual as NdkIntegration).sentryNdkClass)
    }

    @Test
    fun `NdkIntegration won't be enabled, if class not found`() {
        fixture.initSutWithClassLoader(classToLoad = null)

        val actual = fixture.sentryOptions.integrations.firstOrNull { it is NdkIntegration }
        assertNull((actual as NdkIntegration).sentryNdkClass)
    }

    @Test
    fun `AnrIntegration added to integration list`() {
        fixture.initSut()

        val actual = fixture.sentryOptions.integrations.firstOrNull { it is AnrIntegration }
        assertNotNull(actual)
    }

    @Test
    fun `EnvelopeFileObserverIntegration added to integration list`() {
        fixture.initSut()

        val actual =
            fixture.sentryOptions.integrations.firstOrNull { it is EnvelopeFileObserverIntegration }
        assertNotNull(actual)
    }

    @Test
    fun `SendCachedEnvelopeFireAndForgetIntegration added to integration list`() {
        fixture.initSut()

        val actual =
            fixture.sentryOptions.integrations
                .firstOrNull { it is SendCachedEnvelopeFireAndForgetIntegration }
        assertNotNull(actual)
    }

    @Test
    fun `When given Context returns a non null ApplicationContext, uses it`() {
        fixture.initSut()

        assertNotNull(fixture.mockContext)
    }

    @Test
    fun `When given Context returns a null ApplicationContext is null, keep given Context`() {
        fixture.initSut(hasAppContext = false)

        assertNotNull(fixture.mockContext)
    }

    @Test
    fun `When given Context is not an Application class, do not add ActivityLifecycleIntegration`() {
        fixture.initSut(hasAppContext = false)

        val actual = fixture.sentryOptions.integrations
            .firstOrNull { it is ActivityLifecycleIntegration }
        assertNull(actual)
    }

    @Test
    fun `When given Context is not an Application class, do not add UserInteractionIntegration`() {
        fixture.initSut(hasAppContext = false)

        val actual = fixture.sentryOptions.integrations
            .firstOrNull { it is UserInteractionIntegration }
        assertNull(actual)
    }

    @Test
    fun `FragmentLifecycleIntegration added to the integration list if available on classpath`() {
        fixture.initSutWithClassLoader(isFragmentAvailable = true)

        val actual =
            fixture.sentryOptions.integrations.firstOrNull { it is FragmentLifecycleIntegration }
        assertNotNull(actual)
    }

    @Test
    fun `FragmentLifecycleIntegration won't be enabled, it throws class not found`() {
        fixture.initSutWithClassLoader(isFragmentAvailable = false)

<<<<<<< HEAD
    private fun createBuildInfo(minApi: Int = 16): BuildInfoProvider {
        val buildInfo = mock<BuildInfoProvider>()
        whenever(buildInfo.sdkInfoVersion).thenReturn(minApi)
        return buildInfo
=======
        val actual =
            fixture.sentryOptions.integrations.firstOrNull { it is FragmentLifecycleIntegration }
        assertNull(actual)
>>>>>>> d1029084
    }

    @Test
    fun `SentryTimberIntegration added to the integration list if available on classpath`() {
        fixture.initSutWithClassLoader(isTimberAvailable = true)

        val actual =
            fixture.sentryOptions.integrations.firstOrNull { it is SentryTimberIntegration }
        assertNotNull(actual)
    }

    @Test
    fun `SentryTimberIntegration won't be enabled, it throws class not found`() {
        fixture.initSutWithClassLoader(isTimberAvailable = false)

        val actual =
            fixture.sentryOptions.integrations.firstOrNull { it is SentryTimberIntegration }
        assertNull(actual)
    }
}<|MERGE_RESOLUTION|>--- conflicted
+++ resolved
@@ -76,8 +76,8 @@
             )
         }
 
-        private fun createBuildInfo(minApi: Int = 16): IBuildInfoProvider {
-            val buildInfo = mock<IBuildInfoProvider>()
+        private fun createBuildInfo(minApi: Int = 16): BuildInfoProvider {
+            val buildInfo = mock<BuildInfoProvider>()
             whenever(buildInfo.sdkInfoVersion).thenReturn(minApi)
             return buildInfo
         }
@@ -314,16 +314,9 @@
     fun `FragmentLifecycleIntegration won't be enabled, it throws class not found`() {
         fixture.initSutWithClassLoader(isFragmentAvailable = false)
 
-<<<<<<< HEAD
-    private fun createBuildInfo(minApi: Int = 16): BuildInfoProvider {
-        val buildInfo = mock<BuildInfoProvider>()
-        whenever(buildInfo.sdkInfoVersion).thenReturn(minApi)
-        return buildInfo
-=======
         val actual =
             fixture.sentryOptions.integrations.firstOrNull { it is FragmentLifecycleIntegration }
         assertNull(actual)
->>>>>>> d1029084
     }
 
     @Test
