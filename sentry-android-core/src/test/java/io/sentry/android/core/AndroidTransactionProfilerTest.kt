--- conflicted
+++ resolved
@@ -368,7 +368,6 @@
     }
 
     @Test
-<<<<<<< HEAD
     fun `profiling trace data contains release field`() {
         val profiler = fixture.getSut(context)
         profiler.onTransactionStart(fixture.transaction1)
@@ -381,7 +380,7 @@
                 }
             }
         )
-=======
+        
     fun `profiler starts collecting frame metrics when the first transaction starts`() {
         val profiler = fixture.getSut(context)
         profiler.onTransactionStart(fixture.transaction1)
@@ -401,6 +400,5 @@
         verify(fixture.frameMetricsCollector, never()).stopCollection(frameMetricsCollectorId)
         profiler.onTransactionFinish(fixture.transaction2)
         verify(fixture.frameMetricsCollector).stopCollection(frameMetricsCollectorId)
->>>>>>> 31f3e4c7
     }
 }