package io.sentry.android.core

import android.content.Context
import android.os.Build
import androidx.test.core.app.ApplicationProvider
import androidx.test.ext.junit.runners.AndroidJUnit4
import io.sentry.CpuCollectionData
import io.sentry.IHub
import io.sentry.ILogger
import io.sentry.ISentryExecutorService
import io.sentry.MemoryCollectionData
import io.sentry.PerformanceCollectionData
import io.sentry.ProfilingTraceData
import io.sentry.SentryLevel
import io.sentry.SentryTracer
import io.sentry.TransactionContext
import io.sentry.android.core.internal.util.SentryFrameMetricsCollector
import io.sentry.profilemeasurements.ProfileMeasurement
import io.sentry.test.getCtor
import org.junit.runner.RunWith
import org.mockito.kotlin.any
import org.mockito.kotlin.mock
import org.mockito.kotlin.never
import org.mockito.kotlin.spy
import org.mockito.kotlin.times
import org.mockito.kotlin.verify
import org.mockito.kotlin.whenever
import java.io.File
import java.util.concurrent.Callable
import java.util.concurrent.Future
import java.util.concurrent.FutureTask
import kotlin.test.AfterTest
import kotlin.test.BeforeTest
import kotlin.test.Test
import kotlin.test.assertContentEquals
import kotlin.test.assertEquals
import kotlin.test.assertFailsWith
import kotlin.test.assertFalse
import kotlin.test.assertNotNull
import kotlin.test.assertNull

@RunWith(AndroidJUnit4::class)
class AndroidTransactionProfilerTest {
    private lateinit var context: Context

    private val className = "io.sentry.android.core.AndroidTransactionProfiler"
    private val ctorTypes = arrayOf(Context::class.java, SentryAndroidOptions::class.java, BuildInfoProvider::class.java, SentryFrameMetricsCollector::class.java)
    private val fixture = Fixture()

    private class Fixture {
        private val mockDsn = "http://key@localhost/proj"
        val buildInfo = mock<BuildInfoProvider> {
            whenever(it.sdkInfoVersion).thenReturn(Build.VERSION_CODES.LOLLIPOP)
        }
        val mockLogger = mock<ILogger>()
        var lastScheduledRunnable: Runnable? = null
        val mockExecutorService = object : ISentryExecutorService {
            override fun submit(runnable: Runnable): Future<*> {
                runnable.run()
                return FutureTask {}
            }
            override fun <T> submit(callable: Callable<T>): Future<T> {
                val futureTask = mock<FutureTask<T>>()
                whenever(futureTask.get()).thenAnswer {
                    return@thenAnswer try {
                        callable.call()
                    } catch (e: Exception) {
                        null
                    }
                }
                return futureTask
            }
            override fun schedule(runnable: Runnable, delayMillis: Long): Future<*> {
                lastScheduledRunnable = runnable
                return FutureTask {}
            }
            override fun close(timeoutMillis: Long) {}
        }

        val options = spy(SentryAndroidOptions()).apply {
            dsn = mockDsn
            profilesSampleRate = 1.0
            isDebug = true
            setLogger(mockLogger)
            executorService = mockExecutorService
        }

        val hub: IHub = mock()
        val frameMetricsCollector: SentryFrameMetricsCollector = mock()

        lateinit var transaction1: SentryTracer
        lateinit var transaction2: SentryTracer
        lateinit var transaction3: SentryTracer

        fun getSut(context: Context, buildInfoProvider: BuildInfoProvider = buildInfo): AndroidTransactionProfiler {
            whenever(hub.options).thenReturn(options)
            transaction1 = SentryTracer(TransactionContext("", ""), hub)
            transaction2 = SentryTracer(TransactionContext("", ""), hub)
            transaction3 = SentryTracer(TransactionContext("", ""), hub)
            return AndroidTransactionProfiler(context, options, buildInfoProvider, frameMetricsCollector, hub)
        }
    }

    @BeforeTest
    fun `set up`() {
        context = ApplicationProvider.getApplicationContext()
        val buildInfoProvider = BuildInfoProvider(fixture.mockLogger)
        AndroidOptionsInitializer.loadDefaultAndMetadataOptions(
            fixture.options,
            context,
            fixture.mockLogger,
            buildInfoProvider
        )
        AndroidOptionsInitializer.initializeIntegrationsAndProcessors(
            fixture.options,
            context,
            buildInfoProvider,
            LoadClass(),
            false,
            false
        )
        // Profiler doesn't start if the folder doesn't exists.
        // Usually it's generated when calling Sentry.init, but for tests we can create it manually.
        File(fixture.options.profilingTracesDirPath!!).mkdirs()
    }

    @AfterTest
    fun clear() {
        context.cacheDir.deleteRecursively()
    }

    @Test
    fun `when null param is provided, invalid argument is thrown`() {
        val ctor = className.getCtor(ctorTypes)

        assertFailsWith<IllegalArgumentException> {
            ctor.newInstance(arrayOf(null, mock<SentryAndroidOptions>(), mock()))
        }
        assertFailsWith<IllegalArgumentException> {
            ctor.newInstance(arrayOf(mock<Context>(), null, mock(), mock()))
        }
        assertFailsWith<IllegalArgumentException> {
            ctor.newInstance(arrayOf(mock<Context>(), mock<SentryAndroidOptions>(), null, mock()))
        }
        assertFailsWith<IllegalArgumentException> {
            ctor.newInstance(arrayOf(mock<Context>(), mock<SentryAndroidOptions>(), mock(), null))
        }
    }

    @Test
    fun `profiler profiles current transaction`() {
        val profiler = fixture.getSut(context)
        profiler.onTransactionStart(fixture.transaction1)
        val profilingTraceData = profiler.onTransactionFinish(fixture.transaction1, null)

        assertNotNull(profilingTraceData)
        assertEquals(profilingTraceData.transactionId, fixture.transaction1.eventId.toString())
    }

    @Test
    fun `profiler works only on api 21+`() {
        val buildInfo = mock<BuildInfoProvider> {
            whenever(it.sdkInfoVersion).thenReturn(Build.VERSION_CODES.KITKAT)
        }
        val profiler = fixture.getSut(context, buildInfo)
        profiler.onTransactionStart(fixture.transaction1)
        val profilingTraceData = profiler.onTransactionFinish(fixture.transaction1, null)
        assertNull(profilingTraceData)
    }

    @Test
    fun `profiler on profilesSampleRate=0 false`() {
        fixture.options.apply {
            profilesSampleRate = 0.0
        }
        val profiler = fixture.getSut(context)
        profiler.onTransactionStart(fixture.transaction1)
        val profilingTraceData = profiler.onTransactionFinish(fixture.transaction1, null)
        assertNull(profilingTraceData)
    }

    @Test
    fun `profiler evaluates if profiling is enabled in options only on first transaction profiling`() {
        fixture.options.apply {
            profilesSampleRate = 0.0
        }

        // We create the profiler, and nothing goes wrong
        val profiler = fixture.getSut(context)
        verify(fixture.mockLogger, never()).log(SentryLevel.INFO, "Profiling is disabled in options.")

        // Regardless of how many times the profiler is started, the option is evaluated and logged only once
        profiler.onTransactionStart(fixture.transaction1)
        profiler.onTransactionStart(fixture.transaction1)
        verify(fixture.mockLogger, times(1)).log(SentryLevel.INFO, "Profiling is disabled in options.")
    }

    @Test
    fun `profiler evaluates profilingTracesDirPath options only on first transaction profiling`() {
        fixture.options.apply {
            cacheDirPath = null
        }

        // We create the profiler, and nothing goes wrong
        val profiler = fixture.getSut(context)
        verify(fixture.mockLogger, never()).log(
            SentryLevel.WARNING,
            "Disabling profiling because no profiling traces dir path is defined in options."
        )

        // Regardless of how many times the profiler is started, the option is evaluated and logged only once
        profiler.onTransactionStart(fixture.transaction1)
        profiler.onTransactionStart(fixture.transaction1)
        verify(fixture.mockLogger, times(1)).log(
            SentryLevel.WARNING,
            "Disabling profiling because no profiling traces dir path is defined in options."
        )
    }

    @Test
    fun `profiler evaluates profilingTracesHz options only on first transaction profiling`() {
        fixture.options.apply {
            profilingTracesHz = 0
        }

        // We create the profiler, and nothing goes wrong
        val profiler = fixture.getSut(context)
        verify(fixture.mockLogger, never()).log(
            SentryLevel.WARNING,
            "Disabling profiling because trace rate is set to %d",
            0
        )

        // Regardless of how many times the profiler is started, the option is evaluated and logged only once
        profiler.onTransactionStart(fixture.transaction1)
        profiler.onTransactionStart(fixture.transaction1)
        verify(fixture.mockLogger, times(1)).log(
            SentryLevel.WARNING,
            "Disabling profiling because trace rate is set to %d",
            0
        )
    }

    @Test
    fun `profiler on tracesDirPath null`() {
        fixture.options.apply {
            cacheDirPath = null
        }
        val profiler = fixture.getSut(context)
        profiler.onTransactionStart(fixture.transaction1)
        val profilingTraceData = profiler.onTransactionFinish(fixture.transaction1, null)
        assertNull(profilingTraceData)
    }

    @Test
    fun `profiler on tracesDirPath empty`() {
        fixture.options.apply {
            cacheDirPath = null
        }
        val profiler = fixture.getSut(context)
        profiler.onTransactionStart(fixture.transaction1)
        val profilingTraceData = profiler.onTransactionFinish(fixture.transaction1, null)
        assertNull(profilingTraceData)
    }

    @Test
    fun `profiler on profilingTracesHz 0`() {
        fixture.options.apply {
            profilingTracesHz = 0
        }
        val profiler = fixture.getSut(context)
        profiler.onTransactionStart(fixture.transaction1)
        val profilingTraceData = profiler.onTransactionFinish(fixture.transaction1, null)
        assertNull(profilingTraceData)
    }

    @Test
    fun `profiler ignores profilingTracesIntervalMillis`() {
        fixture.options.apply {
            profilingTracesIntervalMillis = 0
        }
        val profiler = fixture.getSut(context)
        profiler.onTransactionStart(fixture.transaction1)
        val traceData = profiler.onTransactionFinish(fixture.transaction1, null)
        assertNotNull(traceData)
    }

    @Test
    fun `profiler uses background threads`() {
        val profiler = fixture.getSut(context)
        val mockExecutorService: ISentryExecutorService = mock()
        fixture.options.executorService = mockExecutorService
        whenever(mockExecutorService.submit(any<Callable<*>>())).thenReturn(mock())
        profiler.onTransactionStart(fixture.transaction1)
        verify(mockExecutorService).submit(any<Runnable>())
        val profilingTraceData: ProfilingTraceData? = profiler.onTransactionFinish(fixture.transaction1, null)
        assertNull(profilingTraceData)
        verify(mockExecutorService).submit(any<Callable<*>>())
    }

    @Test
    fun `onTransactionFinish works only if previously started`() {
        val profiler = fixture.getSut(context)
        val profilingTraceData = profiler.onTransactionFinish(fixture.transaction1, null)
        assertNull(profilingTraceData)
    }

    @Test
    fun `timedOutData has timeout truncation reason`() {
        val profiler = fixture.getSut(context)

        // Start and finish first transaction profiling
        profiler.onTransactionStart(fixture.transaction1)

        // Set timed out data by calling the timeout scheduled job
        fixture.lastScheduledRunnable?.run()

        // First transaction finishes: timed out data is returned
        val profilingTraceData = profiler.onTransactionFinish(fixture.transaction1, null)
        assertEquals(profilingTraceData!!.transactionId, fixture.transaction1.eventId.toString())
        assertEquals(ProfilingTraceData.TRUNCATION_REASON_TIMEOUT, profilingTraceData.truncationReason)
    }

    @Test
    fun `profiling stops and returns data only when the first transaction finishes`() {
        val profiler = fixture.getSut(context)
        profiler.onTransactionStart(fixture.transaction1)
        profiler.onTransactionStart(fixture.transaction2)

        var profilingTraceData = profiler.onTransactionFinish(fixture.transaction2, null)
        assertNull(profilingTraceData)

        profilingTraceData = profiler.onTransactionFinish(fixture.transaction1, null)
        assertNotNull(profilingTraceData)
        assertEquals(profilingTraceData.transactionId, fixture.transaction1.eventId.toString())
    }

    @Test
    fun `profiling trace data contains release field`() {
        val profiler = fixture.getSut(context)
        profiler.onTransactionStart(fixture.transaction1)
        val profilingTraceData = profiler.onTransactionFinish(fixture.transaction1, null)
        assertNotNull(profilingTraceData!!.release)
        assertEquals(fixture.options.release, profilingTraceData.release)
    }

    fun `profiler starts collecting frame metrics when the first transaction starts`() {
        val profiler = fixture.getSut(context)
        profiler.onTransactionStart(fixture.transaction1)
        verify(fixture.frameMetricsCollector, times(1)).startCollection(any())
        profiler.onTransactionStart(fixture.transaction2)
        verify(fixture.frameMetricsCollector, times(1)).startCollection(any())
    }

    @Test
    fun `profiler stops collecting frame metrics when the first transaction finishes`() {
        val profiler = fixture.getSut(context)
        val frameMetricsCollectorId = "id"
        whenever(fixture.frameMetricsCollector.startCollection(any())).thenReturn(frameMetricsCollectorId)
        profiler.onTransactionStart(fixture.transaction1)
        profiler.onTransactionStart(fixture.transaction2)
        profiler.onTransactionFinish(fixture.transaction1, null)
        verify(fixture.frameMetricsCollector).stopCollection(frameMetricsCollectorId)
    }

    @Test
    fun `profiler does not includes memory measurements when null is passed on transaction finish`() {
        val profiler = fixture.getSut(context)
        profiler.onTransactionStart(fixture.transaction1)
        val data = profiler.onTransactionFinish(fixture.transaction1, null)
        assertFalse(data!!.measurementsMap.containsKey(ProfileMeasurement.ID_MEMORY_FOOTPRINT))
        assertFalse(data.measurementsMap.containsKey(ProfileMeasurement.ID_MEMORY_NATIVE_FOOTPRINT))
        assertFalse(data.measurementsMap.containsKey(ProfileMeasurement.ID_CPU_USAGE))
    }

    @Test
    fun `profiler includes performance measurements when passed on transaction finish`() {
        val profiler = fixture.getSut(context)
<<<<<<< HEAD
        val performanceCollectionData = PerformanceCollectionData()
        performanceCollectionData.addData(MemoryCollectionData(1, 2, 3), CpuCollectionData(1, 1.4))
        performanceCollectionData.addData(MemoryCollectionData(2, 3, 4), null)
=======
        val memoryCollectionData = PerformanceCollectionData()
        memoryCollectionData.addMemoryData(MemoryCollectionData(1, 2, 3))
        memoryCollectionData.commitData()
        memoryCollectionData.addMemoryData(MemoryCollectionData(2, 3, 4))
        memoryCollectionData.commitData()
>>>>>>> f35a6367
        profiler.onTransactionStart(fixture.transaction1)
        val data = profiler.onTransactionFinish(fixture.transaction1, performanceCollectionData)
        assertContentEquals(
            listOf(1.4),
            data!!.measurementsMap[ProfileMeasurement.ID_CPU_USAGE]!!.values.map { it.value }
        )
        assertContentEquals(
            listOf(2.0, 3.0),
            data.measurementsMap[ProfileMeasurement.ID_MEMORY_FOOTPRINT]!!.values.map { it.value }
        )
        assertContentEquals(
            listOf(3.0, 4.0),
            data.measurementsMap[ProfileMeasurement.ID_MEMORY_NATIVE_FOOTPRINT]!!.values.map { it.value }
        )
    }
}<|MERGE_RESOLUTION|>--- conflicted
+++ resolved
@@ -364,7 +364,7 @@
     }
 
     @Test
-    fun `profiler does not includes memory measurements when null is passed on transaction finish`() {
+    fun `profiler does not includes performance measurements when null is passed on transaction finish`() {
         val profiler = fixture.getSut(context)
         profiler.onTransactionStart(fixture.transaction1)
         val data = profiler.onTransactionFinish(fixture.transaction1, null)
@@ -376,19 +376,14 @@
     @Test
     fun `profiler includes performance measurements when passed on transaction finish`() {
         val profiler = fixture.getSut(context)
-<<<<<<< HEAD
-        val performanceCollectionData = PerformanceCollectionData()
-        performanceCollectionData.addData(MemoryCollectionData(1, 2, 3), CpuCollectionData(1, 1.4))
-        performanceCollectionData.addData(MemoryCollectionData(2, 3, 4), null)
-=======
         val memoryCollectionData = PerformanceCollectionData()
         memoryCollectionData.addMemoryData(MemoryCollectionData(1, 2, 3))
+        memoryCollectionData.addCpuData(CpuCollectionData(1, 4))
         memoryCollectionData.commitData()
         memoryCollectionData.addMemoryData(MemoryCollectionData(2, 3, 4))
         memoryCollectionData.commitData()
->>>>>>> f35a6367
-        profiler.onTransactionStart(fixture.transaction1)
-        val data = profiler.onTransactionFinish(fixture.transaction1, performanceCollectionData)
+        profiler.onTransactionStart(fixture.transaction1)
+        val data = profiler.onTransactionFinish(fixture.transaction1, memoryCollectionData)
         assertContentEquals(
             listOf(1.4),
             data!!.measurementsMap[ProfileMeasurement.ID_CPU_USAGE]!!.values.map { it.value }
