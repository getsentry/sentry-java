--- conflicted
+++ resolved
@@ -51,22 +51,18 @@
             isDebug = true
             setLogger(mockLogger)
         }
-<<<<<<< HEAD
-        val transaction1 = SentryTracer(TransactionContext("", ""), mock())
-        val transaction2 = SentryTracer(TransactionContext("", ""), mock())
-        val transaction3 = SentryTracer(TransactionContext("", ""), mock())
-=======
->>>>>>> 2f079a1d
 
         val hub: IHub = mock()
 
         lateinit var transaction1: SentryTracer
         lateinit var transaction2: SentryTracer
+        lateinit var transaction3: SentryTracer
 
         fun getSut(context: Context, buildInfoProvider: BuildInfoProvider = buildInfo): AndroidTransactionProfiler {
             whenever(hub.options).thenReturn(options)
             transaction1 = SentryTracer(TransactionContext("", ""), hub)
             transaction2 = SentryTracer(TransactionContext("", ""), hub)
+            transaction3 = SentryTracer(TransactionContext("", ""), hub)
             return AndroidTransactionProfiler(context, options, buildInfoProvider)
         }
     }
