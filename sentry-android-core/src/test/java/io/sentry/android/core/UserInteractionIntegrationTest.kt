--- conflicted
+++ resolved
@@ -2,6 +2,7 @@
 
 import android.app.Activity
 import android.app.Application
+import android.content.Context
 import android.view.Window
 import androidx.test.ext.junit.runners.AndroidJUnit4
 import io.sentry.Scopes
@@ -11,6 +12,7 @@
 import org.junit.runner.RunWith
 import org.mockito.kotlin.any
 import org.mockito.kotlin.anyOrNull
+import org.mockito.kotlin.argumentCaptor
 import org.mockito.kotlin.mock
 import org.mockito.kotlin.never
 import org.mockito.kotlin.verify
@@ -18,7 +20,9 @@
 import org.robolectric.Robolectric.buildActivity
 import kotlin.test.Test
 import kotlin.test.assertIs
+import kotlin.test.assertNotEquals
 import kotlin.test.assertSame
+import kotlin.test.assertTrue
 
 @RunWith(AndroidJUnit4::class)
 class UserInteractionIntegrationTest {
@@ -34,10 +38,14 @@
         val loadClass = mock<LoadClass>()
 
         fun getSut(
+            callback: Window.Callback? = null,
             isAndroidXAvailable: Boolean = true
         ): UserInteractionIntegration {
             whenever(loadClass.isClassAvailable(any(), anyOrNull<SentryAndroidOptions>())).thenReturn(isAndroidXAvailable)
             whenever(scopes.options).thenReturn(options)
+            if (callback != null) {
+                window.callback = callback
+            }
             return UserInteractionIntegration(application, loadClass)
         }
     }
@@ -106,11 +114,7 @@
         val sut = fixture.getSut()
         fixture.activity.window.callback = null
 
-<<<<<<< HEAD
         sut.onActivityResumed(fixture.activity)
-=======
-        sut.register(fixture.scopes, fixture.options)
->>>>>>> c2e65f0b
         sut.onActivityPaused(fixture.activity)
 
         assertNull(fixture.activity.window.callback)
@@ -123,11 +127,7 @@
 
         fixture.window.callback = mockCallback
 
-<<<<<<< HEAD
         sut.onActivityResumed(fixture.activity)
-=======
-        sut.register(fixture.scopes, fixture.options)
->>>>>>> c2e65f0b
         sut.onActivityPaused(fixture.activity)
 
         assertSame(mockCallback, fixture.activity.window.callback)
@@ -139,26 +139,16 @@
         val sut = fixture.getSut()
         fixture.activity.window.callback = callback
 
-        sut.register(fixture.scopes, fixture.options)
         sut.onActivityPaused(fixture.activity)
 
         verify(callback).stopTracking()
     }
-<<<<<<< HEAD
-}
-
-private class EmptyActivity : Activity()
-=======
 
     @Test
     fun `does not instrument if the callback is already ours`() {
-        val delegate = mock<Window.Callback>()
-        val context = mock<Context>()
-        val resources = Fixture.mockResources()
-        whenever(context.resources).thenReturn(resources)
         val existingCallback = SentryWindowCallback(
-            delegate,
-            context,
+            NoOpWindowCallback(),
+            fixture.activity,
             mock(),
             mock()
         )
@@ -167,8 +157,8 @@
         sut.register(fixture.scopes, fixture.options)
         sut.onActivityResumed(fixture.activity)
 
-        val argumentCaptor = argumentCaptor<Window.Callback>()
-        verify(fixture.window, never()).callback = argumentCaptor.capture()
+        assertNotEquals(existingCallback, (fixture.window.callback as SentryWindowCallback).delegate)
     }
 }
->>>>>>> c2e65f0b
+
+private class EmptyActivity : Activity()