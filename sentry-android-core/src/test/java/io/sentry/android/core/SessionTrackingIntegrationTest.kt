package io.sentry.android.core

import android.content.Context
import androidx.lifecycle.Lifecycle.Event.ON_START
import androidx.lifecycle.Lifecycle.Event.ON_STOP
import androidx.lifecycle.LifecycleRegistry
import androidx.lifecycle.ProcessLifecycleOwner
import androidx.test.core.app.ApplicationProvider
import androidx.test.ext.junit.runners.AndroidJUnit4
import io.sentry.CheckIn
import io.sentry.Hint
import io.sentry.IScope
import io.sentry.ISentryClient
import io.sentry.ProfileChunk
import io.sentry.ProfilingTraceData
import io.sentry.Sentry
import io.sentry.SentryEnvelope
import io.sentry.SentryEvent
<<<<<<< HEAD
import io.sentry.SentryLogEvent
=======
import io.sentry.SentryLogEvents
>>>>>>> c6086029
import io.sentry.SentryOptions
import io.sentry.SentryReplayEvent
import io.sentry.Session
import io.sentry.TraceContext
import io.sentry.UserFeedback
import io.sentry.protocol.Feedback
import io.sentry.protocol.SentryId
import io.sentry.protocol.SentryTransaction
import io.sentry.transport.RateLimiter
import org.junit.runner.RunWith
import org.robolectric.annotation.Config
import java.util.LinkedList
import kotlin.test.BeforeTest
import kotlin.test.Test
import kotlin.test.assertTrue

@RunWith(AndroidJUnit4::class)
@Config(sdk = [31])
class SessionTrackingIntegrationTest {

    private lateinit var context: Context

    @BeforeTest
    fun `set up`() {
        context = ApplicationProvider.getApplicationContext()
    }

    @Test
    fun `session tracking works properly with multiple backgrounds and foregrounds`() {
        lateinit var options: SentryAndroidOptions
        initForTest(context) {
            it.dsn = "https://key@sentry.io/proj"
            it.release = "io.sentry.samples@2.3.0"
            it.environment = "production"
            it.sessionTrackingIntervalMillis = 0L
            options = it
        }
        val client = CapturingSentryClient()
        Sentry.bindClient(client)
        val lifecycle = setupLifecycle(options)
        val initSid = lastSessionId()

        lifecycle.handleLifecycleEvent(ON_START)
        val sidAfterFirstStart = lastSessionId()
        Thread.sleep(100L)
        lifecycle.handleLifecycleEvent(ON_STOP)
        Thread.sleep(100L)
        val sidAfterFirstStop = lastSessionId()

        Thread.sleep(100L)

        lifecycle.handleLifecycleEvent(ON_START)
        val sidAfterSecondStart = lastSessionId()
        Thread.sleep(100L)
        lifecycle.handleLifecycleEvent(ON_STOP)
        Thread.sleep(100L)
        val sidAfterSecondStop = lastSessionId()
        // we bind our CapturingSentryClient only after .init is called, so we'll be able to capture
        // only the Exited status of the session started in .init
        val initSessionUpdate = client.sessionUpdates.pop()
        assertTrue {
            initSid == initSessionUpdate.sessionId.toString() &&
                Session.State.Exited == initSessionUpdate.status
        }

        val afterFirstStartSessionUpdate = client.sessionUpdates.pop()
        assertTrue {
            sidAfterFirstStart == afterFirstStartSessionUpdate.sessionId.toString() &&
                Session.State.Ok == afterFirstStartSessionUpdate.status
        }

        val afterFirstStopSessionUpdate = client.sessionUpdates.pop()
        assertTrue {
            "null" == sidAfterFirstStop &&
                sidAfterFirstStart == afterFirstStopSessionUpdate.sessionId.toString() &&
                Session.State.Exited == afterFirstStopSessionUpdate.status
        }

        val afterSecondStartSessionUpdate = client.sessionUpdates.pop()
        assertTrue {
            sidAfterSecondStart == afterSecondStartSessionUpdate.sessionId.toString() &&
                Session.State.Ok == afterSecondStartSessionUpdate.status
        }

        val afterSecondStopSessionUpdate = client.sessionUpdates.pop()
        assertTrue {
            "null" == sidAfterSecondStop &&
                sidAfterSecondStart == afterSecondStopSessionUpdate.sessionId.toString() &&
                Session.State.Exited == afterSecondStopSessionUpdate.status
        }
    }

    private fun lastSessionId(): String? {
        var sid: String? = null
        Sentry.configureScope { scope ->
            sid = scope.session?.sessionId.toString()
        }
        return sid
    }

    private fun setupLifecycle(options: SentryOptions): LifecycleRegistry {
        val lifecycle = LifecycleRegistry(ProcessLifecycleOwner.get())
        val lifecycleWatcher = (
            options.integrations.find {
                it is AppLifecycleIntegration
            } as AppLifecycleIntegration
            ).watcher
        lifecycle.addObserver(lifecycleWatcher!!)
        return lifecycle
    }

    private class CapturingSentryClient : ISentryClient {
        val sessionUpdates = LinkedList<Session>()

        override fun isEnabled(): Boolean = true

        override fun captureEvent(event: SentryEvent, scope: IScope?, hint: Hint?): SentryId {
            TODO("Not yet implemented")
        }

        override fun close(isRestarting: Boolean) {
            TODO("Not yet implemented")
        }

        override fun close() {
            TODO("Not yet implemented")
        }

        override fun flush(timeoutMillis: Long) {
            TODO("Not yet implemented")
        }

        override fun captureFeedback(feedback: Feedback, hint: Hint?, scope: IScope): SentryId {
            TODO("Not yet implemented")
        }

        override fun captureReplayEvent(
            event: SentryReplayEvent,
            scope: IScope?,
            hint: Hint?
        ): SentryId {
            TODO("Not yet implemented")
        }

        override fun captureUserFeedback(userFeedback: UserFeedback) {
            TODO("Not yet implemented")
        }

        override fun captureSession(session: Session, hint: Hint?) {
            sessionUpdates.add(session)
        }

        override fun captureEnvelope(envelope: SentryEnvelope, hint: Hint?): SentryId? {
            TODO("Not yet implemented")
        }

        override fun captureTransaction(
            transaction: SentryTransaction,
            traceContext: TraceContext?,
            scope: IScope?,
            hint: Hint?,
            profilingTraceData: ProfilingTraceData?
        ): SentryId {
            TODO("Not yet implemented")
        }

        override fun captureProfileChunk(profileChunk: ProfileChunk, scope: IScope?): SentryId {
            TODO("Not yet implemented")
        }

        override fun captureCheckIn(checkIn: CheckIn, scope: IScope?, hint: Hint?): SentryId {
            TODO("Not yet implemented")
        }

<<<<<<< HEAD
        override fun captureLog(event: SentryLogEvent, scope: IScope?, hint: Hint?) {
=======
        override fun captureLogs(events: SentryLogEvents, scope: IScope?, hint: Hint?) {
>>>>>>> c6086029
            TODO("Not yet implemented")
        }

        override fun getRateLimiter(): RateLimiter? {
            TODO("Not yet implemented")
        }
    }
}<|MERGE_RESOLUTION|>--- conflicted
+++ resolved
@@ -16,11 +16,7 @@
 import io.sentry.Sentry
 import io.sentry.SentryEnvelope
 import io.sentry.SentryEvent
-<<<<<<< HEAD
 import io.sentry.SentryLogEvent
-=======
-import io.sentry.SentryLogEvents
->>>>>>> c6086029
 import io.sentry.SentryOptions
 import io.sentry.SentryReplayEvent
 import io.sentry.Session
@@ -195,11 +191,7 @@
             TODO("Not yet implemented")
         }
 
-<<<<<<< HEAD
         override fun captureLog(event: SentryLogEvent, scope: IScope?, hint: Hint?) {
-=======
-        override fun captureLogs(events: SentryLogEvents, scope: IScope?, hint: Hint?) {
->>>>>>> c6086029
             TODO("Not yet implemented")
         }
 
