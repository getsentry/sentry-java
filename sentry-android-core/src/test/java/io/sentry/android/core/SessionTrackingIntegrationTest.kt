package io.sentry.android.core

import android.content.Context
import androidx.lifecycle.Lifecycle.Event.ON_START
import androidx.lifecycle.Lifecycle.Event.ON_STOP
import androidx.lifecycle.LifecycleRegistry
import androidx.test.core.app.ApplicationProvider
import androidx.test.ext.junit.runners.AndroidJUnit4
import io.sentry.CheckIn
import io.sentry.Hint
import io.sentry.ISentryClient
import io.sentry.ProfilingTraceData
import io.sentry.Scope
import io.sentry.Sentry
import io.sentry.SentryEnvelope
import io.sentry.SentryEvent
import io.sentry.SentryOptions
import io.sentry.Session
import io.sentry.Session.State.Exited
import io.sentry.Session.State.Ok
import io.sentry.TraceContext
import io.sentry.UserFeedback
import io.sentry.protocol.SentryId
import io.sentry.protocol.SentryTransaction
import io.sentry.transport.RateLimiter
import org.junit.runner.RunWith
import org.mockito.kotlin.mock
import org.robolectric.annotation.Config
import java.util.LinkedList
import kotlin.test.BeforeTest
import kotlin.test.Test
import kotlin.test.assertTrue

@RunWith(AndroidJUnit4::class)
@Config(sdk = [31])
class SessionTrackingIntegrationTest {

    private lateinit var context: Context

    @BeforeTest
    fun `set up`() {
        context = ApplicationProvider.getApplicationContext()
    }

    @Test
    fun `session tracking works properly with multiple backgrounds and foregrounds`() {
        lateinit var options: SentryAndroidOptions
        SentryAndroid.init(context) {
            it.dsn = "https://key@sentry.io/proj"
            it.release = "io.sentry.samples@2.3.0"
            it.environment = "production"
            it.sessionTrackingIntervalMillis = 0L
            options = it
        }
        val client = CapturingSentryClient()
        Sentry.bindClient(client)
        val lifecycle = setupLifecycle(options)
        val initSid = lastSessionId()

        lifecycle.handleLifecycleEvent(ON_START)
        val sidAfterFirstStart = lastSessionId()
        Thread.sleep(100L)
        lifecycle.handleLifecycleEvent(ON_STOP)
        Thread.sleep(100L)
        val sidAfterFirstStop = lastSessionId()

        Thread.sleep(100L)

        lifecycle.handleLifecycleEvent(ON_START)
        val sidAfterSecondStart = lastSessionId()
        Thread.sleep(100L)
        lifecycle.handleLifecycleEvent(ON_STOP)
        Thread.sleep(100L)
        val sidAfterSecondStop = lastSessionId()
        // we bind our CapturingSentryClient only after .init is called, so we'll be able to capture
        // only the Exited status of the session started in .init
        val initSessionUpdate = client.sessionUpdates.pop()
        assertTrue {
            initSid == initSessionUpdate.sessionId.toString() &&
                Session.State.Exited == initSessionUpdate.status
        }

        val afterFirstStartSessionUpdate = client.sessionUpdates.pop()
        assertTrue {
            sidAfterFirstStart == afterFirstStartSessionUpdate.sessionId.toString() &&
                Session.State.Ok == afterFirstStartSessionUpdate.status
        }

        val afterFirstStopSessionUpdate = client.sessionUpdates.pop()
        assertTrue {
            "null" == sidAfterFirstStop &&
                sidAfterFirstStart == afterFirstStopSessionUpdate.sessionId.toString() &&
                Session.State.Exited == afterFirstStopSessionUpdate.status
        }

        val afterSecondStartSessionUpdate = client.sessionUpdates.pop()
        assertTrue {
            sidAfterSecondStart == afterSecondStartSessionUpdate.sessionId.toString() &&
                Session.State.Ok == afterSecondStartSessionUpdate.status
        }

        val afterSecondStopSessionUpdate = client.sessionUpdates.pop()
        assertTrue {
            "null" == sidAfterSecondStop &&
                sidAfterSecondStart == afterSecondStopSessionUpdate.sessionId.toString() &&
                Session.State.Exited == afterSecondStopSessionUpdate.status
        }
    }

    private fun lastSessionId(): String? {
        var sid: String? = null
        Sentry.configureScope { scope ->
            sid = scope.session?.sessionId.toString()
        }
        return sid
    }

    private fun setupLifecycle(options: SentryOptions): LifecycleRegistry {
        val lifecycle = LifecycleRegistry(mock())
        val lifecycleWatcher = (
            options.integrations.find {
                it is AppLifecycleIntegration
            } as AppLifecycleIntegration
            ).watcher
        lifecycle.addObserver(lifecycleWatcher!!)
        return lifecycle
    }

    private class CapturingSentryClient : ISentryClient {
        val sessionUpdates = LinkedList<Session>()

        override fun isEnabled(): Boolean = true

        override fun captureEvent(event: SentryEvent, scope: Scope?, hint: Hint?): SentryId {
            TODO("Not yet implemented")
        }

        override fun close() {
            TODO("Not yet implemented")
        }

        override fun flush(timeoutMillis: Long) {
            TODO("Not yet implemented")
        }

        override fun captureUserFeedback(userFeedback: UserFeedback) {
            TODO("Not yet implemented")
        }

        override fun captureSession(session: Session, hint: Hint?) {
            sessionUpdates.add(session)
        }

        override fun captureEnvelope(envelope: SentryEnvelope, hint: Hint?): SentryId? {
            TODO("Not yet implemented")
        }

        override fun captureTransaction(
            transaction: SentryTransaction,
            traceContext: TraceContext?,
            scope: Scope?,
            hint: Hint?,
            profilingTraceData: ProfilingTraceData?
        ): SentryId {
            TODO("Not yet implemented")
        }

<<<<<<< HEAD
        override fun getRateLimiter(): RateLimiter? {
=======
        override fun captureCheckIn(checkIn: CheckIn, scope: Scope?, hint: Hint?): SentryId {
>>>>>>> 5b8a9a6b
            TODO("Not yet implemented")
        }
    }
}<|MERGE_RESOLUTION|>--- conflicted
+++ resolved
@@ -165,11 +165,11 @@
             TODO("Not yet implemented")
         }
 
-<<<<<<< HEAD
+        override fun captureCheckIn(checkIn: CheckIn, scope: Scope?, hint: Hint?): SentryId {
+            TODO("Not yet implemented")
+        }
+
         override fun getRateLimiter(): RateLimiter? {
-=======
-        override fun captureCheckIn(checkIn: CheckIn, scope: Scope?, hint: Hint?): SentryId {
->>>>>>> 5b8a9a6b
             TODO("Not yet implemented")
         }
     }
