package io.sentry.android.core;

import static io.sentry.SentryLevel.ERROR;
import static io.sentry.TypeCheckHint.SENTRY_TYPE_CHECK_HINT;

import android.os.FileObserver;
import io.sentry.Hint;
import io.sentry.IEnvelopeSender;
import io.sentry.ILogger;
import io.sentry.SentryLevel;
import io.sentry.hints.ApplyScopeData;
import io.sentry.hints.Cached;
import io.sentry.hints.Flushable;
import io.sentry.hints.Resettable;
import io.sentry.hints.Retryable;
import io.sentry.hints.SubmissionResult;
import io.sentry.util.HintUtils;
import io.sentry.util.Objects;
import java.io.File;
import java.util.HashMap;
import java.util.Map;
import java.util.concurrent.CountDownLatch;
import java.util.concurrent.TimeUnit;
import org.jetbrains.annotations.NotNull;
import org.jetbrains.annotations.Nullable;

final class EnvelopeFileObserver extends FileObserver {

  private final String rootPath;
  private final IEnvelopeSender envelopeSender;
  private @NotNull final ILogger logger;
  private final long flushTimeoutMillis;

  // The preferred overload (Taking File instead of String) is only available from API 29
  @SuppressWarnings("deprecation")
  EnvelopeFileObserver(
      String path,
      IEnvelopeSender envelopeSender,
      @NotNull ILogger logger,
      final long flushTimeoutMillis) {
    super(path);
    this.rootPath = path;
    this.envelopeSender = Objects.requireNonNull(envelopeSender, "Envelope sender is required.");
    this.logger = Objects.requireNonNull(logger, "Logger is required.");
    this.flushTimeoutMillis = flushTimeoutMillis;
  }

  @Override
  public void onEvent(int eventType, @Nullable String relativePath) {
    if (relativePath == null || eventType != FileObserver.CLOSE_WRITE) {
      return;
    }

    logger.log(
        SentryLevel.DEBUG,
        "onEvent fired for EnvelopeFileObserver with event type %d on path: %s for file %s.",
        eventType,
        this.rootPath,
        relativePath);

    // TODO: Only some event types should be pass through?

<<<<<<< HEAD
    final CachedEnvelopeHint hint = new CachedEnvelopeHint(flushTimeoutMillis, logger);

    final Map<String, Object> hintMap = new HashMap<>();
    hintMap.put(SENTRY_TYPE_CHECK_HINT, hint);

    envelopeSender.processEnvelopeFile(this.rootPath + File.separator + relativePath, hintMap);
=======
    final CachedEnvelopeHint cachedHint = new CachedEnvelopeHint(flushTimeoutMillis, logger);

    final Hint hint = HintUtils.createWithTypeCheckHint(cachedHint);

    envelopeSender.processEnvelopeFile(this.rootPath + File.separator + relativePath, hint);
>>>>>>> 77fd2f21
  }

  private static final class CachedEnvelopeHint
      implements Cached, Retryable, SubmissionResult, Flushable, ApplyScopeData, Resettable {
    boolean retry;
    boolean succeeded;

    private @NotNull CountDownLatch latch;
    private final long flushTimeoutMillis;
    private final @NotNull ILogger logger;

    public CachedEnvelopeHint(final long flushTimeoutMillis, final @NotNull ILogger logger) {
      reset();
      this.flushTimeoutMillis = flushTimeoutMillis;
      this.logger = Objects.requireNonNull(logger, "ILogger is required.");
    }

    @Override
    public boolean waitFlush() {
      try {
        return latch.await(flushTimeoutMillis, TimeUnit.MILLISECONDS);
      } catch (InterruptedException e) {
        Thread.currentThread().interrupt();
        logger.log(ERROR, "Exception while awaiting on lock.", e);
      }
      return false;
    }

    @Override
    public boolean isRetry() {
      return retry;
    }

    @Override
    public void setRetry(boolean retry) {
      this.retry = retry;
    }

    @Override
    public void setResult(boolean succeeded) {
      this.succeeded = succeeded;
      latch.countDown();
    }

    @Override
    public boolean isSuccess() {
      return succeeded;
    }

    @Override
    public void reset() {
      latch = new CountDownLatch(1);
      retry = false;
      succeeded = false;
    }
  }
}<|MERGE_RESOLUTION|>--- conflicted
+++ resolved
@@ -1,7 +1,6 @@
 package io.sentry.android.core;
 
 import static io.sentry.SentryLevel.ERROR;
-import static io.sentry.TypeCheckHint.SENTRY_TYPE_CHECK_HINT;
 
 import android.os.FileObserver;
 import io.sentry.Hint;
@@ -17,8 +16,6 @@
 import io.sentry.util.HintUtils;
 import io.sentry.util.Objects;
 import java.io.File;
-import java.util.HashMap;
-import java.util.Map;
 import java.util.concurrent.CountDownLatch;
 import java.util.concurrent.TimeUnit;
 import org.jetbrains.annotations.NotNull;
@@ -60,20 +57,11 @@
 
     // TODO: Only some event types should be pass through?
 
-<<<<<<< HEAD
-    final CachedEnvelopeHint hint = new CachedEnvelopeHint(flushTimeoutMillis, logger);
-
-    final Map<String, Object> hintMap = new HashMap<>();
-    hintMap.put(SENTRY_TYPE_CHECK_HINT, hint);
-
-    envelopeSender.processEnvelopeFile(this.rootPath + File.separator + relativePath, hintMap);
-=======
     final CachedEnvelopeHint cachedHint = new CachedEnvelopeHint(flushTimeoutMillis, logger);
 
     final Hint hint = HintUtils.createWithTypeCheckHint(cachedHint);
 
     envelopeSender.processEnvelopeFile(this.rootPath + File.separator + relativePath, hint);
->>>>>>> 77fd2f21
   }
 
   private static final class CachedEnvelopeHint
