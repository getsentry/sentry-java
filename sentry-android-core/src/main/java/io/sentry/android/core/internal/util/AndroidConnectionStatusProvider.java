package io.sentry.android.core.internal.util;

import android.Manifest;
import android.annotation.SuppressLint;
import android.content.Context;
import android.net.ConnectivityManager;
import android.net.ConnectivityManager.NetworkCallback;
import android.net.Network;
import android.net.NetworkCapabilities;
import android.os.Build;
import androidx.annotation.NonNull;
import androidx.annotation.RequiresApi;
import io.sentry.IConnectionStatusProvider;
import io.sentry.ILogger;
import io.sentry.ISentryLifecycleToken;
import io.sentry.SentryLevel;
import io.sentry.SentryOptions;
<<<<<<< HEAD
import io.sentry.android.core.AppState;
=======
>>>>>>> d0e5fdc2
import io.sentry.android.core.BuildInfoProvider;
import io.sentry.android.core.ContextUtils;
import io.sentry.transport.ICurrentDateProvider;
import io.sentry.util.AutoClosableReentrantLock;
import java.util.ArrayList;
import java.util.List;
import java.util.concurrent.atomic.AtomicBoolean;
import org.jetbrains.annotations.ApiStatus;
import org.jetbrains.annotations.NotNull;
import org.jetbrains.annotations.Nullable;
import org.jetbrains.annotations.TestOnly;

/**
 * Note: ConnectivityManager sometimes throws SecurityExceptions on Android 11. Hence all relevant
 * calls are guarded with try/catch. see https://issuetracker.google.com/issues/175055271 for more
 * details
 */
@ApiStatus.Internal
public final class AndroidConnectionStatusProvider
    implements IConnectionStatusProvider, AppState.AppStateListener {

  private final @NotNull Context context;
  private final @NotNull SentryOptions options;
  private final @NotNull BuildInfoProvider buildInfoProvider;
  private final @NotNull ICurrentDateProvider timeProvider;
  private final @NotNull List<IConnectionStatusObserver> connectionStatusObservers;
  private final @NotNull AutoClosableReentrantLock lock = new AutoClosableReentrantLock();
  private volatile @Nullable NetworkCallback networkCallback;

  private static final @NotNull AutoClosableReentrantLock connectivityManagerLock =
      new AutoClosableReentrantLock();
  private static volatile @Nullable ConnectivityManager connectivityManager;

  private static final @NotNull AutoClosableReentrantLock childCallbacksLock =
      new AutoClosableReentrantLock();
  private static final @NotNull List<NetworkCallback> childCallbacks = new ArrayList<>();

  private static final int[] transports = {
    NetworkCapabilities.TRANSPORT_WIFI,
    NetworkCapabilities.TRANSPORT_CELLULAR,
<<<<<<< HEAD
    NetworkCapabilities.TRANSPORT_ETHERNET
=======
    NetworkCapabilities.TRANSPORT_ETHERNET,
    NetworkCapabilities.TRANSPORT_BLUETOOTH
>>>>>>> d0e5fdc2
  };

  private static final int[] capabilities = new int[2];

<<<<<<< HEAD
=======
  private final @NotNull Thread initThread;
>>>>>>> d0e5fdc2
  private volatile @Nullable NetworkCapabilities cachedNetworkCapabilities;
  private volatile @Nullable Network currentNetwork;
  private volatile long lastCacheUpdateTime = 0;
  private static final long CACHE_TTL_MS = 2 * 60 * 1000L; // 2 minutes
<<<<<<< HEAD
  private final @NotNull AtomicBoolean isConnected = new AtomicBoolean(false);
=======
>>>>>>> d0e5fdc2

  @SuppressLint("InlinedApi")
  public AndroidConnectionStatusProvider(
      @NotNull Context context,
      @NotNull SentryOptions options,
      @NotNull BuildInfoProvider buildInfoProvider,
      @NotNull ICurrentDateProvider timeProvider) {
    this.context = ContextUtils.getApplicationContext(context);
    this.options = options;
    this.buildInfoProvider = buildInfoProvider;
    this.timeProvider = timeProvider;
    this.connectionStatusObservers = new ArrayList<>();

    capabilities[0] = NetworkCapabilities.NET_CAPABILITY_INTERNET;
    if (buildInfoProvider.getSdkInfoVersion() >= Build.VERSION_CODES.M) {
      capabilities[1] = NetworkCapabilities.NET_CAPABILITY_VALIDATED;
    }

    // Register network callback immediately for caching
    //noinspection Convert2MethodRef
<<<<<<< HEAD
    submitSafe(() -> ensureNetworkCallbackRegistered());

    AppState.getInstance().addAppStateListener(this);
=======
    initThread = new Thread(() -> ensureNetworkCallbackRegistered());
    initThread.start();
>>>>>>> d0e5fdc2
  }

  /**
   * Enhanced network connectivity check for Android 15. Checks for NET_CAPABILITY_INTERNET,
   * NET_CAPABILITY_VALIDATED, and proper transport types.
   * https://medium.com/@doronkakuli/adapting-your-network-connectivity-checks-for-android-15-a-practical-guide-2b1850619294
   */
  @SuppressLint("InlinedApi")
  private boolean isNetworkEffectivelyConnected(
      final @Nullable NetworkCapabilities networkCapabilities) {
    if (networkCapabilities == null) {
      return false;
    }

    // Check for general internet capability AND validated status
    boolean hasInternetAndValidated =
        networkCapabilities.hasCapability(NetworkCapabilities.NET_CAPABILITY_INTERNET);
    if (buildInfoProvider.getSdkInfoVersion() >= Build.VERSION_CODES.M) {
      hasInternetAndValidated =
          hasInternetAndValidated
              && networkCapabilities.hasCapability(NetworkCapabilities.NET_CAPABILITY_VALIDATED);
<<<<<<< HEAD
    }

    if (!hasInternetAndValidated) {
      return false;
    }

    // Additionally, ensure it's a recognized transport type for general internet access
    return networkCapabilities.hasTransport(NetworkCapabilities.TRANSPORT_WIFI)
        || networkCapabilities.hasTransport(NetworkCapabilities.TRANSPORT_CELLULAR)
        || networkCapabilities.hasTransport(NetworkCapabilities.TRANSPORT_ETHERNET);
=======
    }

    if (!hasInternetAndValidated) {
      return false;
    }

    // Additionally, ensure it's a recognized transport type for general internet access
    for (final int transport : transports) {
      if (networkCapabilities.hasTransport(transport)) {
        return true;
      }
    }
    return false;
>>>>>>> d0e5fdc2
  }

  /** Get connection status from cached NetworkCapabilities or fallback to legacy method. */
  private @NotNull ConnectionStatus getConnectionStatusFromCache() {
    if (cachedNetworkCapabilities != null) {
      return isNetworkEffectivelyConnected(cachedNetworkCapabilities)
          ? ConnectionStatus.CONNECTED
          : ConnectionStatus.DISCONNECTED;
    }

    // Fallback to legacy method when NetworkCapabilities not available
    final ConnectivityManager connectivityManager =
        getConnectivityManager(context, options.getLogger());
    if (connectivityManager != null) {
      return getConnectionStatus(context, connectivityManager, options.getLogger());
    }

    return ConnectionStatus.UNKNOWN;
  }

  /** Get connection type from cached NetworkCapabilities or fallback to legacy method. */
  private @Nullable String getConnectionTypeFromCache() {
    final NetworkCapabilities capabilities = cachedNetworkCapabilities;
    if (capabilities != null) {
      return getConnectionType(capabilities);
    }

    // Fallback to legacy method when NetworkCapabilities not available
    return getConnectionType(context, options.getLogger(), buildInfoProvider);
  }

  private void ensureNetworkCallbackRegistered() {
<<<<<<< HEAD
    if (!ContextUtils.isForegroundImportance()) {
      return;
    }

=======
>>>>>>> d0e5fdc2
    if (networkCallback != null) {
      return; // Already registered
    }

    try (final @NotNull ISentryLifecycleToken ignored = lock.acquire()) {
      if (networkCallback != null) {
        return;
      }
<<<<<<< HEAD

      final @NotNull NetworkCallback callback =
          new NetworkCallback() {
            @Override
            public void onAvailable(final @NotNull Network network) {
              currentNetwork = network;

              // have to only dispatch this on first registration + when the connection got
              // re-established
              // otherwise it would've been dispatched on every foreground
              if (!isConnected.getAndSet(true)) {
                try (final @NotNull ISentryLifecycleToken ignored = childCallbacksLock.acquire()) {
                  for (final @NotNull NetworkCallback cb : childCallbacks) {
                    cb.onAvailable(network);
                  }
                }
              }
            }

            @RequiresApi(Build.VERSION_CODES.O)
            @Override
            public void onUnavailable() {
              clearCacheAndNotifyObservers();

=======

      final @NotNull NetworkCallback callback =
          new NetworkCallback() {
            @Override
            public void onAvailable(final @NotNull Network network) {
              currentNetwork = network;

              try (final @NotNull ISentryLifecycleToken ignored = childCallbacksLock.acquire()) {
                for (final @NotNull NetworkCallback cb : childCallbacks) {
                  cb.onAvailable(network);
                }
              }
            }

            @RequiresApi(Build.VERSION_CODES.O)
            @Override
            public void onUnavailable() {
              clearCacheAndNotifyObservers();

>>>>>>> d0e5fdc2
              try (final @NotNull ISentryLifecycleToken ignored = childCallbacksLock.acquire()) {
                for (final @NotNull NetworkCallback cb : childCallbacks) {
                  cb.onUnavailable();
                }
              }
            }

            @Override
            public void onLost(final @NotNull Network network) {
              if (!network.equals(currentNetwork)) {
                return;
              }
              clearCacheAndNotifyObservers();

              try (final @NotNull ISentryLifecycleToken ignored = childCallbacksLock.acquire()) {
                for (final @NotNull NetworkCallback cb : childCallbacks) {
                  cb.onLost(network);
                }
              }
            }

            private void clearCacheAndNotifyObservers() {
<<<<<<< HEAD
              isConnected.set(false);
=======
>>>>>>> d0e5fdc2
              // Clear cached capabilities and network reference atomically
              try (final @NotNull ISentryLifecycleToken ignored = lock.acquire()) {
                cachedNetworkCapabilities = null;
                currentNetwork = null;
                lastCacheUpdateTime = timeProvider.getCurrentTimeMillis();

                options
                    .getLogger()
                    .log(SentryLevel.DEBUG, "Cache cleared - network lost/unavailable");

                // Notify all observers with DISCONNECTED status directly
                // No need to query ConnectivityManager - we know the network is gone
                for (final @NotNull IConnectionStatusObserver observer :
                    connectionStatusObservers) {
                  observer.onConnectionStatusChanged(ConnectionStatus.DISCONNECTED);
                }
              }
            }

            @Override
            public void onCapabilitiesChanged(
                @NonNull Network network, @NonNull NetworkCapabilities networkCapabilities) {
              if (!network.equals(currentNetwork)) {
                return;
              }
              updateCacheAndNotifyObservers(network, networkCapabilities);

              try (final @NotNull ISentryLifecycleToken ignored = childCallbacksLock.acquire()) {
                for (final @NotNull NetworkCallback cb : childCallbacks) {
                  cb.onCapabilitiesChanged(network, networkCapabilities);
                }
              }
            }

            private void updateCacheAndNotifyObservers(
                @Nullable Network network, @Nullable NetworkCapabilities networkCapabilities) {
              // Check if this change is meaningful before notifying observers
              final boolean shouldUpdate = isSignificantChange(networkCapabilities);

              // Only notify observers if something meaningful changed
              if (shouldUpdate) {
                updateCache(networkCapabilities);

                final @NotNull ConnectionStatus status = getConnectionStatusFromCache();
                try (final @NotNull ISentryLifecycleToken ignored = lock.acquire()) {
                  for (final @NotNull IConnectionStatusObserver observer :
                      connectionStatusObservers) {
                    observer.onConnectionStatusChanged(status);
                  }
                }
              }
            }

            /**
             * Check if NetworkCapabilities change is significant for our observers. Only notify for
             * changes that affect connectivity status or connection type.
             */
            private boolean isSignificantChange(@Nullable NetworkCapabilities newCapabilities) {
              final NetworkCapabilities oldCapabilities = cachedNetworkCapabilities;

              // Always significant if transitioning between null and non-null
              if ((oldCapabilities == null) != (newCapabilities == null)) {
                return true;
              }

              // If both null, no change
              if (oldCapabilities == null && newCapabilities == null) {
                return false;
              }

              // Check significant capability changes
              if (hasSignificantCapabilityChanges(oldCapabilities, newCapabilities)) {
                return true;
              }

              // Check significant transport changes
              if (hasSignificantTransportChanges(oldCapabilities, newCapabilities)) {
                return true;
              }

              return false;
            }

            /** Check if capabilities that affect connectivity status changed. */
            private boolean hasSignificantCapabilityChanges(
                @NotNull NetworkCapabilities old, @NotNull NetworkCapabilities new_) {
              // Check capabilities we care about for connectivity determination
              for (int capability : capabilities) {
                if (capability != 0
                    && old.hasCapability(capability) != new_.hasCapability(capability)) {
                  return true;
                }
              }

              return false;
            }

            /** Check if transport types that affect connection type changed. */
            private boolean hasSignificantTransportChanges(
                @NotNull NetworkCapabilities old, @NotNull NetworkCapabilities new_) {
              // Check transports we care about for connection type determination
              for (int transport : transports) {
                if (old.hasTransport(transport) != new_.hasTransport(transport)) {
                  return true;
                }
              }
<<<<<<< HEAD

              return false;
            }
          };

      if (registerNetworkCallback(context, options.getLogger(), buildInfoProvider, callback)) {
        networkCallback = callback;
        options.getLogger().log(SentryLevel.DEBUG, "Network callback registered successfully");
      } else {
        options.getLogger().log(SentryLevel.WARNING, "Failed to register network callback");
      }
    }
  }

=======

              return false;
            }
          };

      if (registerNetworkCallback(context, options.getLogger(), buildInfoProvider, callback)) {
        networkCallback = callback;
        options.getLogger().log(SentryLevel.DEBUG, "Network callback registered successfully");
      } else {
        options.getLogger().log(SentryLevel.WARNING, "Failed to register network callback");
      }
    }
  }

>>>>>>> d0e5fdc2
  @SuppressLint({"NewApi", "MissingPermission"})
  private void updateCache(@Nullable NetworkCapabilities networkCapabilities) {
    try (final @NotNull ISentryLifecycleToken ignored = lock.acquire()) {
      try {
        if (networkCapabilities != null) {
          cachedNetworkCapabilities = networkCapabilities;
        } else {
          if (!Permissions.hasPermission(context, Manifest.permission.ACCESS_NETWORK_STATE)) {
            options
                .getLogger()
                .log(
                    SentryLevel.INFO,
                    "No permission (ACCESS_NETWORK_STATE) to check network status.");
            cachedNetworkCapabilities = null;
            lastCacheUpdateTime = timeProvider.getCurrentTimeMillis();
            return;
          }

          if (buildInfoProvider.getSdkInfoVersion() < Build.VERSION_CODES.M) {
            cachedNetworkCapabilities = null;
            lastCacheUpdateTime = timeProvider.getCurrentTimeMillis();
            return;
          }

          // Fallback: query current active network
          final ConnectivityManager connectivityManager =
              getConnectivityManager(context, options.getLogger());
          if (connectivityManager != null) {
            final Network activeNetwork = connectivityManager.getActiveNetwork();

            cachedNetworkCapabilities =
                activeNetwork != null
                    ? connectivityManager.getNetworkCapabilities(activeNetwork)
                    : null;
          } else {
            cachedNetworkCapabilities =
                null; // Clear cached capabilities if connectivity manager is null
          }
        }
        lastCacheUpdateTime = timeProvider.getCurrentTimeMillis();

        options
            .getLogger()
            .log(
                SentryLevel.DEBUG,
                "Cache updated - Status: "
                    + getConnectionStatusFromCache()
                    + ", Type: "
                    + getConnectionTypeFromCache());
      } catch (Throwable t) {
        options.getLogger().log(SentryLevel.WARNING, "Failed to update connection status cache", t);
        cachedNetworkCapabilities = null;
        lastCacheUpdateTime = timeProvider.getCurrentTimeMillis();
      }
    }
  }

  private boolean isCacheValid() {
    return (timeProvider.getCurrentTimeMillis() - lastCacheUpdateTime) < CACHE_TTL_MS;
  }

  @Override
  public @NotNull ConnectionStatus getConnectionStatus() {
    if (!isCacheValid()) {
      updateCache(null);
    }
    return getConnectionStatusFromCache();
  }

  @Override
  public @Nullable String getConnectionType() {
    if (!isCacheValid()) {
      updateCache(null);
    }
    return getConnectionTypeFromCache();
  }

  @Override
  public boolean addConnectionStatusObserver(final @NotNull IConnectionStatusObserver observer) {
    try (final @NotNull ISentryLifecycleToken ignored = lock.acquire()) {
      connectionStatusObservers.add(observer);
    }
    ensureNetworkCallbackRegistered();

    // Network callback is already registered during initialization
    return networkCallback != null;
  }

  @Override
  public void removeConnectionStatusObserver(final @NotNull IConnectionStatusObserver observer) {
    try (final @NotNull ISentryLifecycleToken ignored = lock.acquire()) {
      connectionStatusObservers.remove(observer);
      // Keep the callback registered for caching even if no observers
    }
  }

<<<<<<< HEAD
  private void unregisterNetworkCallback(final boolean clearObservers) {
    try (final @NotNull ISentryLifecycleToken ignored = lock.acquire()) {
      if (clearObservers) {
        connectionStatusObservers.clear();
      }

      final @Nullable NetworkCallback callbackRef = networkCallback;
      networkCallback = null;

      if (callbackRef != null) {
        unregisterNetworkCallback(context, options.getLogger(), callbackRef);
      }
      // Clear cached state
      cachedNetworkCapabilities = null;
      currentNetwork = null;
      lastCacheUpdateTime = 0;
    }
    options.getLogger().log(SentryLevel.DEBUG, "Network callback unregistered");
  }

  /** Clean up resources - should be called when the provider is no longer needed */
  @Override
  public void close() {
    submitSafe(
        () -> {
          unregisterNetworkCallback(/* clearObservers= */ true);
          try (final @NotNull ISentryLifecycleToken ignored = childCallbacksLock.acquire()) {
            childCallbacks.clear();
          }
          try (final @NotNull ISentryLifecycleToken ignored = connectivityManagerLock.acquire()) {
            connectivityManager = null;
          }
          AppState.getInstance().removeAppStateListener(this);
        });
  }

  @Override
  public void onForeground() {
    if (networkCallback != null) {
      return;
    }

    submitSafe(
        () -> {
          // proactively update cache and notify observers on foreground to ensure connectivity
          // state is not stale
          updateCache(null);

          final @NotNull ConnectionStatus status = getConnectionStatusFromCache();
          if (status == ConnectionStatus.DISCONNECTED) {
            // onLost is not called retroactively when we registerNetworkCallback (as opposed to
            // onAvailable), so we have to do it manually for the DISCONNECTED case
            isConnected.set(false);
            try (final @NotNull ISentryLifecycleToken ignored = childCallbacksLock.acquire()) {
              for (final @NotNull NetworkCallback cb : childCallbacks) {
                //noinspection DataFlowIssue
                cb.onLost(null);
              }
            }
          }
          try (final @NotNull ISentryLifecycleToken ignored = lock.acquire()) {
            for (final @NotNull IConnectionStatusObserver observer : connectionStatusObservers) {
              observer.onConnectionStatusChanged(status);
            }
          }

          // this will ONLY do the necessary parts like registerNetworkCallback and onAvailable, but
          // it won't updateCache and notify observes because we just did it above and the cached
          // capabilities will be the same
          ensureNetworkCallbackRegistered();
        });
  }

  @Override
  public void onBackground() {
    if (networkCallback == null) {
      return;
=======
  /** Clean up resources - should be called when the provider is no longer needed */
  @Override
  public void close() {
    try {
      options
          .getExecutorService()
          .submit(
              () -> {
                final NetworkCallback callbackRef;
                try (final @NotNull ISentryLifecycleToken ignored = lock.acquire()) {
                  connectionStatusObservers.clear();

                  callbackRef = networkCallback;
                  networkCallback = null;

                  if (callbackRef != null) {
                    unregisterNetworkCallback(context, options.getLogger(), callbackRef);
                  }
                  // Clear cached state
                  cachedNetworkCapabilities = null;
                  currentNetwork = null;
                  lastCacheUpdateTime = 0;
                }
                try (final @NotNull ISentryLifecycleToken ignored = childCallbacksLock.acquire()) {
                  childCallbacks.clear();
                }
                try (final @NotNull ISentryLifecycleToken ignored =
                        connectivityManagerLock.acquire()) {
                  connectivityManager = null;
                }
              });
    } catch (Throwable t) {
      options
          .getLogger()
          .log(SentryLevel.ERROR, "Error submitting AndroidConnectionStatusProvider task", t);
>>>>>>> d0e5fdc2
    }

    submitSafe(
        () -> {
          //noinspection Convert2MethodRef
          unregisterNetworkCallback(/* clearObservers= */ false);
        });
  }

  /**
   * Get the cached NetworkCapabilities for advanced use cases. Returns null if cache is stale or no
   * capabilities are available.
   *
   * @return cached NetworkCapabilities or null
   */
  @TestOnly
  @Nullable
  public NetworkCapabilities getCachedNetworkCapabilities() {
    return cachedNetworkCapabilities;
  }

  /**
   * Get the cached NetworkCapabilities for advanced use cases. Returns null if cache is stale or no
   * capabilities are available.
   *
   * @return cached NetworkCapabilities or null
   */
  @TestOnly
  @Nullable
  public NetworkCapabilities getCachedNetworkCapabilities() {
    return cachedNetworkCapabilities;
  }

  /**
   * Return the Connection status
   *
   * @param context the Context
   * @param connectivityManager the ConnectivityManager
   * @param logger the Logger
   * @return true if connected or no permission to check, false otherwise
   */
  @SuppressWarnings({"deprecation", "MissingPermission"})
  private static @NotNull IConnectionStatusProvider.ConnectionStatus getConnectionStatus(
      final @NotNull Context context,
      final @NotNull ConnectivityManager connectivityManager,
      final @NotNull ILogger logger) {
    if (!Permissions.hasPermission(context, Manifest.permission.ACCESS_NETWORK_STATE)) {
      logger.log(SentryLevel.INFO, "No permission (ACCESS_NETWORK_STATE) to check network status.");
      return ConnectionStatus.NO_PERMISSION;
    }

    try {
      final android.net.NetworkInfo activeNetworkInfo = connectivityManager.getActiveNetworkInfo();
      if (activeNetworkInfo == null) {
        logger.log(SentryLevel.INFO, "NetworkInfo is null, there's no active network.");
        return ConnectionStatus.DISCONNECTED;
      }
      return activeNetworkInfo.isConnected()
          ? ConnectionStatus.CONNECTED
          : ConnectionStatus.DISCONNECTED;
    } catch (Throwable t) {
      logger.log(SentryLevel.WARNING, "Could not retrieve Connection Status", t);
      return ConnectionStatus.UNKNOWN;
    }
  }

  /**
   * Check the connection type of the active network
   *
   * @param context the App. context
   * @param logger the logger from options
   * @param buildInfoProvider the BuildInfoProvider provider
   * @return the connection type wifi, ethernet, cellular or null
   */
  @SuppressLint({"ObsoleteSdkInt", "MissingPermission", "NewApi"})
  public static @Nullable String getConnectionType(
      final @NotNull Context context,
      final @NotNull ILogger logger,
      final @NotNull BuildInfoProvider buildInfoProvider) {
    final ConnectivityManager connectivityManager = getConnectivityManager(context, logger);
    if (connectivityManager == null) {
      return null;
    }
    if (!Permissions.hasPermission(context, Manifest.permission.ACCESS_NETWORK_STATE)) {
      logger.log(SentryLevel.INFO, "No permission (ACCESS_NETWORK_STATE) to check network status.");
      return null;
    }

    try {
      boolean ethernet = false;
      boolean wifi = false;
      boolean cellular = false;

      if (buildInfoProvider.getSdkInfoVersion() >= Build.VERSION_CODES.M) {

        final Network activeNetwork = connectivityManager.getActiveNetwork();
        if (activeNetwork == null) {
          logger.log(SentryLevel.INFO, "Network is null and cannot check network status");
          return null;
        }
        final NetworkCapabilities networkCapabilities =
            connectivityManager.getNetworkCapabilities(activeNetwork);
        if (networkCapabilities == null) {
          logger.log(SentryLevel.INFO, "NetworkCapabilities is null and cannot check network type");
          return null;
        }
        if (networkCapabilities.hasTransport(NetworkCapabilities.TRANSPORT_ETHERNET)) {
          ethernet = true;
        }
        if (networkCapabilities.hasTransport(NetworkCapabilities.TRANSPORT_WIFI)) {
          wifi = true;
        }
        if (networkCapabilities.hasTransport(NetworkCapabilities.TRANSPORT_CELLULAR)) {
          cellular = true;
        }
      } else {
        // ideally using connectivityManager.getAllNetworks(), but its >= Android L only

        // for some reason linting didn't allow a single @SuppressWarnings("deprecation") on method
        // signature
        @SuppressWarnings("deprecation")
        final android.net.NetworkInfo activeNetworkInfo =
            connectivityManager.getActiveNetworkInfo();

        if (activeNetworkInfo == null) {
          logger.log(SentryLevel.INFO, "NetworkInfo is null, there's no active network.");
          return null;
        }

        @SuppressWarnings("deprecation")
        final int type = activeNetworkInfo.getType();

        @SuppressWarnings("deprecation")
        final int TYPE_ETHERNET = ConnectivityManager.TYPE_ETHERNET;

        @SuppressWarnings("deprecation")
        final int TYPE_WIFI = ConnectivityManager.TYPE_WIFI;

        @SuppressWarnings("deprecation")
        final int TYPE_MOBILE = ConnectivityManager.TYPE_MOBILE;

        switch (type) {
          case TYPE_ETHERNET:
            ethernet = true;
            break;
          case TYPE_WIFI:
            wifi = true;
            break;
          case TYPE_MOBILE:
            cellular = true;
            break;
        }
      }

      // TODO: change the protocol to be a list of transports as a device may have the capability of
      // multiple
      if (ethernet) {
        return "ethernet";
      }
      if (wifi) {
        return "wifi";
      }
      if (cellular) {
        return "cellular";
      }
    } catch (Throwable exception) {
      logger.log(SentryLevel.ERROR, "Failed to retrieve network info", exception);
    }

    return null;
  }

  /**
   * Check the connection type of the active network
   *
   * @param networkCapabilities the NetworkCapabilities to check the transport type
   * @return the connection type wifi, ethernet, cellular or null
   */
  public static @Nullable String getConnectionType(
      final @NotNull NetworkCapabilities networkCapabilities) {
    // TODO: change the protocol to be a list of transports as a device may have the capability of
    // multiple

    if (networkCapabilities.hasTransport(NetworkCapabilities.TRANSPORT_ETHERNET)) {
      return "ethernet";
    }
    if (networkCapabilities.hasTransport(NetworkCapabilities.TRANSPORT_WIFI)) {
      return "wifi";
    }
    if (networkCapabilities.hasTransport(NetworkCapabilities.TRANSPORT_CELLULAR)) {
      return "cellular";
    }

    return null;
  }

  private static @Nullable ConnectivityManager getConnectivityManager(
      final @NotNull Context context, final @NotNull ILogger logger) {
    if (connectivityManager != null) {
      return connectivityManager;
    }

    try (final @NotNull ISentryLifecycleToken ignored = connectivityManagerLock.acquire()) {
      if (connectivityManager != null) {
        return connectivityManager; // Double-checked locking
      }

      connectivityManager =
          (ConnectivityManager) context.getSystemService(Context.CONNECTIVITY_SERVICE);
      if (connectivityManager == null) {
        logger.log(SentryLevel.INFO, "ConnectivityManager is null and cannot check network status");
      }
      return connectivityManager;
    }
  }

  public static boolean addNetworkCallback(
      final @NotNull Context context,
      final @NotNull ILogger logger,
      final @NotNull BuildInfoProvider buildInfoProvider,
      final @NotNull NetworkCallback networkCallback) {
    if (buildInfoProvider.getSdkInfoVersion() < Build.VERSION_CODES.N) {
      logger.log(SentryLevel.DEBUG, "NetworkCallbacks need Android N+.");
      return false;
    }

    if (!Permissions.hasPermission(context, Manifest.permission.ACCESS_NETWORK_STATE)) {
      logger.log(SentryLevel.INFO, "No permission (ACCESS_NETWORK_STATE) to check network status.");
      return false;
    }

    try (final @NotNull ISentryLifecycleToken ignored = childCallbacksLock.acquire()) {
      childCallbacks.add(networkCallback);
    }
    return true;
  }

  public static void removeNetworkCallback(final @NotNull NetworkCallback networkCallback) {
    try (final @NotNull ISentryLifecycleToken ignored = childCallbacksLock.acquire()) {
      childCallbacks.remove(networkCallback);
    }
  }

  @SuppressLint({"MissingPermission", "NewApi"})
  static boolean registerNetworkCallback(
      final @NotNull Context context,
      final @NotNull ILogger logger,
      final @NotNull BuildInfoProvider buildInfoProvider,
      final @NotNull NetworkCallback networkCallback) {
    if (buildInfoProvider.getSdkInfoVersion() < Build.VERSION_CODES.N) {
      logger.log(SentryLevel.DEBUG, "NetworkCallbacks need Android N+.");
      return false;
    }
    final ConnectivityManager connectivityManager = getConnectivityManager(context, logger);
    if (connectivityManager == null) {
      return false;
    }
    if (!Permissions.hasPermission(context, Manifest.permission.ACCESS_NETWORK_STATE)) {
      logger.log(SentryLevel.INFO, "No permission (ACCESS_NETWORK_STATE) to check network status.");
      return false;
    }
    try {
      connectivityManager.registerDefaultNetworkCallback(networkCallback);
    } catch (Throwable t) {
      logger.log(SentryLevel.WARNING, "registerDefaultNetworkCallback failed", t);
      return false;
    }
    return true;
  }

  @SuppressLint("NewApi")
  static void unregisterNetworkCallback(
      final @NotNull Context context,
      final @NotNull ILogger logger,
      final @NotNull NetworkCallback networkCallback) {

    final ConnectivityManager connectivityManager = getConnectivityManager(context, logger);
    if (connectivityManager == null) {
      return;
    }
    try {
      connectivityManager.unregisterNetworkCallback(networkCallback);
    } catch (Throwable t) {
      logger.log(SentryLevel.WARNING, "unregisterNetworkCallback failed", t);
    }
  }

  @TestOnly
  @NotNull
  public List<IConnectionStatusObserver> getStatusObservers() {
    return connectionStatusObservers;
  }

  @TestOnly
  @Nullable
  public NetworkCallback getNetworkCallback() {
    return networkCallback;
  }

  @TestOnly
  @NotNull
<<<<<<< HEAD
  public static List<NetworkCallback> getChildCallbacks() {
    return childCallbacks;
  }

  private void submitSafe(@NotNull Runnable r) {
    try {
      options.getExecutorService().submit(r);
    } catch (Throwable e) {
      options
          .getLogger()
          .log(SentryLevel.ERROR, "AndroidConnectionStatusProvider submit failed", e);
    }
=======
  public Thread getInitThread() {
    return initThread;
  }

  @TestOnly
  @NotNull
  public static List<NetworkCallback> getChildCallbacks() {
    return childCallbacks;
>>>>>>> d0e5fdc2
  }
}<|MERGE_RESOLUTION|>--- conflicted
+++ resolved
@@ -15,10 +15,7 @@
 import io.sentry.ISentryLifecycleToken;
 import io.sentry.SentryLevel;
 import io.sentry.SentryOptions;
-<<<<<<< HEAD
 import io.sentry.android.core.AppState;
-=======
->>>>>>> d0e5fdc2
 import io.sentry.android.core.BuildInfoProvider;
 import io.sentry.android.core.ContextUtils;
 import io.sentry.transport.ICurrentDateProvider;
@@ -59,28 +56,17 @@
   private static final int[] transports = {
     NetworkCapabilities.TRANSPORT_WIFI,
     NetworkCapabilities.TRANSPORT_CELLULAR,
-<<<<<<< HEAD
-    NetworkCapabilities.TRANSPORT_ETHERNET
-=======
     NetworkCapabilities.TRANSPORT_ETHERNET,
     NetworkCapabilities.TRANSPORT_BLUETOOTH
->>>>>>> d0e5fdc2
   };
 
   private static final int[] capabilities = new int[2];
 
-<<<<<<< HEAD
-=======
-  private final @NotNull Thread initThread;
->>>>>>> d0e5fdc2
   private volatile @Nullable NetworkCapabilities cachedNetworkCapabilities;
   private volatile @Nullable Network currentNetwork;
   private volatile long lastCacheUpdateTime = 0;
   private static final long CACHE_TTL_MS = 2 * 60 * 1000L; // 2 minutes
-<<<<<<< HEAD
   private final @NotNull AtomicBoolean isConnected = new AtomicBoolean(false);
-=======
->>>>>>> d0e5fdc2
 
   @SuppressLint("InlinedApi")
   public AndroidConnectionStatusProvider(
@@ -101,14 +87,9 @@
 
     // Register network callback immediately for caching
     //noinspection Convert2MethodRef
-<<<<<<< HEAD
     submitSafe(() -> ensureNetworkCallbackRegistered());
 
     AppState.getInstance().addAppStateListener(this);
-=======
-    initThread = new Thread(() -> ensureNetworkCallbackRegistered());
-    initThread.start();
->>>>>>> d0e5fdc2
   }
 
   /**
@@ -130,7 +111,6 @@
       hasInternetAndValidated =
           hasInternetAndValidated
               && networkCapabilities.hasCapability(NetworkCapabilities.NET_CAPABILITY_VALIDATED);
-<<<<<<< HEAD
     }
 
     if (!hasInternetAndValidated) {
@@ -141,21 +121,6 @@
     return networkCapabilities.hasTransport(NetworkCapabilities.TRANSPORT_WIFI)
         || networkCapabilities.hasTransport(NetworkCapabilities.TRANSPORT_CELLULAR)
         || networkCapabilities.hasTransport(NetworkCapabilities.TRANSPORT_ETHERNET);
-=======
-    }
-
-    if (!hasInternetAndValidated) {
-      return false;
-    }
-
-    // Additionally, ensure it's a recognized transport type for general internet access
-    for (final int transport : transports) {
-      if (networkCapabilities.hasTransport(transport)) {
-        return true;
-      }
-    }
-    return false;
->>>>>>> d0e5fdc2
   }
 
   /** Get connection status from cached NetworkCapabilities or fallback to legacy method. */
@@ -188,13 +153,10 @@
   }
 
   private void ensureNetworkCallbackRegistered() {
-<<<<<<< HEAD
     if (!ContextUtils.isForegroundImportance()) {
       return;
     }
 
-=======
->>>>>>> d0e5fdc2
     if (networkCallback != null) {
       return; // Already registered
     }
@@ -203,7 +165,6 @@
       if (networkCallback != null) {
         return;
       }
-<<<<<<< HEAD
 
       final @NotNull NetworkCallback callback =
           new NetworkCallback() {
@@ -228,27 +189,6 @@
             public void onUnavailable() {
               clearCacheAndNotifyObservers();
 
-=======
-
-      final @NotNull NetworkCallback callback =
-          new NetworkCallback() {
-            @Override
-            public void onAvailable(final @NotNull Network network) {
-              currentNetwork = network;
-
-              try (final @NotNull ISentryLifecycleToken ignored = childCallbacksLock.acquire()) {
-                for (final @NotNull NetworkCallback cb : childCallbacks) {
-                  cb.onAvailable(network);
-                }
-              }
-            }
-
-            @RequiresApi(Build.VERSION_CODES.O)
-            @Override
-            public void onUnavailable() {
-              clearCacheAndNotifyObservers();
-
->>>>>>> d0e5fdc2
               try (final @NotNull ISentryLifecycleToken ignored = childCallbacksLock.acquire()) {
                 for (final @NotNull NetworkCallback cb : childCallbacks) {
                   cb.onUnavailable();
@@ -271,10 +211,7 @@
             }
 
             private void clearCacheAndNotifyObservers() {
-<<<<<<< HEAD
               isConnected.set(false);
-=======
->>>>>>> d0e5fdc2
               // Clear cached capabilities and network reference atomically
               try (final @NotNull ISentryLifecycleToken ignored = lock.acquire()) {
                 cachedNetworkCapabilities = null;
@@ -381,7 +318,6 @@
                   return true;
                 }
               }
-<<<<<<< HEAD
 
               return false;
             }
@@ -396,22 +332,6 @@
     }
   }
 
-=======
-
-              return false;
-            }
-          };
-
-      if (registerNetworkCallback(context, options.getLogger(), buildInfoProvider, callback)) {
-        networkCallback = callback;
-        options.getLogger().log(SentryLevel.DEBUG, "Network callback registered successfully");
-      } else {
-        options.getLogger().log(SentryLevel.WARNING, "Failed to register network callback");
-      }
-    }
-  }
-
->>>>>>> d0e5fdc2
   @SuppressLint({"NewApi", "MissingPermission"})
   private void updateCache(@Nullable NetworkCapabilities networkCapabilities) {
     try (final @NotNull ISentryLifecycleToken ignored = lock.acquire()) {
@@ -508,7 +428,6 @@
     }
   }
 
-<<<<<<< HEAD
   private void unregisterNetworkCallback(final boolean clearObservers) {
     try (final @NotNull ISentryLifecycleToken ignored = lock.acquire()) {
       if (clearObservers) {
@@ -586,43 +505,6 @@
   public void onBackground() {
     if (networkCallback == null) {
       return;
-=======
-  /** Clean up resources - should be called when the provider is no longer needed */
-  @Override
-  public void close() {
-    try {
-      options
-          .getExecutorService()
-          .submit(
-              () -> {
-                final NetworkCallback callbackRef;
-                try (final @NotNull ISentryLifecycleToken ignored = lock.acquire()) {
-                  connectionStatusObservers.clear();
-
-                  callbackRef = networkCallback;
-                  networkCallback = null;
-
-                  if (callbackRef != null) {
-                    unregisterNetworkCallback(context, options.getLogger(), callbackRef);
-                  }
-                  // Clear cached state
-                  cachedNetworkCapabilities = null;
-                  currentNetwork = null;
-                  lastCacheUpdateTime = 0;
-                }
-                try (final @NotNull ISentryLifecycleToken ignored = childCallbacksLock.acquire()) {
-                  childCallbacks.clear();
-                }
-                try (final @NotNull ISentryLifecycleToken ignored =
-                        connectivityManagerLock.acquire()) {
-                  connectivityManager = null;
-                }
-              });
-    } catch (Throwable t) {
-      options
-          .getLogger()
-          .log(SentryLevel.ERROR, "Error submitting AndroidConnectionStatusProvider task", t);
->>>>>>> d0e5fdc2
     }
 
     submitSafe(
@@ -924,7 +806,6 @@
 
   @TestOnly
   @NotNull
-<<<<<<< HEAD
   public static List<NetworkCallback> getChildCallbacks() {
     return childCallbacks;
   }
@@ -937,15 +818,5 @@
           .getLogger()
           .log(SentryLevel.ERROR, "AndroidConnectionStatusProvider submit failed", e);
     }
-=======
-  public Thread getInitThread() {
-    return initThread;
-  }
-
-  @TestOnly
-  @NotNull
-  public static List<NetworkCallback> getChildCallbacks() {
-    return childCallbacks;
->>>>>>> d0e5fdc2
   }
 }