--- conflicted
+++ resolved
@@ -48,12 +48,8 @@
   private static final int[] transports = {
     NetworkCapabilities.TRANSPORT_WIFI,
     NetworkCapabilities.TRANSPORT_CELLULAR,
-<<<<<<< HEAD
-    NetworkCapabilities.TRANSPORT_ETHERNET
-=======
     NetworkCapabilities.TRANSPORT_ETHERNET,
     NetworkCapabilities.TRANSPORT_BLUETOOTH
->>>>>>> 3eb6466a
   };
 
   private static final int[] capabilities = new int[2];
@@ -113,18 +109,12 @@
     }
 
     // Additionally, ensure it's a recognized transport type for general internet access
-<<<<<<< HEAD
-    return networkCapabilities.hasTransport(NetworkCapabilities.TRANSPORT_WIFI)
-        || networkCapabilities.hasTransport(NetworkCapabilities.TRANSPORT_CELLULAR)
-        || networkCapabilities.hasTransport(NetworkCapabilities.TRANSPORT_ETHERNET);
-=======
     for (final int transport : transports) {
       if (networkCapabilities.hasTransport(transport)) {
         return true;
       }
     }
     return false;
->>>>>>> 3eb6466a
   }
 
   /** Get connection status from cached NetworkCapabilities or fallback to legacy method. */
@@ -324,7 +314,6 @@
             lastCacheUpdateTime = timeProvider.getCurrentTimeMillis();
             return;
           }
-<<<<<<< HEAD
 
           // Fallback: query current active network
           final ConnectivityManager connectivityManager =
@@ -332,15 +321,6 @@
           if (connectivityManager != null) {
             final Network activeNetwork = connectivityManager.getActiveNetwork();
 
-=======
-
-          // Fallback: query current active network
-          final ConnectivityManager connectivityManager =
-              getConnectivityManager(context, options.getLogger());
-          if (connectivityManager != null) {
-            final Network activeNetwork = connectivityManager.getActiveNetwork();
-
->>>>>>> 3eb6466a
             cachedNetworkCapabilities =
                 activeNetwork != null
                     ? connectivityManager.getNetworkCapabilities(activeNetwork)
@@ -404,7 +384,6 @@
     try (final @NotNull ISentryLifecycleToken ignored = lock.acquire()) {
       connectionStatusObservers.remove(observer);
       // Keep the callback registered for caching even if no observers
-<<<<<<< HEAD
     }
   }
 
@@ -440,56 +419,7 @@
       options
           .getLogger()
           .log(SentryLevel.ERROR, "Error submitting AndroidConnectionStatusProvider task", t);
-=======
->>>>>>> 3eb6466a
-    }
-  }
-
-  /** Clean up resources - should be called when the provider is no longer needed */
-  @Override
-  public void close() {
-    try {
-      options
-          .getExecutorService()
-          .submit(
-              () -> {
-                final NetworkCallback callbackRef;
-                try (final @NotNull ISentryLifecycleToken ignored = lock.acquire()) {
-                  connectionStatusObservers.clear();
-
-                  callbackRef = networkCallback;
-                  networkCallback = null;
-
-                  if (callbackRef != null) {
-                    unregisterNetworkCallback(context, options.getLogger(), callbackRef);
-                  }
-                  // Clear cached state
-                  cachedNetworkCapabilities = null;
-                  currentNetwork = null;
-                  lastCacheUpdateTime = 0;
-                }
-                try (final @NotNull ISentryLifecycleToken ignored =
-                        connectivityManagerLock.acquire()) {
-                  connectivityManager = null;
-                }
-              });
-    } catch (Throwable t) {
-      options
-          .getLogger()
-          .log(SentryLevel.ERROR, "Error submitting AndroidConnectionStatusProvider task", t);
-    }
-  }
-
-  /**
-   * Get the cached NetworkCapabilities for advanced use cases. Returns null if cache is stale or no
-   * capabilities are available.
-   *
-   * @return cached NetworkCapabilities or null
-   */
-  @TestOnly
-  @Nullable
-  public NetworkCapabilities getCachedNetworkCapabilities() {
-    return cachedNetworkCapabilities;
+    }
   }
 
   /**
