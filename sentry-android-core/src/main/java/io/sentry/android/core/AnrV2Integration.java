--- conflicted
+++ resolved
@@ -161,13 +161,8 @@
         return;
       }
 
-<<<<<<< HEAD
-      if (lastReportedAnrTimestamp != null && latestAnr.getTimestamp() <= lastReportedAnrTimestamp) {
-=======
       if (lastReportedAnrTimestamp != null
           && latestAnr.getTimestamp() <= lastReportedAnrTimestamp) {
-        endPreviousSession();
->>>>>>> 63a8f7ef
         options
             .getLogger()
             .log(SentryLevel.DEBUG, "Latest ANR has already been reported, returning early.");
@@ -263,13 +258,8 @@
   }
 
   @ApiStatus.Internal
-<<<<<<< HEAD
-  public static final class AnrV2Hint extends BlockingFlushHint implements Backfillable,
-    AbnormalExit {
-=======
   public static final class AnrV2Hint extends BlockingFlushHint
-      implements Backfillable, AbnormalExit, PreviousSessionEnd {
->>>>>>> 63a8f7ef
+      implements Backfillable, AbnormalExit {
 
     private final long timestamp;
 
