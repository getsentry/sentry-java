--- conflicted
+++ resolved
@@ -167,11 +167,8 @@
    *
    * @return true if IMPORTANCE_FOREGROUND and false otherwise
    */
-<<<<<<< HEAD
-  public static boolean isForegroundImportance(final @NotNull Context context) {
-=======
-  static boolean isForegroundImportance() {
->>>>>>> 8fd337bb
+  @ApiStatus.Internal
+  public static boolean isForegroundImportance() {
     try {
       final ActivityManager.RunningAppProcessInfo appProcessInfo =
           new ActivityManager.RunningAppProcessInfo();
