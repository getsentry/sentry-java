--- conflicted
+++ resolved
@@ -345,8 +345,6 @@
     }
   }
 
-<<<<<<< HEAD
-=======
   /** Register a not exported BroadcastReceiver, independently from platform version. */
   static @Nullable Intent registerReceiver(
       final @NotNull Context context,
@@ -374,9 +372,6 @@
     }
   }
 
-  // we perform an if-check for that, but lint fails to recognize
-  @SuppressLint("NewApi")
->>>>>>> 7ca9895a
   static void setAppPackageInfo(
       final @NotNull PackageInfo packageInfo,
       final @NotNull BuildInfoProvider buildInfoProvider,
