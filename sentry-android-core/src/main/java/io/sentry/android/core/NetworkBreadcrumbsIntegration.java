--- conflicted
+++ resolved
@@ -34,11 +34,7 @@
   private final @NotNull Context context;
   private final @NotNull BuildInfoProvider buildInfoProvider;
   private final @NotNull ILogger logger;
-<<<<<<< HEAD
-  private final @NotNull Object lock = new Object();
-=======
   private final @NotNull AutoClosableReentrantLock lock = new AutoClosableReentrantLock();
->>>>>>> 5c3a5c6d
   private volatile boolean isClosed;
   private @Nullable SentryOptions options;
 
@@ -90,17 +86,10 @@
                       return;
                     }
 
-<<<<<<< HEAD
-                    synchronized (lock) {
-                      networkCallback =
-                          new NetworkBreadcrumbsNetworkCallback(
-                              hub, buildInfoProvider, options.getDateProvider());
-=======
                     try (final @NotNull ISentryLifecycleToken ignored = lock.acquire()) {
                       networkCallback =
                           new NetworkBreadcrumbsNetworkCallback(
                               scopes, buildInfoProvider, options.getDateProvider());
->>>>>>> 5c3a5c6d
 
                       final boolean registered =
                           AndroidConnectionStatusProvider.registerNetworkCallback(
@@ -131,17 +120,10 @@
           .getExecutorService()
           .submit(
               () -> {
-<<<<<<< HEAD
-                synchronized (lock) {
-                  if (networkCallback != null) {
-                    AndroidConnectionStatusProvider.unregisterNetworkCallback(
-                        context, logger, buildInfoProvider, networkCallback);
-=======
                 try (final @NotNull ISentryLifecycleToken ignored = lock.acquire()) {
                   if (networkCallback != null) {
                     AndroidConnectionStatusProvider.unregisterNetworkCallback(
                         context, logger, networkCallback);
->>>>>>> 5c3a5c6d
                     logger.log(SentryLevel.DEBUG, "NetworkBreadcrumbsIntegration removed.");
                   }
                   networkCallback = null;
