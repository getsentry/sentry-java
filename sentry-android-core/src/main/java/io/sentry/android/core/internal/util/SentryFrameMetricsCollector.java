--- conflicted
+++ resolved
@@ -27,21 +27,13 @@
 import java.util.concurrent.ConcurrentHashMap;
 import java.util.concurrent.CopyOnWriteArraySet;
 import java.util.concurrent.TimeUnit;
-<<<<<<< HEAD
-
-=======
->>>>>>> 5825e8ae
 import org.jetbrains.annotations.ApiStatus;
 import org.jetbrains.annotations.NotNull;
 import org.jetbrains.annotations.Nullable;
 
 @ApiStatus.Internal
 public final class SentryFrameMetricsCollector implements Application.ActivityLifecycleCallbacks {
-<<<<<<< HEAD
-  private static final long nanosInSecond = TimeUnit.SECONDS.toNanos(1);
-=======
   private static final long oneSecondInNanos = TimeUnit.SECONDS.toNanos(1);
->>>>>>> 5825e8ae
   private static final long frozenFrameThresholdNanos = TimeUnit.MILLISECONDS.toNanos(700);
 
   private final @NotNull BuildInfoProvider buildInfoProvider;
@@ -146,11 +138,6 @@
           SentryLevel.ERROR, "Unable to get the frame timestamp from the choreographer: ", e);
     }
 
-<<<<<<< HEAD
-
-
-=======
->>>>>>> 5825e8ae
     frameMetricsAvailableListener =
         (window, frameMetrics, dropCountSinceLastInvocation) -> {
           final long now = System.nanoTime();
@@ -159,16 +146,7 @@
                   ? window.getContext().getDisplay().getRefreshRate()
                   : window.getWindowManager().getDefaultDisplay().getRefreshRate();
 
-<<<<<<< HEAD
-          final long expectedFrameDuration = (long) (nanosInSecond / refreshRate);
-          final long totalFrameDuration = frameMetrics.getMetric(FrameMetrics.TOTAL_DURATION);
-
-          // if totalDurationNanos is smaller than expectedFrameTimeNanos,
-          // it means that the frame was drawn within it's time budget, thus 0 delay
-          final long delayNanos = Math.max(0, totalFrameDuration - expectedFrameDuration);
-=======
           final long expectedFrameDuration = (long) (oneSecondInNanos / refreshRate);
->>>>>>> 5825e8ae
 
           final long cpuDuration = getFrameCpuDuration(frameMetrics);
 
@@ -193,24 +171,11 @@
           // Most frames take just a few nanoseconds longer than the optimal calculated
           // duration.
           // Therefore we subtract one, because otherwise almost all frames would be slow.
-<<<<<<< HEAD
-          final boolean isSlow = cpuDuration > nanosInSecond / (refreshRate - 1);
-=======
           final boolean isSlow = cpuDuration > oneSecondInNanos / (refreshRate - 1);
->>>>>>> 5825e8ae
           final boolean isFrozen = isSlow && cpuDuration > frozenFrameThresholdNanos;
 
           for (FrameMetricsCollectorListener l : listenerMap.values()) {
             l.onFrameMetricCollected(
-<<<<<<< HEAD
-              startTime,
-              lastFrameEndNanos,
-              cpuDuration,
-              delayNanos,
-              isSlow,
-              isFrozen,
-              refreshRate);
-=======
                 startTime,
                 lastFrameEndNanos,
                 cpuDuration,
@@ -218,7 +183,6 @@
                 isSlow,
                 isFrozen,
                 refreshRate);
->>>>>>> 5825e8ae
           }
         };
   }
@@ -363,25 +327,16 @@
     /**
      * Called when a frame is collected.
      *
-<<<<<<< HEAD
-     * @param frameStartNanos Start timestamp of a frame in nanoseconds relative to System.nanotime().
-=======
      * @param frameStartNanos Start timestamp of a frame in nanoseconds relative to
      *     System.nanotime().
->>>>>>> 5825e8ae
      * @param frameEndNanos End timestamp of a frame in nanoseconds relative to System.nanotime().
      * @param durationNanos Duration in nanoseconds of the time spent from the cpu on the main
      *     thread to create the frame.
      * @param delayNanos the frame delay, in nanoseconds.
-<<<<<<< HEAD
-     * @param isSlow True if the frame is considered slow, rendering taking longer than the refresh-rate based budget, false otherwise.
-     * @param isFrozen True if the frame is considered frozen, rendering taking longer than 700ms, false otherwise.
-=======
      * @param isSlow True if the frame is considered slow, rendering taking longer than the
      *     refresh-rate based budget, false otherwise.
      * @param isFrozen True if the frame is considered frozen, rendering taking longer than 700ms,
      *     false otherwise.
->>>>>>> 5825e8ae
      * @param refreshRate the last known refresh rate when the frame was rendered.
      */
     void onFrameMetricCollected(
