--- conflicted
+++ resolved
@@ -90,15 +90,9 @@
       if (enableSessionTracking) {
         scopes.startSession();
       }
-<<<<<<< HEAD
-      hub.getOptions().getReplayController().start();
-    }
-    hub.getOptions().getReplayController().resume();
-=======
       scopes.getOptions().getReplayController().start();
     }
     scopes.getOptions().getReplayController().resume();
->>>>>>> b5b9f8be
     this.lastUpdatedSession.set(currentTimeMillis);
   }
 
