package io.sentry.android.core;

import androidx.lifecycle.DefaultLifecycleObserver;
import androidx.lifecycle.LifecycleOwner;
import io.sentry.Breadcrumb;
import io.sentry.IScopes;
import io.sentry.ISentryLifecycleToken;
import io.sentry.SentryLevel;
import io.sentry.Session;
import io.sentry.transport.CurrentDateProvider;
import io.sentry.transport.ICurrentDateProvider;
import io.sentry.util.AutoClosableReentrantLock;
import java.util.Timer;
import java.util.TimerTask;
import java.util.concurrent.atomic.AtomicBoolean;
import java.util.concurrent.atomic.AtomicLong;
import org.jetbrains.annotations.NotNull;
import org.jetbrains.annotations.Nullable;
import org.jetbrains.annotations.TestOnly;

final class LifecycleWatcher implements DefaultLifecycleObserver {

  private final AtomicLong lastUpdatedSession = new AtomicLong(0L);
  private final AtomicBoolean isFreshSession = new AtomicBoolean(false);

  private final long sessionIntervalMillis;

  private @Nullable TimerTask timerTask;
  private final @NotNull Timer timer = new Timer(true);
<<<<<<< HEAD
  private final @NotNull AutoClosableReentrantLock timerLock = new AutoClosableReentrantLock();
  private final @NotNull IScopes scopes;
=======
  private final @NotNull Object timerLock = new Object();
  private final @NotNull IHub hub;
>>>>>>> f79c9c10
  private final boolean enableSessionTracking;
  private final boolean enableAppLifecycleBreadcrumbs;

  private final @NotNull ICurrentDateProvider currentDateProvider;

  LifecycleWatcher(
      final @NotNull IScopes scopes,
      final long sessionIntervalMillis,
      final boolean enableSessionTracking,
      final boolean enableAppLifecycleBreadcrumbs) {
    this(
        scopes,
        sessionIntervalMillis,
        enableSessionTracking,
        enableAppLifecycleBreadcrumbs,
        CurrentDateProvider.getInstance());
  }

  LifecycleWatcher(
      final @NotNull IScopes scopes,
      final long sessionIntervalMillis,
      final boolean enableSessionTracking,
      final boolean enableAppLifecycleBreadcrumbs,
      final @NotNull ICurrentDateProvider currentDateProvider) {
    this.sessionIntervalMillis = sessionIntervalMillis;
    this.enableSessionTracking = enableSessionTracking;
    this.enableAppLifecycleBreadcrumbs = enableAppLifecycleBreadcrumbs;
    this.scopes = scopes;
    this.currentDateProvider = currentDateProvider;
  }

  // App goes to foreground
  @Override
  public void onStart(final @NotNull LifecycleOwner owner) {
    startSession();
    addAppBreadcrumb("foreground");

    // Consider using owner.getLifecycle().getCurrentState().isAtLeast(Lifecycle.State.RESUMED);
    // in the future.
    AppState.getInstance().setInBackground(false);
  }

  private void startSession() {
    cancelTask();

    final long currentTimeMillis = currentDateProvider.getCurrentTimeMillis();

<<<<<<< HEAD
    scopes.configureScope(
=======
    hub.configureScope(
>>>>>>> f79c9c10
        scope -> {
          if (lastUpdatedSession.get() == 0L) {
            final @Nullable Session currentSession = scope.getSession();
            if (currentSession != null && currentSession.getStarted() != null) {
              lastUpdatedSession.set(currentSession.getStarted().getTime());
              isFreshSession.set(true);
            }
          }
        });

    final long lastUpdatedSession = this.lastUpdatedSession.get();
    if (lastUpdatedSession == 0L
        || (lastUpdatedSession + sessionIntervalMillis) <= currentTimeMillis) {
      if (enableSessionTracking) {
<<<<<<< HEAD
        addSessionBreadcrumb("start");
        scopes.startSession();
      }
      scopes.getOptions().getReplayController().start();
    } else if (!isFreshSession.get()) {
      // only resume if it's not a fresh session, which has been started in SentryAndroid.init
      scopes.getOptions().getReplayController().resume();
=======
        hub.startSession();
      }
      hub.getOptions().getReplayController().start();
    } else if (!isFreshSession.get()) {
      // only resume if it's not a fresh session, which has been started in SentryAndroid.init
      hub.getOptions().getReplayController().resume();
>>>>>>> f79c9c10
    }
    isFreshSession.set(false);
    this.lastUpdatedSession.set(currentTimeMillis);
  }

  // App went to background and triggered this callback after 700ms
  // as no new screen was shown
  @Override
  public void onStop(final @NotNull LifecycleOwner owner) {
    final long currentTimeMillis = currentDateProvider.getCurrentTimeMillis();
    this.lastUpdatedSession.set(currentTimeMillis);

<<<<<<< HEAD
    scopes.getOptions().getReplayController().pause();
=======
    hub.getOptions().getReplayController().pause();
>>>>>>> f79c9c10
    scheduleEndSession();

    AppState.getInstance().setInBackground(true);
    addAppBreadcrumb("background");
  }

  private void scheduleEndSession() {
    try (final @NotNull ISentryLifecycleToken ignored = timerLock.acquire()) {
      cancelTask();
      if (timer != null) {
        timerTask =
            new TimerTask() {
              @Override
              public void run() {
                if (enableSessionTracking) {
<<<<<<< HEAD
                  addSessionBreadcrumb("end");
                  scopes.endSession();
                }
                scopes.getOptions().getReplayController().stop();
=======
                  hub.endSession();
                }
                hub.getOptions().getReplayController().stop();
>>>>>>> f79c9c10
              }
            };

        timer.schedule(timerTask, sessionIntervalMillis);
      }
    }
  }

  private void cancelTask() {
    try (final @NotNull ISentryLifecycleToken ignored = timerLock.acquire()) {
      if (timerTask != null) {
        timerTask.cancel();
        timerTask = null;
      }
    }
  }

  private void addAppBreadcrumb(final @NotNull String state) {
    if (enableAppLifecycleBreadcrumbs) {
      final Breadcrumb breadcrumb = new Breadcrumb();
      breadcrumb.setType("navigation");
      breadcrumb.setData("state", state);
      breadcrumb.setCategory("app.lifecycle");
      breadcrumb.setLevel(SentryLevel.INFO);
      scopes.addBreadcrumb(breadcrumb);
    }
  }

<<<<<<< HEAD
  private void addSessionBreadcrumb(final @NotNull String state) {
    final Breadcrumb breadcrumb = BreadcrumbFactory.forSession(state);
    scopes.addBreadcrumb(breadcrumb);
  }

=======
>>>>>>> f79c9c10
  @TestOnly
  @Nullable
  TimerTask getTimerTask() {
    return timerTask;
  }

  @TestOnly
  @NotNull
  Timer getTimer() {
    return timer;
  }
}<|MERGE_RESOLUTION|>--- conflicted
+++ resolved
@@ -27,13 +27,8 @@
 
   private @Nullable TimerTask timerTask;
   private final @NotNull Timer timer = new Timer(true);
-<<<<<<< HEAD
   private final @NotNull AutoClosableReentrantLock timerLock = new AutoClosableReentrantLock();
   private final @NotNull IScopes scopes;
-=======
-  private final @NotNull Object timerLock = new Object();
-  private final @NotNull IHub hub;
->>>>>>> f79c9c10
   private final boolean enableSessionTracking;
   private final boolean enableAppLifecycleBreadcrumbs;
 
@@ -81,11 +76,7 @@
 
     final long currentTimeMillis = currentDateProvider.getCurrentTimeMillis();
 
-<<<<<<< HEAD
     scopes.configureScope(
-=======
-    hub.configureScope(
->>>>>>> f79c9c10
         scope -> {
           if (lastUpdatedSession.get() == 0L) {
             final @Nullable Session currentSession = scope.getSession();
@@ -100,22 +91,12 @@
     if (lastUpdatedSession == 0L
         || (lastUpdatedSession + sessionIntervalMillis) <= currentTimeMillis) {
       if (enableSessionTracking) {
-<<<<<<< HEAD
-        addSessionBreadcrumb("start");
         scopes.startSession();
       }
       scopes.getOptions().getReplayController().start();
     } else if (!isFreshSession.get()) {
       // only resume if it's not a fresh session, which has been started in SentryAndroid.init
       scopes.getOptions().getReplayController().resume();
-=======
-        hub.startSession();
-      }
-      hub.getOptions().getReplayController().start();
-    } else if (!isFreshSession.get()) {
-      // only resume if it's not a fresh session, which has been started in SentryAndroid.init
-      hub.getOptions().getReplayController().resume();
->>>>>>> f79c9c10
     }
     isFreshSession.set(false);
     this.lastUpdatedSession.set(currentTimeMillis);
@@ -128,11 +109,7 @@
     final long currentTimeMillis = currentDateProvider.getCurrentTimeMillis();
     this.lastUpdatedSession.set(currentTimeMillis);
 
-<<<<<<< HEAD
     scopes.getOptions().getReplayController().pause();
-=======
-    hub.getOptions().getReplayController().pause();
->>>>>>> f79c9c10
     scheduleEndSession();
 
     AppState.getInstance().setInBackground(true);
@@ -148,16 +125,9 @@
               @Override
               public void run() {
                 if (enableSessionTracking) {
-<<<<<<< HEAD
-                  addSessionBreadcrumb("end");
                   scopes.endSession();
                 }
                 scopes.getOptions().getReplayController().stop();
-=======
-                  hub.endSession();
-                }
-                hub.getOptions().getReplayController().stop();
->>>>>>> f79c9c10
               }
             };
 
@@ -186,14 +156,6 @@
     }
   }
 
-<<<<<<< HEAD
-  private void addSessionBreadcrumb(final @NotNull String state) {
-    final Breadcrumb breadcrumb = BreadcrumbFactory.forSession(state);
-    scopes.addBreadcrumb(breadcrumb);
-  }
-
-=======
->>>>>>> f79c9c10
   @TestOnly
   @Nullable
   TimerTask getTimerTask() {
