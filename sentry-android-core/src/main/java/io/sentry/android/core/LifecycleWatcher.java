package io.sentry.android.core;

import androidx.lifecycle.DefaultLifecycleObserver;
import androidx.lifecycle.LifecycleOwner;
import io.sentry.Breadcrumb;
import io.sentry.IScopes;
import io.sentry.ISentryLifecycleToken;
import io.sentry.SentryLevel;
import io.sentry.Session;
import io.sentry.transport.CurrentDateProvider;
import io.sentry.transport.ICurrentDateProvider;
import io.sentry.util.AutoClosableReentrantLock;
import java.util.Timer;
import java.util.TimerTask;
import java.util.concurrent.atomic.AtomicBoolean;
import java.util.concurrent.atomic.AtomicLong;
import org.jetbrains.annotations.NotNull;
import org.jetbrains.annotations.Nullable;
import org.jetbrains.annotations.TestOnly;

final class LifecycleWatcher implements DefaultLifecycleObserver {

  private final AtomicLong lastUpdatedSession = new AtomicLong(0L);
  private final AtomicBoolean isFreshSession = new AtomicBoolean(false);

  private final long sessionIntervalMillis;

  private @Nullable TimerTask timerTask;
  private final @NotNull Timer timer = new Timer(true);
<<<<<<< HEAD
  private final @NotNull Object timerLock = new Object();
  private final @NotNull IHub hub;
=======
  private final @NotNull AutoClosableReentrantLock timerLock = new AutoClosableReentrantLock();
  private final @NotNull IScopes scopes;
>>>>>>> 5c3a5c6d
  private final boolean enableSessionTracking;
  private final boolean enableAppLifecycleBreadcrumbs;

  private final @NotNull ICurrentDateProvider currentDateProvider;

  LifecycleWatcher(
      final @NotNull IScopes scopes,
      final long sessionIntervalMillis,
      final boolean enableSessionTracking,
      final boolean enableAppLifecycleBreadcrumbs) {
    this(
        scopes,
        sessionIntervalMillis,
        enableSessionTracking,
        enableAppLifecycleBreadcrumbs,
        CurrentDateProvider.getInstance());
  }

  LifecycleWatcher(
      final @NotNull IScopes scopes,
      final long sessionIntervalMillis,
      final boolean enableSessionTracking,
      final boolean enableAppLifecycleBreadcrumbs,
      final @NotNull ICurrentDateProvider currentDateProvider) {
    this.sessionIntervalMillis = sessionIntervalMillis;
    this.enableSessionTracking = enableSessionTracking;
    this.enableAppLifecycleBreadcrumbs = enableAppLifecycleBreadcrumbs;
    this.scopes = scopes;
    this.currentDateProvider = currentDateProvider;
  }

  // App goes to foreground
  @Override
  public void onStart(final @NotNull LifecycleOwner owner) {
    startSession();
    addAppBreadcrumb("foreground");

    // Consider using owner.getLifecycle().getCurrentState().isAtLeast(Lifecycle.State.RESUMED);
    // in the future.
    AppState.getInstance().setInBackground(false);
  }

  private void startSession() {
    cancelTask();

    final long currentTimeMillis = currentDateProvider.getCurrentTimeMillis();

<<<<<<< HEAD
    hub.configureScope(
=======
    scopes.configureScope(
>>>>>>> 5c3a5c6d
        scope -> {
          if (lastUpdatedSession.get() == 0L) {
            final @Nullable Session currentSession = scope.getSession();
            if (currentSession != null && currentSession.getStarted() != null) {
              lastUpdatedSession.set(currentSession.getStarted().getTime());
              isFreshSession.set(true);
            }
          }
        });

    final long lastUpdatedSession = this.lastUpdatedSession.get();
    if (lastUpdatedSession == 0L
        || (lastUpdatedSession + sessionIntervalMillis) <= currentTimeMillis) {
      if (enableSessionTracking) {
<<<<<<< HEAD
        hub.startSession();
      }
      hub.getOptions().getReplayController().start();
    } else if (!isFreshSession.get()) {
      // only resume if it's not a fresh session, which has been started in SentryAndroid.init
      hub.getOptions().getReplayController().resume();
=======
        scopes.startSession();
      }
      scopes.getOptions().getReplayController().start();
    } else if (!isFreshSession.get()) {
      // only resume if it's not a fresh session, which has been started in SentryAndroid.init
      scopes.getOptions().getReplayController().resume();
>>>>>>> 5c3a5c6d
    }
    isFreshSession.set(false);
    this.lastUpdatedSession.set(currentTimeMillis);
  }

  // App went to background and triggered this callback after 700ms
  // as no new screen was shown
  @Override
  public void onStop(final @NotNull LifecycleOwner owner) {
    final long currentTimeMillis = currentDateProvider.getCurrentTimeMillis();
    this.lastUpdatedSession.set(currentTimeMillis);

<<<<<<< HEAD
    hub.getOptions().getReplayController().pause();
=======
    scopes.getOptions().getReplayController().pause();
>>>>>>> 5c3a5c6d
    scheduleEndSession();

    AppState.getInstance().setInBackground(true);
    addAppBreadcrumb("background");
  }

  private void scheduleEndSession() {
    try (final @NotNull ISentryLifecycleToken ignored = timerLock.acquire()) {
      cancelTask();
      if (timer != null) {
        timerTask =
            new TimerTask() {
              @Override
              public void run() {
                if (enableSessionTracking) {
<<<<<<< HEAD
                  hub.endSession();
                }
                hub.getOptions().getReplayController().stop();
=======
                  scopes.endSession();
                }
                scopes.getOptions().getReplayController().stop();
>>>>>>> 5c3a5c6d
              }
            };

        timer.schedule(timerTask, sessionIntervalMillis);
      }
    }
  }

  private void cancelTask() {
    try (final @NotNull ISentryLifecycleToken ignored = timerLock.acquire()) {
      if (timerTask != null) {
        timerTask.cancel();
        timerTask = null;
      }
    }
  }

  private void addAppBreadcrumb(final @NotNull String state) {
    if (enableAppLifecycleBreadcrumbs) {
      final Breadcrumb breadcrumb = new Breadcrumb();
      breadcrumb.setType("navigation");
      breadcrumb.setData("state", state);
      breadcrumb.setCategory("app.lifecycle");
      breadcrumb.setLevel(SentryLevel.INFO);
      scopes.addBreadcrumb(breadcrumb);
    }
  }

  @TestOnly
  @Nullable
  TimerTask getTimerTask() {
    return timerTask;
  }

  @TestOnly
  @NotNull
  Timer getTimer() {
    return timer;
  }
}<|MERGE_RESOLUTION|>--- conflicted
+++ resolved
@@ -27,13 +27,8 @@
 
   private @Nullable TimerTask timerTask;
   private final @NotNull Timer timer = new Timer(true);
-<<<<<<< HEAD
-  private final @NotNull Object timerLock = new Object();
-  private final @NotNull IHub hub;
-=======
   private final @NotNull AutoClosableReentrantLock timerLock = new AutoClosableReentrantLock();
   private final @NotNull IScopes scopes;
->>>>>>> 5c3a5c6d
   private final boolean enableSessionTracking;
   private final boolean enableAppLifecycleBreadcrumbs;
 
@@ -81,11 +76,7 @@
 
     final long currentTimeMillis = currentDateProvider.getCurrentTimeMillis();
 
-<<<<<<< HEAD
-    hub.configureScope(
-=======
     scopes.configureScope(
->>>>>>> 5c3a5c6d
         scope -> {
           if (lastUpdatedSession.get() == 0L) {
             final @Nullable Session currentSession = scope.getSession();
@@ -100,21 +91,12 @@
     if (lastUpdatedSession == 0L
         || (lastUpdatedSession + sessionIntervalMillis) <= currentTimeMillis) {
       if (enableSessionTracking) {
-<<<<<<< HEAD
-        hub.startSession();
-      }
-      hub.getOptions().getReplayController().start();
-    } else if (!isFreshSession.get()) {
-      // only resume if it's not a fresh session, which has been started in SentryAndroid.init
-      hub.getOptions().getReplayController().resume();
-=======
         scopes.startSession();
       }
       scopes.getOptions().getReplayController().start();
     } else if (!isFreshSession.get()) {
       // only resume if it's not a fresh session, which has been started in SentryAndroid.init
       scopes.getOptions().getReplayController().resume();
->>>>>>> 5c3a5c6d
     }
     isFreshSession.set(false);
     this.lastUpdatedSession.set(currentTimeMillis);
@@ -127,11 +109,7 @@
     final long currentTimeMillis = currentDateProvider.getCurrentTimeMillis();
     this.lastUpdatedSession.set(currentTimeMillis);
 
-<<<<<<< HEAD
-    hub.getOptions().getReplayController().pause();
-=======
     scopes.getOptions().getReplayController().pause();
->>>>>>> 5c3a5c6d
     scheduleEndSession();
 
     AppState.getInstance().setInBackground(true);
@@ -147,15 +125,9 @@
               @Override
               public void run() {
                 if (enableSessionTracking) {
-<<<<<<< HEAD
-                  hub.endSession();
-                }
-                hub.getOptions().getReplayController().stop();
-=======
                   scopes.endSession();
                 }
                 scopes.getOptions().getReplayController().stop();
->>>>>>> 5c3a5c6d
               }
             };
 
