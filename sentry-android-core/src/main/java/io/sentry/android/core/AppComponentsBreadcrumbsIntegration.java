package io.sentry.android.core;

import static io.sentry.TypeCheckHint.ANDROID_CONFIGURATION;

import android.content.ComponentCallbacks2;
import android.content.Context;
import android.content.res.Configuration;
import io.sentry.Breadcrumb;
import io.sentry.Hint;
import io.sentry.IHub;
import io.sentry.Integration;
import io.sentry.SentryLevel;
import io.sentry.SentryOptions;
import io.sentry.android.core.internal.util.DeviceOrientations;
import io.sentry.protocol.Device;
import io.sentry.util.Objects;
import java.io.Closeable;
import java.io.IOException;
import java.util.HashMap;
import java.util.Locale;
import java.util.Map;
import org.jetbrains.annotations.NotNull;
import org.jetbrains.annotations.Nullable;

public final class AppComponentsBreadcrumbsIntegration
    implements Integration, Closeable, ComponentCallbacks2 {

  private final @NotNull Context context;
  private @Nullable IHub hub;
  private @Nullable SentryAndroidOptions options;

  public AppComponentsBreadcrumbsIntegration(final @NotNull Context context) {
    this.context = Objects.requireNonNull(context, "Context is required");
  }

  @Override
  public void register(final @NotNull IHub hub, final @NotNull SentryOptions options) {
    this.hub = Objects.requireNonNull(hub, "Hub is required");
    this.options =
        Objects.requireNonNull(
            (options instanceof SentryAndroidOptions) ? (SentryAndroidOptions) options : null,
            "SentryAndroidOptions is required");

    this.options
        .getLogger()
        .log(
            SentryLevel.DEBUG,
            "AppComponentsBreadcrumbsIntegration enabled: %s",
            this.options.isEnableAppComponentBreadcrumbs());

    if (this.options.isEnableAppComponentBreadcrumbs()) {
      try {
        // if its a ContextImpl, registerComponentCallbacks can't be used
        context.registerComponentCallbacks(this);
        options
            .getLogger()
            .log(SentryLevel.DEBUG, "AppComponentsBreadcrumbsIntegration installed.");
      } catch (Throwable e) {
        this.options.setEnableAppComponentBreadcrumbs(false);
        options.getLogger().log(SentryLevel.INFO, e, "ComponentCallbacks2 is not available.");
      }
    }
  }

  @Override
  public void close() throws IOException {
    try {
      // if its a ContextImpl, unregisterComponentCallbacks can't be used
      context.unregisterComponentCallbacks(this);
    } catch (Throwable ignored) {
      // fine, might throw on older versions
      if (options != null) {
        options
            .getLogger()
            .log(SentryLevel.DEBUG, ignored, "It was not possible to unregisterComponentCallbacks");
      }
    }

    if (options != null) {
      options.getLogger().log(SentryLevel.DEBUG, "AppComponentsBreadcrumbsIntegration removed.");
    }
  }

  @SuppressWarnings("deprecation")
  @Override
  public void onConfigurationChanged(@NotNull Configuration newConfig) {
    if (hub != null) {
      final Device.DeviceOrientation deviceOrientation =
          DeviceOrientations.getOrientation(context.getResources().getConfiguration().orientation);

      String orientation;
      if (deviceOrientation != null) {
        orientation = deviceOrientation.name().toLowerCase(Locale.ROOT);
      } else {
        orientation = "undefined";
      }

      final Breadcrumb breadcrumb = new Breadcrumb();
      breadcrumb.setType("navigation");
      breadcrumb.setCategory("device.orientation");
      breadcrumb.setData("position", orientation);
      breadcrumb.setLevel(SentryLevel.INFO);

<<<<<<< HEAD
      final Map<String, Object> hintMap = new HashMap<>();
      hintMap.put(ANDROID_CONFIGURATION, newConfig);

      hub.addBreadcrumb(breadcrumb, hintMap);
=======
      final Hint hint = new Hint();
      hint.set(ANDROID_CONFIGURATION, newConfig);

      hub.addBreadcrumb(breadcrumb, hint);
>>>>>>> 77fd2f21
    }
  }

  @Override
  public void onLowMemory() {
    createLowMemoryBreadcrumb(null);
  }

  @Override
  public void onTrimMemory(final int level) {
    createLowMemoryBreadcrumb(level);
  }

  private void createLowMemoryBreadcrumb(final @Nullable Integer level) {
    if (hub != null) {
      final Breadcrumb breadcrumb = new Breadcrumb();
      if (level != null) {
        // only add breadcrumb if TRIM_MEMORY_BACKGROUND, TRIM_MEMORY_MODERATE or
        // TRIM_MEMORY_COMPLETE.
        // Release as much memory as the process can.

        // TRIM_MEMORY_UI_HIDDEN, TRIM_MEMORY_RUNNING_MODERATE, TRIM_MEMORY_RUNNING_LOW and
        // TRIM_MEMORY_RUNNING_CRITICAL.
        // Release any memory that your app doesn't need to run.
        // So they are still not so critical at the point of killing the process.
        // https://developer.android.com/topic/performance/memory

        if (level < TRIM_MEMORY_BACKGROUND) {
          return;
        }
        breadcrumb.setData("level", level);
      }

      breadcrumb.setType("system");
      breadcrumb.setCategory("device.event");
      breadcrumb.setMessage("Low memory");
      breadcrumb.setData("action", "LOW_MEMORY");
      breadcrumb.setLevel(SentryLevel.WARNING);
      hub.addBreadcrumb(breadcrumb);
    }
  }
}<|MERGE_RESOLUTION|>--- conflicted
+++ resolved
@@ -16,9 +16,7 @@
 import io.sentry.util.Objects;
 import java.io.Closeable;
 import java.io.IOException;
-import java.util.HashMap;
 import java.util.Locale;
-import java.util.Map;
 import org.jetbrains.annotations.NotNull;
 import org.jetbrains.annotations.Nullable;
 
@@ -101,17 +99,10 @@
       breadcrumb.setData("position", orientation);
       breadcrumb.setLevel(SentryLevel.INFO);
 
-<<<<<<< HEAD
-      final Map<String, Object> hintMap = new HashMap<>();
-      hintMap.put(ANDROID_CONFIGURATION, newConfig);
-
-      hub.addBreadcrumb(breadcrumb, hintMap);
-=======
       final Hint hint = new Hint();
       hint.set(ANDROID_CONFIGURATION, newConfig);
 
       hub.addBreadcrumb(breadcrumb, hint);
->>>>>>> 77fd2f21
     }
   }
 
