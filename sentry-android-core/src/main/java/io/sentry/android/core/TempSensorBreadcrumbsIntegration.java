--- conflicted
+++ resolved
@@ -55,24 +55,6 @@
     if (this.options.isEnableSystemEventBreadcrumbs()) {
 
       try {
-<<<<<<< HEAD
-        sensorManager = (SensorManager) context.getSystemService(SENSOR_SERVICE);
-        if (sensorManager != null) {
-          final Sensor defaultSensor =
-              sensorManager.getDefaultSensor(Sensor.TYPE_AMBIENT_TEMPERATURE);
-          if (defaultSensor != null) {
-            sensorManager.registerListener(this, defaultSensor, SensorManager.SENSOR_DELAY_NORMAL);
-
-            options
-                .getLogger()
-                .log(SentryLevel.DEBUG, "TempSensorBreadcrumbsIntegration installed.");
-            addIntegrationToSdkVersion(getClass());
-          } else {
-            this.options
-                .getLogger()
-                .log(SentryLevel.INFO, "TYPE_AMBIENT_TEMPERATURE is not available.");
-          }
-=======
         options
             .getExecutorService()
             .submit(
@@ -104,8 +86,7 @@
           sensorManager.registerListener(this, defaultSensor, SensorManager.SENSOR_DELAY_NORMAL);
 
           options.getLogger().log(SentryLevel.DEBUG, "TempSensorBreadcrumbsIntegration installed.");
-          addIntegrationToSdkVersion();
->>>>>>> e6ffd7b0
+          addIntegrationToSdkVersion(getClass());
         } else {
           options.getLogger().log(SentryLevel.INFO, "TYPE_AMBIENT_TEMPERATURE is not available.");
         }
