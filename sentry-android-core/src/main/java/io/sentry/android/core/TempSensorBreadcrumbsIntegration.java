package io.sentry.android.core;

import static android.content.Context.SENSOR_SERVICE;
import static io.sentry.TypeCheckHint.ANDROID_SENSOR_EVENT;

import android.content.Context;
import android.hardware.Sensor;
import android.hardware.SensorEvent;
import android.hardware.SensorEventListener;
import android.hardware.SensorManager;
import io.sentry.Breadcrumb;
import io.sentry.Hint;
import io.sentry.IHub;
import io.sentry.Integration;
import io.sentry.SentryLevel;
import io.sentry.SentryOptions;
import io.sentry.util.Objects;
import java.io.Closeable;
import java.io.IOException;
import java.util.HashMap;
import java.util.Map;
import org.jetbrains.annotations.NotNull;
import org.jetbrains.annotations.Nullable;
import org.jetbrains.annotations.TestOnly;

public final class TempSensorBreadcrumbsIntegration
    implements Integration, Closeable, SensorEventListener {

  private final @NotNull Context context;
  private @Nullable IHub hub;
  private @Nullable SentryAndroidOptions options;

  @TestOnly @Nullable SensorManager sensorManager;

  public TempSensorBreadcrumbsIntegration(final @NotNull Context context) {
    this.context = Objects.requireNonNull(context, "Context is required");
  }

  @SuppressWarnings("deprecation")
  @Override
  public void register(final @NotNull IHub hub, final @NotNull SentryOptions options) {
    this.hub = Objects.requireNonNull(hub, "Hub is required");
    this.options =
        Objects.requireNonNull(
            (options instanceof SentryAndroidOptions) ? (SentryAndroidOptions) options : null,
            "SentryAndroidOptions is required");

    this.options
        .getLogger()
        .log(
            SentryLevel.DEBUG,
            "enableSystemEventsBreadcrumbs enabled: %s",
            this.options.isEnableSystemEventBreadcrumbs());

    if (this.options.isEnableSystemEventBreadcrumbs()) {
      try {
        sensorManager = (SensorManager) context.getSystemService(SENSOR_SERVICE);
        if (sensorManager != null) {
          final Sensor defaultSensor =
              sensorManager.getDefaultSensor(Sensor.TYPE_AMBIENT_TEMPERATURE);
          if (defaultSensor != null) {
            sensorManager.registerListener(this, defaultSensor, SensorManager.SENSOR_DELAY_NORMAL);

            options
                .getLogger()
                .log(SentryLevel.DEBUG, "TempSensorBreadcrumbsIntegration installed.");
          } else {
            this.options
                .getLogger()
                .log(SentryLevel.INFO, "TYPE_AMBIENT_TEMPERATURE is not available.");
          }
        } else {
          this.options.getLogger().log(SentryLevel.INFO, "SENSOR_SERVICE is not available.");
        }
      } catch (Throwable e) {
        options.getLogger().log(SentryLevel.ERROR, e, "Failed to init. the SENSOR_SERVICE.");
      }
    }
  }

  @Override
  public void close() throws IOException {
    if (sensorManager != null) {
      sensorManager.unregisterListener(this);
      sensorManager = null;

      if (options != null) {
        options.getLogger().log(SentryLevel.DEBUG, "TempSensorBreadcrumbsIntegration removed.");
      }
    }
  }

  @Override
  public void onSensorChanged(final @NotNull SensorEvent event) {
    final float[] values = event.values;
    // return if data is not available or zero'ed
    if (values == null || values.length == 0 || values[0] == 0f) {
      return;
    }

    if (hub != null) {
      final Breadcrumb breadcrumb = new Breadcrumb();
      breadcrumb.setType("system");
      breadcrumb.setCategory("device.event");
      breadcrumb.setData("action", "TYPE_AMBIENT_TEMPERATURE");
      breadcrumb.setData("accuracy", event.accuracy);
      breadcrumb.setData("timestamp", event.timestamp);
      breadcrumb.setLevel(SentryLevel.INFO);
      breadcrumb.setData("degree", event.values[0]); // Celsius

<<<<<<< HEAD
      final Map<String, Object> hintMap = new HashMap<>();
      hintMap.put(ANDROID_SENSOR_EVENT, event);

      hub.addBreadcrumb(breadcrumb, hintMap);
=======
      final Hint hint = new Hint();
      hint.set(ANDROID_SENSOR_EVENT, event);

      hub.addBreadcrumb(breadcrumb, hint);
>>>>>>> 77fd2f21
    }
  }

  @Override
  public void onAccuracyChanged(Sensor sensor, int accuracy) {}
}<|MERGE_RESOLUTION|>--- conflicted
+++ resolved
@@ -17,8 +17,6 @@
 import io.sentry.util.Objects;
 import java.io.Closeable;
 import java.io.IOException;
-import java.util.HashMap;
-import java.util.Map;
 import org.jetbrains.annotations.NotNull;
 import org.jetbrains.annotations.Nullable;
 import org.jetbrains.annotations.TestOnly;
@@ -108,17 +106,10 @@
       breadcrumb.setLevel(SentryLevel.INFO);
       breadcrumb.setData("degree", event.values[0]); // Celsius
 
-<<<<<<< HEAD
-      final Map<String, Object> hintMap = new HashMap<>();
-      hintMap.put(ANDROID_SENSOR_EVENT, event);
-
-      hub.addBreadcrumb(breadcrumb, hintMap);
-=======
       final Hint hint = new Hint();
       hint.set(ANDROID_SENSOR_EVENT, event);
 
       hub.addBreadcrumb(breadcrumb, hint);
->>>>>>> 77fd2f21
     }
   }
 
