--- conflicted
+++ resolved
@@ -37,12 +37,8 @@
         classLoader.isClassAvailable("androidx.core.view.ScrollingView", options);
   }
 
-<<<<<<< HEAD
-  private void startTracking(final @Nullable Window window, final @NotNull Context context) {
-=======
   private void startTracking(final @NotNull Activity activity) {
     final Window window = activity.getWindow();
->>>>>>> 77fd2f21
     if (window == null) {
       if (options != null) {
         options.getLogger().log(SentryLevel.INFO, "Window was null in startTracking");
