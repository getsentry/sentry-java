--- conflicted
+++ resolved
@@ -143,10 +143,6 @@
 
               @Override
               public void onFrameMetricCollected(
-<<<<<<< HEAD
-                  final long frameEndNanos, final long durationNanos, float refreshRate) {
-                // profileStartNanos is calculated through SystemClock.elapsedRealtimeNanos(),
-=======
                   final long frameStartNanos,
                   final long frameEndNanos,
                   final long durationNanos,
@@ -154,8 +150,7 @@
                   final boolean isSlow,
                   final boolean isFrozen,
                   final float refreshRate) {
-                // transactionStartNanos is calculated through SystemClock.elapsedRealtimeNanos(),
->>>>>>> 0810952c
+                // profileStartNanos is calculated through SystemClock.elapsedRealtimeNanos(),
                 // but frameEndNanos uses System.nanotime(), so we convert it to get the timestamp
                 // relative to profileStartNanos
                 final long frameTimestampRelativeNanos =
