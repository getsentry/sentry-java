package io.sentry.android.core;

import android.annotation.SuppressLint;
import android.os.Debug;
import android.os.Process;
import android.os.SystemClock;
import io.sentry.CpuCollectionData;
import io.sentry.DateUtils;
import io.sentry.ILogger;
import io.sentry.ISentryExecutorService;
import io.sentry.ISentryLifecycleToken;
import io.sentry.MemoryCollectionData;
import io.sentry.PerformanceCollectionData;
import io.sentry.SentryLevel;
import io.sentry.SentryUUID;
import io.sentry.android.core.internal.util.SentryFrameMetricsCollector;
import io.sentry.profilemeasurements.ProfileMeasurement;
import io.sentry.profilemeasurements.ProfileMeasurementValue;
import io.sentry.util.AutoClosableReentrantLock;
import io.sentry.util.Objects;
import java.io.File;
import java.util.ArrayDeque;
import java.util.Date;
import java.util.HashMap;
import java.util.List;
import java.util.Map;
import java.util.concurrent.Future;
import java.util.concurrent.RejectedExecutionException;
import java.util.concurrent.TimeUnit;
import org.jetbrains.annotations.ApiStatus;
import org.jetbrains.annotations.NotNull;
import org.jetbrains.annotations.Nullable;

@ApiStatus.Internal
public class AndroidProfiler {
  public static class ProfileStartData {
    public final long startNanos;
    public final long startCpuMillis;
    public final @NotNull Date startTimestamp;

    public ProfileStartData(
        final long startNanos, final long startCpuMillis, final @NotNull Date startTimestamp) {
      this.startNanos = startNanos;
      this.startCpuMillis = startCpuMillis;
      this.startTimestamp = startTimestamp;
    }
  }

  public static class ProfileEndData {
    public final long endNanos;
    public final long endCpuMillis;
    public final @NotNull File traceFile;
    public final @NotNull Map<String, ProfileMeasurement> measurementsMap;
    public final boolean didTimeout;

    public ProfileEndData(
        final long endNanos,
        final long endCpuMillis,
        final boolean didTimeout,
        final @NotNull File traceFile,
        final @NotNull Map<String, ProfileMeasurement> measurementsMap) {
      this.endNanos = endNanos;
      this.traceFile = traceFile;
      this.endCpuMillis = endCpuMillis;
      this.measurementsMap = measurementsMap;
      this.didTimeout = didTimeout;
    }
  }

  /**
   * This appears to correspond to the buffer size of the data part of the file, excluding the key
   * part. Once the buffer is full, new records are ignored, but the resulting trace file will be
   * valid.
   *
   * <p>30 second traces can require a buffer of a few MB. 8MB is the default buffer size for
   * [Debug.startMethodTracingSampling], but 3 should be enough for most cases. We can adjust this
   * in the future if we notice that traces are being truncated in some applications.
   */
  private static final int BUFFER_SIZE_BYTES = 3_000_000;

  private static final int PROFILING_TIMEOUT_MILLIS = 30_000;
  private long profileStartNanos = 0;
  private final @NotNull File traceFilesDir;
  private final int intervalUs;
  private @Nullable Future<?> scheduledFinish = null;
  private @Nullable File traceFile = null;
  private @Nullable String frameMetricsCollectorId;
  private final @NotNull SentryFrameMetricsCollector frameMetricsCollector;
  private final @NotNull ArrayDeque<ProfileMeasurementValue> screenFrameRateMeasurements =
      new ArrayDeque<>();
  private final @NotNull ArrayDeque<ProfileMeasurementValue> slowFrameRenderMeasurements =
      new ArrayDeque<>();
  private final @NotNull ArrayDeque<ProfileMeasurementValue> frozenFrameRenderMeasurements =
      new ArrayDeque<>();
  private final @NotNull Map<String, ProfileMeasurement> measurementsMap = new HashMap<>();
<<<<<<< HEAD
  private final @NotNull BuildInfoProvider buildInfoProvider;
  private final @Nullable ISentryExecutorService timeoutExecutorService;
=======
  private final @NotNull ISentryExecutorService executorService;
>>>>>>> 2aa37fe4
  private final @NotNull ILogger logger;
  private boolean isRunning = false;
  protected final @NotNull AutoClosableReentrantLock lock = new AutoClosableReentrantLock();

  public AndroidProfiler(
      final @NotNull String tracesFilesDirPath,
      final int intervalUs,
      final @NotNull SentryFrameMetricsCollector frameMetricsCollector,
<<<<<<< HEAD
      final @Nullable ISentryExecutorService timeoutExecutorService,
      final @NotNull ILogger logger,
      final @NotNull BuildInfoProvider buildInfoProvider) {
=======
      final @NotNull ISentryExecutorService executorService,
      final @NotNull ILogger logger) {
>>>>>>> 2aa37fe4
    this.traceFilesDir =
        new File(Objects.requireNonNull(tracesFilesDirPath, "TracesFilesDirPath is required"));
    this.intervalUs = intervalUs;
    this.logger = Objects.requireNonNull(logger, "Logger is required");
    // Timeout executor is nullable, as timeouts will not be there for continuous profiling
    this.timeoutExecutorService = timeoutExecutorService;
    this.frameMetricsCollector =
        Objects.requireNonNull(frameMetricsCollector, "SentryFrameMetricsCollector is required");
  }

  @SuppressLint("NewApi")
  public @Nullable ProfileStartData start() {
    try (final @NotNull ISentryLifecycleToken ignored = lock.acquire()) {
      // intervalUs is 0 only if there was a problem in the init
      if (intervalUs == 0) {
        logger.log(
            SentryLevel.WARNING, "Disabling profiling because intervaUs is set to %d", intervalUs);
        return null;
      }

      if (isRunning) {
        logger.log(SentryLevel.WARNING, "Profiling has already started...");
        return null;
      }

      // We create a file with a uuid name, so no need to check if it already exists
      traceFile = new File(traceFilesDir, SentryUUID.generateSentryId() + ".trace");

      measurementsMap.clear();
      screenFrameRateMeasurements.clear();
      slowFrameRenderMeasurements.clear();
      frozenFrameRenderMeasurements.clear();

      frameMetricsCollectorId =
          frameMetricsCollector.startCollection(
              new SentryFrameMetricsCollector.FrameMetricsCollectorListener() {
                float lastRefreshRate = 0;

                @Override
                public void onFrameMetricCollected(
                    final long frameStartNanos,
                    final long frameEndNanos,
                    final long durationNanos,
                    final long delayNanos,
                    final boolean isSlow,
                    final boolean isFrozen,
                    final float refreshRate) {
                  // profileStartNanos is calculated through SystemClock.elapsedRealtimeNanos(),
                  // but frameEndNanos uses System.nanotime(), so we convert it to get the timestamp
                  // relative to profileStartNanos
                  final long frameTimestampRelativeNanos =
                      frameEndNanos
                          - System.nanoTime()
                          + SystemClock.elapsedRealtimeNanos()
                          - profileStartNanos;

                  // We don't allow negative relative timestamps.
                  // So we add a check, even if this should never happen.
                  if (frameTimestampRelativeNanos < 0) {
                    return;
                  }
                  if (isFrozen) {
                    frozenFrameRenderMeasurements.addLast(
                        new ProfileMeasurementValue(frameTimestampRelativeNanos, durationNanos));
                  } else if (isSlow) {
                    slowFrameRenderMeasurements.addLast(
                        new ProfileMeasurementValue(frameTimestampRelativeNanos, durationNanos));
                  }
                  if (refreshRate != lastRefreshRate) {
                    lastRefreshRate = refreshRate;
                    screenFrameRateMeasurements.addLast(
                        new ProfileMeasurementValue(frameTimestampRelativeNanos, refreshRate));
                  }
                }
              });

      // We stop profiling after a timeout to avoid huge profiles to be sent
      try {
        if (timeoutExecutorService != null) {
          scheduledFinish =
              timeoutExecutorService.schedule(
                  () -> endAndCollect(true, null), PROFILING_TIMEOUT_MILLIS);
        }
      } catch (RejectedExecutionException e) {
        logger.log(
            SentryLevel.ERROR,
            "Failed to call the executor. Profiling will not be automatically finished. Did you call Sentry.close()?",
            e);
      }

      profileStartNanos = SystemClock.elapsedRealtimeNanos();
      final @NotNull Date profileStartTimestamp = DateUtils.getCurrentDateTime();
      long profileStartCpuMillis = Process.getElapsedCpuTime();

      // We don't make any check on the file existence or writeable state, because we don't want to
      // make file IO in the main thread.
      // We cannot offload the work to the executorService, as if that's very busy, profiles could
      // start/stop with a lot of delay and even cause ANRs.
      try {
        // If there is any problem with the file this method will throw (but it will not throw in
        // tests)
        Debug.startMethodTracingSampling(traceFile.getPath(), BUFFER_SIZE_BYTES, intervalUs);
        isRunning = true;
        return new ProfileStartData(
            profileStartNanos, profileStartCpuMillis, profileStartTimestamp);
      } catch (Throwable e) {
        endAndCollect(false, null);
        logger.log(SentryLevel.ERROR, "Unable to start a profile: ", e);
        isRunning = false;
        return null;
      }
    }
  }

  @SuppressLint("NewApi")
  public @Nullable ProfileEndData endAndCollect(
      final boolean isTimeout,
      final @Nullable List<PerformanceCollectionData> performanceCollectionData) {
    try (final @NotNull ISentryLifecycleToken ignored = lock.acquire()) {
      if (!isRunning) {
        logger.log(SentryLevel.WARNING, "Profiler not running");
        return null;
      }

      try {
        // If there is any problem with the file this method could throw, but the start is also
        // wrapped, so this should never happen (except for tests, where this is the only method
        // that throws)
        Debug.stopMethodTracing();
      } catch (Throwable e) {
        logger.log(SentryLevel.ERROR, "Error while stopping profiling: ", e);
      } finally {
        isRunning = false;
      }
      frameMetricsCollector.stopCollection(frameMetricsCollectorId);

      long transactionEndNanos = SystemClock.elapsedRealtimeNanos();
      long transactionEndCpuMillis = Process.getElapsedCpuTime();

      if (traceFile == null) {
        logger.log(SentryLevel.ERROR, "Trace file does not exists");
        return null;
      }

      if (!slowFrameRenderMeasurements.isEmpty()) {
        measurementsMap.put(
            ProfileMeasurement.ID_SLOW_FRAME_RENDERS,
            new ProfileMeasurement(
                ProfileMeasurement.UNIT_NANOSECONDS, slowFrameRenderMeasurements));
      }
      if (!frozenFrameRenderMeasurements.isEmpty()) {
        measurementsMap.put(
            ProfileMeasurement.ID_FROZEN_FRAME_RENDERS,
            new ProfileMeasurement(
                ProfileMeasurement.UNIT_NANOSECONDS, frozenFrameRenderMeasurements));
      }
      if (!screenFrameRateMeasurements.isEmpty()) {
        measurementsMap.put(
            ProfileMeasurement.ID_SCREEN_FRAME_RATES,
            new ProfileMeasurement(ProfileMeasurement.UNIT_HZ, screenFrameRateMeasurements));
      }
      putPerformanceCollectionDataInMeasurements(performanceCollectionData);

      if (scheduledFinish != null) {
        scheduledFinish.cancel(true);
        scheduledFinish = null;
      }

      return new ProfileEndData(
          transactionEndNanos, transactionEndCpuMillis, isTimeout, traceFile, measurementsMap);
    }
  }

  public void close() {
    try (final @NotNull ISentryLifecycleToken ignored = lock.acquire()) {
      // we cancel any scheduled work
      if (scheduledFinish != null) {
        scheduledFinish.cancel(true);
        scheduledFinish = null;
      }

      // stop profiling if running
      if (isRunning) {
        endAndCollect(true, null);
      }
    }
  }

  @SuppressLint("NewApi")
  private void putPerformanceCollectionDataInMeasurements(
      final @Nullable List<PerformanceCollectionData> performanceCollectionData) {

    // This difference is required, since the PerformanceCollectionData timestamps are expressed in
    // terms of System.currentTimeMillis() and measurements timestamps require the nanoseconds since
    // the beginning, expressed with SystemClock.elapsedRealtimeNanos()
    long timestampDiff =
        SystemClock.elapsedRealtimeNanos()
            - profileStartNanos
            - TimeUnit.MILLISECONDS.toNanos(System.currentTimeMillis());
    if (performanceCollectionData != null) {
      final @NotNull ArrayDeque<ProfileMeasurementValue> memoryUsageMeasurements =
          new ArrayDeque<>(performanceCollectionData.size());
      final @NotNull ArrayDeque<ProfileMeasurementValue> nativeMemoryUsageMeasurements =
          new ArrayDeque<>(performanceCollectionData.size());
      final @NotNull ArrayDeque<ProfileMeasurementValue> cpuUsageMeasurements =
          new ArrayDeque<>(performanceCollectionData.size());

      synchronized (performanceCollectionData) {
        for (PerformanceCollectionData performanceData : performanceCollectionData) {
          CpuCollectionData cpuData = performanceData.getCpuData();
          MemoryCollectionData memoryData = performanceData.getMemoryData();
          if (cpuData != null) {
            cpuUsageMeasurements.add(
                new ProfileMeasurementValue(
                    TimeUnit.MILLISECONDS.toNanos(cpuData.getTimestampMillis()) + timestampDiff,
                    cpuData.getCpuUsagePercentage()));
          }
          if (memoryData != null && memoryData.getUsedHeapMemory() > -1) {
            memoryUsageMeasurements.add(
                new ProfileMeasurementValue(
                    TimeUnit.MILLISECONDS.toNanos(memoryData.getTimestampMillis()) + timestampDiff,
                    memoryData.getUsedHeapMemory()));
          }
          if (memoryData != null && memoryData.getUsedNativeMemory() > -1) {
            nativeMemoryUsageMeasurements.add(
                new ProfileMeasurementValue(
                    TimeUnit.MILLISECONDS.toNanos(memoryData.getTimestampMillis()) + timestampDiff,
                    memoryData.getUsedNativeMemory()));
          }
        }
      }
      if (!cpuUsageMeasurements.isEmpty()) {
        measurementsMap.put(
            ProfileMeasurement.ID_CPU_USAGE,
            new ProfileMeasurement(ProfileMeasurement.UNIT_PERCENT, cpuUsageMeasurements));
      }
      if (!memoryUsageMeasurements.isEmpty()) {
        measurementsMap.put(
            ProfileMeasurement.ID_MEMORY_FOOTPRINT,
            new ProfileMeasurement(ProfileMeasurement.UNIT_BYTES, memoryUsageMeasurements));
      }
      if (!nativeMemoryUsageMeasurements.isEmpty()) {
        measurementsMap.put(
            ProfileMeasurement.ID_MEMORY_NATIVE_FOOTPRINT,
            new ProfileMeasurement(ProfileMeasurement.UNIT_BYTES, nativeMemoryUsageMeasurements));
      }
    }
  }
}<|MERGE_RESOLUTION|>--- conflicted
+++ resolved
@@ -93,12 +93,7 @@
   private final @NotNull ArrayDeque<ProfileMeasurementValue> frozenFrameRenderMeasurements =
       new ArrayDeque<>();
   private final @NotNull Map<String, ProfileMeasurement> measurementsMap = new HashMap<>();
-<<<<<<< HEAD
-  private final @NotNull BuildInfoProvider buildInfoProvider;
   private final @Nullable ISentryExecutorService timeoutExecutorService;
-=======
-  private final @NotNull ISentryExecutorService executorService;
->>>>>>> 2aa37fe4
   private final @NotNull ILogger logger;
   private boolean isRunning = false;
   protected final @NotNull AutoClosableReentrantLock lock = new AutoClosableReentrantLock();
@@ -107,14 +102,8 @@
       final @NotNull String tracesFilesDirPath,
       final int intervalUs,
       final @NotNull SentryFrameMetricsCollector frameMetricsCollector,
-<<<<<<< HEAD
       final @Nullable ISentryExecutorService timeoutExecutorService,
-      final @NotNull ILogger logger,
-      final @NotNull BuildInfoProvider buildInfoProvider) {
-=======
-      final @NotNull ISentryExecutorService executorService,
       final @NotNull ILogger logger) {
->>>>>>> 2aa37fe4
     this.traceFilesDir =
         new File(Objects.requireNonNull(tracesFilesDirPath, "TracesFilesDirPath is required"));
     this.intervalUs = intervalUs;
