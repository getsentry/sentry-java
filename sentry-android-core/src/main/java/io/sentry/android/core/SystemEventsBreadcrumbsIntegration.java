package io.sentry.android.core;

import static android.appwidget.AppWidgetManager.ACTION_APPWIDGET_DELETED;
import static android.appwidget.AppWidgetManager.ACTION_APPWIDGET_DISABLED;
import static android.appwidget.AppWidgetManager.ACTION_APPWIDGET_ENABLED;
import static android.appwidget.AppWidgetManager.ACTION_APPWIDGET_UPDATE;
import static android.content.Intent.ACTION_AIRPLANE_MODE_CHANGED;
import static android.content.Intent.ACTION_APP_ERROR;
import static android.content.Intent.ACTION_BATTERY_LOW;
import static android.content.Intent.ACTION_BATTERY_OKAY;
import static android.content.Intent.ACTION_BOOT_COMPLETED;
import static android.content.Intent.ACTION_BUG_REPORT;
import static android.content.Intent.ACTION_CAMERA_BUTTON;
import static android.content.Intent.ACTION_CONFIGURATION_CHANGED;
import static android.content.Intent.ACTION_DATE_CHANGED;
import static android.content.Intent.ACTION_DEVICE_STORAGE_LOW;
import static android.content.Intent.ACTION_DEVICE_STORAGE_OK;
import static android.content.Intent.ACTION_DOCK_EVENT;
import static android.content.Intent.ACTION_INPUT_METHOD_CHANGED;
import static android.content.Intent.ACTION_LOCALE_CHANGED;
import static android.content.Intent.ACTION_MEDIA_BAD_REMOVAL;
import static android.content.Intent.ACTION_MEDIA_MOUNTED;
import static android.content.Intent.ACTION_MEDIA_UNMOUNTABLE;
import static android.content.Intent.ACTION_MEDIA_UNMOUNTED;
import static android.content.Intent.ACTION_POWER_CONNECTED;
import static android.content.Intent.ACTION_POWER_DISCONNECTED;
import static android.content.Intent.ACTION_REBOOT;
import static android.content.Intent.ACTION_SCREEN_OFF;
import static android.content.Intent.ACTION_SCREEN_ON;
import static android.content.Intent.ACTION_SHUTDOWN;
import static android.content.Intent.ACTION_TIMEZONE_CHANGED;
import static android.content.Intent.ACTION_TIME_CHANGED;
import static io.sentry.TypeCheckHint.ANDROID_INTENT;

import android.content.BroadcastReceiver;
import android.content.Context;
import android.content.Intent;
import android.content.IntentFilter;
import android.os.Bundle;
import io.sentry.Breadcrumb;
import io.sentry.Hint;
import io.sentry.IHub;
import io.sentry.ILogger;
import io.sentry.Integration;
import io.sentry.SentryLevel;
import io.sentry.SentryOptions;
import io.sentry.util.Objects;
import io.sentry.util.StringUtils;
import java.io.Closeable;
import java.io.IOException;
import java.util.ArrayList;
import java.util.HashMap;
import java.util.List;
import java.util.Map;
import org.jetbrains.annotations.NotNull;
import org.jetbrains.annotations.Nullable;
import org.jetbrains.annotations.TestOnly;

public final class SystemEventsBreadcrumbsIntegration implements Integration, Closeable {

  private final @NotNull Context context;

  @TestOnly @Nullable SystemEventsBroadcastReceiver receiver;

  private @Nullable SentryAndroidOptions options;

  private final @NotNull List<String> actions;

  public SystemEventsBreadcrumbsIntegration(final @NotNull Context context) {
    this(context, getDefaultActions());
  }

  public SystemEventsBreadcrumbsIntegration(
      final @NotNull Context context, final @NotNull List<String> actions) {
    this.context = Objects.requireNonNull(context, "Context is required");
    this.actions = Objects.requireNonNull(actions, "Actions list is required");
  }

  @Override
  public void register(final @NotNull IHub hub, final @NotNull SentryOptions options) {
    Objects.requireNonNull(hub, "Hub is required");
    this.options =
        Objects.requireNonNull(
            (options instanceof SentryAndroidOptions) ? (SentryAndroidOptions) options : null,
            "SentryAndroidOptions is required");

    this.options
        .getLogger()
        .log(
            SentryLevel.DEBUG,
            "SystemEventsBreadcrumbsIntegration enabled: %s",
            this.options.isEnableSystemEventBreadcrumbs());

    if (this.options.isEnableSystemEventBreadcrumbs()) {
      receiver = new SystemEventsBroadcastReceiver(hub, this.options.getLogger());
      final IntentFilter filter = new IntentFilter();
      for (String item : actions) {
        filter.addAction(item);
      }
      try {
        // registerReceiver can throw SecurityException but it's not documented in the official docs
        context.registerReceiver(receiver, filter);
        this.options
            .getLogger()
            .log(SentryLevel.DEBUG, "SystemEventsBreadcrumbsIntegration installed.");
      } catch (Throwable e) {
        this.options.setEnableSystemEventBreadcrumbs(false);
        this.options
            .getLogger()
            .log(SentryLevel.ERROR, "Failed to initialize SystemEventsBreadcrumbsIntegration.", e);
      }
    }
  }

  @SuppressWarnings("deprecation")
  private static @NotNull List<String> getDefaultActions() {
    final List<String> actions = new ArrayList<>();
    actions.add(ACTION_APPWIDGET_DELETED);
    actions.add(ACTION_APPWIDGET_DISABLED);
    actions.add(ACTION_APPWIDGET_ENABLED);
    actions.add("android.appwidget.action.APPWIDGET_HOST_RESTORED");
    actions.add("android.appwidget.action.APPWIDGET_RESTORED");
    actions.add(ACTION_APPWIDGET_UPDATE);
    actions.add("android.appwidget.action.APPWIDGET_UPDATE_OPTIONS");
    actions.add(ACTION_POWER_CONNECTED);
    actions.add(ACTION_POWER_DISCONNECTED);
    actions.add(ACTION_SHUTDOWN);
    actions.add(ACTION_AIRPLANE_MODE_CHANGED);
    actions.add(ACTION_BATTERY_LOW);
    actions.add(ACTION_BATTERY_OKAY);
    actions.add(ACTION_BOOT_COMPLETED);
    actions.add(ACTION_CAMERA_BUTTON);
    actions.add(ACTION_CONFIGURATION_CHANGED);
    actions.add("android.intent.action.CONTENT_CHANGED");
    actions.add(ACTION_DATE_CHANGED);
    actions.add(ACTION_DEVICE_STORAGE_LOW);
    actions.add(ACTION_DEVICE_STORAGE_OK);
    actions.add(ACTION_DOCK_EVENT);
    actions.add("android.intent.action.DREAMING_STARTED");
    actions.add("android.intent.action.DREAMING_STOPPED");
    actions.add(ACTION_INPUT_METHOD_CHANGED);
    actions.add(ACTION_LOCALE_CHANGED);
    actions.add(ACTION_REBOOT);
    actions.add(ACTION_SCREEN_OFF);
    actions.add(ACTION_SCREEN_ON);
    actions.add(ACTION_TIMEZONE_CHANGED);
    actions.add(ACTION_TIME_CHANGED);
    actions.add("android.os.action.DEVICE_IDLE_MODE_CHANGED");
    actions.add("android.os.action.POWER_SAVE_MODE_CHANGED");
    // The user pressed the "Report" button in the crash/ANR dialog.
    actions.add(ACTION_APP_ERROR);
    // Show activity for reporting a bug.
    actions.add(ACTION_BUG_REPORT);

    // consider if somebody mounted or ejected a sdcard
    actions.add(ACTION_MEDIA_BAD_REMOVAL);
    actions.add(ACTION_MEDIA_MOUNTED);
    actions.add(ACTION_MEDIA_UNMOUNTABLE);
    actions.add(ACTION_MEDIA_UNMOUNTED);

    return actions;
  }

  @Override
  public void close() throws IOException {
    if (receiver != null) {
      context.unregisterReceiver(receiver);
      receiver = null;

      if (options != null) {
        options.getLogger().log(SentryLevel.DEBUG, "SystemEventsBreadcrumbsIntegration remove.");
      }
    }
  }

  static final class SystemEventsBroadcastReceiver extends BroadcastReceiver {

    private final @NotNull IHub hub;
    private final @NotNull ILogger logger;

    SystemEventsBroadcastReceiver(final @NotNull IHub hub, final @NotNull ILogger logger) {
      this.hub = hub;
      this.logger = logger;
    }

    @Override
    public void onReceive(Context context, Intent intent) {
      final Breadcrumb breadcrumb = new Breadcrumb();
      breadcrumb.setType("system");
      breadcrumb.setCategory("device.event");
      final String action = intent.getAction();
      String shortAction = StringUtils.getStringAfterDot(action);
      if (shortAction != null) {
        breadcrumb.setData("action", shortAction);
      }

      final Bundle extras = intent.getExtras();
      final Map<String, String> newExtras = new HashMap<>();
      if (extras != null && !extras.isEmpty()) {
        for (String item : extras.keySet()) {
          try {
            Object value = extras.get(item);
            if (value != null) {
              newExtras.put(item, value.toString());
            }
          } catch (Throwable exception) {
            logger.log(
                SentryLevel.ERROR,
                exception,
                "%s key of the %s action threw an error.",
                item,
                action);
          }
        }
        breadcrumb.setData("extras", newExtras);
      }
      breadcrumb.setLevel(SentryLevel.INFO);

<<<<<<< HEAD
      final Map<String, Object> hintMap = new HashMap<>();
      hintMap.put(ANDROID_INTENT, intent);

      hub.addBreadcrumb(breadcrumb, hintMap);
=======
      final Hint hint = new Hint();
      hint.set(ANDROID_INTENT, intent);

      hub.addBreadcrumb(breadcrumb, hint);
>>>>>>> 77fd2f21
    }
  }
}<|MERGE_RESOLUTION|>--- conflicted
+++ resolved
@@ -216,17 +216,10 @@
       }
       breadcrumb.setLevel(SentryLevel.INFO);
 
-<<<<<<< HEAD
-      final Map<String, Object> hintMap = new HashMap<>();
-      hintMap.put(ANDROID_INTENT, intent);
-
-      hub.addBreadcrumb(breadcrumb, hintMap);
-=======
       final Hint hint = new Hint();
       hint.set(ANDROID_INTENT, intent);
 
       hub.addBreadcrumb(breadcrumb, hint);
->>>>>>> 77fd2f21
     }
   }
 }