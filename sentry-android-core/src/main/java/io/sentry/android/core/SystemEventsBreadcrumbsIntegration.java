package io.sentry.android.core;

import static android.appwidget.AppWidgetManager.ACTION_APPWIDGET_DELETED;
import static android.appwidget.AppWidgetManager.ACTION_APPWIDGET_DISABLED;
import static android.appwidget.AppWidgetManager.ACTION_APPWIDGET_ENABLED;
import static android.appwidget.AppWidgetManager.ACTION_APPWIDGET_UPDATE;
import static android.content.Intent.ACTION_AIRPLANE_MODE_CHANGED;
import static android.content.Intent.ACTION_APP_ERROR;
import static android.content.Intent.ACTION_BATTERY_CHANGED;
import static android.content.Intent.ACTION_BATTERY_LOW;
import static android.content.Intent.ACTION_BATTERY_OKAY;
import static android.content.Intent.ACTION_BOOT_COMPLETED;
import static android.content.Intent.ACTION_BUG_REPORT;
import static android.content.Intent.ACTION_CAMERA_BUTTON;
import static android.content.Intent.ACTION_CONFIGURATION_CHANGED;
import static android.content.Intent.ACTION_DATE_CHANGED;
import static android.content.Intent.ACTION_DEVICE_STORAGE_LOW;
import static android.content.Intent.ACTION_DEVICE_STORAGE_OK;
import static android.content.Intent.ACTION_DOCK_EVENT;
import static android.content.Intent.ACTION_INPUT_METHOD_CHANGED;
import static android.content.Intent.ACTION_LOCALE_CHANGED;
import static android.content.Intent.ACTION_MEDIA_BAD_REMOVAL;
import static android.content.Intent.ACTION_MEDIA_MOUNTED;
import static android.content.Intent.ACTION_MEDIA_UNMOUNTABLE;
import static android.content.Intent.ACTION_MEDIA_UNMOUNTED;
import static android.content.Intent.ACTION_POWER_CONNECTED;
import static android.content.Intent.ACTION_POWER_DISCONNECTED;
import static android.content.Intent.ACTION_REBOOT;
import static android.content.Intent.ACTION_SCREEN_OFF;
import static android.content.Intent.ACTION_SCREEN_ON;
import static android.content.Intent.ACTION_SHUTDOWN;
import static android.content.Intent.ACTION_TIMEZONE_CHANGED;
import static android.content.Intent.ACTION_TIME_CHANGED;
import static io.sentry.TypeCheckHint.ANDROID_INTENT;
import static io.sentry.util.IntegrationUtils.addIntegrationToSdkVersion;

import android.content.BroadcastReceiver;
import android.content.Context;
import android.content.Intent;
import android.content.IntentFilter;
import android.os.Bundle;
import io.sentry.Breadcrumb;
import io.sentry.Hint;
<<<<<<< HEAD
import io.sentry.IScopes;
import io.sentry.ISentryLifecycleToken;
=======
import io.sentry.IHub;
>>>>>>> f79c9c10
import io.sentry.Integration;
import io.sentry.SentryLevel;
import io.sentry.SentryOptions;
import io.sentry.android.core.internal.util.AndroidCurrentDateProvider;
import io.sentry.android.core.internal.util.Debouncer;
<<<<<<< HEAD
import io.sentry.util.AutoClosableReentrantLock;
=======
>>>>>>> f79c9c10
import io.sentry.util.Objects;
import io.sentry.util.StringUtils;
import java.io.Closeable;
import java.io.IOException;
import java.util.ArrayList;
import java.util.HashMap;
import java.util.List;
import java.util.Map;
import org.jetbrains.annotations.NotNull;
import org.jetbrains.annotations.Nullable;
import org.jetbrains.annotations.TestOnly;

public final class SystemEventsBreadcrumbsIntegration implements Integration, Closeable {

  private final @NotNull Context context;

  @TestOnly @Nullable SystemEventsBroadcastReceiver receiver;

  private @Nullable SentryAndroidOptions options;

  private final @NotNull List<String> actions;
  private boolean isClosed = false;
  private final @NotNull AutoClosableReentrantLock startLock = new AutoClosableReentrantLock();

  public SystemEventsBreadcrumbsIntegration(final @NotNull Context context) {
    this(context, getDefaultActions());
  }

  public SystemEventsBreadcrumbsIntegration(
      final @NotNull Context context, final @NotNull List<String> actions) {
    this.context =
        Objects.requireNonNull(ContextUtils.getApplicationContext(context), "Context is required");
    this.actions = Objects.requireNonNull(actions, "Actions list is required");
  }

  @Override
  public void register(final @NotNull IScopes scopes, final @NotNull SentryOptions options) {
    Objects.requireNonNull(scopes, "Scopes are required");
    this.options =
        Objects.requireNonNull(
            (options instanceof SentryAndroidOptions) ? (SentryAndroidOptions) options : null,
            "SentryAndroidOptions is required");

    this.options
        .getLogger()
        .log(
            SentryLevel.DEBUG,
            "SystemEventsBreadcrumbsIntegration enabled: %s",
            this.options.isEnableSystemEventBreadcrumbs());

    if (this.options.isEnableSystemEventBreadcrumbs()) {

      try {
        options
            .getExecutorService()
            .submit(
                () -> {
                  try (final @NotNull ISentryLifecycleToken ignored = startLock.acquire()) {
                    if (!isClosed) {
                      startSystemEventsReceiver(scopes, (SentryAndroidOptions) options);
                    }
                  }
                });
      } catch (Throwable e) {
        options
            .getLogger()
            .log(
                SentryLevel.DEBUG,
                "Failed to start SystemEventsBreadcrumbsIntegration on executor thread.",
                e);
      }
    }
  }

  private void startSystemEventsReceiver(
<<<<<<< HEAD
      final @NotNull IScopes scopes, final @NotNull SentryAndroidOptions options) {
    receiver = new SystemEventsBroadcastReceiver(scopes, options);
=======
      final @NotNull IHub hub, final @NotNull SentryAndroidOptions options) {
    receiver = new SystemEventsBroadcastReceiver(hub, options);
>>>>>>> f79c9c10
    final IntentFilter filter = new IntentFilter();
    for (String item : actions) {
      filter.addAction(item);
    }
    try {
      // registerReceiver can throw SecurityException but it's not documented in the official docs
      ContextUtils.registerReceiver(context, options, receiver, filter);
      options.getLogger().log(SentryLevel.DEBUG, "SystemEventsBreadcrumbsIntegration installed.");
      addIntegrationToSdkVersion(getClass());
    } catch (Throwable e) {
      options.setEnableSystemEventBreadcrumbs(false);
      options
          .getLogger()
          .log(SentryLevel.ERROR, "Failed to initialize SystemEventsBreadcrumbsIntegration.", e);
    }
  }

  @SuppressWarnings("deprecation")
  private static @NotNull List<String> getDefaultActions() {
    final List<String> actions = new ArrayList<>();
    actions.add(ACTION_APPWIDGET_DELETED);
    actions.add(ACTION_APPWIDGET_DISABLED);
    actions.add(ACTION_APPWIDGET_ENABLED);
    actions.add("android.appwidget.action.APPWIDGET_HOST_RESTORED");
    actions.add("android.appwidget.action.APPWIDGET_RESTORED");
    actions.add(ACTION_APPWIDGET_UPDATE);
    actions.add("android.appwidget.action.APPWIDGET_UPDATE_OPTIONS");
    actions.add(ACTION_POWER_CONNECTED);
    actions.add(ACTION_POWER_DISCONNECTED);
    actions.add(ACTION_SHUTDOWN);
    actions.add(ACTION_AIRPLANE_MODE_CHANGED);
    actions.add(ACTION_BATTERY_LOW);
    actions.add(ACTION_BATTERY_OKAY);
    actions.add(ACTION_BATTERY_CHANGED);
    actions.add(ACTION_BOOT_COMPLETED);
    actions.add(ACTION_CAMERA_BUTTON);
    actions.add(ACTION_CONFIGURATION_CHANGED);
    actions.add("android.intent.action.CONTENT_CHANGED");
    actions.add(ACTION_DATE_CHANGED);
    actions.add(ACTION_DEVICE_STORAGE_LOW);
    actions.add(ACTION_DEVICE_STORAGE_OK);
    actions.add(ACTION_DOCK_EVENT);
    actions.add("android.intent.action.DREAMING_STARTED");
    actions.add("android.intent.action.DREAMING_STOPPED");
    actions.add(ACTION_INPUT_METHOD_CHANGED);
    actions.add(ACTION_LOCALE_CHANGED);
    actions.add(ACTION_REBOOT);
    actions.add(ACTION_SCREEN_OFF);
    actions.add(ACTION_SCREEN_ON);
    actions.add(ACTION_TIMEZONE_CHANGED);
    actions.add(ACTION_TIME_CHANGED);
    actions.add("android.os.action.DEVICE_IDLE_MODE_CHANGED");
    actions.add("android.os.action.POWER_SAVE_MODE_CHANGED");
    // The user pressed the "Report" button in the crash/ANR dialog.
    actions.add(ACTION_APP_ERROR);
    // Show activity for reporting a bug.
    actions.add(ACTION_BUG_REPORT);

    // consider if somebody mounted or ejected a sdcard
    actions.add(ACTION_MEDIA_BAD_REMOVAL);
    actions.add(ACTION_MEDIA_MOUNTED);
    actions.add(ACTION_MEDIA_UNMOUNTABLE);
    actions.add(ACTION_MEDIA_UNMOUNTED);

    return actions;
  }

  @Override
  public void close() throws IOException {
    try (final @NotNull ISentryLifecycleToken ignored = startLock.acquire()) {
      isClosed = true;
    }
    if (receiver != null) {
      context.unregisterReceiver(receiver);
      receiver = null;

      if (options != null) {
        options.getLogger().log(SentryLevel.DEBUG, "SystemEventsBreadcrumbsIntegration remove.");
      }
    }
  }

  static final class SystemEventsBroadcastReceiver extends BroadcastReceiver {

    private static final long DEBOUNCE_WAIT_TIME_MS = 60 * 1000;
<<<<<<< HEAD
    private final @NotNull IScopes scopes;
    private final @NotNull SentryAndroidOptions options;
    private final @NotNull Debouncer debouncer =
        new Debouncer(AndroidCurrentDateProvider.getInstance(), DEBOUNCE_WAIT_TIME_MS, 0);

    SystemEventsBroadcastReceiver(
        final @NotNull IScopes scopes, final @NotNull SentryAndroidOptions options) {
      this.scopes = scopes;
=======
    private final @NotNull IHub hub;
    private final @NotNull SentryAndroidOptions options;
    private final @NotNull Debouncer batteryChangedDebouncer =
        new Debouncer(AndroidCurrentDateProvider.getInstance(), DEBOUNCE_WAIT_TIME_MS, 0);

    SystemEventsBroadcastReceiver(
        final @NotNull IHub hub, final @NotNull SentryAndroidOptions options) {
      this.hub = hub;
>>>>>>> f79c9c10
      this.options = options;
    }

    @Override
<<<<<<< HEAD
    public void onReceive(Context context, Intent intent) {
      final boolean shouldDebounce = debouncer.checkForDebounce();
      final String action = intent.getAction();
      final boolean isBatteryChanged = ACTION_BATTERY_CHANGED.equals(action);
      if (isBatteryChanged && shouldDebounce) {
        // aligning with iOS which only captures battery status changes every minute at maximum
        return;
      }

      final Breadcrumb breadcrumb = new Breadcrumb();
      breadcrumb.setType("system");
      breadcrumb.setCategory("device.event");
      String shortAction = StringUtils.getStringAfterDot(action);
=======
    public void onReceive(final Context context, final @NotNull Intent intent) {
      final @Nullable String action = intent.getAction();
      final boolean isBatteryChanged = ACTION_BATTERY_CHANGED.equals(action);

      // aligning with iOS which only captures battery status changes every minute at maximum
      if (isBatteryChanged && batteryChangedDebouncer.checkForDebounce()) {
        return;
      }

      final long now = System.currentTimeMillis();
      try {
        options
            .getExecutorService()
            .submit(
                () -> {
                  final Breadcrumb breadcrumb =
                      createBreadcrumb(now, intent, action, isBatteryChanged);
                  final Hint hint = new Hint();
                  hint.set(ANDROID_INTENT, intent);
                  hub.addBreadcrumb(breadcrumb, hint);
                });
      } catch (Throwable t) {
        options
            .getLogger()
            .log(SentryLevel.ERROR, t, "Failed to submit system event breadcrumb action.");
      }
    }

    private @NotNull Breadcrumb createBreadcrumb(
        final long timeMs,
        final @NotNull Intent intent,
        final @Nullable String action,
        boolean isBatteryChanged) {
      final Breadcrumb breadcrumb = new Breadcrumb(timeMs);
      breadcrumb.setType("system");
      breadcrumb.setCategory("device.event");
      final String shortAction = StringUtils.getStringAfterDot(action);
>>>>>>> f79c9c10
      if (shortAction != null) {
        breadcrumb.setData("action", shortAction);
      }

      if (isBatteryChanged) {
        final Float batteryLevel = DeviceInfoUtil.getBatteryLevel(intent, options);
        if (batteryLevel != null) {
          breadcrumb.setData("level", batteryLevel);
        }
        final Boolean isCharging = DeviceInfoUtil.isCharging(intent, options);
        if (isCharging != null) {
          breadcrumb.setData("charging", isCharging);
        }
      } else {
        final Bundle extras = intent.getExtras();
        final Map<String, String> newExtras = new HashMap<>();
        if (extras != null && !extras.isEmpty()) {
          for (String item : extras.keySet()) {
            try {
              @SuppressWarnings("deprecation")
              Object value = extras.get(item);
              if (value != null) {
                newExtras.put(item, value.toString());
              }
            } catch (Throwable exception) {
              options
                  .getLogger()
                  .log(
                      SentryLevel.ERROR,
                      exception,
                      "%s key of the %s action threw an error.",
                      item,
                      action);
            }
          }
          breadcrumb.setData("extras", newExtras);
        }
      }
      breadcrumb.setLevel(SentryLevel.INFO);
<<<<<<< HEAD

      final Hint hint = new Hint();
      hint.set(ANDROID_INTENT, intent);

      scopes.addBreadcrumb(breadcrumb, hint);
=======
      return breadcrumb;
>>>>>>> f79c9c10
    }
  }
}<|MERGE_RESOLUTION|>--- conflicted
+++ resolved
@@ -41,21 +41,14 @@
 import android.os.Bundle;
 import io.sentry.Breadcrumb;
 import io.sentry.Hint;
-<<<<<<< HEAD
 import io.sentry.IScopes;
 import io.sentry.ISentryLifecycleToken;
-=======
-import io.sentry.IHub;
->>>>>>> f79c9c10
 import io.sentry.Integration;
 import io.sentry.SentryLevel;
 import io.sentry.SentryOptions;
 import io.sentry.android.core.internal.util.AndroidCurrentDateProvider;
 import io.sentry.android.core.internal.util.Debouncer;
-<<<<<<< HEAD
 import io.sentry.util.AutoClosableReentrantLock;
-=======
->>>>>>> f79c9c10
 import io.sentry.util.Objects;
 import io.sentry.util.StringUtils;
 import java.io.Closeable;
@@ -131,13 +124,8 @@
   }
 
   private void startSystemEventsReceiver(
-<<<<<<< HEAD
       final @NotNull IScopes scopes, final @NotNull SentryAndroidOptions options) {
     receiver = new SystemEventsBroadcastReceiver(scopes, options);
-=======
-      final @NotNull IHub hub, final @NotNull SentryAndroidOptions options) {
-    receiver = new SystemEventsBroadcastReceiver(hub, options);
->>>>>>> f79c9c10
     final IntentFilter filter = new IntentFilter();
     for (String item : actions) {
       filter.addAction(item);
@@ -223,44 +211,18 @@
   static final class SystemEventsBroadcastReceiver extends BroadcastReceiver {
 
     private static final long DEBOUNCE_WAIT_TIME_MS = 60 * 1000;
-<<<<<<< HEAD
     private final @NotNull IScopes scopes;
     private final @NotNull SentryAndroidOptions options;
-    private final @NotNull Debouncer debouncer =
+    private final @NotNull Debouncer batteryChangedDebouncer =
         new Debouncer(AndroidCurrentDateProvider.getInstance(), DEBOUNCE_WAIT_TIME_MS, 0);
 
     SystemEventsBroadcastReceiver(
         final @NotNull IScopes scopes, final @NotNull SentryAndroidOptions options) {
       this.scopes = scopes;
-=======
-    private final @NotNull IHub hub;
-    private final @NotNull SentryAndroidOptions options;
-    private final @NotNull Debouncer batteryChangedDebouncer =
-        new Debouncer(AndroidCurrentDateProvider.getInstance(), DEBOUNCE_WAIT_TIME_MS, 0);
-
-    SystemEventsBroadcastReceiver(
-        final @NotNull IHub hub, final @NotNull SentryAndroidOptions options) {
-      this.hub = hub;
->>>>>>> f79c9c10
       this.options = options;
     }
 
     @Override
-<<<<<<< HEAD
-    public void onReceive(Context context, Intent intent) {
-      final boolean shouldDebounce = debouncer.checkForDebounce();
-      final String action = intent.getAction();
-      final boolean isBatteryChanged = ACTION_BATTERY_CHANGED.equals(action);
-      if (isBatteryChanged && shouldDebounce) {
-        // aligning with iOS which only captures battery status changes every minute at maximum
-        return;
-      }
-
-      final Breadcrumb breadcrumb = new Breadcrumb();
-      breadcrumb.setType("system");
-      breadcrumb.setCategory("device.event");
-      String shortAction = StringUtils.getStringAfterDot(action);
-=======
     public void onReceive(final Context context, final @NotNull Intent intent) {
       final @Nullable String action = intent.getAction();
       final boolean isBatteryChanged = ACTION_BATTERY_CHANGED.equals(action);
@@ -280,7 +242,7 @@
                       createBreadcrumb(now, intent, action, isBatteryChanged);
                   final Hint hint = new Hint();
                   hint.set(ANDROID_INTENT, intent);
-                  hub.addBreadcrumb(breadcrumb, hint);
+                  scopes.addBreadcrumb(breadcrumb, hint);
                 });
       } catch (Throwable t) {
         options
@@ -298,7 +260,6 @@
       breadcrumb.setType("system");
       breadcrumb.setCategory("device.event");
       final String shortAction = StringUtils.getStringAfterDot(action);
->>>>>>> f79c9c10
       if (shortAction != null) {
         breadcrumb.setData("action", shortAction);
       }
@@ -338,15 +299,7 @@
         }
       }
       breadcrumb.setLevel(SentryLevel.INFO);
-<<<<<<< HEAD
-
-      final Hint hint = new Hint();
-      hint.set(ANDROID_INTENT, intent);
-
-      scopes.addBreadcrumb(breadcrumb, hint);
-=======
       return breadcrumb;
->>>>>>> f79c9c10
     }
   }
 }