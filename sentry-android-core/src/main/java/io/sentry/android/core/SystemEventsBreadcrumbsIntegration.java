package io.sentry.android.core;

import static android.content.Intent.ACTION_AIRPLANE_MODE_CHANGED;
import static android.content.Intent.ACTION_BATTERY_CHANGED;
import static android.content.Intent.ACTION_CAMERA_BUTTON;
import static android.content.Intent.ACTION_CONFIGURATION_CHANGED;
import static android.content.Intent.ACTION_DATE_CHANGED;
import static android.content.Intent.ACTION_DEVICE_STORAGE_LOW;
import static android.content.Intent.ACTION_DEVICE_STORAGE_OK;
import static android.content.Intent.ACTION_DOCK_EVENT;
import static android.content.Intent.ACTION_DREAMING_STARTED;
import static android.content.Intent.ACTION_DREAMING_STOPPED;
import static android.content.Intent.ACTION_INPUT_METHOD_CHANGED;
import static android.content.Intent.ACTION_LOCALE_CHANGED;
import static android.content.Intent.ACTION_SCREEN_OFF;
import static android.content.Intent.ACTION_SCREEN_ON;
import static android.content.Intent.ACTION_SHUTDOWN;
import static android.content.Intent.ACTION_TIMEZONE_CHANGED;
import static android.content.Intent.ACTION_TIME_CHANGED;
import static io.sentry.TypeCheckHint.ANDROID_INTENT;
import static io.sentry.util.IntegrationUtils.addIntegrationToSdkVersion;

import android.content.BroadcastReceiver;
import android.content.Context;
import android.content.Intent;
import android.content.IntentFilter;
import android.os.Bundle;
import io.sentry.Breadcrumb;
import io.sentry.Hint;
import io.sentry.IScopes;
import io.sentry.ISentryLifecycleToken;
import io.sentry.Integration;
import io.sentry.SentryLevel;
import io.sentry.SentryOptions;
import io.sentry.android.core.internal.util.AndroidCurrentDateProvider;
import io.sentry.android.core.internal.util.Debouncer;
import io.sentry.util.AutoClosableReentrantLock;
import io.sentry.util.Objects;
import io.sentry.util.StringUtils;
import java.io.Closeable;
import java.io.IOException;
import java.util.Arrays;
import java.util.HashMap;
import java.util.List;
import java.util.Map;
import java.util.concurrent.atomic.AtomicBoolean;
import org.jetbrains.annotations.NotNull;
import org.jetbrains.annotations.Nullable;
import org.jetbrains.annotations.TestOnly;

public final class SystemEventsBreadcrumbsIntegration
    implements Integration, Closeable, AppState.AppStateListener {

  private final @NotNull Context context;

  @TestOnly @Nullable volatile SystemEventsBroadcastReceiver receiver;

  private @Nullable SentryAndroidOptions options;

  private @Nullable IScopes scopes;

  private final @NotNull String[] actions;
  private volatile boolean isClosed = false;
  private volatile boolean isStopped = false;
  private volatile IntentFilter filter = null;
  private final @NotNull AtomicBoolean isReceiverRegistered = new AtomicBoolean(false);
  private final @NotNull AutoClosableReentrantLock receiverLock = new AutoClosableReentrantLock();
  // Track previous battery state to avoid duplicate breadcrumbs when values haven't changed
  private @Nullable BatteryState previousBatteryState;

  public SystemEventsBreadcrumbsIntegration(final @NotNull Context context) {
    this(context, getDefaultActionsInternal());
  }

  SystemEventsBreadcrumbsIntegration(
      final @NotNull Context context, final @NotNull String[] actions) {
    this.context = ContextUtils.getApplicationContext(context);
    this.actions = actions;
  }

  public SystemEventsBreadcrumbsIntegration(
      final @NotNull Context context, final @NotNull List<String> actions) {
    this.context = ContextUtils.getApplicationContext(context);
    this.actions = new String[actions.size()];
    actions.toArray(this.actions);
  }

  @Override
  public void register(final @NotNull IScopes scopes, final @NotNull SentryOptions options) {
    Objects.requireNonNull(scopes, "Scopes are required");
    this.options =
        Objects.requireNonNull(
            (options instanceof SentryAndroidOptions) ? (SentryAndroidOptions) options : null,
            "SentryAndroidOptions is required");
    this.scopes = scopes;

    this.options
        .getLogger()
        .log(
            SentryLevel.DEBUG,
            "SystemEventsBreadcrumbsIntegration enabled: %s",
            this.options.isEnableSystemEventBreadcrumbs());

    if (this.options.isEnableSystemEventBreadcrumbs()) {
      AppState.getInstance().addAppStateListener(this);
<<<<<<< HEAD

      if (ContextUtils.isForegroundImportance()) {
        registerReceiver(this.scopes, this.options);
      }
=======
      registerReceiver(this.scopes, this.options, /* reportAsNewIntegration= */ true);
>>>>>>> d0e5fdc2
    }
  }

  private void registerReceiver(
      final @NotNull IScopes scopes, final @NotNull SentryAndroidOptions options) {

    if (!options.isEnableSystemEventBreadcrumbs()) {
      return;
    }

    if (isClosed || isStopped || receiver != null) {
      return;
    }

    try {
      options
          .getExecutorService()
          .submit(
              () -> {
                try (final @NotNull ISentryLifecycleToken ignored = receiverLock.acquire()) {
                  if (isClosed || isStopped || receiver != null) {
                    return;
                  }

                  receiver = new SystemEventsBroadcastReceiver(scopes, options);
                  if (filter == null) {
                    filter = new IntentFilter();
                    for (String item : actions) {
                      filter.addAction(item);
                    }
                  }
                  try {
                    // registerReceiver can throw SecurityException but it's not documented in the
                    // official docs
                    ContextUtils.registerReceiver(context, options, receiver, filter);
                    if (!isReceiverRegistered.getAndSet(true)) {
                      options
                          .getLogger()
                          .log(SentryLevel.DEBUG, "SystemEventsBreadcrumbsIntegration installed.");
                      addIntegrationToSdkVersion("SystemEventsBreadcrumbs");
                    }
                  } catch (Throwable e) {
                    options.setEnableSystemEventBreadcrumbs(false);
                    options
                        .getLogger()
                        .log(
                            SentryLevel.ERROR,
                            "Failed to initialize SystemEventsBreadcrumbsIntegration.",
                            e);
                  }
                }
              });
    } catch (Throwable e) {
      options
          .getLogger()
          .log(
              SentryLevel.WARNING,
              "Failed to start SystemEventsBreadcrumbsIntegration on executor thread.");
    }
  }

  private void unregisterReceiver() {
    if (options == null) {
      return;
    }

    options
        .getExecutorService()
        .submit(
            () -> {
              final @Nullable SystemEventsBroadcastReceiver receiverRef;
              try (final @NotNull ISentryLifecycleToken ignored = receiverLock.acquire()) {
                isStopped = true;
                receiverRef = receiver;
                receiver = null;
              }

              if (receiverRef != null) {
                context.unregisterReceiver(receiverRef);
              }
            });
  }

  @Override
  public void close() throws IOException {
    try (final @NotNull ISentryLifecycleToken ignored = receiverLock.acquire()) {
      isClosed = true;
      filter = null;
    }

    AppState.getInstance().removeAppStateListener(this);
    unregisterReceiver();

    if (options != null) {
      options.getLogger().log(SentryLevel.DEBUG, "SystemEventsBreadcrumbsIntegration removed.");
    }
  }

  public static @NotNull List<String> getDefaultActions() {
    return Arrays.asList(getDefaultActionsInternal());
  }

  @SuppressWarnings("deprecation")
  private static @NotNull String[] getDefaultActionsInternal() {
    final String[] actions = new String[19];
    actions[0] = ACTION_SHUTDOWN;
    actions[1] = ACTION_AIRPLANE_MODE_CHANGED;
    actions[2] = ACTION_BATTERY_CHANGED;
    actions[3] = ACTION_CAMERA_BUTTON;
    actions[4] = ACTION_CONFIGURATION_CHANGED;
    actions[5] = ACTION_DATE_CHANGED;
    actions[6] = ACTION_DEVICE_STORAGE_LOW;
    actions[7] = ACTION_DEVICE_STORAGE_OK;
    actions[8] = ACTION_DOCK_EVENT;
    actions[9] = ACTION_DREAMING_STARTED;
    actions[10] = ACTION_DREAMING_STOPPED;
    actions[11] = ACTION_INPUT_METHOD_CHANGED;
    actions[12] = ACTION_LOCALE_CHANGED;
    actions[13] = ACTION_SCREEN_OFF;
    actions[14] = ACTION_SCREEN_ON;
    actions[15] = ACTION_TIMEZONE_CHANGED;
    actions[16] = ACTION_TIME_CHANGED;
    actions[17] = "android.os.action.DEVICE_IDLE_MODE_CHANGED";
    actions[18] = "android.os.action.POWER_SAVE_MODE_CHANGED";
    return actions;
  }

  @Override
  public void onForeground() {
    if (scopes == null || options == null) {
      return;
    }

    isStopped = false;

<<<<<<< HEAD
    registerReceiver(scopes, options);
=======
    registerReceiver(scopes, options, /* reportAsNewIntegration= */ false);
>>>>>>> d0e5fdc2
  }

  @Override
  public void onBackground() {
    unregisterReceiver();
  }

  final class SystemEventsBroadcastReceiver extends BroadcastReceiver {

    private static final long DEBOUNCE_WAIT_TIME_MS = 60 * 1000;
    private final @NotNull IScopes scopes;
    private final @NotNull SentryAndroidOptions options;
    private final @NotNull Debouncer batteryChangedDebouncer =
        new Debouncer(AndroidCurrentDateProvider.getInstance(), DEBOUNCE_WAIT_TIME_MS, 0);

    // Track previous battery state to avoid duplicate breadcrumbs when values haven't changed
    private @Nullable BatteryState previousBatteryState;

    static final class BatteryState {
      private final @Nullable Float level;
      private final @Nullable Boolean charging;

      BatteryState(final @Nullable Float level, final @Nullable Boolean charging) {
        this.level = level;
        this.charging = charging;
      }

      @Override
      public boolean equals(final @Nullable Object other) {
        if (!(other instanceof BatteryState)) return false;
        BatteryState that = (BatteryState) other;
        return isSimilarLevel(level, that.level) && Objects.equals(charging, that.charging);
      }

      @Override
      public int hashCode() {
        // Use rounded level for hash consistency
        Float roundedLevel = level != null ? Math.round(level * 100f) / 100f : null;
        return Objects.hash(roundedLevel, charging);
      }

      private boolean isSimilarLevel(final @Nullable Float level1, final @Nullable Float level2) {
        if (level1 == null && level2 == null) return true;
        if (level1 == null || level2 == null) return false;

        // Round both levels to 2 decimal places and compare
        float rounded1 = Math.round(level1 * 100f) / 100f;
        float rounded2 = Math.round(level2 * 100f) / 100f;
        return rounded1 == rounded2;
      }
    }

    SystemEventsBroadcastReceiver(
        final @NotNull IScopes scopes, final @NotNull SentryAndroidOptions options) {
      this.scopes = scopes;
      this.options = options;
    }

    @Override
    public void onReceive(final Context context, final @NotNull Intent intent) {
      final @Nullable String action = intent.getAction();
      final boolean isBatteryChanged = ACTION_BATTERY_CHANGED.equals(action);

      @Nullable BatteryState batteryState = null;
      if (isBatteryChanged) {
        if (batteryChangedDebouncer.checkForDebounce()) {
          // aligning with iOS which only captures battery status changes every minute at maximum
          return;
        }

        // For battery changes, check if the actual values have changed
<<<<<<< HEAD
        final @Nullable Float currentBatteryLevel = DeviceInfoUtil.getBatteryLevel(intent, options);
=======
        final @Nullable Float batteryLevel = DeviceInfoUtil.getBatteryLevel(intent, options);
        final @Nullable Integer currentBatteryLevel =
            batteryLevel != null ? batteryLevel.intValue() : null;
>>>>>>> d0e5fdc2
        final @Nullable Boolean currentChargingState = DeviceInfoUtil.isCharging(intent, options);
        batteryState = new BatteryState(currentBatteryLevel, currentChargingState);

        // Only create breadcrumb if battery state has actually changed
        if (batteryState.equals(previousBatteryState)) {
          return;
        }

        previousBatteryState = batteryState;
      }

      final BatteryState state = batteryState;
      final long now = System.currentTimeMillis();
      try {
        options
            .getExecutorService()
            .submit(
                () -> {
                  final Breadcrumb breadcrumb = createBreadcrumb(now, intent, action, state);
                  final Hint hint = new Hint();
                  hint.set(ANDROID_INTENT, intent);
                  scopes.addBreadcrumb(breadcrumb, hint);
                });
      } catch (Throwable t) {
        // ignored
      }
    }

    // in theory this should be ThreadLocal, but we won't have more than 1 thread accessing it,
    // so we save some memory here and CPU cycles. 64 is because all intent actions we subscribe for
    // are less than 64 chars. We also don't care about encoding as those are always UTF.
    // TODO: _MULTI_THREADED_EXECUTOR_
    private final char[] buf = new char[64];

    @TestOnly
    @Nullable
    String getStringAfterDotFast(final @Nullable String str) {
      if (str == null) {
        return null;
      }

      final int len = str.length();
      int bufIndex = buf.length;

      // the idea here is to iterate from the end of the string and copy the characters to a
      // pre-allocated buffer in reverse order. When we find a dot, we create a new string
      // from the buffer. This way we use a fixed size buffer and do a bare minimum of iterations.
      for (int i = len - 1; i >= 0; i--) {
        final char c = str.charAt(i);
        if (c == '.') {
          return new String(buf, bufIndex, buf.length - bufIndex);
        }
        if (bufIndex == 0) {
          // Overflow — fallback to safe version
          return StringUtils.getStringAfterDot(str);
        }
        buf[--bufIndex] = c;
      }

      // No dot found — return original
      return str;
    }

    private @NotNull Breadcrumb createBreadcrumb(
        final long timeMs,
        final @NotNull Intent intent,
        final @Nullable String action,
        final @Nullable BatteryState batteryState) {
      final Breadcrumb breadcrumb = new Breadcrumb(timeMs);
      breadcrumb.setType("system");
      breadcrumb.setCategory("device.event");
      final String shortAction = getStringAfterDotFast(action);
      if (shortAction != null) {
        breadcrumb.setData("action", shortAction);
      }

      if (batteryState != null) {
        if (batteryState.level != null) {
          breadcrumb.setData("level", batteryState.level);
        }
        if (batteryState.charging != null) {
          breadcrumb.setData("charging", batteryState.charging);
        }
      } else {
        final Bundle extras = intent.getExtras();
        final Map<String, String> newExtras = new HashMap<>();
        if (extras != null && !extras.isEmpty()) {
          for (String item : extras.keySet()) {
            try {
              @SuppressWarnings("deprecation")
              Object value = extras.get(item);
              if (value != null) {
                newExtras.put(item, value.toString());
              }
            } catch (Throwable exception) {
              options
                  .getLogger()
                  .log(
                      SentryLevel.ERROR,
                      exception,
                      "%s key of the %s action threw an error.",
                      item,
                      action);
            }
          }
          breadcrumb.setData("extras", newExtras);
        }
      }
      breadcrumb.setLevel(SentryLevel.INFO);
      return breadcrumb;
    }
  }

  static final class BatteryState {
    private final @Nullable Integer level;
    private final @Nullable Boolean charging;

    BatteryState(final @Nullable Integer level, final @Nullable Boolean charging) {
      this.level = level;
      this.charging = charging;
    }

    @Override
    public boolean equals(final @Nullable Object other) {
      if (!(other instanceof BatteryState)) return false;
      BatteryState that = (BatteryState) other;
      return Objects.equals(level, that.level) && Objects.equals(charging, that.charging);
    }

    @Override
    public int hashCode() {
      return Objects.hash(level, charging);
    }
  }
}<|MERGE_RESOLUTION|>--- conflicted
+++ resolved
@@ -103,14 +103,10 @@
 
     if (this.options.isEnableSystemEventBreadcrumbs()) {
       AppState.getInstance().addAppStateListener(this);
-<<<<<<< HEAD
 
       if (ContextUtils.isForegroundImportance()) {
         registerReceiver(this.scopes, this.options);
       }
-=======
-      registerReceiver(this.scopes, this.options, /* reportAsNewIntegration= */ true);
->>>>>>> d0e5fdc2
     }
   }
 
@@ -246,11 +242,7 @@
 
     isStopped = false;
 
-<<<<<<< HEAD
     registerReceiver(scopes, options);
-=======
-    registerReceiver(scopes, options, /* reportAsNewIntegration= */ false);
->>>>>>> d0e5fdc2
   }
 
   @Override
@@ -266,43 +258,6 @@
     private final @NotNull Debouncer batteryChangedDebouncer =
         new Debouncer(AndroidCurrentDateProvider.getInstance(), DEBOUNCE_WAIT_TIME_MS, 0);
 
-    // Track previous battery state to avoid duplicate breadcrumbs when values haven't changed
-    private @Nullable BatteryState previousBatteryState;
-
-    static final class BatteryState {
-      private final @Nullable Float level;
-      private final @Nullable Boolean charging;
-
-      BatteryState(final @Nullable Float level, final @Nullable Boolean charging) {
-        this.level = level;
-        this.charging = charging;
-      }
-
-      @Override
-      public boolean equals(final @Nullable Object other) {
-        if (!(other instanceof BatteryState)) return false;
-        BatteryState that = (BatteryState) other;
-        return isSimilarLevel(level, that.level) && Objects.equals(charging, that.charging);
-      }
-
-      @Override
-      public int hashCode() {
-        // Use rounded level for hash consistency
-        Float roundedLevel = level != null ? Math.round(level * 100f) / 100f : null;
-        return Objects.hash(roundedLevel, charging);
-      }
-
-      private boolean isSimilarLevel(final @Nullable Float level1, final @Nullable Float level2) {
-        if (level1 == null && level2 == null) return true;
-        if (level1 == null || level2 == null) return false;
-
-        // Round both levels to 2 decimal places and compare
-        float rounded1 = Math.round(level1 * 100f) / 100f;
-        float rounded2 = Math.round(level2 * 100f) / 100f;
-        return rounded1 == rounded2;
-      }
-    }
-
     SystemEventsBroadcastReceiver(
         final @NotNull IScopes scopes, final @NotNull SentryAndroidOptions options) {
       this.scopes = scopes;
@@ -322,13 +277,9 @@
         }
 
         // For battery changes, check if the actual values have changed
-<<<<<<< HEAD
-        final @Nullable Float currentBatteryLevel = DeviceInfoUtil.getBatteryLevel(intent, options);
-=======
         final @Nullable Float batteryLevel = DeviceInfoUtil.getBatteryLevel(intent, options);
         final @Nullable Integer currentBatteryLevel =
             batteryLevel != null ? batteryLevel.intValue() : null;
->>>>>>> d0e5fdc2
         final @Nullable Boolean currentChargingState = DeviceInfoUtil.isCharging(intent, options);
         batteryState = new BatteryState(currentBatteryLevel, currentChargingState);
 
