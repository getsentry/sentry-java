--- conflicted
+++ resolved
@@ -25,12 +25,9 @@
 import android.content.Intent;
 import android.content.IntentFilter;
 import android.os.Bundle;
-<<<<<<< HEAD
 import android.os.Handler;
 import android.os.HandlerThread;
 import android.os.Process;
-=======
->>>>>>> bc1e990d
 import io.sentry.Breadcrumb;
 import io.sentry.Hint;
 import io.sentry.IScopes;
@@ -147,7 +144,6 @@
                   try {
                     // registerReceiver can throw SecurityException but it's not documented in the
                     // official docs
-<<<<<<< HEAD
                     final @NotNull HandlerThread handlerThread =
                         new HandlerThread(
                             "SystemEventsReceiver", Process.THREAD_PRIORITY_BACKGROUND);
@@ -155,9 +151,6 @@
                     // onReceive will be called on this handler thread
                     final @NotNull Handler handler = new Handler(handlerThread.getLooper());
                     ContextUtils.registerReceiver(context, options, receiver, filter, handler);
-=======
-                    ContextUtils.registerReceiver(context, options, receiver, filter);
->>>>>>> bc1e990d
                     if (!isReceiverRegistered.getAndSet(true)) {
                       options
                           .getLogger()
@@ -274,43 +267,6 @@
     private final @NotNull Debouncer batteryChangedDebouncer =
         new Debouncer(AndroidCurrentDateProvider.getInstance(), DEBOUNCE_WAIT_TIME_MS, 0);
 
-    // Track previous battery state to avoid duplicate breadcrumbs when values haven't changed
-    private @Nullable BatteryState previousBatteryState;
-
-    static final class BatteryState {
-      private final @Nullable Float level;
-      private final @Nullable Boolean charging;
-
-      BatteryState(final @Nullable Float level, final @Nullable Boolean charging) {
-        this.level = level;
-        this.charging = charging;
-      }
-
-      @Override
-      public boolean equals(final @Nullable Object other) {
-        if (!(other instanceof BatteryState)) return false;
-        BatteryState that = (BatteryState) other;
-        return isSimilarLevel(level, that.level) && Objects.equals(charging, that.charging);
-      }
-
-      @Override
-      public int hashCode() {
-        // Use rounded level for hash consistency
-        Float roundedLevel = level != null ? Math.round(level * 100f) / 100f : null;
-        return Objects.hash(roundedLevel, charging);
-      }
-
-      private boolean isSimilarLevel(final @Nullable Float level1, final @Nullable Float level2) {
-        if (level1 == null && level2 == null) return true;
-        if (level1 == null || level2 == null) return false;
-
-        // Round both levels to 2 decimal places and compare
-        float rounded1 = Math.round(level1 * 100f) / 100f;
-        float rounded2 = Math.round(level2 * 100f) / 100f;
-        return rounded1 == rounded2;
-      }
-    }
-
     SystemEventsBroadcastReceiver(
         final @NotNull IScopes scopes, final @NotNull SentryAndroidOptions options) {
       this.scopes = scopes;
@@ -330,13 +286,9 @@
         }
 
         // For battery changes, check if the actual values have changed
-<<<<<<< HEAD
-        final @Nullable Float currentBatteryLevel = DeviceInfoUtil.getBatteryLevel(intent, options);
-=======
         final @Nullable Float batteryLevel = DeviceInfoUtil.getBatteryLevel(intent, options);
         final @Nullable Integer currentBatteryLevel =
             batteryLevel != null ? batteryLevel.intValue() : null;
->>>>>>> bc1e990d
         final @Nullable Boolean currentChargingState = DeviceInfoUtil.isCharging(intent, options);
         batteryState = new BatteryState(currentBatteryLevel, currentChargingState);
 
@@ -350,26 +302,10 @@
 
       final BatteryState state = batteryState;
       final long now = System.currentTimeMillis();
-<<<<<<< HEAD
       final Breadcrumb breadcrumb = createBreadcrumb(now, intent, action, state);
       final Hint hint = new Hint();
       hint.set(ANDROID_INTENT, intent);
       scopes.addBreadcrumb(breadcrumb, hint);
-=======
-      try {
-        options
-            .getExecutorService()
-            .submit(
-                () -> {
-                  final Breadcrumb breadcrumb = createBreadcrumb(now, intent, action, state);
-                  final Hint hint = new Hint();
-                  hint.set(ANDROID_INTENT, intent);
-                  scopes.addBreadcrumb(breadcrumb, hint);
-                });
-      } catch (Throwable t) {
-        // ignored
-      }
->>>>>>> bc1e990d
     }
 
     // in theory this should be ThreadLocal, but we won't have more than 1 thread accessing it,
