--- conflicted
+++ resolved
@@ -41,21 +41,14 @@
 import android.os.Bundle;
 import io.sentry.Breadcrumb;
 import io.sentry.Hint;
-<<<<<<< HEAD
-import io.sentry.IHub;
-=======
 import io.sentry.IScopes;
 import io.sentry.ISentryLifecycleToken;
->>>>>>> 5c3a5c6d
 import io.sentry.Integration;
 import io.sentry.SentryLevel;
 import io.sentry.SentryOptions;
 import io.sentry.android.core.internal.util.AndroidCurrentDateProvider;
 import io.sentry.android.core.internal.util.Debouncer;
-<<<<<<< HEAD
-=======
 import io.sentry.util.AutoClosableReentrantLock;
->>>>>>> 5c3a5c6d
 import io.sentry.util.Objects;
 import io.sentry.util.StringUtils;
 import java.io.Closeable;
@@ -131,13 +124,8 @@
   }
 
   private void startSystemEventsReceiver(
-<<<<<<< HEAD
-      final @NotNull IHub hub, final @NotNull SentryAndroidOptions options) {
-    receiver = new SystemEventsBroadcastReceiver(hub, options);
-=======
       final @NotNull IScopes scopes, final @NotNull SentryAndroidOptions options) {
     receiver = new SystemEventsBroadcastReceiver(scopes, options);
->>>>>>> 5c3a5c6d
     final IntentFilter filter = new IntentFilter();
     for (String item : actions) {
       filter.addAction(item);
@@ -223,23 +211,14 @@
   static final class SystemEventsBroadcastReceiver extends BroadcastReceiver {
 
     private static final long DEBOUNCE_WAIT_TIME_MS = 60 * 1000;
-<<<<<<< HEAD
-    private final @NotNull IHub hub;
-=======
     private final @NotNull IScopes scopes;
->>>>>>> 5c3a5c6d
     private final @NotNull SentryAndroidOptions options;
     private final @NotNull Debouncer batteryChangedDebouncer =
         new Debouncer(AndroidCurrentDateProvider.getInstance(), DEBOUNCE_WAIT_TIME_MS, 0);
 
     SystemEventsBroadcastReceiver(
-<<<<<<< HEAD
-        final @NotNull IHub hub, final @NotNull SentryAndroidOptions options) {
-      this.hub = hub;
-=======
         final @NotNull IScopes scopes, final @NotNull SentryAndroidOptions options) {
       this.scopes = scopes;
->>>>>>> 5c3a5c6d
       this.options = options;
     }
 
@@ -263,11 +242,7 @@
                       createBreadcrumb(now, intent, action, isBatteryChanged);
                   final Hint hint = new Hint();
                   hint.set(ANDROID_INTENT, intent);
-<<<<<<< HEAD
-                  hub.addBreadcrumb(breadcrumb, hint);
-=======
                   scopes.addBreadcrumb(breadcrumb, hint);
->>>>>>> 5c3a5c6d
                 });
       } catch (Throwable t) {
         options
