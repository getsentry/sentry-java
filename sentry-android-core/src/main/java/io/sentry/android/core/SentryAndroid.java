--- conflicted
+++ resolved
@@ -161,24 +161,14 @@
           },
           true);
 
-<<<<<<< HEAD
       final @NotNull IScopes scopes = Sentry.getCurrentScopes();
       if (ContextUtils.isForegroundImportance()) {
         if (scopes.getOptions().isEnableAutoSessionTracking()) {
-=======
-      final @NotNull IHub hub = Sentry.getCurrentHub();
-      if (ContextUtils.isForegroundImportance()) {
-        if (hub.getOptions().isEnableAutoSessionTracking()) {
->>>>>>> f79c9c10
           // The LifecycleWatcher of AppLifecycleIntegration may already started a session
           // so only start a session if it's not already started
           // This e.g. happens on React Native, or e.g. on deferred SDK init
           final AtomicBoolean sessionStarted = new AtomicBoolean(false);
-<<<<<<< HEAD
           scopes.configureScope(
-=======
-          hub.configureScope(
->>>>>>> f79c9c10
               scope -> {
                 final @Nullable Session currentSession = scope.getSession();
                 if (currentSession != null && currentSession.getStarted() != null) {
@@ -186,18 +176,10 @@
                 }
               });
           if (!sessionStarted.get()) {
-<<<<<<< HEAD
-            scopes.addBreadcrumb(BreadcrumbFactory.forSession("session.start"));
             scopes.startSession();
           }
         }
         scopes.getOptions().getReplayController().start();
-=======
-            hub.startSession();
-          }
-        }
-        hub.getOptions().getReplayController().start();
->>>>>>> f79c9c10
       }
     } catch (IllegalAccessException e) {
       logger.log(SentryLevel.FATAL, "Fatal error during SentryAndroid.init(...)", e);
