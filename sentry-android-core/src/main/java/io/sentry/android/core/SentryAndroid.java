--- conflicted
+++ resolved
@@ -90,7 +90,7 @@
       Sentry.init(
           OptionsContainer.create(SentryAndroidOptions.class),
           options -> {
-            final io.sentry.util.LoadClass classLoader = new io.sentry.util.LoadClass();
+            final LoadClass classLoader = new LoadClass();
             final boolean isTimberUpstreamAvailable =
                 classLoader.isClassAvailable(TIMBER_CLASS_NAME, options);
             final boolean isFragmentUpstreamAvailable =
@@ -104,7 +104,7 @@
                     && classLoader.isClassAvailable(SENTRY_TIMBER_INTEGRATION_CLASS_NAME, options));
 
             final BuildInfoProvider buildInfoProvider = new BuildInfoProvider(logger);
-            final io.sentry.util.LoadClass loadClass = new io.sentry.util.LoadClass();
+            final LoadClass loadClass = new LoadClass();
             final ActivityFramesTracker activityFramesTracker =
                 new ActivityFramesTracker(loadClass, options);
 
@@ -147,31 +147,24 @@
           },
           true);
 
-<<<<<<< HEAD
       final @NotNull IScopes scopes = Sentry.getCurrentScopes();
       if (scopes.getOptions().isEnableAutoSessionTracking()
           && ContextUtils.isForegroundImportance()) {
-        scopes.addBreadcrumb(BreadcrumbFactory.forSession("session.start"));
-        scopes.startSession();
-=======
-      final @NotNull IHub hub = Sentry.getCurrentHub();
-      if (hub.getOptions().isEnableAutoSessionTracking() && ContextUtils.isForegroundImportance()) {
         // The LifecycleWatcher of AppLifecycleIntegration may already started a session
         // so only start a session if it's not already started
         // This e.g. happens on React Native, or e.g. on deferred SDK init
         final AtomicBoolean sessionStarted = new AtomicBoolean(false);
         hub.configureScope(
-            scope -> {
-              final @Nullable Session currentSession = scope.getSession();
-              if (currentSession != null && currentSession.getStarted() != null) {
-                sessionStarted.set(true);
-              }
-            });
+          scope -> {
+            final @Nullable Session currentSession = scope.getSession();
+            if (currentSession != null && currentSession.getStarted() != null) {
+              sessionStarted.set(true);
+            }
+          });
         if (!sessionStarted.get()) {
-          hub.addBreadcrumb(BreadcrumbFactory.forSession("session.start"));
-          hub.startSession();
+          scopes.addBreadcrumb(BreadcrumbFactory.forSession("session.start"));
+          scopes.startSession();
         }
->>>>>>> f203afac
       }
     } catch (IllegalAccessException e) {
       logger.log(SentryLevel.FATAL, "Fatal error during SentryAndroid.init(...)", e);
