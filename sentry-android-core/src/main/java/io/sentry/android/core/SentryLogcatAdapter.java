--- conflicted
+++ resolved
@@ -6,11 +6,6 @@
 import io.sentry.Sentry;
 import io.sentry.SentryLevel;
 import io.sentry.SentryLogLevel;
-<<<<<<< HEAD
-import java.io.PrintWriter;
-import java.io.StringWriter;
-=======
->>>>>>> bc158777
 import org.jetbrains.annotations.ApiStatus;
 import org.jetbrains.annotations.NotNull;
 import org.jetbrains.annotations.Nullable;
@@ -60,23 +55,11 @@
     if (!scopes.getOptions().getLogs().isEnabled()) {
       return;
     }
-<<<<<<< HEAD
-    if (tr == null) {
-      scopes.logger().log(level, msg);
-    } else {
-      StringWriter sw = new StringWriter(256);
-      PrintWriter pw = new PrintWriter(sw, false);
-      tr.printStackTrace(pw);
-      pw.flush();
-      scopes.logger().log(level, msg != null ? (msg + "\n" + sw.toString()) : sw.toString());
-      pw.close();
-=======
     final @Nullable String trMessage = tr != null ? tr.getMessage() : null;
     if (tr == null || trMessage == null) {
       scopes.logger().log(level, msg);
     } else {
       scopes.logger().log(level, msg != null ? (msg + "\n" + trMessage) : trMessage);
->>>>>>> bc158777
     }
   }
 
