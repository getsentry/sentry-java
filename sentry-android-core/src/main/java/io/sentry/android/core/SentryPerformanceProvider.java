package io.sentry.android.core;

import static io.sentry.Sentry.APP_START_PROFILING_CONFIG_FILE_NAME;

import android.annotation.SuppressLint;
import android.app.Activity;
import android.app.Application;
import android.content.Context;
import android.content.pm.ProviderInfo;
import android.net.Uri;
import android.os.Bundle;
import android.os.Process;
import android.os.SystemClock;
import androidx.annotation.NonNull;
import io.sentry.IContinuousProfiler;
import io.sentry.ILogger;
import io.sentry.ISentryLifecycleToken;
import io.sentry.ITransactionProfiler;
import io.sentry.JsonSerializer;
import io.sentry.NoOpLogger;
import io.sentry.SentryAppStartProfilingOptions;
import io.sentry.SentryExecutorService;
import io.sentry.SentryLevel;
import io.sentry.SentryOptions;
import io.sentry.TracesSampler;
import io.sentry.TracesSamplingDecision;
import io.sentry.android.core.internal.util.FirstDrawDoneListener;
import io.sentry.android.core.internal.util.SentryFrameMetricsCollector;
import io.sentry.android.core.performance.ActivityLifecycleCallbacksAdapter;
import io.sentry.android.core.performance.ActivityLifecycleTimeSpan;
import io.sentry.android.core.performance.AppStartMetrics;
import io.sentry.android.core.performance.TimeSpan;
import io.sentry.util.AutoClosableReentrantLock;
import java.io.BufferedReader;
import java.io.File;
import java.io.FileInputStream;
import java.io.FileNotFoundException;
import java.io.InputStreamReader;
import java.io.Reader;
import java.util.WeakHashMap;
import java.util.concurrent.atomic.AtomicBoolean;
import org.jetbrains.annotations.ApiStatus;
import org.jetbrains.annotations.NotNull;
import org.jetbrains.annotations.Nullable;
import org.jetbrains.annotations.TestOnly;

@ApiStatus.Internal
public final class SentryPerformanceProvider extends EmptySecureContentProvider {

  // static to rely on Class load
  // SystemClock.uptimeMillis() isn't affected by phone provider or clock changes.
  private static final long sdkInitMillis = SystemClock.uptimeMillis();

  private @Nullable Application app;
  private @Nullable Application.ActivityLifecycleCallbacks activityCallback;

  private final @NotNull ILogger logger;
  private final @NotNull BuildInfoProvider buildInfoProvider;
  private final @NotNull AutoClosableReentrantLock lock = new AutoClosableReentrantLock();

  @TestOnly
  SentryPerformanceProvider(
      final @NotNull ILogger logger, final @NotNull BuildInfoProvider buildInfoProvider) {
    this.logger = logger;
    this.buildInfoProvider = buildInfoProvider;
  }

  public SentryPerformanceProvider() {
    logger = new AndroidLogger();
    buildInfoProvider = new BuildInfoProvider(logger);
  }

  @Override
  public boolean onCreate() {
    final @NotNull AppStartMetrics appStartMetrics = AppStartMetrics.getInstance();
    onAppLaunched(getContext(), appStartMetrics);
    launchAppStartProfiler(appStartMetrics);
    return true;
  }

  @Override
  public void attachInfo(Context context, ProviderInfo info) {
    // applicationId is expected to be prepended. See AndroidManifest.xml
    if (SentryPerformanceProvider.class.getName().equals(info.authority)) {
      throw new IllegalStateException(
          "An applicationId is required to fulfill the manifest placeholder.");
    }
    super.attachInfo(context, info);
  }

  @Nullable
  @Override
  public String getType(@NotNull Uri uri) {
    return null;
  }

  @Override
  public void shutdown() {
    try (final @NotNull ISentryLifecycleToken ignored = AppStartMetrics.staticLock.acquire()) {
      final @Nullable ITransactionProfiler appStartProfiler =
          AppStartMetrics.getInstance().getAppStartProfiler();
      if (appStartProfiler != null) {
        appStartProfiler.close();
      }
      final @Nullable IContinuousProfiler appStartContinuousProfiler =
          AppStartMetrics.getInstance().getAppStartContinuousProfiler();
      if (appStartContinuousProfiler != null) {
        appStartContinuousProfiler.close();
      }
    }
  }

  private void launchAppStartProfiler(final @NotNull AppStartMetrics appStartMetrics) {
    final @Nullable Context context = getContext();

    if (context == null) {
      logger.log(SentryLevel.FATAL, "App. Context from ContentProvider is null");
      return;
    }

    final @NotNull File cacheDir = AndroidOptionsInitializer.getCacheDir(context);
    final @NotNull File configFile = new File(cacheDir, APP_START_PROFILING_CONFIG_FILE_NAME);

    // No config exists: app start profiling is not enabled
    if (!configFile.exists() || !configFile.canRead()) {
      return;
    }

    try (final @NotNull Reader reader =
            new BufferedReader(new InputStreamReader(new FileInputStream(configFile)))) {
      final @Nullable SentryAppStartProfilingOptions profilingOptions =
          new JsonSerializer(SentryOptions.empty())
              .deserialize(reader, SentryAppStartProfilingOptions.class);

      if (profilingOptions == null) {
        logger.log(
            SentryLevel.WARNING,
            "Unable to deserialize the SentryAppStartProfilingOptions. App start profiling will not start.");
        return;
      }

      if (profilingOptions.isContinuousProfilingEnabled()) {
        createAndStartContinuousProfiler(context, profilingOptions, appStartMetrics);
        return;
      }

      if (!profilingOptions.isProfilingEnabled()) {
        logger.log(
            SentryLevel.INFO, "Profiling is not enabled. App start profiling will not start.");
        return;
      }

      createAndStartTransactionProfiler(context, profilingOptions, appStartMetrics);

    } catch (FileNotFoundException e) {
      logger.log(SentryLevel.ERROR, "App start profiling config file not found. ", e);
    } catch (Throwable e) {
      logger.log(SentryLevel.ERROR, "Error reading app start profiling config file. ", e);
    }
  }

  private void createAndStartContinuousProfiler(
      final @NotNull Context context,
      final @NotNull SentryAppStartProfilingOptions profilingOptions,
      final @NotNull AppStartMetrics appStartMetrics) {

    if (!profilingOptions.isContinuousProfileSampled()) {
      logger.log(SentryLevel.DEBUG, "App start profiling was not sampled. It will not start.");
      return;
    }

    final @NotNull IContinuousProfiler appStartContinuousProfiler =
        new AndroidContinuousProfiler(
            buildInfoProvider,
            new SentryFrameMetricsCollector(
                context.getApplicationContext(), logger, buildInfoProvider),
            logger,
            profilingOptions.getProfilingTracesDirPath(),
            profilingOptions.getProfilingTracesHz(),
            new SentryExecutorService());
    appStartMetrics.setAppStartProfiler(null);
    appStartMetrics.setAppStartContinuousProfiler(appStartContinuousProfiler);
    logger.log(SentryLevel.DEBUG, "App start continuous profiling started.");
    SentryOptions sentryOptions = SentryOptions.empty();
    // Let's fake a sampler to accept the sampling decision that was calculated on last run
    sentryOptions
        .getExperimental()
<<<<<<< HEAD
        .setProfileSessionSampleRate(profilingOptions.isContinuousProfileSampled() ? 1 : 0);
=======
        .setProfileSessionSampleRate(profilingOptions.isContinuousProfileSampled() ? 1.0 : 0.0);
>>>>>>> fcfa5763
    appStartContinuousProfiler.start(new TracesSampler(sentryOptions));
  }

  private void createAndStartTransactionProfiler(
      final @NotNull Context context,
      final @NotNull SentryAppStartProfilingOptions profilingOptions,
      final @NotNull AppStartMetrics appStartMetrics) {
    final @NotNull TracesSamplingDecision appStartSamplingDecision =
        new TracesSamplingDecision(
            profilingOptions.isTraceSampled(),
            profilingOptions.getTraceSampleRate(),
            profilingOptions.isProfileSampled(),
            profilingOptions.getProfileSampleRate());
    // We store any sampling decision, so we can respect it when the first transaction starts
    appStartMetrics.setAppStartSamplingDecision(appStartSamplingDecision);

    if (!(appStartSamplingDecision.getProfileSampled() && appStartSamplingDecision.getSampled())) {
      logger.log(SentryLevel.DEBUG, "App start profiling was not sampled. It will not start.");
      return;
    }

    final @NotNull ITransactionProfiler appStartProfiler =
        new AndroidTransactionProfiler(
            context,
            buildInfoProvider,
            new SentryFrameMetricsCollector(context, logger, buildInfoProvider),
            logger,
            profilingOptions.getProfilingTracesDirPath(),
            profilingOptions.isProfilingEnabled(),
            profilingOptions.getProfilingTracesHz(),
            new SentryExecutorService());
    appStartMetrics.setAppStartContinuousProfiler(null);
    appStartMetrics.setAppStartProfiler(appStartProfiler);
    logger.log(SentryLevel.DEBUG, "App start profiling started.");
    appStartProfiler.start();
  }

  @SuppressLint("NewApi")
  private void onAppLaunched(
      final @Nullable Context context, final @NotNull AppStartMetrics appStartMetrics) {

    // sdk-init uses static field init as start time
    final @NotNull TimeSpan sdkInitTimeSpan = appStartMetrics.getSdkInitTimeSpan();
    sdkInitTimeSpan.setStartedAt(sdkInitMillis);

    // performance v2: Uses Process.getStartUptimeMillis()
    // requires API level 24+
    if (buildInfoProvider.getSdkInfoVersion() < android.os.Build.VERSION_CODES.N) {
      return;
    }

    if (context instanceof Application) {
      app = (Application) context;
    }
    if (app == null) {
      return;
    }

    final @NotNull TimeSpan appStartTimespan = appStartMetrics.getAppStartTimeSpan();
    appStartTimespan.setStartedAt(Process.getStartUptimeMillis());
    appStartMetrics.registerApplicationForegroundCheck(app);

    final AtomicBoolean firstDrawDone = new AtomicBoolean(false);

    activityCallback =
        new ActivityLifecycleCallbacksAdapter() {
          final WeakHashMap<Activity, ActivityLifecycleTimeSpan> activityLifecycleMap =
              new WeakHashMap<>();

          @Override
          public void onActivityPreCreated(
              @NonNull Activity activity, @Nullable Bundle savedInstanceState) {
            final long now = SystemClock.uptimeMillis();
            if (appStartMetrics.getAppStartTimeSpan().hasStopped()) {
              return;
            }

            final ActivityLifecycleTimeSpan timeSpan = new ActivityLifecycleTimeSpan();
            timeSpan.getOnCreate().setStartedAt(now);
            activityLifecycleMap.put(activity, timeSpan);
          }

          @Override
          public void onActivityCreated(
              @NonNull Activity activity, @Nullable Bundle savedInstanceState) {
            if (appStartMetrics.getAppStartType() == AppStartMetrics.AppStartType.UNKNOWN) {
              appStartMetrics.setAppStartType(
                  savedInstanceState == null
                      ? AppStartMetrics.AppStartType.COLD
                      : AppStartMetrics.AppStartType.WARM);
            }
          }

          @Override
          public void onActivityPostCreated(
              @NonNull Activity activity, @Nullable Bundle savedInstanceState) {
            if (appStartMetrics.getAppStartTimeSpan().hasStopped()) {
              return;
            }

            final @Nullable ActivityLifecycleTimeSpan timeSpan = activityLifecycleMap.get(activity);
            if (timeSpan != null) {
              timeSpan.getOnCreate().stop();
              timeSpan.getOnCreate().setDescription(activity.getClass().getName() + ".onCreate");
            }
          }

          @Override
          public void onActivityPreStarted(@NonNull Activity activity) {
            final long now = SystemClock.uptimeMillis();
            if (appStartMetrics.getAppStartTimeSpan().hasStopped()) {
              return;
            }
            final @Nullable ActivityLifecycleTimeSpan timeSpan = activityLifecycleMap.get(activity);
            if (timeSpan != null) {
              timeSpan.getOnStart().setStartedAt(now);
            }
          }

          @Override
          public void onActivityStarted(@NonNull Activity activity) {
            if (firstDrawDone.get()) {
              return;
            }
            FirstDrawDoneListener.registerForNextDraw(
                activity,
                () -> {
                  if (firstDrawDone.compareAndSet(false, true)) {
                    onAppStartDone();
                  }
                },
                // as the SDK isn't initialized yet, we don't have access to SentryOptions
                new BuildInfoProvider(NoOpLogger.getInstance()));
          }

          @Override
          public void onActivityPostStarted(@NonNull Activity activity) {
            final @Nullable ActivityLifecycleTimeSpan timeSpan =
                activityLifecycleMap.remove(activity);
            if (appStartMetrics.getAppStartTimeSpan().hasStopped()) {
              return;
            }
            if (timeSpan != null) {
              timeSpan.getOnStart().stop();
              timeSpan.getOnStart().setDescription(activity.getClass().getName() + ".onStart");

              appStartMetrics.addActivityLifecycleTimeSpans(timeSpan);
            }
          }

          @Override
          public void onActivityDestroyed(@NonNull Activity activity) {
            // safety net for activities which were created but never stopped
            activityLifecycleMap.remove(activity);
          }
        };

    app.registerActivityLifecycleCallbacks(activityCallback);
  }

  @TestOnly
  void onAppStartDone() {
    try (final @NotNull ISentryLifecycleToken ignored = lock.acquire()) {
      final @NotNull AppStartMetrics appStartMetrics = AppStartMetrics.getInstance();
      appStartMetrics.getSdkInitTimeSpan().stop();
      appStartMetrics.getAppStartTimeSpan().stop();

      if (app != null) {
        if (activityCallback != null) {
          app.unregisterActivityLifecycleCallbacks(activityCallback);
        }
      }
    }
  }

  @TestOnly
  @Nullable
  Application.ActivityLifecycleCallbacks getActivityCallback() {
    return activityCallback;
  }
}<|MERGE_RESOLUTION|>--- conflicted
+++ resolved
@@ -185,11 +185,7 @@
     // Let's fake a sampler to accept the sampling decision that was calculated on last run
     sentryOptions
         .getExperimental()
-<<<<<<< HEAD
-        .setProfileSessionSampleRate(profilingOptions.isContinuousProfileSampled() ? 1 : 0);
-=======
         .setProfileSessionSampleRate(profilingOptions.isContinuousProfileSampled() ? 1.0 : 0.0);
->>>>>>> fcfa5763
     appStartContinuousProfiler.start(new TracesSampler(sentryOptions));
   }
 
