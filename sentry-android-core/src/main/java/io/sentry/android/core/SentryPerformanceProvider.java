package io.sentry.android.core;

import static io.sentry.Sentry.APP_START_PROFILING_CONFIG_FILE_NAME;

import android.annotation.SuppressLint;
import android.app.Activity;
import android.app.Application;
import android.content.Context;
import android.content.pm.ProviderInfo;
import android.net.Uri;
import android.os.Bundle;
import android.os.Process;
import android.os.SystemClock;
import androidx.annotation.NonNull;
import io.sentry.IContinuousProfiler;
import io.sentry.ILogger;
import io.sentry.ISentryLifecycleToken;
import io.sentry.ITransactionProfiler;
import io.sentry.JsonSerializer;
import io.sentry.NoOpLogger;
import io.sentry.SentryAppStartProfilingOptions;
import io.sentry.SentryExecutorService;
import io.sentry.SentryLevel;
import io.sentry.SentryOptions;
import io.sentry.TracesSamplingDecision;
import io.sentry.android.core.internal.util.FirstDrawDoneListener;
import io.sentry.android.core.internal.util.SentryFrameMetricsCollector;
import io.sentry.android.core.performance.ActivityLifecycleCallbacksAdapter;
import io.sentry.android.core.performance.ActivityLifecycleTimeSpan;
import io.sentry.android.core.performance.AppStartMetrics;
import io.sentry.android.core.performance.TimeSpan;
import io.sentry.util.AutoClosableReentrantLock;
import java.io.BufferedReader;
import java.io.File;
import java.io.FileInputStream;
import java.io.FileNotFoundException;
import java.io.InputStreamReader;
import java.io.Reader;
import java.util.WeakHashMap;
import java.util.concurrent.atomic.AtomicBoolean;
import org.jetbrains.annotations.ApiStatus;
import org.jetbrains.annotations.NotNull;
import org.jetbrains.annotations.Nullable;
import org.jetbrains.annotations.TestOnly;

@ApiStatus.Internal
public final class SentryPerformanceProvider extends EmptySecureContentProvider {

  // static to rely on Class load
  // SystemClock.uptimeMillis() isn't affected by phone provider or clock changes.
  private static final long sdkInitMillis = SystemClock.uptimeMillis();

  private @Nullable Application app;
  private @Nullable Application.ActivityLifecycleCallbacks activityCallback;

  private final @NotNull ILogger logger;
  private final @NotNull BuildInfoProvider buildInfoProvider;
  private final @NotNull AutoClosableReentrantLock lock = new AutoClosableReentrantLock();

  @TestOnly
  SentryPerformanceProvider(
      final @NotNull ILogger logger, final @NotNull BuildInfoProvider buildInfoProvider) {
    this.logger = logger;
    this.buildInfoProvider = buildInfoProvider;
  }

  public SentryPerformanceProvider() {
    logger = new AndroidLogger();
    buildInfoProvider = new BuildInfoProvider(logger);
  }

  @Override
  public boolean onCreate() {
    final @NotNull AppStartMetrics appStartMetrics = AppStartMetrics.getInstance();
    onAppLaunched(getContext(), appStartMetrics);
    launchAppStartProfiler(appStartMetrics);
    return true;
  }

  @Override
  public void attachInfo(Context context, ProviderInfo info) {
    // applicationId is expected to be prepended. See AndroidManifest.xml
    if (SentryPerformanceProvider.class.getName().equals(info.authority)) {
      throw new IllegalStateException(
          "An applicationId is required to fulfill the manifest placeholder.");
    }
    super.attachInfo(context, info);
  }

  @Nullable
  @Override
  public String getType(@NotNull Uri uri) {
    return null;
  }

  @Override
  public void shutdown() {
    try (final @NotNull ISentryLifecycleToken ignored = AppStartMetrics.staticLock.acquire()) {
      final @Nullable ITransactionProfiler appStartProfiler =
          AppStartMetrics.getInstance().getAppStartProfiler();
      if (appStartProfiler != null) {
        appStartProfiler.close();
      }
      final @Nullable IContinuousProfiler appStartContinuousProfiler =
          AppStartMetrics.getInstance().getAppStartContinuousProfiler();
      if (appStartContinuousProfiler != null) {
        appStartContinuousProfiler.close();
      }
    }
  }

  private void launchAppStartProfiler(final @NotNull AppStartMetrics appStartMetrics) {
    final @Nullable Context context = getContext();

    if (context == null) {
      logger.log(SentryLevel.FATAL, "App. Context from ContentProvider is null");
      return;
    }

    final @NotNull File cacheDir = AndroidOptionsInitializer.getCacheDir(context);
    final @NotNull File configFile = new File(cacheDir, APP_START_PROFILING_CONFIG_FILE_NAME);

    // No config exists: app start profiling is not enabled
    if (!configFile.exists() || !configFile.canRead()) {
      return;
    }

    try (final @NotNull Reader reader =
            new BufferedReader(new InputStreamReader(new FileInputStream(configFile)))) {
      final @Nullable SentryAppStartProfilingOptions profilingOptions =
          new JsonSerializer(SentryOptions.empty())
              .deserialize(reader, SentryAppStartProfilingOptions.class);

      if (profilingOptions == null) {
        logger.log(
            SentryLevel.WARNING,
            "Unable to deserialize the SentryAppStartProfilingOptions. App start profiling will not start.");
        return;
      }

      if (profilingOptions.isContinuousProfilingEnabled()) {
        createAndStartContinuousProfiler(context, profilingOptions, appStartMetrics);
        return;
      }

      if (!profilingOptions.isProfilingEnabled()) {
        logger.log(
            SentryLevel.INFO, "Profiling is not enabled. App start profiling will not start.");
        return;
      }

<<<<<<< HEAD
      createAndStartTransactionProfiler(context, profilingOptions, appStartMetrics);
=======
      final @NotNull TracesSamplingDecision appStartSamplingDecision =
          new TracesSamplingDecision(
              profilingOptions.isTraceSampled(),
              profilingOptions.getTraceSampleRate(),
              profilingOptions.isProfileSampled(),
              profilingOptions.getProfileSampleRate());
      // We store any sampling decision, so we can respect it when the first transaction starts
      appStartMetrics.setAppStartSamplingDecision(appStartSamplingDecision);

      if (!(appStartSamplingDecision.getProfileSampled()
          && appStartSamplingDecision.getSampled())) {
        logger.log(SentryLevel.DEBUG, "App start profiling was not sampled. It will not start.");
        return;
      }
      logger.log(SentryLevel.DEBUG, "App start profiling started.");

      final @NotNull ITransactionProfiler appStartProfiler =
          new AndroidTransactionProfiler(
              context,
              buildInfoProvider,
              new SentryFrameMetricsCollector(context, logger, buildInfoProvider),
              logger,
              profilingOptions.getProfilingTracesDirPath(),
              profilingOptions.isProfilingEnabled(),
              profilingOptions.getProfilingTracesHz(),
              new SentryExecutorService());
      appStartMetrics.setAppStartProfiler(appStartProfiler);
      appStartProfiler.start();
>>>>>>> 9233f8a6

    } catch (FileNotFoundException e) {
      logger.log(SentryLevel.ERROR, "App start profiling config file not found. ", e);
    } catch (Throwable e) {
      logger.log(SentryLevel.ERROR, "Error reading app start profiling config file. ", e);
    }
  }

  private void createAndStartContinuousProfiler(
      final @NotNull Context context,
      final @NotNull SentryAppStartProfilingOptions profilingOptions,
      final @NotNull AppStartMetrics appStartMetrics) {
    final @NotNull IContinuousProfiler appStartContinuousProfiler =
        new AndroidContinuousProfiler(
            buildInfoProvider,
            new SentryFrameMetricsCollector(
                context.getApplicationContext(), logger, buildInfoProvider),
            logger,
            profilingOptions.getProfilingTracesDirPath(),
            profilingOptions.getProfilingTracesHz(),
            new SentryExecutorService());
    appStartMetrics.setAppStartProfiler(null);
    appStartMetrics.setAppStartContinuousProfiler(appStartContinuousProfiler);
    logger.log(SentryLevel.DEBUG, "App start continuous profiling started.");
    appStartContinuousProfiler.start();
  }

  private void createAndStartTransactionProfiler(
      final @NotNull Context context,
      final @NotNull SentryAppStartProfilingOptions profilingOptions,
      final @NotNull AppStartMetrics appStartMetrics) {
    final @NotNull TracesSamplingDecision appStartSamplingDecision =
        new TracesSamplingDecision(
            profilingOptions.isTraceSampled(),
            profilingOptions.getTraceSampleRate(),
            profilingOptions.isProfileSampled(),
            profilingOptions.getProfileSampleRate());
    // We store any sampling decision, so we can respect it when the first transaction starts
    appStartMetrics.setAppStartSamplingDecision(appStartSamplingDecision);

    if (!(appStartSamplingDecision.getProfileSampled() && appStartSamplingDecision.getSampled())) {
      logger.log(SentryLevel.DEBUG, "App start profiling was not sampled. It will not start.");
      return;
    }

    final @NotNull ITransactionProfiler appStartProfiler =
        new AndroidTransactionProfiler(
            context.getApplicationContext(),
            buildInfoProvider,
            new SentryFrameMetricsCollector(
                context.getApplicationContext(), logger, buildInfoProvider),
            logger,
            profilingOptions.getProfilingTracesDirPath(),
            profilingOptions.isProfilingEnabled(),
            profilingOptions.getProfilingTracesHz(),
            new SentryExecutorService());
    appStartMetrics.setAppStartContinuousProfiler(null);
    appStartMetrics.setAppStartProfiler(appStartProfiler);
    logger.log(SentryLevel.DEBUG, "App start profiling started.");
    appStartProfiler.start();
  }

  @SuppressLint("NewApi")
  private void onAppLaunched(
      final @Nullable Context context, final @NotNull AppStartMetrics appStartMetrics) {

    // sdk-init uses static field init as start time
    final @NotNull TimeSpan sdkInitTimeSpan = appStartMetrics.getSdkInitTimeSpan();
    sdkInitTimeSpan.setStartedAt(sdkInitMillis);

    // performance v2: Uses Process.getStartUptimeMillis()
    // requires API level 24+
    if (buildInfoProvider.getSdkInfoVersion() < android.os.Build.VERSION_CODES.N) {
      return;
    }

    if (context instanceof Application) {
      app = (Application) context;
    }
    if (app == null) {
      return;
    }

    final @NotNull TimeSpan appStartTimespan = appStartMetrics.getAppStartTimeSpan();
    appStartTimespan.setStartedAt(Process.getStartUptimeMillis());
    appStartMetrics.registerApplicationForegroundCheck(app);

    final AtomicBoolean firstDrawDone = new AtomicBoolean(false);

    activityCallback =
        new ActivityLifecycleCallbacksAdapter() {
          final WeakHashMap<Activity, ActivityLifecycleTimeSpan> activityLifecycleMap =
              new WeakHashMap<>();

          @Override
          public void onActivityPreCreated(
              @NonNull Activity activity, @Nullable Bundle savedInstanceState) {
            final long now = SystemClock.uptimeMillis();
            if (appStartMetrics.getAppStartTimeSpan().hasStopped()) {
              return;
            }

            final ActivityLifecycleTimeSpan timeSpan = new ActivityLifecycleTimeSpan();
            timeSpan.getOnCreate().setStartedAt(now);
            activityLifecycleMap.put(activity, timeSpan);
          }

          @Override
          public void onActivityCreated(
              @NonNull Activity activity, @Nullable Bundle savedInstanceState) {
            if (appStartMetrics.getAppStartType() == AppStartMetrics.AppStartType.UNKNOWN) {
              appStartMetrics.setAppStartType(
                  savedInstanceState == null
                      ? AppStartMetrics.AppStartType.COLD
                      : AppStartMetrics.AppStartType.WARM);
            }
          }

          @Override
          public void onActivityPostCreated(
              @NonNull Activity activity, @Nullable Bundle savedInstanceState) {
            if (appStartMetrics.getAppStartTimeSpan().hasStopped()) {
              return;
            }

            final @Nullable ActivityLifecycleTimeSpan timeSpan = activityLifecycleMap.get(activity);
            if (timeSpan != null) {
              timeSpan.getOnCreate().stop();
              timeSpan.getOnCreate().setDescription(activity.getClass().getName() + ".onCreate");
            }
          }

          @Override
          public void onActivityPreStarted(@NonNull Activity activity) {
            final long now = SystemClock.uptimeMillis();
            if (appStartMetrics.getAppStartTimeSpan().hasStopped()) {
              return;
            }
            final @Nullable ActivityLifecycleTimeSpan timeSpan = activityLifecycleMap.get(activity);
            if (timeSpan != null) {
              timeSpan.getOnStart().setStartedAt(now);
            }
          }

          @Override
          public void onActivityStarted(@NonNull Activity activity) {
            if (firstDrawDone.get()) {
              return;
            }
            FirstDrawDoneListener.registerForNextDraw(
                activity,
                () -> {
                  if (firstDrawDone.compareAndSet(false, true)) {
                    onAppStartDone();
                  }
                },
                // as the SDK isn't initialized yet, we don't have access to SentryOptions
                new BuildInfoProvider(NoOpLogger.getInstance()));
          }

          @Override
          public void onActivityPostStarted(@NonNull Activity activity) {
            final @Nullable ActivityLifecycleTimeSpan timeSpan =
                activityLifecycleMap.remove(activity);
            if (appStartMetrics.getAppStartTimeSpan().hasStopped()) {
              return;
            }
            if (timeSpan != null) {
              timeSpan.getOnStart().stop();
              timeSpan.getOnStart().setDescription(activity.getClass().getName() + ".onStart");

              appStartMetrics.addActivityLifecycleTimeSpans(timeSpan);
            }
          }

          @Override
          public void onActivityDestroyed(@NonNull Activity activity) {
            // safety net for activities which were created but never stopped
            activityLifecycleMap.remove(activity);
          }
        };

    app.registerActivityLifecycleCallbacks(activityCallback);
  }

  @TestOnly
  void onAppStartDone() {
    try (final @NotNull ISentryLifecycleToken ignored = lock.acquire()) {
      final @NotNull AppStartMetrics appStartMetrics = AppStartMetrics.getInstance();
      appStartMetrics.getSdkInitTimeSpan().stop();
      appStartMetrics.getAppStartTimeSpan().stop();

      if (app != null) {
        if (activityCallback != null) {
          app.unregisterActivityLifecycleCallbacks(activityCallback);
        }
      }
    }
  }

  @TestOnly
  @Nullable
  Application.ActivityLifecycleCallbacks getActivityCallback() {
    return activityCallback;
  }
}<|MERGE_RESOLUTION|>--- conflicted
+++ resolved
@@ -149,38 +149,7 @@
         return;
       }
 
-<<<<<<< HEAD
       createAndStartTransactionProfiler(context, profilingOptions, appStartMetrics);
-=======
-      final @NotNull TracesSamplingDecision appStartSamplingDecision =
-          new TracesSamplingDecision(
-              profilingOptions.isTraceSampled(),
-              profilingOptions.getTraceSampleRate(),
-              profilingOptions.isProfileSampled(),
-              profilingOptions.getProfileSampleRate());
-      // We store any sampling decision, so we can respect it when the first transaction starts
-      appStartMetrics.setAppStartSamplingDecision(appStartSamplingDecision);
-
-      if (!(appStartSamplingDecision.getProfileSampled()
-          && appStartSamplingDecision.getSampled())) {
-        logger.log(SentryLevel.DEBUG, "App start profiling was not sampled. It will not start.");
-        return;
-      }
-      logger.log(SentryLevel.DEBUG, "App start profiling started.");
-
-      final @NotNull ITransactionProfiler appStartProfiler =
-          new AndroidTransactionProfiler(
-              context,
-              buildInfoProvider,
-              new SentryFrameMetricsCollector(context, logger, buildInfoProvider),
-              logger,
-              profilingOptions.getProfilingTracesDirPath(),
-              profilingOptions.isProfilingEnabled(),
-              profilingOptions.getProfilingTracesHz(),
-              new SentryExecutorService());
-      appStartMetrics.setAppStartProfiler(appStartProfiler);
-      appStartProfiler.start();
->>>>>>> 9233f8a6
 
     } catch (FileNotFoundException e) {
       logger.log(SentryLevel.ERROR, "App start profiling config file not found. ", e);
@@ -228,10 +197,9 @@
 
     final @NotNull ITransactionProfiler appStartProfiler =
         new AndroidTransactionProfiler(
-            context.getApplicationContext(),
+            context,
             buildInfoProvider,
-            new SentryFrameMetricsCollector(
-                context.getApplicationContext(), logger, buildInfoProvider),
+            new SentryFrameMetricsCollector(context, logger, buildInfoProvider),
             logger,
             profilingOptions.getProfilingTracesDirPath(),
             profilingOptions.isProfilingEnabled(),
