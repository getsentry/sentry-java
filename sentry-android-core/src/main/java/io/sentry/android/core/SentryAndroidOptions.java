--- conflicted
+++ resolved
@@ -85,16 +85,14 @@
    */
   private boolean enableActivityLifecycleTracingAutoFinish = true;
 
-<<<<<<< HEAD
+  /** The cache dir. path for caching profiling traces */
+  private @Nullable String profilingTracesDirPath;
+
+  /** Interval for profiling traces in milliseconds. Defaults to 300 times per second */
+  private int profilingTracesIntervalMillis = 1_000 / 300;
+
   /** Enables the Auto instrumentation for user interaction tracing. */
   private boolean enableUserInteractionTracing = false;
-=======
-  /** The cache dir. path for caching profiling traces */
-  private @Nullable String profilingTracesDirPath;
-
-  /** Interval for profiling traces in milliseconds. Defaults to 300 times per second */
-  private int profilingTracesIntervalMillis = 1_000 / 300;
->>>>>>> bd2a665e
 
   /** Interface that loads the debug images list */
   private @NotNull IDebugImagesLoader debugImagesLoader = NoOpDebugImagesLoader.getInstance();
@@ -303,20 +301,19 @@
     this.enableActivityLifecycleTracingAutoFinish = enableActivityLifecycleTracingAutoFinish;
   }
 
-<<<<<<< HEAD
+  public boolean isAttachScreenshot() {
+    return attachScreenshot;
+  }
+
+  public void setAttachScreenshot(boolean attachScreenshot) {
+    this.attachScreenshot = attachScreenshot;
+  }
+
   public boolean isEnableUserInteractionTracing() {
     return enableUserInteractionTracing;
   }
 
   public void setEnableUserInteractionTracing(boolean enableUserInteractionTracing) {
     this.enableUserInteractionTracing = enableUserInteractionTracing;
-=======
-  public boolean isAttachScreenshot() {
-    return attachScreenshot;
-  }
-
-  public void setAttachScreenshot(boolean attachScreenshot) {
-    this.attachScreenshot = attachScreenshot;
->>>>>>> bd2a665e
   }
 }