package io.sentry.android.core;

import android.app.ActivityManager;
import android.app.ApplicationExitInfo;
import io.sentry.Hint;
import io.sentry.ISpan;
import io.sentry.Scope;
import io.sentry.Sentry;
import io.sentry.SentryEvent;
import io.sentry.SentryOptions;
import io.sentry.SpanStatus;
import io.sentry.android.core.internal.util.RootChecker;
import io.sentry.protocol.Mechanism;
import io.sentry.protocol.SdkVersion;
import org.jetbrains.annotations.ApiStatus;
import org.jetbrains.annotations.NotNull;
import org.jetbrains.annotations.Nullable;
import org.jetbrains.annotations.TestOnly;

/** Sentry SDK options for Android */
public final class SentryAndroidOptions extends SentryOptions {

  /**
   * Enable or disable ANR (Application Not Responding) Default is enabled Used by AnrIntegration
   */
  private boolean anrEnabled = true;

  /** ANR Timeout interval in Millis Default is 5000 = 5s Used by AnrIntegration */
  private long anrTimeoutIntervalMillis = 5000;

  /** Enable or disable ANR on Debug mode Default is disabled Used by AnrIntegration */
  private boolean anrReportInDebug = false;

  /**
   * Enable or disable automatic breadcrumbs for Activity lifecycle. Using
   * Application.ActivityLifecycleCallbacks
   */
  private boolean enableActivityLifecycleBreadcrumbs = true;

  /** Enable or disable automatic breadcrumbs for App's lifecycle Using ProcessLifecycleOwner */
  private boolean enableAppLifecycleBreadcrumbs = true;

  /** Enable or disable automatic breadcrumbs for SystemEvents Registering a BroadcastReceiver */
  private boolean enableSystemEventBreadcrumbs = true;

  /** Enable or disable automatic breadcrumbs for App Components Using ComponentCallbacks */
  private boolean enableAppComponentBreadcrumbs = true;

  /** Enable or disable automatic breadcrumbs for Network Events Using NetworkCallback */
  private boolean enableNetworkEventBreadcrumbs = true;

  /**
   * Enables the Auto instrumentation for Activity lifecycle tracing.
   *
   * <ul>
   *   <li>It also requires setting any of {@link SentryOptions#getEnableTracing()}, {@link
   *       SentryOptions#getTracesSampleRate()} or {@link SentryOptions#getTracesSampler()}.
   * </ul>
   *
   * <ul>
   *   It starts a transaction before each Activity's onCreate method is called
   *   (onActivityPreCreated).
   *   <li>The transaction's name is the Activity's name, e.g. MainActivity.
   *   <li>The transaction's operation is navigation.
   * </ul>
   *
   * <ul>
   *   It finishes the transaction after each activity's onResume method is called
   *   (onActivityPostResumed), this depends on {@link
   *   SentryAndroidOptions#enableActivityLifecycleTracingAutoFinish}.
   *   <li>If {@link SentryAndroidOptions#enableActivityLifecycleTracingAutoFinish} is disabled, you
   *       may finish the transaction manually.
   *   <li>If the transaction is not finished either automatically or manually, we finish it
   *       automatically when each Activity's onDestroy method is called (onActivityDestroyed).
   *   <li>If the previous transaction is not finished when a new Activity is being shown, we finish
   *       it automatically before the new Activity's onCreate is called (onActivityPreCreated).
   *   <li>The transaction status will be {@link SpanStatus#OK} if none is set.
   * </ul>
   *
   * The transaction is automatically bound to the {@link Scope}, but only if there's no transaction
   * already bound to the Scope.
   */
  private boolean enableAutoActivityLifecycleTracing = true;

  /**
   * Enables the Auto instrumentation for Activity lifecycle tracing, but specifically when to
   * finish the transaction, read {@link SentryAndroidOptions#enableAutoActivityLifecycleTracing}.
   *
   * <p>If you require a specific lifecycle to finish a transaction or even after the Activity is
   * fully rendered but still waiting for an IO operation, you could call {@link ISpan#finish()}
   * yourself on {@link Sentry#getSpan()}, be sure that you've finished all of your manually created
   * Spans.
   */
  private boolean enableActivityLifecycleTracingAutoFinish = true;

  /**
   * Profiling traces rate. 101 hz means 101 traces in 1 second. Defaults to 101 to avoid possible
   * lockstep sampling. More on
   * https://stackoverflow.com/questions/45470758/what-is-lockstep-sampling
   */
  private int profilingTracesHz = 101;

  /** Interface that loads the debug images list */
  private @NotNull IDebugImagesLoader debugImagesLoader = NoOpDebugImagesLoader.getInstance();

  /**
   * Enables or disables the attach screenshot feature when an error happened. Use {@link
   * SentryAndroidOptions#setBeforeScreenshotCaptureCallback(BeforeCaptureCallback)} ()} to control
   * when a screenshot should be captured.
   */
  private boolean attachScreenshot;

  /**
   * Enables or disables the attach view hierarchy feature when an error happened. Use {@link
   * SentryAndroidOptions#setBeforeViewHierarchyCaptureCallback(BeforeCaptureCallback)} ()} to
   * control when a view hierarchy should be captured.
   */
  private boolean attachViewHierarchy;

  /**
   * Enables or disables collecting of device information which requires Inter-Process Communication
   * (IPC)
   */
  private boolean collectAdditionalContext = true;

  /**
   * Controls how many seconds to wait for sending events in case there were Startup Crashes in the
   * previous run. Sentry SDKs normally send events from a background queue, but in the case of
   * Startup Crashes, it blocks the execution of the {@link Sentry#init()} function for the amount
   * of startupCrashFlushTimeoutMillis to make sure the events make it to Sentry.
   *
   * <p>When the timeout is reached, the execution will continue on background.
   *
   * <p>Default is 5000 = 5s.
   */
  private long startupCrashFlushTimeoutMillis = 5000; // 5s

  /**
   * Controls the threshold after the application startup time, within which a crash should happen
   * to be considered a Startup Crash.
   *
   * <p>Startup Crashes are sent on {@link Sentry#init()} in a blocking way, controlled by {@link
   * SentryAndroidOptions#startupCrashFlushTimeoutMillis}.
   *
   * <p>Default is 2000 = 2s.
   */
  private final long startupCrashDurationThresholdMillis = 2000; // 2s

  private boolean enableFramesTracking = true;

  private @Nullable String nativeSdkName = null;

  /**
   * Controls whether to enable the {@link RootChecker}, which can potentially make apps to be
   * flagged by some app stores as harmful.
   */
  private boolean enableRootCheck = true;

  private @Nullable BeforeCaptureCallback beforeScreenshotCaptureCallback;

  private @Nullable BeforeCaptureCallback beforeViewHierarchyCaptureCallback;

  /** Turns NDK on or off. Default is enabled. */
  private boolean enableNdk = true;

  /**
   * Enable the Java to NDK Scope sync. The default value for sentry-java is disabled and enabled
   * for sentry-android.
   */
  private boolean enableScopeSync = true;

  public interface BeforeCaptureCallback {

    /**
     * A callback which can be used to suppress capturing of screenshots or view hierarchies. This
     * gives more fine grained control when capturing should be performed. E.g. - only capture
     * screenshots for fatal events - overrule any debouncing for important events <br>
     * As capturing can be resource-intensive, the debounce parameter should be respected if
     * possible.
     *
     * <pre>
     *  if (debounce) {
     *    return false;
     *  } else {
     *    // check event and hint
     *  }
     *  </pre>
     *
     * @param event the event
     * @param hint the hints
     * @param debounce true if capturing is marked for being debounced
     * @return true if capturing should be performed, false otherwise
     */
    boolean execute(@NotNull SentryEvent event, @NotNull Hint hint, boolean debounce);
  }

  /**
   * Controls whether to report historical ANRs (v2) from the {@link ApplicationExitInfo} system
   * API. When enabled, reports all of the ANRs available in the {@link
   * ActivityManager#getHistoricalProcessExitReasons(String, int, int)} list, as opposed to
   * reporting only the latest one.
   *
   * <p>These events do not affect ANR rate nor are they enriched with additional information from
   * {@link Scope} like breadcrumbs. The events are reported with 'HistoricalAppExitInfo' {@link
   * Mechanism}.
   */
  private boolean reportHistoricalAnrs = false;

  /**
   * Controls whether to send ANR (v2) thread dump as an attachment with plain text. The thread dump
   * is being attached from {@link ApplicationExitInfo#getTraceInputStream()}, if available.
   */
  private boolean attachAnrThreadDump = false;

  public SentryAndroidOptions() {
    setSentryClientName(BuildConfig.SENTRY_ANDROID_SDK_NAME + "/" + BuildConfig.VERSION_NAME);
    setSdkVersion(createSdkVersion());
    setAttachServerName(false);
  }

  private @NotNull SdkVersion createSdkVersion() {
    SdkVersion sdkVersion = getSdkVersion();

    final String name = BuildConfig.SENTRY_ANDROID_SDK_NAME;
    final String version = BuildConfig.VERSION_NAME;
    sdkVersion = SdkVersion.updateSdkVersion(sdkVersion, name, version);

    sdkVersion.addPackage("maven:io.sentry:sentry-android-core", version);

    return sdkVersion;
  }

  /**
   * Checks if ANR (Application Not Responding) is enabled or disabled Default is enabled
   *
   * @return true if enabled or false otherwise
   */
  public boolean isAnrEnabled() {
    return anrEnabled;
  }

  /**
   * Sets ANR (Application Not Responding) to enabled or disabled Default is enabled
   *
   * @param anrEnabled true for enabled and false for disabled
   */
  public void setAnrEnabled(boolean anrEnabled) {
    this.anrEnabled = anrEnabled;
  }

  /**
   * Returns the ANR timeout internal in Millis Default is 5000 = 5s
   *
   * @return the timeout in millis
   */
  public long getAnrTimeoutIntervalMillis() {
    return anrTimeoutIntervalMillis;
  }

  /**
   * Sets the ANR timeout internal in Millis Default is 5000 = 5s
   *
   * @param anrTimeoutIntervalMillis the timeout internal in Millis
   */
  public void setAnrTimeoutIntervalMillis(long anrTimeoutIntervalMillis) {
    this.anrTimeoutIntervalMillis = anrTimeoutIntervalMillis;
  }

  /**
   * Checks if ANR (Application Not Responding) is enabled or disabled on Debug mode Default is
   * disabled
   *
   * @return true if enabled or false otherwise
   */
  public boolean isAnrReportInDebug() {
    return anrReportInDebug;
  }

  /**
   * Sets ANR (Application Not Responding) to enabled or disabled on Debug mode Default is disabled
   *
   * @param anrReportInDebug true for enabled and false for disabled
   */
  public void setAnrReportInDebug(boolean anrReportInDebug) {
    this.anrReportInDebug = anrReportInDebug;
  }

  public boolean isEnableActivityLifecycleBreadcrumbs() {
    return enableActivityLifecycleBreadcrumbs;
  }

  public void setEnableActivityLifecycleBreadcrumbs(boolean enableActivityLifecycleBreadcrumbs) {
    this.enableActivityLifecycleBreadcrumbs = enableActivityLifecycleBreadcrumbs;
  }

  public boolean isEnableAppLifecycleBreadcrumbs() {
    return enableAppLifecycleBreadcrumbs;
  }

  public void setEnableAppLifecycleBreadcrumbs(boolean enableAppLifecycleBreadcrumbs) {
    this.enableAppLifecycleBreadcrumbs = enableAppLifecycleBreadcrumbs;
  }

  public boolean isEnableSystemEventBreadcrumbs() {
    return enableSystemEventBreadcrumbs;
  }

  public void setEnableSystemEventBreadcrumbs(boolean enableSystemEventBreadcrumbs) {
    this.enableSystemEventBreadcrumbs = enableSystemEventBreadcrumbs;
  }

  public boolean isEnableAppComponentBreadcrumbs() {
    return enableAppComponentBreadcrumbs;
  }

  public void setEnableAppComponentBreadcrumbs(boolean enableAppComponentBreadcrumbs) {
    this.enableAppComponentBreadcrumbs = enableAppComponentBreadcrumbs;
  }

  public boolean isEnableNetworkEventBreadcrumbs() {
    return enableNetworkEventBreadcrumbs;
  }

  public void setEnableNetworkEventBreadcrumbs(boolean enableNetworkEventBreadcrumbs) {
    this.enableNetworkEventBreadcrumbs = enableNetworkEventBreadcrumbs;
  }

  /**
   * Enable or disable all the automatic breadcrumbs
   *
   * @param enable true if enable or false otherwise
   */
  public void enableAllAutoBreadcrumbs(boolean enable) {
    enableActivityLifecycleBreadcrumbs = enable;
    enableAppComponentBreadcrumbs = enable;
    enableSystemEventBreadcrumbs = enable;
    enableAppLifecycleBreadcrumbs = enable;
    enableNetworkEventBreadcrumbs = enable;
    setEnableUserInteractionBreadcrumbs(enable);
  }

  /**
   * Returns the interval for profiling traces in milliseconds.
   *
   * @return the interval for profiling traces in milliseconds.
   * @deprecated has no effect and will be removed in future versions. It now just returns 0.
   */
  @Deprecated
  @SuppressWarnings("InlineMeSuggester")
  public int getProfilingTracesIntervalMillis() {
    return 0;
  }

  /**
   * Sets the interval for profiling traces in milliseconds.
   *
   * @param profilingTracesIntervalMillis - the interval for profiling traces in milliseconds.
   * @deprecated has no effect and will be removed in future versions.
   */
  @Deprecated
  public void setProfilingTracesIntervalMillis(final int profilingTracesIntervalMillis) {}

  /**
   * Returns the rate the profiler will sample rates at. 100 hz means 100 traces in 1 second.
   *
   * @return Rate the profiler will sample rates at.
   */
  @ApiStatus.Internal
  public int getProfilingTracesHz() {
    return profilingTracesHz;
  }

  /** Sets the rate the profiler will sample rates at. 100 hz means 100 traces in 1 second. */
  @ApiStatus.Internal
  public void setProfilingTracesHz(final int profilingTracesHz) {
    this.profilingTracesHz = profilingTracesHz;
  }

  /**
   * Returns the Debug image loader
   *
   * @return the image loader
   */
  public @NotNull IDebugImagesLoader getDebugImagesLoader() {
    return debugImagesLoader;
  }

  /**
   * Sets the image loader
   *
   * @param debugImagesLoader the image loader
   */
  public void setDebugImagesLoader(final @NotNull IDebugImagesLoader debugImagesLoader) {
    this.debugImagesLoader =
        debugImagesLoader != null ? debugImagesLoader : NoOpDebugImagesLoader.getInstance();
  }

  public boolean isEnableAutoActivityLifecycleTracing() {
    return enableAutoActivityLifecycleTracing;
  }

  public void setEnableAutoActivityLifecycleTracing(boolean enableAutoActivityLifecycleTracing) {
    this.enableAutoActivityLifecycleTracing = enableAutoActivityLifecycleTracing;
  }

  public boolean isEnableActivityLifecycleTracingAutoFinish() {
    return enableActivityLifecycleTracingAutoFinish;
  }

  public void setEnableActivityLifecycleTracingAutoFinish(
      boolean enableActivityLifecycleTracingAutoFinish) {
    this.enableActivityLifecycleTracingAutoFinish = enableActivityLifecycleTracingAutoFinish;
  }

  public boolean isAttachScreenshot() {
    return attachScreenshot;
  }

  public void setAttachScreenshot(boolean attachScreenshot) {
    this.attachScreenshot = attachScreenshot;
  }

  public boolean isAttachViewHierarchy() {
    return attachViewHierarchy;
  }

  public void setAttachViewHierarchy(boolean attachViewHierarchy) {
    this.attachViewHierarchy = attachViewHierarchy;
  }

  public boolean isCollectAdditionalContext() {
    return collectAdditionalContext;
  }

  public void setCollectAdditionalContext(boolean collectAdditionalContext) {
    this.collectAdditionalContext = collectAdditionalContext;
  }

  public boolean isEnableFramesTracking() {
    return enableFramesTracking;
  }

  /**
   * Enable or disable Frames Tracking, which is used to report slow and frozen frames.
   *
   * @param enableFramesTracking true if frames tracking should be enabled, false otherwise.
   */
  public void setEnableFramesTracking(boolean enableFramesTracking) {
    this.enableFramesTracking = enableFramesTracking;
  }

  /**
   * Returns the Startup Crash flush timeout in Millis
   *
   * @return the timeout in Millis
   */
  @ApiStatus.Internal
  long getStartupCrashFlushTimeoutMillis() {
    return startupCrashFlushTimeoutMillis;
  }

  /**
   * Sets the Startup Crash flush timeout in Millis
   *
   * @param startupCrashFlushTimeoutMillis the timeout in Millis
   */
  @TestOnly
  void setStartupCrashFlushTimeoutMillis(long startupCrashFlushTimeoutMillis) {
    this.startupCrashFlushTimeoutMillis = startupCrashFlushTimeoutMillis;
  }

  /**
   * Returns the Startup Crash duration threshold in Millis
   *
   * @return the threshold in Millis
   */
  @ApiStatus.Internal
  public long getStartupCrashDurationThresholdMillis() {
    return startupCrashDurationThresholdMillis;
  }

  /**
   * Sets the sdk name for the sentry-native ndk module. The value is used for the event->sdk
   * attribute and the sentry_client auth header.
   *
   * @param nativeSdkName the native sdk name
   */
  @ApiStatus.Internal
  public void setNativeSdkName(final @Nullable String nativeSdkName) {
    this.nativeSdkName = nativeSdkName;
  }

  /**
   * Returns the sdk name for the sentry native ndk module.
   *
   * @return the custom SDK name if set, otherwise null
   */
  @ApiStatus.Internal
  public @Nullable String getNativeSdkName() {
    return nativeSdkName;
  }

  public boolean isEnableRootCheck() {
    return enableRootCheck;
  }

  public void setEnableRootCheck(final boolean enableRootCheck) {
    this.enableRootCheck = enableRootCheck;
  }

  public @Nullable BeforeCaptureCallback getBeforeScreenshotCaptureCallback() {
    return beforeScreenshotCaptureCallback;
  }

  /**
   * Sets a callback which is executed before capturing screenshots. Only relevant if
   * attachScreenshot is set to true.
   *
   * @param beforeScreenshotCaptureCallback the callback to execute
   */
  public void setBeforeScreenshotCaptureCallback(
      final @NotNull BeforeCaptureCallback beforeScreenshotCaptureCallback) {
    this.beforeScreenshotCaptureCallback = beforeScreenshotCaptureCallback;
  }

  public @Nullable BeforeCaptureCallback getBeforeViewHierarchyCaptureCallback() {
    return beforeViewHierarchyCaptureCallback;
  }

  /**
   * Sets a callback which is executed before capturing view hierarchies. Only relevant if
   * attachViewHierarchy is set to true.
   *
   * @param beforeViewHierarchyCaptureCallback the callback to execute
   */
  public void setBeforeViewHierarchyCaptureCallback(
      final @NotNull BeforeCaptureCallback beforeViewHierarchyCaptureCallback) {
    this.beforeViewHierarchyCaptureCallback = beforeViewHierarchyCaptureCallback;
  }

<<<<<<< HEAD
  /**
   * Check if NDK is ON or OFF Default is ON
   *
   * @return true if ON or false otherwise
   */
  public boolean isEnableNdk() {
    return enableNdk;
  }

  /**
   * Sets NDK to ON or OFF
   *
   * @param enableNdk true if ON or false otherwise
   */
  public void setEnableNdk(boolean enableNdk) {
    this.enableNdk = enableNdk;
  }

  /**
   * Returns if the Java to NDK Scope sync is enabled
   *
   * @return true if enabled or false otherwise
   */
  public boolean isEnableScopeSync() {
    return enableScopeSync;
  }

  /**
   * Enables or not the Java to NDK Scope sync
   *
   * @param enableScopeSync true if enabled or false otherwise
   */
  public void setEnableScopeSync(boolean enableScopeSync) {
    this.enableScopeSync = enableScopeSync;
=======
  public boolean isReportHistoricalAnrs() {
    return reportHistoricalAnrs;
  }

  public void setReportHistoricalAnrs(final boolean reportHistoricalAnrs) {
    this.reportHistoricalAnrs = reportHistoricalAnrs;
  }

  public boolean isAttachAnrThreadDump() {
    return attachAnrThreadDump;
  }

  public void setAttachAnrThreadDump(final boolean attachAnrThreadDump) {
    this.attachAnrThreadDump = attachAnrThreadDump;
>>>>>>> caf50ec1
  }
}<|MERGE_RESOLUTION|>--- conflicted
+++ resolved
@@ -538,7 +538,6 @@
     this.beforeViewHierarchyCaptureCallback = beforeViewHierarchyCaptureCallback;
   }
 
-<<<<<<< HEAD
   /**
    * Check if NDK is ON or OFF Default is ON
    *
@@ -573,7 +572,8 @@
    */
   public void setEnableScopeSync(boolean enableScopeSync) {
     this.enableScopeSync = enableScopeSync;
-=======
+  }
+
   public boolean isReportHistoricalAnrs() {
     return reportHistoricalAnrs;
   }
@@ -588,6 +588,5 @@
 
   public void setAttachAnrThreadDump(final boolean attachAnrThreadDump) {
     this.attachAnrThreadDump = attachAnrThreadDump;
->>>>>>> caf50ec1
   }
 }