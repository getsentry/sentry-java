package io.sentry.android.core;

import android.app.ActivityManager;
import android.app.ApplicationExitInfo;
import io.sentry.Hint;
import io.sentry.IScope;
import io.sentry.ISpan;
import io.sentry.Sentry;
import io.sentry.SentryEvent;
import io.sentry.SentryOptions;
import io.sentry.SpanStatus;
import io.sentry.android.core.internal.util.RootChecker;
import io.sentry.protocol.Mechanism;
import io.sentry.protocol.SdkVersion;
import org.jetbrains.annotations.ApiStatus;
import org.jetbrains.annotations.NotNull;
import org.jetbrains.annotations.Nullable;
import org.jetbrains.annotations.TestOnly;

/** Sentry SDK options for Android */
public final class SentryAndroidOptions extends SentryOptions {

  /**
   * Enable or disable ANR (Application Not Responding) Default is enabled Used by AnrIntegration
   */
  private boolean anrEnabled = true;

  /** ANR Timeout interval in Millis Default is 5000 = 5s Used by AnrIntegration */
  private long anrTimeoutIntervalMillis = 5000;

  /** Enable or disable ANR on Debug mode Default is disabled Used by AnrIntegration */
  private boolean anrReportInDebug = false;

  /**
   * Enable or disable automatic breadcrumbs for Activity lifecycle. Using
   * Application.ActivityLifecycleCallbacks
   */
  private boolean enableActivityLifecycleBreadcrumbs = true;

  /** Enable or disable automatic breadcrumbs for App's lifecycle Using ProcessLifecycleOwner */
  private boolean enableAppLifecycleBreadcrumbs = true;

  /** Enable or disable automatic breadcrumbs for SystemEvents Registering a BroadcastReceiver */
  private boolean enableSystemEventBreadcrumbs = true;

  /** Enable or disable automatic breadcrumbs for App Components Using ComponentCallbacks */
  private boolean enableAppComponentBreadcrumbs = true;

  /** Enable or disable automatic breadcrumbs for Network Events Using NetworkCallback */
  private boolean enableNetworkEventBreadcrumbs = true;

  /**
   * Enables the Auto instrumentation for Activity lifecycle tracing.
   *
   * <ul>
   *   <li>It also requires setting any of {@link SentryOptions#getEnableTracing()}, {@link
   *       SentryOptions#getTracesSampleRate()} or {@link SentryOptions#getTracesSampler()}.
   * </ul>
   *
   * <ul>
   *   It starts a transaction before each Activity's onCreate method is called
   *   (onActivityPreCreated).
   *   <li>The transaction's name is the Activity's name, e.g. MainActivity.
   *   <li>The transaction's operation is navigation.
   * </ul>
   *
   * <ul>
   *   It finishes the transaction after each activity's onResume method is called
   *   (onActivityPostResumed), this depends on {@link
   *   SentryAndroidOptions#enableActivityLifecycleTracingAutoFinish}.
   *   <li>If {@link SentryAndroidOptions#enableActivityLifecycleTracingAutoFinish} is disabled, you
   *       may finish the transaction manually.
   *   <li>If the transaction is not finished either automatically or manually, we finish it
   *       automatically when each Activity's onDestroy method is called (onActivityDestroyed).
   *   <li>If the previous transaction is not finished when a new Activity is being shown, we finish
   *       it automatically before the new Activity's onCreate is called (onActivityPreCreated).
   *   <li>The transaction status will be {@link SpanStatus#OK} if none is set.
   * </ul>
   *
   * The transaction is automatically bound to the {@link IScope}, but only if there's no
   * transaction already bound to the Scope.
   */
  private boolean enableAutoActivityLifecycleTracing = true;

  /**
   * Enables the Auto instrumentation for Activity lifecycle tracing, but specifically when to
   * finish the transaction, read {@link SentryAndroidOptions#enableAutoActivityLifecycleTracing}.
   *
   * <p>If you require a specific lifecycle to finish a transaction or even after the Activity is
   * fully rendered but still waiting for an IO operation, you could call {@link ISpan#finish()}
   * yourself on {@link Sentry#getSpan()}, be sure that you've finished all of your manually created
   * Spans.
   */
  private boolean enableActivityLifecycleTracingAutoFinish = true;

  /**
   * Profiling traces rate. 101 hz means 101 traces in 1 second. Defaults to 101 to avoid possible
   * lockstep sampling. More on
   * https://stackoverflow.com/questions/45470758/what-is-lockstep-sampling
   */
  private int profilingTracesHz = 101;

  /** Interface that loads the debug images list */
  private @NotNull IDebugImagesLoader debugImagesLoader = NoOpDebugImagesLoader.getInstance();

  /**
   * Enables or disables the attach screenshot feature when an error happened. Use {@link
   * SentryAndroidOptions#setBeforeScreenshotCaptureCallback(BeforeCaptureCallback)} ()} to control
   * when a screenshot should be captured.
   */
  private boolean attachScreenshot;

  /**
   * Enables or disables the attach view hierarchy feature when an error happened. Use {@link
   * SentryAndroidOptions#setBeforeViewHierarchyCaptureCallback(BeforeCaptureCallback)} ()} to
   * control when a view hierarchy should be captured.
   */
  private boolean attachViewHierarchy;

  /**
   * Enables or disables collecting of device information which requires Inter-Process Communication
   * (IPC)
   */
  private boolean collectAdditionalContext = true;

  /**
   * Controls how many seconds to wait for sending events in case there were Startup Crashes in the
   * previous run. Sentry SDKs normally send events from a background queue, but in the case of
   * Startup Crashes, it blocks the execution of the {@link Sentry#init()} function for the amount
   * of startupCrashFlushTimeoutMillis to make sure the events make it to Sentry.
   *
   * <p>When the timeout is reached, the execution will continue on background.
   *
   * <p>Default is 5000 = 5s.
   */
  private long startupCrashFlushTimeoutMillis = 5000; // 5s

  /**
   * Controls the threshold after the application startup time, within which a crash should happen
   * to be considered a Startup Crash.
   *
   * <p>Startup Crashes are sent on {@link Sentry#init()} in a blocking way, controlled by {@link
   * SentryAndroidOptions#startupCrashFlushTimeoutMillis}.
   *
   * <p>Default is 2000 = 2s.
   */
  private final long startupCrashDurationThresholdMillis = 2000; // 2s

  private boolean enableFramesTracking = true;

  private @Nullable String nativeSdkName = null;

  /**
   * Controls whether to enable the {@link RootChecker}, which can potentially make apps to be
   * flagged by some app stores as harmful.
   */
  private boolean enableRootCheck = true;

  private @Nullable BeforeCaptureCallback beforeScreenshotCaptureCallback;

  private @Nullable BeforeCaptureCallback beforeViewHierarchyCaptureCallback;

  /** Turns NDK on or off. Default is enabled. */
  private boolean enableNdk = true;

  /**
   * Enable the Java to NDK Scope sync. The default value for sentry-java is disabled and enabled
   * for sentry-android.
   */
  private boolean enableScopeSync = true;

  public interface BeforeCaptureCallback {

    /**
     * A callback which can be used to suppress capturing of screenshots or view hierarchies. This
     * gives more fine grained control when capturing should be performed. E.g. - only capture
     * screenshots for fatal events - overrule any debouncing for important events <br>
     * As capturing can be resource-intensive, the debounce parameter should be respected if
     * possible.
     *
     * <pre>
     *  if (debounce) {
     *    return false;
     *  } else {
     *    // check event and hint
     *  }
     *  </pre>
     *
     * @param event the event
     * @param hint the hints
     * @param debounce true if capturing is marked for being debounced
     * @return true if capturing should be performed, false otherwise
     */
    boolean execute(@NotNull SentryEvent event, @NotNull Hint hint, boolean debounce);
  }

  /**
   * Controls whether to report historical ANRs (v2) from the {@link ApplicationExitInfo} system
   * API. When enabled, reports all of the ANRs available in the {@link
   * ActivityManager#getHistoricalProcessExitReasons(String, int, int)} list, as opposed to
   * reporting only the latest one.
   *
   * <p>These events do not affect ANR rate nor are they enriched with additional information from
   * {@link IScope} like breadcrumbs. The events are reported with 'HistoricalAppExitInfo' {@link
   * Mechanism}.
   */
  private boolean reportHistoricalAnrs = false;

  /**
   * Controls whether to send ANR (v2) thread dump as an attachment with plain text. The thread dump
   * is being attached from {@link ApplicationExitInfo#getTraceInputStream()}, if available.
   */
  private boolean attachAnrThreadDump = false;

  private boolean enablePerformanceV2 = false;

  public SentryAndroidOptions() {
    setSentryClientName(BuildConfig.SENTRY_ANDROID_SDK_NAME + "/" + BuildConfig.VERSION_NAME);
    setSdkVersion(createSdkVersion());
    setAttachServerName(false);
  }

  private @NotNull SdkVersion createSdkVersion() {
    SdkVersion sdkVersion = getSdkVersion();

    final String name = BuildConfig.SENTRY_ANDROID_SDK_NAME;
    final String version = BuildConfig.VERSION_NAME;
    sdkVersion = SdkVersion.updateSdkVersion(sdkVersion, name, version);

    sdkVersion.addPackage("maven:io.sentry:sentry-android-core", version);

    return sdkVersion;
  }

  /**
   * Checks if ANR (Application Not Responding) is enabled or disabled Default is enabled
   *
   * @return true if enabled or false otherwise
   */
  public boolean isAnrEnabled() {
    return anrEnabled;
  }

  /**
   * Sets ANR (Application Not Responding) to enabled or disabled Default is enabled
   *
   * @param anrEnabled true for enabled and false for disabled
   */
  public void setAnrEnabled(boolean anrEnabled) {
    this.anrEnabled = anrEnabled;
  }

  /**
   * Returns the ANR timeout internal in Millis Default is 5000 = 5s
   *
   * @return the timeout in millis
   */
  public long getAnrTimeoutIntervalMillis() {
    return anrTimeoutIntervalMillis;
  }

  /**
   * Sets the ANR timeout internal in Millis Default is 5000 = 5s
   *
   * @param anrTimeoutIntervalMillis the timeout internal in Millis
   */
  public void setAnrTimeoutIntervalMillis(long anrTimeoutIntervalMillis) {
    this.anrTimeoutIntervalMillis = anrTimeoutIntervalMillis;
  }

  /**
   * Checks if ANR (Application Not Responding) is enabled or disabled on Debug mode Default is
   * disabled
   *
   * @return true if enabled or false otherwise
   */
  public boolean isAnrReportInDebug() {
    return anrReportInDebug;
  }

  /**
   * Sets ANR (Application Not Responding) to enabled or disabled on Debug mode Default is disabled
   *
   * @param anrReportInDebug true for enabled and false for disabled
   */
  public void setAnrReportInDebug(boolean anrReportInDebug) {
    this.anrReportInDebug = anrReportInDebug;
  }

  public boolean isEnableActivityLifecycleBreadcrumbs() {
    return enableActivityLifecycleBreadcrumbs;
  }

  public void setEnableActivityLifecycleBreadcrumbs(boolean enableActivityLifecycleBreadcrumbs) {
    this.enableActivityLifecycleBreadcrumbs = enableActivityLifecycleBreadcrumbs;
  }

  public boolean isEnableAppLifecycleBreadcrumbs() {
    return enableAppLifecycleBreadcrumbs;
  }

  public void setEnableAppLifecycleBreadcrumbs(boolean enableAppLifecycleBreadcrumbs) {
    this.enableAppLifecycleBreadcrumbs = enableAppLifecycleBreadcrumbs;
  }

  public boolean isEnableSystemEventBreadcrumbs() {
    return enableSystemEventBreadcrumbs;
  }

  public void setEnableSystemEventBreadcrumbs(boolean enableSystemEventBreadcrumbs) {
    this.enableSystemEventBreadcrumbs = enableSystemEventBreadcrumbs;
  }

  public boolean isEnableAppComponentBreadcrumbs() {
    return enableAppComponentBreadcrumbs;
  }

  public void setEnableAppComponentBreadcrumbs(boolean enableAppComponentBreadcrumbs) {
    this.enableAppComponentBreadcrumbs = enableAppComponentBreadcrumbs;
  }

  public boolean isEnableNetworkEventBreadcrumbs() {
    return enableNetworkEventBreadcrumbs;
  }

  public void setEnableNetworkEventBreadcrumbs(boolean enableNetworkEventBreadcrumbs) {
    this.enableNetworkEventBreadcrumbs = enableNetworkEventBreadcrumbs;
  }

  /**
   * Enable or disable all the automatic breadcrumbs
   *
   * @param enable true if enable or false otherwise
   */
  public void enableAllAutoBreadcrumbs(boolean enable) {
    enableActivityLifecycleBreadcrumbs = enable;
    enableAppComponentBreadcrumbs = enable;
    enableSystemEventBreadcrumbs = enable;
    enableAppLifecycleBreadcrumbs = enable;
    enableNetworkEventBreadcrumbs = enable;
    setEnableUserInteractionBreadcrumbs(enable);
  }

  /**
   * Returns the interval for profiling traces in milliseconds.
   *
   * @return the interval for profiling traces in milliseconds.
   * @deprecated has no effect and will be removed in future versions. It now just returns 0.
   */
  @Deprecated
  @SuppressWarnings("InlineMeSuggester")
  public int getProfilingTracesIntervalMillis() {
    return 0;
  }

  /**
   * Sets the interval for profiling traces in milliseconds.
   *
   * @param profilingTracesIntervalMillis - the interval for profiling traces in milliseconds.
   * @deprecated has no effect and will be removed in future versions.
   */
  @Deprecated
  public void setProfilingTracesIntervalMillis(final int profilingTracesIntervalMillis) {}

  /**
   * Returns the rate the profiler will sample rates at. 100 hz means 100 traces in 1 second.
   *
   * @return Rate the profiler will sample rates at.
   */
  @ApiStatus.Internal
  public int getProfilingTracesHz() {
    return profilingTracesHz;
  }

  /** Sets the rate the profiler will sample rates at. 100 hz means 100 traces in 1 second. */
  @ApiStatus.Internal
  public void setProfilingTracesHz(final int profilingTracesHz) {
    this.profilingTracesHz = profilingTracesHz;
  }

  /**
   * Returns the Debug image loader
   *
   * @return the image loader
   */
  public @NotNull IDebugImagesLoader getDebugImagesLoader() {
    return debugImagesLoader;
  }

  /**
   * Sets the image loader
   *
   * @param debugImagesLoader the image loader
   */
  public void setDebugImagesLoader(final @NotNull IDebugImagesLoader debugImagesLoader) {
    this.debugImagesLoader =
        debugImagesLoader != null ? debugImagesLoader : NoOpDebugImagesLoader.getInstance();
  }

  public boolean isEnableAutoActivityLifecycleTracing() {
    return enableAutoActivityLifecycleTracing;
  }

  public void setEnableAutoActivityLifecycleTracing(boolean enableAutoActivityLifecycleTracing) {
    this.enableAutoActivityLifecycleTracing = enableAutoActivityLifecycleTracing;
  }

  public boolean isEnableActivityLifecycleTracingAutoFinish() {
    return enableActivityLifecycleTracingAutoFinish;
  }

  public void setEnableActivityLifecycleTracingAutoFinish(
      boolean enableActivityLifecycleTracingAutoFinish) {
    this.enableActivityLifecycleTracingAutoFinish = enableActivityLifecycleTracingAutoFinish;
  }

  public boolean isAttachScreenshot() {
    return attachScreenshot;
  }

  public void setAttachScreenshot(boolean attachScreenshot) {
    this.attachScreenshot = attachScreenshot;
  }

  public boolean isAttachViewHierarchy() {
    return attachViewHierarchy;
  }

  public void setAttachViewHierarchy(boolean attachViewHierarchy) {
    this.attachViewHierarchy = attachViewHierarchy;
  }

  public boolean isCollectAdditionalContext() {
    return collectAdditionalContext;
  }

  public void setCollectAdditionalContext(boolean collectAdditionalContext) {
    this.collectAdditionalContext = collectAdditionalContext;
  }

  public boolean isEnableFramesTracking() {
    return enableFramesTracking;
  }

  /**
   * Enable or disable Frames Tracking, which is used to report slow and frozen frames.
   *
   * @param enableFramesTracking true if frames tracking should be enabled, false otherwise.
   */
  public void setEnableFramesTracking(boolean enableFramesTracking) {
    this.enableFramesTracking = enableFramesTracking;
  }

  /**
   * Returns the Startup Crash flush timeout in Millis
   *
   * @return the timeout in Millis
   */
  @ApiStatus.Internal
  long getStartupCrashFlushTimeoutMillis() {
    return startupCrashFlushTimeoutMillis;
  }

  /**
   * Sets the Startup Crash flush timeout in Millis
   *
   * @param startupCrashFlushTimeoutMillis the timeout in Millis
   */
  @TestOnly
  void setStartupCrashFlushTimeoutMillis(long startupCrashFlushTimeoutMillis) {
    this.startupCrashFlushTimeoutMillis = startupCrashFlushTimeoutMillis;
  }

  /**
   * Returns the Startup Crash duration threshold in Millis
   *
   * @return the threshold in Millis
   */
  @ApiStatus.Internal
  public long getStartupCrashDurationThresholdMillis() {
    return startupCrashDurationThresholdMillis;
  }

  /**
   * Sets the sdk name for the sentry-native ndk module. The value is used for the event->sdk
   * attribute and the sentry_client auth header.
   *
   * @param nativeSdkName the native sdk name
   */
  @ApiStatus.Internal
  public void setNativeSdkName(final @Nullable String nativeSdkName) {
    this.nativeSdkName = nativeSdkName;
  }

  /**
   * Returns the sdk name for the sentry native ndk module.
   *
   * @return the custom SDK name if set, otherwise null
   */
  @ApiStatus.Internal
  public @Nullable String getNativeSdkName() {
    return nativeSdkName;
  }

  public boolean isEnableRootCheck() {
    return enableRootCheck;
  }

  public void setEnableRootCheck(final boolean enableRootCheck) {
    this.enableRootCheck = enableRootCheck;
  }

  public @Nullable BeforeCaptureCallback getBeforeScreenshotCaptureCallback() {
    return beforeScreenshotCaptureCallback;
  }

  /**
   * Sets a callback which is executed before capturing screenshots. Only relevant if
   * attachScreenshot is set to true.
   *
   * @param beforeScreenshotCaptureCallback the callback to execute
   */
  public void setBeforeScreenshotCaptureCallback(
      final @NotNull BeforeCaptureCallback beforeScreenshotCaptureCallback) {
    this.beforeScreenshotCaptureCallback = beforeScreenshotCaptureCallback;
  }

  public @Nullable BeforeCaptureCallback getBeforeViewHierarchyCaptureCallback() {
    return beforeViewHierarchyCaptureCallback;
  }

  /**
   * Sets a callback which is executed before capturing view hierarchies. Only relevant if
   * attachViewHierarchy is set to true.
   *
   * @param beforeViewHierarchyCaptureCallback the callback to execute
   */
  public void setBeforeViewHierarchyCaptureCallback(
      final @NotNull BeforeCaptureCallback beforeViewHierarchyCaptureCallback) {
    this.beforeViewHierarchyCaptureCallback = beforeViewHierarchyCaptureCallback;
  }

  /**
   * Check if NDK is ON or OFF Default is ON
   *
   * @return true if ON or false otherwise
   */
  public boolean isEnableNdk() {
    return enableNdk;
  }

  /**
   * Sets NDK to ON or OFF
   *
   * @param enableNdk true if ON or false otherwise
   */
  public void setEnableNdk(boolean enableNdk) {
    this.enableNdk = enableNdk;
  }

  /**
   * Returns if the Java to NDK Scope sync is enabled
   *
   * @return true if enabled or false otherwise
   */
  public boolean isEnableScopeSync() {
    return enableScopeSync;
  }

  /**
   * Enables or not the Java to NDK Scope sync
   *
   * @param enableScopeSync true if enabled or false otherwise
   */
  public void setEnableScopeSync(boolean enableScopeSync) {
    this.enableScopeSync = enableScopeSync;
  }

  public boolean isReportHistoricalAnrs() {
    return reportHistoricalAnrs;
  }

  public void setReportHistoricalAnrs(final boolean reportHistoricalAnrs) {
    this.reportHistoricalAnrs = reportHistoricalAnrs;
  }

  public boolean isAttachAnrThreadDump() {
    return attachAnrThreadDump;
  }

  public void setAttachAnrThreadDump(final boolean attachAnrThreadDump) {
    this.attachAnrThreadDump = attachAnrThreadDump;
  }

<<<<<<< HEAD
=======
  /**
   * @return true if performance-v2 is enabled. See {@link #setEnablePerformanceV2(boolean)} for
   *     more details.
   */
>>>>>>> 8d627704
  @ApiStatus.Experimental
  public boolean isEnablePerformanceV2() {
    return enablePerformanceV2;
  }

<<<<<<< HEAD
=======
  /**
   * Experimental: Enables or disables the Performance V2 SDK features.
   *
   * <p>With this change - Cold app start spans will provide more accurate timings - Cold app start
   * spans will be enriched with detailed ContentProvider, Application and Activity startup times
   *
   * @param enablePerformanceV2 true if enabled or false otherwise
   */
>>>>>>> 8d627704
  @ApiStatus.Experimental
  public void setEnablePerformanceV2(final boolean enablePerformanceV2) {
    this.enablePerformanceV2 = enablePerformanceV2;
  }
}<|MERGE_RESOLUTION|>--- conflicted
+++ resolved
@@ -592,20 +592,15 @@
     this.attachAnrThreadDump = attachAnrThreadDump;
   }
 
-<<<<<<< HEAD
-=======
   /**
    * @return true if performance-v2 is enabled. See {@link #setEnablePerformanceV2(boolean)} for
    *     more details.
    */
->>>>>>> 8d627704
   @ApiStatus.Experimental
   public boolean isEnablePerformanceV2() {
     return enablePerformanceV2;
   }
 
-<<<<<<< HEAD
-=======
   /**
    * Experimental: Enables or disables the Performance V2 SDK features.
    *
@@ -614,7 +609,6 @@
    *
    * @param enablePerformanceV2 true if enabled or false otherwise
    */
->>>>>>> 8d627704
   @ApiStatus.Experimental
   public void setEnablePerformanceV2(final boolean enablePerformanceV2) {
     this.enablePerformanceV2 = enablePerformanceV2;
