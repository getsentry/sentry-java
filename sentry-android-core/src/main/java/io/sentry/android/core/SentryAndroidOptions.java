--- conflicted
+++ resolved
@@ -1,11 +1,8 @@
 package io.sentry.android.core;
 
-<<<<<<< HEAD
 import android.app.ActivityManager;
 import android.app.ApplicationExitInfo;
-=======
 import io.sentry.Hint;
->>>>>>> 9246ed4a
 import io.sentry.ISpan;
 import io.sentry.Scope;
 import io.sentry.Sentry;
@@ -159,25 +156,6 @@
    */
   private boolean enableRootCheck = true;
 
-<<<<<<< HEAD
-  /**
-   * Controls whether to report historical ANRs (v2) from the {@link ApplicationExitInfo} system
-   * API. When enabled, reports all of the ANRs available in the {@link
-   * ActivityManager#getHistoricalProcessExitReasons(String, int, int)} list, as opposed to
-   * reporting only the latest one.
-   *
-   * <p>These events do not affect ANR rate nor are they enriched with additional information from
-   * {@link Scope} like breadcrumbs. The events are reported with 'HistoricalAppExitInfo' {@link
-   * Mechanism}.
-   */
-  private boolean reportHistoricalAnrs = false;
-
-  /**
-   * Controls whether to send ANR (v2) thread dump as an attachment with plain text. The thread dump
-   * is being attached from {@link ApplicationExitInfo#getTraceInputStream()}, if available.
-   */
-  private boolean attachAnrThreadDump = false;
-=======
   private @Nullable BeforeCaptureCallback beforeScreenshotCaptureCallback;
 
   private @Nullable BeforeCaptureCallback beforeViewHierarchyCaptureCallback;
@@ -206,7 +184,24 @@
      */
     boolean execute(@NotNull SentryEvent event, @NotNull Hint hint, boolean debounce);
   }
->>>>>>> 9246ed4a
+
+  /**
+   * Controls whether to report historical ANRs (v2) from the {@link ApplicationExitInfo} system
+   * API. When enabled, reports all of the ANRs available in the {@link
+   * ActivityManager#getHistoricalProcessExitReasons(String, int, int)} list, as opposed to
+   * reporting only the latest one.
+   *
+   * <p>These events do not affect ANR rate nor are they enriched with additional information from
+   * {@link Scope} like breadcrumbs. The events are reported with 'HistoricalAppExitInfo' {@link
+   * Mechanism}.
+   */
+  private boolean reportHistoricalAnrs = false;
+
+  /**
+   * Controls whether to send ANR (v2) thread dump as an attachment with plain text. The thread dump
+   * is being attached from {@link ApplicationExitInfo#getTraceInputStream()}, if available.
+   */
+  private boolean attachAnrThreadDump = false;
 
   public SentryAndroidOptions() {
     setSentryClientName(BuildConfig.SENTRY_ANDROID_SDK_NAME + "/" + BuildConfig.VERSION_NAME);
@@ -507,22 +502,6 @@
     this.enableRootCheck = enableRootCheck;
   }
 
-<<<<<<< HEAD
-  public boolean isReportHistoricalAnrs() {
-    return reportHistoricalAnrs;
-  }
-
-  public void setReportHistoricalAnrs(final boolean reportHistoricalAnrs) {
-    this.reportHistoricalAnrs = reportHistoricalAnrs;
-  }
-
-  public boolean isAttachAnrThreadDump() {
-    return attachAnrThreadDump;
-  }
-
-  public void setAttachAnrThreadDump(final boolean attachAnrThreadDump) {
-    this.attachAnrThreadDump = attachAnrThreadDump;
-=======
   public @Nullable BeforeCaptureCallback getBeforeScreenshotCaptureCallback() {
     return beforeScreenshotCaptureCallback;
   }
@@ -551,6 +530,21 @@
   public void setBeforeViewHierarchyCaptureCallback(
       final @NotNull BeforeCaptureCallback beforeViewHierarchyCaptureCallback) {
     this.beforeViewHierarchyCaptureCallback = beforeViewHierarchyCaptureCallback;
->>>>>>> 9246ed4a
+  }
+
+  public boolean isReportHistoricalAnrs() {
+    return reportHistoricalAnrs;
+  }
+
+  public void setReportHistoricalAnrs(final boolean reportHistoricalAnrs) {
+    this.reportHistoricalAnrs = reportHistoricalAnrs;
+  }
+
+  public boolean isAttachAnrThreadDump() {
+    return attachAnrThreadDump;
+  }
+
+  public void setAttachAnrThreadDump(final boolean attachAnrThreadDump) {
+    this.attachAnrThreadDump = attachAnrThreadDump;
   }
 }