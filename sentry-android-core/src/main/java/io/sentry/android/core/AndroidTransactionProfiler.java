package io.sentry.android.core;

import static android.content.Context.ACTIVITY_SERVICE;
import static java.util.concurrent.TimeUnit.SECONDS;

import android.annotation.SuppressLint;
import android.app.ActivityManager;
import android.content.Context;
import android.os.Build;
import android.os.Process;
import android.os.SystemClock;
import io.sentry.DateUtils;
import io.sentry.ILogger;
import io.sentry.ISentryExecutorService;
import io.sentry.ISentryLifecycleToken;
import io.sentry.ITransaction;
import io.sentry.ITransactionProfiler;
import io.sentry.PerformanceCollectionData;
import io.sentry.ProfilingTraceData;
import io.sentry.ProfilingTransactionData;
import io.sentry.ScopesAdapter;
import io.sentry.SentryLevel;
import io.sentry.SentryOptions;
import io.sentry.android.core.internal.util.CpuInfoUtils;
import io.sentry.android.core.internal.util.SentryFrameMetricsCollector;
import io.sentry.util.AutoClosableReentrantLock;
import io.sentry.util.Objects;
import java.util.ArrayList;
import java.util.Date;
import java.util.List;
import org.jetbrains.annotations.NotNull;
import org.jetbrains.annotations.Nullable;
import org.jetbrains.annotations.TestOnly;

final class AndroidTransactionProfiler implements ITransactionProfiler {
  private final @NotNull Context context;
  private final @NotNull ILogger logger;
  private final @Nullable String profilingTracesDirPath;
  private final boolean isProfilingEnabled;
  private final int profilingTracesHz;
  private final @NotNull ISentryExecutorService executorService;
  private final @NotNull BuildInfoProvider buildInfoProvider;
  private boolean isInitialized = false;
  private int transactionsCounter = 0;
  private final @NotNull SentryFrameMetricsCollector frameMetricsCollector;
  private @Nullable ProfilingTransactionData currentProfilingTransactionData;
  private @Nullable AndroidProfiler profiler = null;
  private long profileStartNanos;
  private long profileStartCpuMillis;
  private @NotNull Date profileStartTimestamp;
  private final @NotNull AutoClosableReentrantLock lock = new AutoClosableReentrantLock();

  public AndroidTransactionProfiler(
      final @NotNull Context context,
      final @NotNull SentryAndroidOptions sentryAndroidOptions,
      final @NotNull BuildInfoProvider buildInfoProvider,
      final @NotNull SentryFrameMetricsCollector frameMetricsCollector) {
    this(
        context,
        buildInfoProvider,
        frameMetricsCollector,
        sentryAndroidOptions.getLogger(),
        sentryAndroidOptions.getProfilingTracesDirPath(),
        sentryAndroidOptions.isProfilingEnabled(),
        sentryAndroidOptions.getProfilingTracesHz(),
        sentryAndroidOptions.getExecutorService());
  }

  public AndroidTransactionProfiler(
      final @NotNull Context context,
      final @NotNull BuildInfoProvider buildInfoProvider,
      final @NotNull SentryFrameMetricsCollector frameMetricsCollector,
      final @NotNull ILogger logger,
      final @Nullable String profilingTracesDirPath,
      final boolean isProfilingEnabled,
      final int profilingTracesHz,
      final @NotNull ISentryExecutorService executorService) {
    this.context =
        Objects.requireNonNull(
            ContextUtils.getApplicationContext(context), "The application context is required");
    this.logger = Objects.requireNonNull(logger, "ILogger is required");
    this.frameMetricsCollector =
        Objects.requireNonNull(frameMetricsCollector, "SentryFrameMetricsCollector is required");
    this.buildInfoProvider =
        Objects.requireNonNull(buildInfoProvider, "The BuildInfoProvider is required.");
    this.profilingTracesDirPath = profilingTracesDirPath;
    this.isProfilingEnabled = isProfilingEnabled;
    this.profilingTracesHz = profilingTracesHz;
    this.executorService =
        Objects.requireNonNull(executorService, "The ISentryExecutorService is required.");
    this.profileStartTimestamp = DateUtils.getCurrentDateTime();
  }

  private void init() {
    // We initialize it only once
    if (isInitialized) {
      return;
    }
    isInitialized = true;
    if (!isProfilingEnabled) {
      logger.log(SentryLevel.INFO, "Profiling is disabled in options.");
      return;
    }
    if (profilingTracesDirPath == null) {
      logger.log(
          SentryLevel.WARNING,
          "Disabling profiling because no profiling traces dir path is defined in options.");
      return;
    }
    if (profilingTracesHz <= 0) {
      logger.log(
          SentryLevel.WARNING,
          "Disabling profiling because trace rate is set to %d",
          profilingTracesHz);
      return;
    }

    profiler =
        new AndroidProfiler(
            profilingTracesDirPath,
            (int) SECONDS.toMicros(1) / profilingTracesHz,
            frameMetricsCollector,
            executorService,
            logger,
            buildInfoProvider);
  }

  @Override
  public void start() {
    try (final @NotNull ISentryLifecycleToken ignored = lock.acquire()) {
      // Debug.startMethodTracingSampling() is only available since Lollipop, but Android Profiler
      // causes crashes on api 21 -> https://github.com/getsentry/sentry-java/issues/3392
      if (buildInfoProvider.getSdkInfoVersion() < Build.VERSION_CODES.LOLLIPOP_MR1) return;

      // Let's initialize trace folder and profiling interval
      init();

      transactionsCounter++;
      // When the first transaction is starting, we can start profiling
      if (transactionsCounter == 1 && onFirstStart()) {
        logger.log(SentryLevel.DEBUG, "Profiler started.");
      } else {
        transactionsCounter--;
        logger.log(
            SentryLevel.WARNING, "A profile is already running. This profile will be ignored.");
      }
    }
  }

  @SuppressLint("NewApi")
  private boolean onFirstStart() {
    // init() didn't create profiler, should never happen
    if (profiler == null) {
      return false;
    }

    final AndroidProfiler.ProfileStartData startData = profiler.start();
    // check if profiling started
    if (startData == null) {
      return false;
    }
    profileStartNanos = startData.startNanos;
    profileStartCpuMillis = startData.startCpuMillis;
    profileStartTimestamp = startData.startTimestamp;
    return true;
  }

  @Override
  public void bindTransaction(final @NotNull ITransaction transaction) {
    try (final @NotNull ISentryLifecycleToken ignored = lock.acquire()) {
      // If the profiler is running, but no profilingTransactionData is set, we bind it here
      if (transactionsCounter > 0 && currentProfilingTransactionData == null) {
        currentProfilingTransactionData =
            new ProfilingTransactionData(transaction, profileStartNanos, profileStartCpuMillis);
      }
    }
  }

  @Override
  public @Nullable ProfilingTraceData onTransactionFinish(
      final @NotNull ITransaction transaction,
      final @Nullable List<PerformanceCollectionData> performanceCollectionData,
      final @NotNull SentryOptions options) {
    try (final @NotNull ISentryLifecycleToken ignored = lock.acquire()) {
      return onTransactionFinish(
          transaction.getName(),
          transaction.getEventId().toString(),
          transaction.getSpanContext().getTraceId().toString(),
          false,
          performanceCollectionData,
          options);
    }
  }

  @SuppressLint("NewApi")
  private @Nullable ProfilingTraceData onTransactionFinish(
      final @NotNull String transactionName,
      final @NotNull String transactionId,
      final @NotNull String traceId,
      final boolean isTimeout,
      final @Nullable List<PerformanceCollectionData> performanceCollectionData,
      final @NotNull SentryOptions options) {
<<<<<<< HEAD
    // check if profiler was created
    if (profiler == null) {
      return null;
    }

    // onTransactionStart() is only available since Lollipop_MR1
    // and SystemClock.elapsedRealtimeNanos() since Jelly Bean
    // and SUPPORTED_ABIS since KITKAT
    if (buildInfoProvider.getSdkInfoVersion() < Build.VERSION_CODES.LOLLIPOP_MR1) return null;

    // Transaction finished, but it's not in the current profile
    if (currentProfilingTransactionData == null
        || !currentProfilingTransactionData.getId().equals(transactionId)) {
      // A transaction is finishing, but it's not profiled. We can skip it
      logger.log(
          SentryLevel.INFO,
          "Transaction %s (%s) finished, but was not currently being profiled. Skipping",
          transactionName,
          traceId);
      return null;
    }
=======
    try (final @NotNull ISentryLifecycleToken ignored = lock.acquire()) {
      // check if profiler was created
      if (profiler == null) {
        return null;
      }
>>>>>>> c682d68f

      // onTransactionStart() is only available since Lollipop_MR1
      // and SystemClock.elapsedRealtimeNanos() since Jelly Bean
      if (buildInfoProvider.getSdkInfoVersion() < Build.VERSION_CODES.LOLLIPOP_MR1) return null;

      // Transaction finished, but it's not in the current profile
      if (currentProfilingTransactionData == null
          || !currentProfilingTransactionData.getId().equals(transactionId)) {
        // A transaction is finishing, but it's not profiled. We can skip it
        logger.log(
            SentryLevel.INFO,
            "Transaction %s (%s) finished, but was not currently being profiled. Skipping",
            transactionName,
            traceId);
        return null;
      }

      if (transactionsCounter > 0) {
        transactionsCounter--;
      }

      logger.log(SentryLevel.DEBUG, "Transaction %s (%s) finished.", transactionName, traceId);

      if (transactionsCounter != 0) {
        // We notify the data referring to this transaction that it finished
        if (currentProfilingTransactionData != null) {
          currentProfilingTransactionData.notifyFinish(
              SystemClock.elapsedRealtimeNanos(),
              profileStartNanos,
              Process.getElapsedCpuTime(),
              profileStartCpuMillis);
        }
        return null;
      }

      final AndroidProfiler.ProfileEndData endData =
          profiler.endAndCollect(false, performanceCollectionData);
      // check if profiler end successfully
      if (endData == null) {
        return null;
      }

      long transactionDurationNanos = endData.endNanos - profileStartNanos;

      List<ProfilingTransactionData> transactionList = new ArrayList<>(1);
      final ProfilingTransactionData txData = currentProfilingTransactionData;
      if (txData != null) {
        transactionList.add(txData);
      }
      currentProfilingTransactionData = null;
      // We clear the counter in case of a timeout
      transactionsCounter = 0;

      String totalMem = "0";
      ActivityManager.MemoryInfo memInfo = getMemInfo();
      if (memInfo != null) {
        totalMem = Long.toString(memInfo.totalMem);
      }
      String[] abis = Build.SUPPORTED_ABIS;

      // We notify all transactions data that all transactions finished.
      // Some may not have been really finished, in case of a timeout
      for (ProfilingTransactionData t : transactionList) {
        t.notifyFinish(
            endData.endNanos, profileStartNanos, endData.endCpuMillis, profileStartCpuMillis);
      }

      // cpu max frequencies are read with a lambda because reading files is involved, so it will be
      // done in the background when the trace file is read
      return new ProfilingTraceData(
          endData.traceFile,
          profileStartTimestamp,
          transactionList,
          transactionName,
          transactionId,
          traceId,
          Long.toString(transactionDurationNanos),
          buildInfoProvider.getSdkInfoVersion(),
          abis != null && abis.length > 0 ? abis[0] : "",
          () -> CpuInfoUtils.getInstance().readMaxFrequencies(),
          buildInfoProvider.getManufacturer(),
          buildInfoProvider.getModel(),
          buildInfoProvider.getVersionRelease(),
          buildInfoProvider.isEmulator(),
          totalMem,
          options.getProguardUuid(),
          options.getRelease(),
          options.getEnvironment(),
          (endData.didTimeout || isTimeout)
              ? ProfilingTraceData.TRUNCATION_REASON_TIMEOUT
              : ProfilingTraceData.TRUNCATION_REASON_NORMAL,
          endData.measurementsMap);
    }
  }

  @Override
  public boolean isRunning() {
    return transactionsCounter != 0;
  }

  @Override
  public void close() {
    // we stop profiling
    if (currentProfilingTransactionData != null) {
      onTransactionFinish(
          currentProfilingTransactionData.getName(),
          currentProfilingTransactionData.getId(),
          currentProfilingTransactionData.getTraceId(),
          true,
          null,
          ScopesAdapter.getInstance().getOptions());
    } else if (transactionsCounter != 0) {
      // in case the app start profiling is running, and it's not bound to a transaction, we still
      // stop profiling, but we also have to manually update the counter.
      transactionsCounter--;
    }

    // we have to first stop profiling otherwise we would lost the last profile
    if (profiler != null) {
      profiler.close();
    }
  }

  /**
   * Get MemoryInfo object representing the memory state of the application.
   *
   * @return MemoryInfo object representing the memory state of the application
   */
  private @Nullable ActivityManager.MemoryInfo getMemInfo() {
    try {
      ActivityManager actManager = (ActivityManager) context.getSystemService(ACTIVITY_SERVICE);
      ActivityManager.MemoryInfo memInfo = new ActivityManager.MemoryInfo();
      if (actManager != null) {
        actManager.getMemoryInfo(memInfo);
        return memInfo;
      }
      logger.log(SentryLevel.INFO, "Error getting MemoryInfo.");
      return null;
    } catch (Throwable e) {
      logger.log(SentryLevel.ERROR, "Error getting MemoryInfo.", e);
      return null;
    }
  }

  @TestOnly
  int getTransactionsCounter() {
    return transactionsCounter;
  }
}<|MERGE_RESOLUTION|>--- conflicted
+++ resolved
@@ -200,38 +200,15 @@
       final boolean isTimeout,
       final @Nullable List<PerformanceCollectionData> performanceCollectionData,
       final @NotNull SentryOptions options) {
-<<<<<<< HEAD
-    // check if profiler was created
-    if (profiler == null) {
-      return null;
-    }
-
-    // onTransactionStart() is only available since Lollipop_MR1
-    // and SystemClock.elapsedRealtimeNanos() since Jelly Bean
-    // and SUPPORTED_ABIS since KITKAT
-    if (buildInfoProvider.getSdkInfoVersion() < Build.VERSION_CODES.LOLLIPOP_MR1) return null;
-
-    // Transaction finished, but it's not in the current profile
-    if (currentProfilingTransactionData == null
-        || !currentProfilingTransactionData.getId().equals(transactionId)) {
-      // A transaction is finishing, but it's not profiled. We can skip it
-      logger.log(
-          SentryLevel.INFO,
-          "Transaction %s (%s) finished, but was not currently being profiled. Skipping",
-          transactionName,
-          traceId);
-      return null;
-    }
-=======
     try (final @NotNull ISentryLifecycleToken ignored = lock.acquire()) {
       // check if profiler was created
       if (profiler == null) {
         return null;
       }
->>>>>>> c682d68f
 
       // onTransactionStart() is only available since Lollipop_MR1
       // and SystemClock.elapsedRealtimeNanos() since Jelly Bean
+      // and SUPPORTED_ABIS since KITKAT
       if (buildInfoProvider.getSdkInfoVersion() < Build.VERSION_CODES.LOLLIPOP_MR1) return null;
 
       // Transaction finished, but it's not in the current profile
