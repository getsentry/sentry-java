package io.sentry.android.core;

import static android.content.Context.ACTIVITY_SERVICE;
import static java.util.concurrent.TimeUnit.SECONDS;

import android.annotation.SuppressLint;
import android.app.ActivityManager;
import android.content.Context;
import android.content.pm.PackageInfo;
import android.os.Build;
import android.os.Debug;
import android.os.SystemClock;
import io.sentry.ITransaction;
import io.sentry.ITransactionProfiler;
import io.sentry.ProfilingTraceData;
import io.sentry.ProfilingTransactionData;
import io.sentry.SentryLevel;
import io.sentry.android.core.internal.util.CpuInfoUtils;
import io.sentry.util.Objects;
import java.io.File;
<<<<<<< HEAD
import java.util.HashMap;
import java.util.Map;
=======
import java.util.ArrayList;
import java.util.List;
>>>>>>> 4abe8f50
import java.util.UUID;
import java.util.concurrent.Future;
import org.jetbrains.annotations.NotNull;
import org.jetbrains.annotations.Nullable;
import org.jetbrains.annotations.TestOnly;

final class AndroidTransactionProfiler implements ITransactionProfiler {

  /**
   * This appears to correspond to the buffer size of the data part of the file, excluding the key
   * part. Once the buffer is full, new records are ignored, but the resulting trace file will be
   * valid.
   *
   * <p>30 second traces can require a buffer of a few MB. 8MB is the default buffer size for
   * [Debug.startMethodTracingSampling], but 3 should be enough for most cases. We can adjust this
   * in the future if we notice that traces are being truncated in some applications.
   */
  private static final int BUFFER_SIZE_BYTES = 3_000_000;

  private static final int PROFILING_TIMEOUT_MILLIS = 30_000;

  private int intervalUs;
  private @Nullable File traceFile = null;
  private @Nullable File traceFilesDir = null;
  private @Nullable Future<?> scheduledFinish = null;
  private volatile @Nullable ProfilingTraceData timedOutProfilingData = null;
  private final @NotNull Context context;
  private final @NotNull SentryAndroidOptions options;
  private final @NotNull BuildInfoProvider buildInfoProvider;
  private final @Nullable PackageInfo packageInfo;
  private long transactionStartNanos = 0;
  private boolean isInitialized = false;
<<<<<<< HEAD
  private int transactionsCounter = 0;
  private final @NotNull Map<String, ITransaction> transactionMap = new HashMap<>();
=======
  private @Nullable ProfilingTransactionData transactionData;
>>>>>>> 4abe8f50

  public AndroidTransactionProfiler(
      final @NotNull Context context,
      final @NotNull SentryAndroidOptions sentryAndroidOptions,
      final @NotNull BuildInfoProvider buildInfoProvider) {
    this.context = Objects.requireNonNull(context, "The application context is required");
    this.options = Objects.requireNonNull(sentryAndroidOptions, "SentryAndroidOptions is required");
    this.buildInfoProvider =
        Objects.requireNonNull(buildInfoProvider, "The BuildInfoProvider is required.");
    this.packageInfo = ContextUtils.getPackageInfo(context, options.getLogger());
  }

  private void init() {
    // We initialize it only once
    if (isInitialized) {
      return;
    }
    isInitialized = true;
    final String tracesFilesDirPath = options.getProfilingTracesDirPath();
    if (!options.isProfilingEnabled()) {
      options.getLogger().log(SentryLevel.INFO, "Profiling is disabled in options.");
      return;
    }
    if (tracesFilesDirPath == null) {
      options
          .getLogger()
          .log(
              SentryLevel.WARNING,
              "Disabling profiling because no profiling traces dir path is defined in options.");
      return;
    }
    final int intervalHz = options.getProfilingTracesHz();
    if (intervalHz <= 0) {
      options
          .getLogger()
          .log(
              SentryLevel.WARNING,
              "Disabling profiling because trace rate is set to %d",
              intervalHz);
      return;
    }
    intervalUs = (int) SECONDS.toMicros(1) / intervalHz;
    traceFilesDir = new File(tracesFilesDirPath);
  }

  @SuppressLint("NewApi")
  @Override
  public synchronized void onTransactionStart(@NotNull ITransaction transaction) {

    // Debug.startMethodTracingSampling() is only available since Lollipop
    if (buildInfoProvider.getSdkInfoVersion() < Build.VERSION_CODES.LOLLIPOP) return;

    // Let's initialize trace folder and profiling interval
    init();

    // traceFilesDir is null or intervalUs is 0 only if there was a problem in the init, but
    // we already logged that
    if (traceFilesDir == null || intervalUs == 0 || !traceFilesDir.exists()) {
      return;
    }

    transactionsCounter++;
    // When the first transaction is starting, we can start profiling
    if (transactionsCounter == 1) {

      traceFile = new File(traceFilesDir, UUID.randomUUID() + ".trace");

      if (traceFile.exists()) {
        options
            .getLogger()
            .log(SentryLevel.DEBUG, "Trace file already exists: %s", traceFile.getPath());
        transactionsCounter--;
        return;
      }

      // We stop profiling after a timeout to avoid huge profiles to be sent
      scheduledFinish =
          options
              .getExecutorService()
              .schedule(
                  () -> timedOutProfilingData = onTransactionFinish(transaction, true),
                  PROFILING_TIMEOUT_MILLIS);

<<<<<<< HEAD
      transactionStartNanos = SystemClock.elapsedRealtimeNanos();
      Debug.startMethodTracingSampling(traceFile.getPath(), BUFFER_SIZE_BYTES, intervalUs);
    }

    transactionMap.put(transaction.getEventId().toString(), transaction);
    options
        .getLogger()
        .log(
            SentryLevel.DEBUG,
            "Transaction %s (%s) started. Transactions being profiled: %d",
            transaction.getName(),
            transaction.getSpanContext().getTraceId().toString(),
            transactionsCounter);
=======
    transactionStartNanos = SystemClock.elapsedRealtimeNanos();
    transactionData = new ProfilingTransactionData(transaction, transactionStartNanos);
    Debug.startMethodTracingSampling(traceFile.getPath(), BUFFER_SIZE_BYTES, intervalUs);
>>>>>>> 4abe8f50
  }

  @Override
  public synchronized @Nullable ProfilingTraceData onTransactionFinish(
      @NotNull ITransaction transaction) {
    return onTransactionFinish(transaction, false);
  }

  @SuppressLint("NewApi")
  private synchronized @Nullable ProfilingTraceData onTransactionFinish(
      @NotNull ITransaction transaction, boolean isTimeout) {

    // onTransactionStart() is only available since Lollipop
    // and SystemClock.elapsedRealtimeNanos() since Jelly Bean
    if (buildInfoProvider.getSdkInfoVersion() < Build.VERSION_CODES.LOLLIPOP) return null;

    final ProfilingTraceData profilingData = timedOutProfilingData;

    // Tranasction finished, but it's not in the current profile,
    // so we check if we cached a profiling data due to a timeout
    if (!transactionMap.containsKey(transaction.getEventId().toString())) {
      // If the cached timed out profiling data contains the current transaction we return
      // it back, otherwise we would simply lose it
      if (profilingData != null) {
        // The timed out transaction is finishing
        // todo check for id in list of transactions
        if (profilingData.getTransactionId().equals(transaction.getEventId().toString())) {
          timedOutProfilingData = null;
          return profilingData;
        } else {
          // Another transaction is finishing before the timed out one
          options
              .getLogger()
              .log(
                  SentryLevel.INFO,
                  "A timed out profiling data exists, but the finishing transaction %s is not part of it",
                  transaction.getName());
          return null;
        }
      }
      // A transaction is finishing, but profiling didn't start. Maybe it was started by another one
      options
          .getLogger()
          .log(
              SentryLevel.INFO,
              "Transaction %s (%s) finished, but was not currently being profiled. Skipping",
              transaction.getName(),
              transaction.getSpanContext().getTraceId().toString());
      return null;
    }

    //todo
//     transactionMap.get(transaction.getEventId().toString()).notifyFinish();

    if (transactionsCounter > 0) {
      transactionsCounter--;
    }

    options
        .getLogger()
        .log(
            SentryLevel.DEBUG,
            "Transaction %s (%s) finished. Transactions to be profiled: %d",
            transaction.getName(),
            transaction.getSpanContext().getTraceId().toString(),
            transactionsCounter);

    if (transactionsCounter != 0 && !isTimeout) {
      return null;
    }

    Debug.stopMethodTracing();
    long transactionEndNanos = SystemClock.elapsedRealtimeNanos();
    long transactionDurationNanos = transactionEndNanos - transactionStartNanos;

    // todo pass list to trace data - add tests
    transactionMap.clear();
    // We clear the counter in case of a timeout
    transactionsCounter = 0;

    if (scheduledFinish != null) {
      scheduledFinish.cancel(true);
      scheduledFinish = null;
    }

    if (traceFile == null) {
      options.getLogger().log(SentryLevel.ERROR, "Trace file does not exists");
      return null;
    }

    String versionName = "";
    String versionCode = "";
    String totalMem = "0";
    ActivityManager.MemoryInfo memInfo = getMemInfo();
    if (packageInfo != null) {
      versionName = ContextUtils.getVersionName(packageInfo);
      versionCode = ContextUtils.getVersionCode(packageInfo);
    }
    if (memInfo != null) {
      totalMem = Long.toString(memInfo.totalMem);
    }
    String[] abis = Build.SUPPORTED_ABIS;

    List<ProfilingTransactionData> transactionList = new ArrayList<>();
    if (transactionData != null) {
      transactionData.notifyFinish(transactionEndNanos, transactionStartNanos);
      transactionList.add(transactionData);
    }

    // cpu max frequencies are read with a lambda because reading files is involved, so it will be
    // done in the background when the trace file is read
    return new ProfilingTraceData(
        traceFile,
        transactionList,
        transaction,
        Long.toString(transactionDurationNanos),
        buildInfoProvider.getSdkInfoVersion(),
        abis != null && abis.length > 0 ? abis[0] : "",
        () -> CpuInfoUtils.getInstance().readMaxFrequencies(),
        buildInfoProvider.getManufacturer(),
        buildInfoProvider.getModel(),
        buildInfoProvider.getVersionRelease(),
        buildInfoProvider.isEmulator(),
        totalMem,
        options.getProguardUuid(),
        versionName,
        versionCode,
        options.getEnvironment());
  }

  /**
   * Get MemoryInfo object representing the memory state of the application.
   *
   * @return MemoryInfo object representing the memory state of the application
   */
  private @Nullable ActivityManager.MemoryInfo getMemInfo() {
    try {
      ActivityManager actManager = (ActivityManager) context.getSystemService(ACTIVITY_SERVICE);
      ActivityManager.MemoryInfo memInfo = new ActivityManager.MemoryInfo();
      if (actManager != null) {
        actManager.getMemoryInfo(memInfo);
        return memInfo;
      }
      options.getLogger().log(SentryLevel.INFO, "Error getting MemoryInfo.");
      return null;
    } catch (Throwable e) {
      options.getLogger().log(SentryLevel.ERROR, "Error getting MemoryInfo.", e);
      return null;
    }
  }

  @TestOnly
  void setTimedOutProfilingData(@Nullable ProfilingTraceData data) {
    this.timedOutProfilingData = data;
  }
}<|MERGE_RESOLUTION|>--- conflicted
+++ resolved
@@ -18,13 +18,10 @@
 import io.sentry.android.core.internal.util.CpuInfoUtils;
 import io.sentry.util.Objects;
 import java.io.File;
-<<<<<<< HEAD
 import java.util.HashMap;
 import java.util.Map;
-=======
 import java.util.ArrayList;
 import java.util.List;
->>>>>>> 4abe8f50
 import java.util.UUID;
 import java.util.concurrent.Future;
 import org.jetbrains.annotations.NotNull;
@@ -57,12 +54,9 @@
   private final @Nullable PackageInfo packageInfo;
   private long transactionStartNanos = 0;
   private boolean isInitialized = false;
-<<<<<<< HEAD
   private int transactionsCounter = 0;
   private final @NotNull Map<String, ITransaction> transactionMap = new HashMap<>();
-=======
   private @Nullable ProfilingTransactionData transactionData;
->>>>>>> 4abe8f50
 
   public AndroidTransactionProfiler(
       final @NotNull Context context,
@@ -146,7 +140,10 @@
                   () -> timedOutProfilingData = onTransactionFinish(transaction, true),
                   PROFILING_TIMEOUT_MILLIS);
 
-<<<<<<< HEAD
+    transactionStartNanos = SystemClock.elapsedRealtimeNanos();
+    transactionData = new ProfilingTransactionData(transaction, transactionStartNanos);
+    Debug.startMethodTracingSampling(traceFile.getPath(), BUFFER_SIZE_BYTES, intervalUs);
+  }
       transactionStartNanos = SystemClock.elapsedRealtimeNanos();
       Debug.startMethodTracingSampling(traceFile.getPath(), BUFFER_SIZE_BYTES, intervalUs);
     }
@@ -160,11 +157,6 @@
             transaction.getName(),
             transaction.getSpanContext().getTraceId().toString(),
             transactionsCounter);
-=======
-    transactionStartNanos = SystemClock.elapsedRealtimeNanos();
-    transactionData = new ProfilingTransactionData(transaction, transactionStartNanos);
-    Debug.startMethodTracingSampling(traceFile.getPath(), BUFFER_SIZE_BYTES, intervalUs);
->>>>>>> 4abe8f50
   }
 
   @Override
