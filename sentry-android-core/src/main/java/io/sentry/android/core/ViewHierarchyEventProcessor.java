package io.sentry.android.core;

import android.app.Activity;
import android.view.View;
import android.view.ViewGroup;
import android.view.Window;
import io.sentry.Attachment;
import io.sentry.EventProcessor;
import io.sentry.Hint;
import io.sentry.ILogger;
import io.sentry.ISerializer;
import io.sentry.IntegrationName;
import io.sentry.SentryEvent;
import io.sentry.SentryLevel;
import io.sentry.android.core.internal.gestures.ViewUtils;
<<<<<<< HEAD
import io.sentry.internal.viewhierarchy.ViewHierarchyExporter;
=======
import io.sentry.android.core.internal.util.AndroidMainThreadChecker;
>>>>>>> a485ab05
import io.sentry.protocol.ViewHierarchy;
import io.sentry.protocol.ViewHierarchyNode;
import io.sentry.util.HintUtils;
import io.sentry.util.JsonSerializationUtils;
import io.sentry.util.Objects;
import io.sentry.util.thread.IMainThreadChecker;
import java.util.ArrayList;
import java.util.List;
import java.util.concurrent.CountDownLatch;
import java.util.concurrent.TimeUnit;
import java.util.concurrent.atomic.AtomicReference;
import org.jetbrains.annotations.ApiStatus;
import org.jetbrains.annotations.NotNull;
import org.jetbrains.annotations.Nullable;

/** ViewHierarchyEventProcessor responsible for taking a snapshot of the current view hierarchy. */
@ApiStatus.Internal
public final class ViewHierarchyEventProcessor implements EventProcessor, IntegrationName {

  private final @NotNull SentryAndroidOptions options;
  private static final long CAPTURE_TIMEOUT_MS = 1000;

  public ViewHierarchyEventProcessor(final @NotNull SentryAndroidOptions options) {
    this.options = Objects.requireNonNull(options, "SentryAndroidOptions is required");
    if (options.isAttachViewHierarchy()) {
      addIntegrationToSdkVersion();
    }
  }

  @Override
  public @NotNull SentryEvent process(final @NotNull SentryEvent event, final @NotNull Hint hint) {
    if (!event.isErrored()) {
      return event;
    }

    if (!options.isAttachViewHierarchy()) {
      options.getLogger().log(SentryLevel.DEBUG, "attachViewHierarchy is disabled.");
      return event;
    }

    if (HintUtils.isFromHybridSdk(hint)) {
      return event;
    }

    final @Nullable Activity activity = CurrentActivityHolder.getInstance().getActivity();
    final @Nullable ViewHierarchy viewHierarchy =
<<<<<<< HEAD
        snapshotViewHierarchy(activity, options.getLogger(), options.getViewHierarchyExporters());
=======
        snapshotViewHierarchy(activity, options.getMainThreadChecker(), options.getLogger());
>>>>>>> a485ab05

    if (viewHierarchy != null) {
      hint.setViewHierarchy(Attachment.fromViewHierarchy(viewHierarchy));
    }

    return event;
  }

  public static byte[] snapshotViewHierarchyAsData(
<<<<<<< HEAD
      final @Nullable Activity activity,
      final @NotNull ISerializer serializer,
      final @NotNull ILogger logger) {
    @Nullable
    ViewHierarchy viewHierarchy = snapshotViewHierarchy(activity, logger, new ArrayList<>(0));
=======
      @Nullable Activity activity,
      @NotNull IMainThreadChecker mainThreadChecker,
      @NotNull ISerializer serializer,
      @NotNull ILogger logger) {
    @Nullable
    ViewHierarchy viewHierarchy = snapshotViewHierarchy(activity, mainThreadChecker, logger);
>>>>>>> a485ab05

    if (viewHierarchy == null) {
      logger.log(SentryLevel.ERROR, "Could not get ViewHierarchy.");
      return null;
    }

    final @Nullable byte[] bytes =
        JsonSerializationUtils.bytesFrom(serializer, logger, viewHierarchy);
    if (bytes == null) {
      logger.log(SentryLevel.ERROR, "Could not serialize ViewHierarchy.");
      return null;
    }
    if (bytes.length < 1) {
      logger.log(SentryLevel.ERROR, "Got empty bytes array after serializing ViewHierarchy.");
      return null;
    }

    return bytes;
  }

  @Nullable
  public static ViewHierarchy snapshotViewHierarchy(
<<<<<<< HEAD
      final @Nullable Activity activity,
      final @NotNull ILogger logger,
      final @NotNull List<ViewHierarchyExporter> exporters) {
=======
      @Nullable Activity activity, @NotNull ILogger logger) {
    return snapshotViewHierarchy(activity, AndroidMainThreadChecker.getInstance(), logger);
  }

  @Nullable
  public static ViewHierarchy snapshotViewHierarchy(
      @Nullable Activity activity,
      @NotNull IMainThreadChecker mainThreadChecker,
      @NotNull ILogger logger) {
>>>>>>> a485ab05
    if (activity == null) {
      logger.log(SentryLevel.INFO, "Missing activity for view hierarchy snapshot.");
      return null;
    }

    final @Nullable Window window = activity.getWindow();
    if (window == null) {
      logger.log(SentryLevel.INFO, "Missing window for view hierarchy snapshot.");
      return null;
    }

    final @Nullable View decorView = window.peekDecorView();
    if (decorView == null) {
      logger.log(SentryLevel.INFO, "Missing decor view for view hierarchy snapshot.");
      return null;
    }

    try {
<<<<<<< HEAD
      final @NotNull ViewHierarchy viewHierarchy = snapshotViewHierarchy(decorView, exporters);
      return viewHierarchy;
=======
      if (mainThreadChecker.isMainThread()) {
        return snapshotViewHierarchy(decorView);
      } else {
        final CountDownLatch latch = new CountDownLatch(1);
        final AtomicReference<ViewHierarchy> viewHierarchy = new AtomicReference<>(null);
        activity.runOnUiThread(
            () -> {
              try {
                viewHierarchy.set(snapshotViewHierarchy(decorView));
                latch.countDown();
              } catch (Throwable t) {
                logger.log(SentryLevel.ERROR, "Failed to process view hierarchy.", t);
              }
            });
        if (latch.await(CAPTURE_TIMEOUT_MS, TimeUnit.MILLISECONDS)) {
          return viewHierarchy.get();
        }
      }
>>>>>>> a485ab05
    } catch (Throwable t) {
      logger.log(SentryLevel.ERROR, "Failed to process view hierarchy.", t);
    }
    return null;
  }

  @NotNull
  public static ViewHierarchy snapshotViewHierarchy(
      final @NotNull View view, final @NotNull List<ViewHierarchyExporter> exporters) {
    final List<ViewHierarchyNode> windows = new ArrayList<>(1);
    final ViewHierarchy viewHierarchy = new ViewHierarchy("android_view_system", windows);

    final @NotNull ViewHierarchyNode node = viewToNode(view);
    windows.add(node);
    addChildren(view, node, exporters);

    return viewHierarchy;
  }

  private static void addChildren(
      final @NotNull View view,
      final @NotNull ViewHierarchyNode parentNode,
      final @NotNull List<ViewHierarchyExporter> exporters) {
    if (!(view instanceof ViewGroup)) {
      return;
    }

    // In case any external exporter recognizes it's own widget (e.g. AndroidComposeView)
    // we can immediately return
    for (ViewHierarchyExporter exporter : exporters) {
      if (exporter.export(parentNode, view)) {
        return;
      }
    }

    final @NotNull ViewGroup viewGroup = ((ViewGroup) view);
    final int childCount = viewGroup.getChildCount();
    if (childCount == 0) {
      return;
    }

    final @NotNull List<ViewHierarchyNode> childNodes = new ArrayList<>(childCount);
    for (int i = 0; i < childCount; i++) {
      final @Nullable View child = viewGroup.getChildAt(i);
      if (child != null) {
        final @NotNull ViewHierarchyNode childNode = viewToNode(child);
        childNodes.add(childNode);
        addChildren(child, childNode, exporters);
      }
    }
    parentNode.setChildren(childNodes);
  }

  @NotNull
  private static ViewHierarchyNode viewToNode(@NotNull final View view) {
    @NotNull final ViewHierarchyNode node = new ViewHierarchyNode();

    @Nullable String className = view.getClass().getCanonicalName();
    if (className == null) {
      className = view.getClass().getSimpleName();
    }
    node.setType(className);

    try {
      final String identifier = ViewUtils.getResourceId(view);
      node.setIdentifier(identifier);
    } catch (Throwable e) {
      // ignored
    }
    node.setX((double) view.getX());
    node.setY((double) view.getY());
    node.setWidth((double) view.getWidth());
    node.setHeight((double) view.getHeight());
    node.setAlpha((double) view.getAlpha());

    switch (view.getVisibility()) {
      case View.VISIBLE:
        node.setVisibility("visible");
        break;
      case View.INVISIBLE:
        node.setVisibility("invisible");
        break;
      case View.GONE:
        node.setVisibility("gone");
        break;
      default:
        // ignored
        break;
    }

    return node;
  }
}<|MERGE_RESOLUTION|>--- conflicted
+++ resolved
@@ -13,11 +13,8 @@
 import io.sentry.SentryEvent;
 import io.sentry.SentryLevel;
 import io.sentry.android.core.internal.gestures.ViewUtils;
-<<<<<<< HEAD
+import io.sentry.android.core.internal.util.AndroidMainThreadChecker;
 import io.sentry.internal.viewhierarchy.ViewHierarchyExporter;
-=======
-import io.sentry.android.core.internal.util.AndroidMainThreadChecker;
->>>>>>> a485ab05
 import io.sentry.protocol.ViewHierarchy;
 import io.sentry.protocol.ViewHierarchyNode;
 import io.sentry.util.HintUtils;
@@ -64,11 +61,11 @@
 
     final @Nullable Activity activity = CurrentActivityHolder.getInstance().getActivity();
     final @Nullable ViewHierarchy viewHierarchy =
-<<<<<<< HEAD
-        snapshotViewHierarchy(activity, options.getLogger(), options.getViewHierarchyExporters());
-=======
-        snapshotViewHierarchy(activity, options.getMainThreadChecker(), options.getLogger());
->>>>>>> a485ab05
+        snapshotViewHierarchy(
+            activity,
+            options.getViewHierarchyExporters(),
+            options.getMainThreadChecker(),
+            options.getLogger());
 
     if (viewHierarchy != null) {
       hint.setViewHierarchy(Attachment.fromViewHierarchy(viewHierarchy));
@@ -78,20 +75,14 @@
   }
 
   public static byte[] snapshotViewHierarchyAsData(
-<<<<<<< HEAD
-      final @Nullable Activity activity,
-      final @NotNull ISerializer serializer,
-      final @NotNull ILogger logger) {
-    @Nullable
-    ViewHierarchy viewHierarchy = snapshotViewHierarchy(activity, logger, new ArrayList<>(0));
-=======
       @Nullable Activity activity,
       @NotNull IMainThreadChecker mainThreadChecker,
       @NotNull ISerializer serializer,
       @NotNull ILogger logger) {
+
     @Nullable
-    ViewHierarchy viewHierarchy = snapshotViewHierarchy(activity, mainThreadChecker, logger);
->>>>>>> a485ab05
+    ViewHierarchy viewHierarchy =
+        snapshotViewHierarchy(activity, new ArrayList<>(0), mainThreadChecker, logger);
 
     if (viewHierarchy == null) {
       logger.log(SentryLevel.ERROR, "Could not get ViewHierarchy.");
@@ -114,21 +105,18 @@
 
   @Nullable
   public static ViewHierarchy snapshotViewHierarchy(
-<<<<<<< HEAD
-      final @Nullable Activity activity,
-      final @NotNull ILogger logger,
-      final @NotNull List<ViewHierarchyExporter> exporters) {
-=======
-      @Nullable Activity activity, @NotNull ILogger logger) {
-    return snapshotViewHierarchy(activity, AndroidMainThreadChecker.getInstance(), logger);
+      final @Nullable Activity activity, final @NotNull ILogger logger) {
+    return snapshotViewHierarchy(
+        activity, new ArrayList<>(0), AndroidMainThreadChecker.getInstance(), logger);
   }
 
   @Nullable
   public static ViewHierarchy snapshotViewHierarchy(
-      @Nullable Activity activity,
-      @NotNull IMainThreadChecker mainThreadChecker,
-      @NotNull ILogger logger) {
->>>>>>> a485ab05
+      final @Nullable Activity activity,
+      final @NotNull List<ViewHierarchyExporter> exporters,
+      final @NotNull IMainThreadChecker mainThreadChecker,
+      final @NotNull ILogger logger) {
+
     if (activity == null) {
       logger.log(SentryLevel.INFO, "Missing activity for view hierarchy snapshot.");
       return null;
@@ -147,19 +135,15 @@
     }
 
     try {
-<<<<<<< HEAD
-      final @NotNull ViewHierarchy viewHierarchy = snapshotViewHierarchy(decorView, exporters);
-      return viewHierarchy;
-=======
       if (mainThreadChecker.isMainThread()) {
-        return snapshotViewHierarchy(decorView);
+        return snapshotViewHierarchy(decorView, exporters);
       } else {
         final CountDownLatch latch = new CountDownLatch(1);
         final AtomicReference<ViewHierarchy> viewHierarchy = new AtomicReference<>(null);
         activity.runOnUiThread(
             () -> {
               try {
-                viewHierarchy.set(snapshotViewHierarchy(decorView));
+                viewHierarchy.set(snapshotViewHierarchy(decorView, exporters));
                 latch.countDown();
               } catch (Throwable t) {
                 logger.log(SentryLevel.ERROR, "Failed to process view hierarchy.", t);
@@ -169,11 +153,15 @@
           return viewHierarchy.get();
         }
       }
->>>>>>> a485ab05
     } catch (Throwable t) {
       logger.log(SentryLevel.ERROR, "Failed to process view hierarchy.", t);
     }
     return null;
+  }
+
+  @NotNull
+  public static ViewHierarchy snapshotViewHierarchy(final @NotNull View view) {
+    return snapshotViewHierarchy(view, new ArrayList<>(0));
   }
 
   @NotNull
