--- conflicted
+++ resolved
@@ -251,13 +251,12 @@
         final @NotNull ISpan ttfdSpan =
             transaction.startChild(
                 TTFD_OP, getTtfdDesc(activityName), ttidStartTime, Instrumenter.SENTRY);
-<<<<<<< HEAD
         try {
+          ttfdSpanMap.put(activity, ttfdSpan);
           ttfdAutoCloseFuture =
               options
                   .getExecutorService()
-                  .schedule(
-                      () -> finishExceededTtfdSpan(ttidSpanMap.get(activity)), TTFD_TIMEOUT_MILLIS);
+                  .schedule(() -> finishExceededTtfdSpan(ttfdSpan, ttidSpan), TTFD_TIMEOUT_MILLIS);
         } catch (RejectedExecutionException e) {
           options
               .getLogger()
@@ -266,13 +265,6 @@
                   "Failed to call the executor. Time to full display span will not be finished automatically. Did you call Sentry.close()?",
                   e);
         }
-=======
-        ttfdSpanMap.put(activity, ttfdSpan);
-        ttfdAutoCloseFuture =
-            options
-                .getExecutorService()
-                .schedule(() -> finishExceededTtfdSpan(ttfdSpan, ttidSpan), TTFD_TIMEOUT_MILLIS);
->>>>>>> 544da328
       }
 
       // lets bind to the scope so other integrations can pick it up
