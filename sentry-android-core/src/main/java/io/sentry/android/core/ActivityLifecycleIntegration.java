package io.sentry.android.core;

import static io.sentry.MeasurementUnit.Duration.MILLISECOND;
import static io.sentry.TypeCheckHint.ANDROID_ACTIVITY;

import android.annotation.SuppressLint;
import android.app.Activity;
import android.app.Application;
import android.os.Build;
import android.os.Bundle;
import android.os.Handler;
import android.os.Looper;
import android.view.View;
import androidx.annotation.NonNull;
import io.sentry.Breadcrumb;
import io.sentry.FullyDisplayedReporter;
import io.sentry.Hint;
import io.sentry.IHub;
import io.sentry.ISpan;
import io.sentry.ITransaction;
import io.sentry.Instrumenter;
import io.sentry.Integration;
import io.sentry.NoOpTransaction;
import io.sentry.Scope;
import io.sentry.SentryDate;
import io.sentry.SentryLevel;
import io.sentry.SentryOptions;
import io.sentry.SpanStatus;
import io.sentry.TransactionContext;
import io.sentry.TransactionOptions;
import io.sentry.android.core.internal.util.FirstDrawDoneListener;
import io.sentry.protocol.MeasurementValue;
import io.sentry.protocol.TransactionNameSource;
import io.sentry.util.Objects;
import io.sentry.util.TracingUtils;
import java.io.Closeable;
import java.io.IOException;
import java.lang.ref.WeakReference;
import java.util.Map;
import java.util.WeakHashMap;
import java.util.concurrent.Future;
import java.util.concurrent.RejectedExecutionException;
import java.util.concurrent.TimeUnit;
import org.jetbrains.annotations.NotNull;
import org.jetbrains.annotations.Nullable;
import org.jetbrains.annotations.TestOnly;
import org.jetbrains.annotations.VisibleForTesting;

public final class ActivityLifecycleIntegration
    implements Integration, Closeable, Application.ActivityLifecycleCallbacks {

  static final String UI_LOAD_OP = "ui.load";
  static final String APP_START_WARM = "app.start.warm";
  static final String APP_START_COLD = "app.start.cold";
  static final String TTID_OP = "ui.load.initial_display";
  static final String TTFD_OP = "ui.load.full_display";
  static final long TTFD_TIMEOUT_MILLIS = 30000;
  private static final String TRACE_ORIGIN = "auto.ui.activity";

  private final @NotNull Application application;
  private final @NotNull BuildInfoProvider buildInfoProvider;
  private @Nullable IHub hub;
  private @Nullable SentryAndroidOptions options;

  private boolean performanceEnabled = false;

  private boolean timeToFullDisplaySpanEnabled = false;

  private boolean isAllActivityCallbacksAvailable;

  private boolean firstActivityCreated = false;
  private final boolean foregroundImportance;

  private @Nullable FullyDisplayedReporter fullyDisplayedReporter = null;
  private @Nullable ISpan appStartSpan;
  private final @NotNull WeakHashMap<Activity, ISpan> ttidSpanMap = new WeakHashMap<>();
  private final @NotNull WeakHashMap<Activity, ISpan> ttfdSpanMap = new WeakHashMap<>();
  private @NotNull SentryDate lastPausedTime = AndroidDateUtils.getCurrentSentryDateTime();
  private final @NotNull Handler mainHandler = new Handler(Looper.getMainLooper());
  private @Nullable Future<?> ttfdAutoCloseFuture = null;

  // WeakHashMap isn't thread safe but ActivityLifecycleCallbacks is only called from the
  // main-thread
  private final @NotNull WeakHashMap<Activity, ITransaction> activitiesWithOngoingTransactions =
      new WeakHashMap<>();

  private final @NotNull ActivityFramesTracker activityFramesTracker;

  public ActivityLifecycleIntegration(
      final @NotNull Application application,
      final @NotNull BuildInfoProvider buildInfoProvider,
      final @NotNull ActivityFramesTracker activityFramesTracker) {
    this.application = Objects.requireNonNull(application, "Application is required");
    this.buildInfoProvider =
        Objects.requireNonNull(buildInfoProvider, "BuildInfoProvider is required");
    this.activityFramesTracker =
        Objects.requireNonNull(activityFramesTracker, "ActivityFramesTracker is required");

    if (buildInfoProvider.getSdkInfoVersion() >= Build.VERSION_CODES.Q) {
      isAllActivityCallbacksAvailable = true;
    }

    // we only track app start for processes that will show an Activity (full launch).
    // Here we check the process importance which will tell us that.
    foregroundImportance = ContextUtils.isForegroundImportance(this.application);
  }

  @Override
  public void register(final @NotNull IHub hub, final @NotNull SentryOptions options) {
    this.options =
        Objects.requireNonNull(
            (options instanceof SentryAndroidOptions) ? (SentryAndroidOptions) options : null,
            "SentryAndroidOptions is required");

    this.hub = Objects.requireNonNull(hub, "Hub is required");

    this.options
        .getLogger()
        .log(
            SentryLevel.DEBUG,
            "ActivityLifecycleIntegration enabled: %s",
            this.options.isEnableActivityLifecycleBreadcrumbs());

    performanceEnabled = isPerformanceEnabled(this.options);
    fullyDisplayedReporter = this.options.getFullyDisplayedReporter();
    timeToFullDisplaySpanEnabled = this.options.isEnableTimeToFullDisplayTracing();

    application.registerActivityLifecycleCallbacks(this);
    this.options.getLogger().log(SentryLevel.DEBUG, "ActivityLifecycleIntegration installed.");
    addIntegrationToSdkVersion();
  }

  private boolean isPerformanceEnabled(final @NotNull SentryAndroidOptions options) {
    return options.isTracingEnabled() && options.isEnableAutoActivityLifecycleTracing();
  }

  @Override
  public void close() throws IOException {
    application.unregisterActivityLifecycleCallbacks(this);

    if (options != null) {
      options.getLogger().log(SentryLevel.DEBUG, "ActivityLifecycleIntegration removed.");
    }

    activityFramesTracker.stop();
  }

  private void addBreadcrumb(final @NotNull Activity activity, final @NotNull String state) {
    if (options != null && hub != null && options.isEnableActivityLifecycleBreadcrumbs()) {
      final Breadcrumb breadcrumb = new Breadcrumb();
      breadcrumb.setType("navigation");
      breadcrumb.setData("state", state);
      breadcrumb.setData("screen", getActivityName(activity));
      breadcrumb.setCategory("ui.lifecycle");
      breadcrumb.setLevel(SentryLevel.INFO);

      final Hint hint = new Hint();
      hint.set(ANDROID_ACTIVITY, activity);

      hub.addBreadcrumb(breadcrumb, hint);
    }
  }

  private @NotNull String getActivityName(final @NotNull Activity activity) {
    return activity.getClass().getSimpleName();
  }

  private void stopPreviousTransactions() {
    for (final Map.Entry<Activity, ITransaction> entry :
        activitiesWithOngoingTransactions.entrySet()) {
      final ITransaction transaction = entry.getValue();
      final ISpan ttidSpan = ttidSpanMap.get(entry.getKey());
      final ISpan ttfdSpan = ttfdSpanMap.get(entry.getKey());
      finishTransaction(transaction, ttidSpan, ttfdSpan);
    }
  }

  private void startTracing(final @NotNull Activity activity) {
    WeakReference<Activity> weakActivity = new WeakReference<>(activity);
    if (hub != null && !isRunningTransactionOrTrace(activity)) {
      if (!performanceEnabled) {
        activitiesWithOngoingTransactions.put(activity, NoOpTransaction.getInstance());
        TracingUtils.startNewTrace(hub);
      } else if (performanceEnabled) {
        // as we allow a single transaction running on the bound Scope, we finish the previous ones
        stopPreviousTransactions();

        final String activityName = getActivityName(activity);

        final SentryDate appStartTime =
            foregroundImportance ? AppStartState.getInstance().getAppStartTime() : null;
        final Boolean coldStart = AppStartState.getInstance().isColdStart();

        final TransactionOptions transactionOptions = new TransactionOptions();
        if (options.isEnableActivityLifecycleTracingAutoFinish()) {
          transactionOptions.setIdleTimeout(options.getIdleTimeout());
          transactionOptions.setTrimEnd(true);
        }
        transactionOptions.setWaitForChildren(true);
        transactionOptions.setTransactionFinishedCallback(
            (finishingTransaction) -> {
              @Nullable Activity unwrappedActivity = weakActivity.get();
              if (unwrappedActivity != null) {
                activityFramesTracker.setMetrics(
                    unwrappedActivity, finishingTransaction.getEventId());
              } else {
                if (options != null) {
                  options
                      .getLogger()
                      .log(
                          SentryLevel.WARNING,
                          "Unable to track activity frames as the Activity %s has been destroyed.",
                          activityName);
                }
              }
            });

<<<<<<< HEAD
      if (!(firstActivityCreated || appStartTime == null || coldStart == null)) {
        // The first activity ttid/ttfd spans should start at the app start time
        ttidStartTime = appStartTime;
      } else {
        // The ttid/ttfd spans should start when the previous activity called its onPause method
        ttidStartTime = lastPausedTime;
      }
      transactionOptions.setStartTimestamp(ttidStartTime);

      // we can only bind to the scope if there's no running transaction
      ITransaction transaction =
          hub.startTransaction(
              new TransactionContext(activityName, TransactionNameSource.COMPONENT, UI_LOAD_OP),
              transactionOptions);
      setSpanOrigin(transaction);

      // in case appStartTime isn't available, we don't create a span for it.
      if (!(firstActivityCreated || appStartTime == null || coldStart == null)) {
        // start specific span for app start
        appStartSpan =
            transaction.startChild(
                getAppStartOp(coldStart),
                getAppStartDesc(coldStart),
                appStartTime,
                Instrumenter.SENTRY);
        setSpanOrigin(appStartSpan);

        // in case there's already an end time (e.g. due to deferred SDK init)
        // we can finish the app-start span
        finishAppStartSpan();
      }
      final @NotNull ISpan ttidSpan =
          transaction.startChild(
              TTID_OP, getTtidDesc(activityName), ttidStartTime, Instrumenter.SENTRY);
      ttidSpanMap.put(activity, ttidSpan);
      setSpanOrigin(ttidSpan);
=======
        // This will be the start timestamp of the transaction, as well as the ttid/ttfd spans
        final @NotNull SentryDate ttidStartTime;
>>>>>>> f274c795

        if (!(firstActivityCreated || appStartTime == null || coldStart == null)) {
          // The first activity ttid/ttfd spans should start at the app start time
          ttidStartTime = appStartTime;
        } else {
          // The ttid/ttfd spans should start when the previous activity called its onPause method
          ttidStartTime = lastPausedTime;
        }
        transactionOptions.setStartTimestamp(ttidStartTime);

        // we can only bind to the scope if there's no running transaction
        ITransaction transaction =
            hub.startTransaction(
                new TransactionContext(activityName, TransactionNameSource.COMPONENT, UI_LOAD_OP),
                transactionOptions);

        // in case appStartTime isn't available, we don't create a span for it.
        if (!(firstActivityCreated || appStartTime == null || coldStart == null)) {
          // start specific span for app start
          appStartSpan =
              transaction.startChild(
                  getAppStartOp(coldStart),
                  getAppStartDesc(coldStart),
                  appStartTime,
                  Instrumenter.SENTRY);

          // in case there's already an end time (e.g. due to deferred SDK init)
          // we can finish the app-start span
          finishAppStartSpan();
        }
        final @NotNull ISpan ttidSpan =
            transaction.startChild(
<<<<<<< HEAD
                TTFD_OP, getTtfdDesc(activityName), ttidStartTime, Instrumenter.SENTRY);
        setSpanOrigin(ttfdSpan);
        try {
          ttfdSpanMap.put(activity, ttfdSpan);
          ttfdAutoCloseFuture =
              options
                  .getExecutorService()
                  .schedule(() -> finishExceededTtfdSpan(ttfdSpan, ttidSpan), TTFD_TIMEOUT_MILLIS);
        } catch (RejectedExecutionException e) {
          options
              .getLogger()
              .log(
                  SentryLevel.ERROR,
                  "Failed to call the executor. Time to full display span will not be finished automatically. Did you call Sentry.close()?",
                  e);
=======
                TTID_OP, getTtidDesc(activityName), ttidStartTime, Instrumenter.SENTRY);
        ttidSpanMap.put(activity, ttidSpan);

        if (timeToFullDisplaySpanEnabled && fullyDisplayedReporter != null && options != null) {
          final @NotNull ISpan ttfdSpan =
              transaction.startChild(
                  TTFD_OP, getTtfdDesc(activityName), ttidStartTime, Instrumenter.SENTRY);
          try {
            ttfdSpanMap.put(activity, ttfdSpan);
            ttfdAutoCloseFuture =
                options
                    .getExecutorService()
                    .schedule(
                        () -> finishExceededTtfdSpan(ttfdSpan, ttidSpan), TTFD_TIMEOUT_MILLIS);
          } catch (RejectedExecutionException e) {
            options
                .getLogger()
                .log(
                    SentryLevel.ERROR,
                    "Failed to call the executor. Time to full display span will not be finished automatically. Did you call Sentry.close()?",
                    e);
          }
>>>>>>> f274c795
        }

        // lets bind to the scope so other integrations can pick it up
        hub.configureScope(
            scope -> {
              applyScope(scope, transaction);
            });

        activitiesWithOngoingTransactions.put(activity, transaction);
      }
    }
  }

  private void setSpanOrigin(ISpan span) {
    if (span != null) {
      span.getSpanContext().setOrigin(TRACE_ORIGIN);
    }
  }

  @VisibleForTesting
  void applyScope(final @NotNull Scope scope, final @NotNull ITransaction transaction) {
    scope.withTransaction(
        scopeTransaction -> {
          // we'd not like to overwrite existent transactions bound to the Scope
          // manually.
          if (scopeTransaction == null) {
            scope.setTransaction(transaction);
          } else if (options != null) {
            options
                .getLogger()
                .log(
                    SentryLevel.DEBUG,
                    "Transaction '%s' won't be bound to the Scope since there's one already in there.",
                    transaction.getName());
          }
        });
  }

  @VisibleForTesting
  void clearScope(final @NotNull Scope scope, final @NotNull ITransaction transaction) {
    scope.withTransaction(
        scopeTransaction -> {
          if (scopeTransaction == transaction) {
            scope.clearTransaction();
          }
        });
  }

  private boolean isRunningTransactionOrTrace(final @NotNull Activity activity) {
    return activitiesWithOngoingTransactions.containsKey(activity);
  }

  private void stopTracing(final @NotNull Activity activity, final boolean shouldFinishTracing) {
    if (performanceEnabled && shouldFinishTracing) {
      final ITransaction transaction = activitiesWithOngoingTransactions.get(activity);
      finishTransaction(transaction, null, null);
    }
  }

  private void finishTransaction(
      final @Nullable ITransaction transaction,
      final @Nullable ISpan ttidSpan,
      final @Nullable ISpan ttfdSpan) {
    if (transaction != null) {
      // if io.sentry.traces.activity.auto-finish.enable is disabled, transaction may be already
      // finished manually when this method is called.
      if (transaction.isFinished()) {
        return;
      }

      // in case the ttidSpan isn't completed yet, we finish it as cancelled to avoid memory leak
      finishSpan(ttidSpan, SpanStatus.DEADLINE_EXCEEDED);
      finishExceededTtfdSpan(ttfdSpan, ttidSpan);
      cancelTtfdAutoClose();

      SpanStatus status = transaction.getStatus();
      // status might be set by other integrations, let's not overwrite it
      if (status == null) {
        status = SpanStatus.OK;
      }
      transaction.finish(status);
      if (hub != null) {
        // make sure to remove the transaction from scope, as it may contain running children,
        // therefore `finish` method will not remove it from scope
        hub.configureScope(
            scope -> {
              clearScope(scope, transaction);
            });
      }
    }
  }

  @Override
  public synchronized void onActivityCreated(
      final @NotNull Activity activity, final @Nullable Bundle savedInstanceState) {
    setColdStart(savedInstanceState);
    addBreadcrumb(activity, "created");
    startTracing(activity);
    final @Nullable ISpan ttfdSpan = ttfdSpanMap.get(activity);

    firstActivityCreated = true;

    if (fullyDisplayedReporter != null) {
      fullyDisplayedReporter.registerFullyDrawnListener(() -> onFullFrameDrawn(ttfdSpan));
    }
  }

  @Override
  public synchronized void onActivityStarted(final @NotNull Activity activity) {
    if (performanceEnabled) {
      // The docs on the screen rendering performance tracing
      // (https://firebase.google.com/docs/perf-mon/screen-traces?platform=android#definition),
      // state that the tracing starts for every Activity class when the app calls
      // .onActivityStarted.
      // Adding an Activity in onActivityCreated leads to Window.FEATURE_NO_TITLE not
      // working. Moving this to onActivityStarted fixes the problem.
      activityFramesTracker.addActivity(activity);
    }
    addBreadcrumb(activity, "started");
  }

  @SuppressLint("NewApi")
  @Override
  public synchronized void onActivityResumed(final @NotNull Activity activity) {
    if (performanceEnabled) {
      // app start span
      @Nullable final SentryDate appStartStartTime = AppStartState.getInstance().getAppStartTime();
      @Nullable final SentryDate appStartEndTime = AppStartState.getInstance().getAppStartEndTime();
      // in case the SentryPerformanceProvider is disabled it does not set the app start times,
      // and we need to set the end time manually here,
      // the start time gets set manually in SentryAndroid.init()
      if (appStartStartTime != null && appStartEndTime == null) {
        AppStartState.getInstance().setAppStartEnd();
      }
      finishAppStartSpan();

      final @Nullable ISpan ttidSpan = ttidSpanMap.get(activity);
      final @Nullable ISpan ttfdSpan = ttfdSpanMap.get(activity);
      final View rootView = activity.findViewById(android.R.id.content);
      if (buildInfoProvider.getSdkInfoVersion() >= Build.VERSION_CODES.JELLY_BEAN
          && rootView != null) {
        FirstDrawDoneListener.registerForNextDraw(
            rootView, () -> onFirstFrameDrawn(ttfdSpan, ttidSpan), buildInfoProvider);
      } else {
        // Posting a task to the main thread's handler will make it executed after it finished
        // its current job. That is, right after the activity draws the layout.
        mainHandler.post(() -> onFirstFrameDrawn(ttfdSpan, ttidSpan));
      }
    }
    addBreadcrumb(activity, "resumed");
  }

  @Override
  public void onActivityPostResumed(@NonNull Activity activity) {
    // empty override, required to avoid a api-level breaking super.onActivityPostResumed() calls
  }

  @Override
  public void onActivityPrePaused(@NonNull Activity activity) {
    // only executed if API >= 29 otherwise it happens on onActivityPaused
    if (isAllActivityCallbacksAvailable) {
      if (hub == null) {
        lastPausedTime = AndroidDateUtils.getCurrentSentryDateTime();
      } else {
        lastPausedTime = hub.getOptions().getDateProvider().now();
      }
    }
  }

  @Override
  public synchronized void onActivityPaused(final @NotNull Activity activity) {
    // only executed if API < 29 otherwise it happens on onActivityPrePaused
    if (!isAllActivityCallbacksAvailable) {
      if (hub == null) {
        lastPausedTime = AndroidDateUtils.getCurrentSentryDateTime();
      } else {
        lastPausedTime = hub.getOptions().getDateProvider().now();
      }
    }
    addBreadcrumb(activity, "paused");
  }

  @Override
  public synchronized void onActivityStopped(final @NotNull Activity activity) {
    addBreadcrumb(activity, "stopped");
  }

  @Override
  public synchronized void onActivitySaveInstanceState(
      final @NotNull Activity activity, final @NotNull Bundle outState) {
    addBreadcrumb(activity, "saveInstanceState");
  }

  @Override
  public synchronized void onActivityDestroyed(final @NotNull Activity activity) {
    if (performanceEnabled || options.isEnableActivityLifecycleBreadcrumbs()) {
      addBreadcrumb(activity, "destroyed");

      // in case the appStartSpan isn't completed yet, we finish it as cancelled to avoid
      // memory leak
      finishSpan(appStartSpan, SpanStatus.CANCELLED);

      // we finish the ttidSpan as cancelled in case it isn't completed yet
      final ISpan ttidSpan = ttidSpanMap.get(activity);
      final ISpan ttfdSpan = ttfdSpanMap.get(activity);
      finishSpan(ttidSpan, SpanStatus.DEADLINE_EXCEEDED);

      // we finish the ttfdSpan as deadline_exceeded in case it isn't completed yet
      finishExceededTtfdSpan(ttfdSpan, ttidSpan);
      cancelTtfdAutoClose();

      // in case people opt-out enableActivityLifecycleTracingAutoFinish and forgot to finish it,
      // we make sure to finish it when the activity gets destroyed.
      stopTracing(activity, true);

      // set it to null in case its been just finished as cancelled
      appStartSpan = null;
      ttidSpanMap.remove(activity);
      ttfdSpanMap.remove(activity);
    }

    // clear it up, so we don't start again for the same activity if the activity is in the
    // activity
    // stack still.
    // if the activity is opened again and not in memory, transactions will be created normally.
    activitiesWithOngoingTransactions.remove(activity);
  }

  private void finishSpan(final @Nullable ISpan span) {
    if (span != null && !span.isFinished()) {
      span.finish();
    }
  }

  private void finishSpan(final @Nullable ISpan span, final @NotNull SentryDate endTimestamp) {
    finishSpan(span, endTimestamp, null);
  }

  private void finishSpan(
      final @Nullable ISpan span,
      final @NotNull SentryDate endTimestamp,
      final @Nullable SpanStatus spanStatus) {
    if (span != null && !span.isFinished()) {
      final @NotNull SpanStatus status =
          spanStatus != null
              ? spanStatus
              : span.getStatus() != null ? span.getStatus() : SpanStatus.OK;
      span.finish(status, endTimestamp);
    }
  }

  private void finishSpan(final @Nullable ISpan span, final @NotNull SpanStatus status) {
    if (span != null && !span.isFinished()) {
      span.finish(status);
    }
  }

  private void cancelTtfdAutoClose() {
    if (ttfdAutoCloseFuture != null) {
      ttfdAutoCloseFuture.cancel(false);
      ttfdAutoCloseFuture = null;
    }
  }

  private void onFirstFrameDrawn(final @Nullable ISpan ttfdSpan, final @Nullable ISpan ttidSpan) {
    if (options != null && ttidSpan != null) {
      final SentryDate endDate = options.getDateProvider().now();
      final long durationNanos = endDate.diff(ttidSpan.getStartDate());
      final long durationMillis = TimeUnit.NANOSECONDS.toMillis(durationNanos);
      ttidSpan.setMeasurement(
          MeasurementValue.KEY_TIME_TO_INITIAL_DISPLAY, durationMillis, MILLISECOND);

      if (ttfdSpan != null && ttfdSpan.isFinished()) {
        ttfdSpan.updateEndDate(endDate);
        // If the ttfd span was finished before the first frame we adjust the measurement, too
        ttidSpan.setMeasurement(
            MeasurementValue.KEY_TIME_TO_FULL_DISPLAY, durationMillis, MILLISECOND);
      }
      finishSpan(ttidSpan, endDate);
    } else {
      finishSpan(ttidSpan);
    }
  }

  private void onFullFrameDrawn(final @Nullable ISpan ttfdSpan) {
    if (options != null && ttfdSpan != null) {
      final SentryDate endDate = options.getDateProvider().now();
      final long durationNanos = endDate.diff(ttfdSpan.getStartDate());
      final long durationMillis = TimeUnit.NANOSECONDS.toMillis(durationNanos);
      ttfdSpan.setMeasurement(
          MeasurementValue.KEY_TIME_TO_FULL_DISPLAY, durationMillis, MILLISECOND);
      finishSpan(ttfdSpan, endDate);
    } else {
      finishSpan(ttfdSpan);
    }
    cancelTtfdAutoClose();
  }

  private void finishExceededTtfdSpan(
      final @Nullable ISpan ttfdSpan, final @Nullable ISpan ttidSpan) {
    if (ttfdSpan == null || ttfdSpan.isFinished()) {
      return;
    }
    ttfdSpan.setDescription(getExceededTtfdDesc(ttfdSpan));
    // We set the end timestamp of the ttfd span to be equal to the ttid span.
    final @Nullable SentryDate ttidEndDate = ttidSpan != null ? ttidSpan.getFinishDate() : null;
    final @NotNull SentryDate ttfdEndDate =
        ttidEndDate != null ? ttidEndDate : ttfdSpan.getStartDate();
    finishSpan(ttfdSpan, ttfdEndDate, SpanStatus.DEADLINE_EXCEEDED);
  }

  @TestOnly
  @NotNull
  WeakHashMap<Activity, ITransaction> getActivitiesWithOngoingTransactions() {
    return activitiesWithOngoingTransactions;
  }

  @TestOnly
  @NotNull
  ActivityFramesTracker getActivityFramesTracker() {
    return activityFramesTracker;
  }

  @TestOnly
  @Nullable
  ISpan getAppStartSpan() {
    return appStartSpan;
  }

  @TestOnly
  @NotNull
  WeakHashMap<Activity, ISpan> getTtidSpanMap() {
    return ttidSpanMap;
  }

  @TestOnly
  @NotNull
  WeakHashMap<Activity, ISpan> getTtfdSpanMap() {
    return ttfdSpanMap;
  }

  private void setColdStart(final @Nullable Bundle savedInstanceState) {
    if (!firstActivityCreated) {
      // if Activity has savedInstanceState then its a warm start
      // https://developer.android.com/topic/performance/vitals/launch-time#warm
      AppStartState.getInstance().setColdStart(savedInstanceState == null);
    }
  }

  private @NotNull String getTtidDesc(final @NotNull String activityName) {
    return activityName + " initial display";
  }

  private @NotNull String getTtfdDesc(final @NotNull String activityName) {
    return activityName + " full display";
  }

  private @NotNull String getExceededTtfdDesc(final @NotNull ISpan ttfdSpan) {
    final @Nullable String ttfdCurrentDescription = ttfdSpan.getDescription();
    if (ttfdCurrentDescription != null && ttfdCurrentDescription.endsWith(" - Deadline Exceeded"))
      return ttfdCurrentDescription;
    return ttfdSpan.getDescription() + " - Deadline Exceeded";
  }

  private @NotNull String getAppStartDesc(final boolean coldStart) {
    if (coldStart) {
      return "Cold Start";
    } else {
      return "Warm Start";
    }
  }

  private @NotNull String getAppStartOp(final boolean coldStart) {
    if (coldStart) {
      return APP_START_COLD;
    } else {
      return APP_START_WARM;
    }
  }

  private void finishAppStartSpan() {
    final @Nullable SentryDate appStartEndTime = AppStartState.getInstance().getAppStartEndTime();
    if (performanceEnabled && appStartEndTime != null) {
      finishSpan(appStartSpan, appStartEndTime);
    }
  }
}<|MERGE_RESOLUTION|>--- conflicted
+++ resolved
@@ -215,47 +215,8 @@
               }
             });
 
-<<<<<<< HEAD
-      if (!(firstActivityCreated || appStartTime == null || coldStart == null)) {
-        // The first activity ttid/ttfd spans should start at the app start time
-        ttidStartTime = appStartTime;
-      } else {
-        // The ttid/ttfd spans should start when the previous activity called its onPause method
-        ttidStartTime = lastPausedTime;
-      }
-      transactionOptions.setStartTimestamp(ttidStartTime);
-
-      // we can only bind to the scope if there's no running transaction
-      ITransaction transaction =
-          hub.startTransaction(
-              new TransactionContext(activityName, TransactionNameSource.COMPONENT, UI_LOAD_OP),
-              transactionOptions);
-      setSpanOrigin(transaction);
-
-      // in case appStartTime isn't available, we don't create a span for it.
-      if (!(firstActivityCreated || appStartTime == null || coldStart == null)) {
-        // start specific span for app start
-        appStartSpan =
-            transaction.startChild(
-                getAppStartOp(coldStart),
-                getAppStartDesc(coldStart),
-                appStartTime,
-                Instrumenter.SENTRY);
-        setSpanOrigin(appStartSpan);
-
-        // in case there's already an end time (e.g. due to deferred SDK init)
-        // we can finish the app-start span
-        finishAppStartSpan();
-      }
-      final @NotNull ISpan ttidSpan =
-          transaction.startChild(
-              TTID_OP, getTtidDesc(activityName), ttidStartTime, Instrumenter.SENTRY);
-      ttidSpanMap.put(activity, ttidSpan);
-      setSpanOrigin(ttidSpan);
-=======
         // This will be the start timestamp of the transaction, as well as the ttid/ttfd spans
         final @NotNull SentryDate ttidStartTime;
->>>>>>> f274c795
 
         if (!(firstActivityCreated || appStartTime == null || coldStart == null)) {
           // The first activity ttid/ttfd spans should start at the app start time
@@ -271,6 +232,7 @@
             hub.startTransaction(
                 new TransactionContext(activityName, TransactionNameSource.COMPONENT, UI_LOAD_OP),
                 transactionOptions);
+      setSpanOrigin(transaction);
 
         // in case appStartTime isn't available, we don't create a span for it.
         if (!(firstActivityCreated || appStartTime == null || coldStart == null)) {
@@ -281,6 +243,7 @@
                   getAppStartDesc(coldStart),
                   appStartTime,
                   Instrumenter.SENTRY);
+        setSpanOrigin(appStartSpan);
 
           // in case there's already an end time (e.g. due to deferred SDK init)
           // we can finish the app-start span
@@ -288,30 +251,15 @@
         }
         final @NotNull ISpan ttidSpan =
             transaction.startChild(
-<<<<<<< HEAD
-                TTFD_OP, getTtfdDesc(activityName), ttidStartTime, Instrumenter.SENTRY);
-        setSpanOrigin(ttfdSpan);
-        try {
-          ttfdSpanMap.put(activity, ttfdSpan);
-          ttfdAutoCloseFuture =
-              options
-                  .getExecutorService()
-                  .schedule(() -> finishExceededTtfdSpan(ttfdSpan, ttidSpan), TTFD_TIMEOUT_MILLIS);
-        } catch (RejectedExecutionException e) {
-          options
-              .getLogger()
-              .log(
-                  SentryLevel.ERROR,
-                  "Failed to call the executor. Time to full display span will not be finished automatically. Did you call Sentry.close()?",
-                  e);
-=======
                 TTID_OP, getTtidDesc(activityName), ttidStartTime, Instrumenter.SENTRY);
         ttidSpanMap.put(activity, ttidSpan);
+      setSpanOrigin(ttidSpan);
 
         if (timeToFullDisplaySpanEnabled && fullyDisplayedReporter != null && options != null) {
           final @NotNull ISpan ttfdSpan =
               transaction.startChild(
                   TTFD_OP, getTtfdDesc(activityName), ttidStartTime, Instrumenter.SENTRY);
+        setSpanOrigin(ttfdSpan);
           try {
             ttfdSpanMap.put(activity, ttfdSpan);
             ttfdAutoCloseFuture =
@@ -327,7 +275,6 @@
                     "Failed to call the executor. Time to full display span will not be finished automatically. Did you call Sentry.close()?",
                     e);
           }
->>>>>>> f274c795
         }
 
         // lets bind to the scope so other integrations can pick it up
