package io.sentry.android.core;

import static io.sentry.TypeCheckHint.ANDROID_ACTIVITY;

import android.annotation.SuppressLint;
import android.app.Activity;
import android.app.Application;
import android.os.Build;
import android.os.Bundle;
import android.os.Handler;
import android.os.Looper;
import android.view.View;
import androidx.annotation.NonNull;
import io.sentry.Breadcrumb;
import io.sentry.FullyDisplayedReporter;
import io.sentry.Hint;
import io.sentry.IHub;
import io.sentry.ISpan;
import io.sentry.ITransaction;
import io.sentry.Instrumenter;
import io.sentry.Integration;
import io.sentry.Scope;
import io.sentry.SentryDate;
import io.sentry.SentryLevel;
import io.sentry.SentryOptions;
import io.sentry.SpanStatus;
import io.sentry.TransactionContext;
import io.sentry.TransactionOptions;
import io.sentry.android.core.internal.util.FirstDrawDoneListener;
import io.sentry.protocol.TransactionNameSource;
import io.sentry.util.Objects;
import java.io.Closeable;
import java.io.IOException;
import java.lang.ref.WeakReference;
import java.util.Map;
import java.util.WeakHashMap;
import java.util.concurrent.Future;
import org.jetbrains.annotations.NotNull;
import org.jetbrains.annotations.Nullable;
import org.jetbrains.annotations.TestOnly;
import org.jetbrains.annotations.VisibleForTesting;

public final class ActivityLifecycleIntegration
    implements Integration, Closeable, Application.ActivityLifecycleCallbacks {

  static final String UI_LOAD_OP = "ui.load";
  static final String APP_START_WARM = "app.start.warm";
  static final String APP_START_COLD = "app.start.cold";
  static final String TTID_OP = "ui.load.initial_display";
  static final String TTFD_OP = "ui.load.full_display";
  static final long TTFD_TIMEOUT_MILLIS = 30000;

  private final @NotNull Application application;
  private final @NotNull BuildInfoProvider buildInfoProvider;
  private @Nullable IHub hub;
  private @Nullable SentryAndroidOptions options;

  private boolean performanceEnabled = false;

  private boolean timeToFullDisplaySpanEnabled = false;

  private boolean isAllActivityCallbacksAvailable;

  private boolean firstActivityCreated = false;
  private final boolean foregroundImportance;

  private @Nullable FullyDisplayedReporter fullyDisplayedReporter = null;
  private @Nullable ISpan appStartSpan;
  private final @NotNull WeakHashMap<Activity, ISpan> ttidSpanMap = new WeakHashMap<>();
  private @NotNull SentryDate lastPausedTime = AndroidDateUtils.getCurrentSentryDateTime();
  private final @NotNull Handler mainHandler = new Handler(Looper.getMainLooper());
  private @Nullable ISpan ttfdSpan = null;
  private @Nullable Future<?> ttfdAutoCloseFuture = null;

  // WeakHashMap isn't thread safe but ActivityLifecycleCallbacks is only called from the
  // main-thread
  private final @NotNull WeakHashMap<Activity, ITransaction> activitiesWithOngoingTransactions =
      new WeakHashMap<>();

  private final @NotNull ActivityFramesTracker activityFramesTracker;

  public ActivityLifecycleIntegration(
      final @NotNull Application application,
      final @NotNull BuildInfoProvider buildInfoProvider,
      final @NotNull ActivityFramesTracker activityFramesTracker) {
    this.application = Objects.requireNonNull(application, "Application is required");
    this.buildInfoProvider =
        Objects.requireNonNull(buildInfoProvider, "BuildInfoProvider is required");
    this.activityFramesTracker =
        Objects.requireNonNull(activityFramesTracker, "ActivityFramesTracker is required");

    if (buildInfoProvider.getSdkInfoVersion() >= Build.VERSION_CODES.Q) {
      isAllActivityCallbacksAvailable = true;
    }

    // we only track app start for processes that will show an Activity (full launch).
    // Here we check the process importance which will tell us that.
    foregroundImportance = ContextUtils.isForegroundImportance(this.application);
  }

  @Override
  public void register(final @NotNull IHub hub, final @NotNull SentryOptions options) {
    this.options =
        Objects.requireNonNull(
            (options instanceof SentryAndroidOptions) ? (SentryAndroidOptions) options : null,
            "SentryAndroidOptions is required");

    this.hub = Objects.requireNonNull(hub, "Hub is required");

    this.options
        .getLogger()
        .log(
            SentryLevel.DEBUG,
            "ActivityLifecycleIntegration enabled: %s",
            this.options.isEnableActivityLifecycleBreadcrumbs());

    performanceEnabled = isPerformanceEnabled(this.options);
    fullyDisplayedReporter = this.options.getFullyDrawnReporter();
    timeToFullDisplaySpanEnabled = this.options.isEnableTimeToFullDisplayTracing();

    if (this.options.isEnableActivityLifecycleBreadcrumbs() || performanceEnabled) {
      application.registerActivityLifecycleCallbacks(this);
      this.options.getLogger().log(SentryLevel.DEBUG, "ActivityLifecycleIntegration installed.");
    }
  }

  private boolean isPerformanceEnabled(final @NotNull SentryAndroidOptions options) {
    return options.isTracingEnabled() && options.isEnableAutoActivityLifecycleTracing();
  }

  @Override
  public void close() throws IOException {
    application.unregisterActivityLifecycleCallbacks(this);

    if (options != null) {
      options.getLogger().log(SentryLevel.DEBUG, "ActivityLifecycleIntegration removed.");
    }

    activityFramesTracker.stop();
  }

  private void addBreadcrumb(final @NotNull Activity activity, final @NotNull String state) {
    if (options != null && hub != null && options.isEnableActivityLifecycleBreadcrumbs()) {
      final Breadcrumb breadcrumb = new Breadcrumb();
      breadcrumb.setType("navigation");
      breadcrumb.setData("state", state);
      breadcrumb.setData("screen", getActivityName(activity));
      breadcrumb.setCategory("ui.lifecycle");
      breadcrumb.setLevel(SentryLevel.INFO);

      final Hint hint = new Hint();
      hint.set(ANDROID_ACTIVITY, activity);

      hub.addBreadcrumb(breadcrumb, hint);
    }
  }

  private @NotNull String getActivityName(final @NotNull Activity activity) {
    return activity.getClass().getSimpleName();
  }

  private void stopPreviousTransactions() {
    for (final Map.Entry<Activity, ITransaction> entry :
        activitiesWithOngoingTransactions.entrySet()) {
      final ITransaction transaction = entry.getValue();
      final ISpan ttidSpan = ttidSpanMap.get(entry.getKey());
      finishTransaction(transaction, ttidSpan);
    }
  }

  private void startTracing(final @NotNull Activity activity) {
    WeakReference<Activity> weakActivity = new WeakReference<>(activity);
    if (performanceEnabled && !isRunningTransaction(activity) && hub != null) {
      // as we allow a single transaction running on the bound Scope, we finish the previous ones
      stopPreviousTransactions();

      final String activityName = getActivityName(activity);

      final SentryDate appStartTime =
          foregroundImportance ? AppStartState.getInstance().getAppStartTime() : null;
      final Boolean coldStart = AppStartState.getInstance().isColdStart();

      final TransactionOptions transactionOptions = new TransactionOptions();

      transactionOptions.setWaitForChildren(true);
      transactionOptions.setTransactionFinishedCallback(
          (finishingTransaction) -> {
            @Nullable Activity unwrappedActivity = weakActivity.get();
            if (unwrappedActivity != null) {
              activityFramesTracker.setMetrics(
                  unwrappedActivity, finishingTransaction.getEventId());
            } else {
              if (options != null) {
                options
                    .getLogger()
                    .log(
                        SentryLevel.WARNING,
                        "Unable to track activity frames as the Activity %s has been destroyed.",
                        activityName);
              }
            }
          });

      if (!(firstActivityCreated || appStartTime == null || coldStart == null)) {
        transactionOptions.setStartTimestamp(appStartTime);
      }

      // we can only bind to the scope if there's no running transaction
      ITransaction transaction =
          hub.startTransaction(
              new TransactionContext(activityName, TransactionNameSource.COMPONENT, UI_LOAD_OP),
              transactionOptions);

      final @NotNull SentryDate ttidStartTime;

      // in case appStartTime isn't available, we don't create a span for it.
      if (!(firstActivityCreated || appStartTime == null || coldStart == null)) {
        // start specific span for app start
        appStartSpan =
            transaction.startChild(
                getAppStartOp(coldStart),
                getAppStartDesc(coldStart),
                appStartTime,
                Instrumenter.SENTRY);
<<<<<<< HEAD
        // The first activity ttid/ttfd spans should start at the app start time
        ttidStartTime = appStartTime;
=======

        // in case there's already an end time (e.g. due to deferred SDK init)
        // we can finish the app-start span
        finishAppStartSpan();

        // The first activity ttidSpan should start at the same time as the app start time
        ttidSpanMap.put(
            activity,
            transaction.startChild(
                TTID_OP, getTtidDesc(activityName), appStartTime, Instrumenter.SENTRY));
>>>>>>> fe306066
      } else {
        // The ttid/ttfd spans should start when the previous activity called its onPause method
        ttidStartTime = lastPausedTime;
      }
      ttidSpanMap.put(
          activity,
          transaction.startChild(
              TTID_OP, getTtidDesc(activityName), ttidStartTime, Instrumenter.SENTRY));

      if (timeToFullDisplaySpanEnabled && fullyDisplayedReporter != null && options != null) {
        ttfdSpan =
            transaction.startChild(
                TTFD_OP, getTtfdDesc(activityName), ttidStartTime, Instrumenter.SENTRY);
        ttfdAutoCloseFuture =
            options
                .getExecutorService()
                .schedule(
                    () -> {
                      finishSpan(ttfdSpan, SpanStatus.DEADLINE_EXCEEDED);
                    },
                    TTFD_TIMEOUT_MILLIS);
      }

      // lets bind to the scope so other integrations can pick it up
      hub.configureScope(
          scope -> {
            applyScope(scope, transaction);
          });

      activitiesWithOngoingTransactions.put(activity, transaction);
    }
  }

  @VisibleForTesting
  void applyScope(final @NotNull Scope scope, final @NotNull ITransaction transaction) {
    scope.withTransaction(
        scopeTransaction -> {
          // we'd not like to overwrite existent transactions bound to the Scope
          // manually.
          if (scopeTransaction == null) {
            scope.setTransaction(transaction);
          } else if (options != null) {
            options
                .getLogger()
                .log(
                    SentryLevel.DEBUG,
                    "Transaction '%s' won't be bound to the Scope since there's one already in there.",
                    transaction.getName());
          }
        });
  }

  @VisibleForTesting
  void clearScope(final @NotNull Scope scope, final @NotNull ITransaction transaction) {
    scope.withTransaction(
        scopeTransaction -> {
          if (scopeTransaction == transaction) {
            scope.clearTransaction();
          }
        });
  }

  private boolean isRunningTransaction(final @NotNull Activity activity) {
    return activitiesWithOngoingTransactions.containsKey(activity);
  }

  private void stopTracing(final @NotNull Activity activity, final boolean shouldFinishTracing) {
    if (performanceEnabled && shouldFinishTracing) {
      final ITransaction transaction = activitiesWithOngoingTransactions.get(activity);
      finishTransaction(transaction, null);
    }
  }

  private void finishTransaction(
      final @Nullable ITransaction transaction, final @Nullable ISpan ttidSpan) {
    if (transaction != null) {
      // if io.sentry.traces.activity.auto-finish.enable is disabled, transaction may be already
      // finished manually when this method is called.
      if (transaction.isFinished()) {
        return;
      }

      // in case the ttidSpan isn't completed yet, we finish it as cancelled to avoid memory leak
      finishSpan(ttidSpan, SpanStatus.DEADLINE_EXCEEDED);
      finishSpan(ttfdSpan, SpanStatus.DEADLINE_EXCEEDED);
      cancelTtfdAutoClose();

      SpanStatus status = transaction.getStatus();
      // status might be set by other integrations, let's not overwrite it
      if (status == null) {
        status = SpanStatus.OK;
      }
      transaction.finish(status);
      if (hub != null) {
        // make sure to remove the transaction from scope, as it may contain running children,
        // therefore `finish` method will not remove it from scope
        hub.configureScope(
            scope -> {
              clearScope(scope, transaction);
            });
      }
    }
  }

  @Override
  public synchronized void onActivityCreated(
      final @NotNull Activity activity, final @Nullable Bundle savedInstanceState) {
    setColdStart(savedInstanceState);
    addBreadcrumb(activity, "created");
    startTracing(activity);

    firstActivityCreated = true;

    if (fullyDisplayedReporter != null) {
      fullyDisplayedReporter.registerFullyDrawnListener(
          () -> {
            finishSpan(ttfdSpan);
            cancelTtfdAutoClose();
          });
    }
  }

  @Override
  public synchronized void onActivityStarted(final @NotNull Activity activity) {
    // The docs on the screen rendering performance tracing
    // (https://firebase.google.com/docs/perf-mon/screen-traces?platform=android#definition),
    // state that the tracing starts for every Activity class when the app calls .onActivityStarted.
    // Adding an Activity in onActivityCreated leads to Window.FEATURE_NO_TITLE not
    // working. Moving this to onActivityStarted fixes the problem.
    activityFramesTracker.addActivity(activity);

    addBreadcrumb(activity, "started");
  }

  @SuppressLint("NewApi")
  @Override
  public synchronized void onActivityResumed(final @NotNull Activity activity) {

    // app start span
    @Nullable final SentryDate appStartStartTime = AppStartState.getInstance().getAppStartTime();
    @Nullable final SentryDate appStartEndTime = AppStartState.getInstance().getAppStartEndTime();
    // in case the SentryPerformanceProvider is disabled it does not set the app start times,
    // and we need to set the end time manually here,
    // the start time gets set manually in SentryAndroid.init()
    if (appStartStartTime != null && appStartEndTime == null) {
      AppStartState.getInstance().setAppStartEnd();
    }
    finishAppStartSpan();

    final ISpan ttidSpan = ttidSpanMap.get(activity);
    final View rootView = activity.findViewById(android.R.id.content);
    if (buildInfoProvider.getSdkInfoVersion() >= Build.VERSION_CODES.JELLY_BEAN
        && rootView != null) {
      FirstDrawDoneListener.registerForNextDraw(
          rootView, () -> finishSpan(ttidSpan), buildInfoProvider);
    } else {
      // Posting a task to the main thread's handler will make it executed after it finished
      // its current job. That is, right after the activity draws the layout.
      mainHandler.post(() -> finishSpan(ttidSpan));
    }
    addBreadcrumb(activity, "resumed");

    // fallback call for API < 29 compatibility, otherwise it happens on onActivityPostResumed
    if (!isAllActivityCallbacksAvailable && options != null) {
      stopTracing(activity, options.isEnableActivityLifecycleTracingAutoFinish());
    }
  }

  @Override
  public synchronized void onActivityPostResumed(final @NotNull Activity activity) {
    // only executed if API >= 29 otherwise it happens on onActivityResumed
    if (isAllActivityCallbacksAvailable && options != null) {
      // this should be called only when onResume has been executed already, which means
      // the UI is responsive at this moment.
      stopTracing(activity, options.isEnableActivityLifecycleTracingAutoFinish());
    }
  }

  @Override
  public void onActivityPrePaused(@NonNull Activity activity) {
    // only executed if API >= 29 otherwise it happens on onActivityPaused
    if (isAllActivityCallbacksAvailable) {
      if (hub == null) {
        lastPausedTime = AndroidDateUtils.getCurrentSentryDateTime();
      } else {
        lastPausedTime = hub.getOptions().getDateProvider().now();
      }
    }
  }

  @Override
  public synchronized void onActivityPaused(final @NotNull Activity activity) {
    // only executed if API < 29 otherwise it happens on onActivityPrePaused
    if (!isAllActivityCallbacksAvailable) {
      if (hub == null) {
        lastPausedTime = AndroidDateUtils.getCurrentSentryDateTime();
      } else {
        lastPausedTime = hub.getOptions().getDateProvider().now();
      }
    }
    addBreadcrumb(activity, "paused");
  }

  @Override
  public synchronized void onActivityStopped(final @NotNull Activity activity) {
    addBreadcrumb(activity, "stopped");
  }

  @Override
  public synchronized void onActivitySaveInstanceState(
      final @NotNull Activity activity, final @NotNull Bundle outState) {
    addBreadcrumb(activity, "saveInstanceState");
  }

  @Override
  public synchronized void onActivityDestroyed(final @NotNull Activity activity) {
    addBreadcrumb(activity, "destroyed");

    // in case the appStartSpan isn't completed yet, we finish it as cancelled to avoid
    // memory leak
    finishSpan(appStartSpan, SpanStatus.CANCELLED);

    // we finish the ttidSpan as cancelled in case it isn't completed yet
    final ISpan ttidSpan = ttidSpanMap.get(activity);
    finishSpan(ttidSpan, SpanStatus.DEADLINE_EXCEEDED);

    // we finish the ttfdSpan as cancelled in case it isn't completed yet
    finishSpan(ttfdSpan, SpanStatus.DEADLINE_EXCEEDED);
    cancelTtfdAutoClose();

    // in case people opt-out enableActivityLifecycleTracingAutoFinish and forgot to finish it,
    // we make sure to finish it when the activity gets destroyed.
    stopTracing(activity, true);

    // set it to null in case its been just finished as cancelled
    appStartSpan = null;
    ttidSpanMap.remove(activity);
    ttfdSpan = null;

    // clear it up, so we don't start again for the same activity if the activity is in the activity
    // stack still.
    // if the activity is opened again and not in memory, transactions will be created normally.
    if (performanceEnabled) {
      activitiesWithOngoingTransactions.remove(activity);
    }
  }

  private void finishSpan(@Nullable ISpan span) {
    if (span != null && !span.isFinished()) {
      span.finish();
    }
  }

  private void cancelTtfdAutoClose() {
    if (ttfdAutoCloseFuture != null) {
      ttfdAutoCloseFuture.cancel(false);
      ttfdAutoCloseFuture = null;
    }
  }

  private void finishSpan(@Nullable ISpan span, @NotNull SpanStatus status) {
    if (span != null && !span.isFinished()) {
      span.finish(status);
    }
  }

  @TestOnly
  @NotNull
  WeakHashMap<Activity, ITransaction> getActivitiesWithOngoingTransactions() {
    return activitiesWithOngoingTransactions;
  }

  @TestOnly
  @NotNull
  ActivityFramesTracker getActivityFramesTracker() {
    return activityFramesTracker;
  }

  @TestOnly
  @Nullable
  ISpan getAppStartSpan() {
    return appStartSpan;
  }

  @TestOnly
  @NotNull
  WeakHashMap<Activity, ISpan> getTtidSpanMap() {
    return ttidSpanMap;
  }

  @TestOnly
  @Nullable
  ISpan getTtfdSpan() {
    return ttfdSpan;
  }

  private void setColdStart(final @Nullable Bundle savedInstanceState) {
    if (!firstActivityCreated) {
      // if Activity has savedInstanceState then its a warm start
      // https://developer.android.com/topic/performance/vitals/launch-time#warm
      AppStartState.getInstance().setColdStart(savedInstanceState == null);
    }
  }

  private @NotNull String getTtidDesc(final @NotNull String activityName) {
    return activityName + " initial display";
  }

  private @NotNull String getTtfdDesc(final @NotNull String activityName) {
    return activityName + " full display";
  }

  private @NotNull String getAppStartDesc(final boolean coldStart) {
    if (coldStart) {
      return "Cold Start";
    } else {
      return "Warm Start";
    }
  }

  private @NotNull String getAppStartOp(final boolean coldStart) {
    if (coldStart) {
      return APP_START_COLD;
    } else {
      return APP_START_WARM;
    }
  }

  private void finishAppStartSpan() {
    final @Nullable SentryDate appStartEndTime = AppStartState.getInstance().getAppStartEndTime();
    if (appStartSpan != null
        && !appStartSpan.isFinished()
        && performanceEnabled
        && appStartEndTime != null) {

      final SpanStatus status =
          appStartSpan.getStatus() != null ? appStartSpan.getStatus() : SpanStatus.OK;
      appStartSpan.finish(status, appStartEndTime);
    }
  }
}<|MERGE_RESOLUTION|>--- conflicted
+++ resolved
@@ -222,21 +222,13 @@
                 getAppStartDesc(coldStart),
                 appStartTime,
                 Instrumenter.SENTRY);
-<<<<<<< HEAD
-        // The first activity ttid/ttfd spans should start at the app start time
-        ttidStartTime = appStartTime;
-=======
 
         // in case there's already an end time (e.g. due to deferred SDK init)
         // we can finish the app-start span
         finishAppStartSpan();
 
-        // The first activity ttidSpan should start at the same time as the app start time
-        ttidSpanMap.put(
-            activity,
-            transaction.startChild(
-                TTID_OP, getTtidDesc(activityName), appStartTime, Instrumenter.SENTRY));
->>>>>>> fe306066
+        // The first activity ttid/ttfd spans should start at the app start time
+        ttidStartTime = appStartTime;
       } else {
         // The ttid/ttfd spans should start when the previous activity called its onPause method
         ttidStartTime = lastPausedTime;
@@ -247,16 +239,13 @@
               TTID_OP, getTtidDesc(activityName), ttidStartTime, Instrumenter.SENTRY));
 
       if (timeToFullDisplaySpanEnabled && fullyDisplayedReporter != null && options != null) {
-        ttfdSpan =
-            transaction.startChild(
-                TTFD_OP, getTtfdDesc(activityName), ttidStartTime, Instrumenter.SENTRY);
+        ttfdSpan = transaction.startChild(
+            TTFD_OP, getTtfdDesc(activityName), ttidStartTime, Instrumenter.SENTRY);
         ttfdAutoCloseFuture =
             options
                 .getExecutorService()
                 .schedule(
-                    () -> {
-                      finishSpan(ttfdSpan, SpanStatus.DEADLINE_EXCEEDED);
-                    },
+                    () -> finishSpan(ttfdSpan, SpanStatus.DEADLINE_EXCEEDED),
                     TTFD_TIMEOUT_MILLIS);
       }
 
