--- conflicted
+++ resolved
@@ -454,6 +454,7 @@
     final ActivityLifecycleSpanHelper helper = activitySpanHelpers.get(activity);
     if (helper != null) {
       helper.createAndStopOnStartSpan(appStartSpan);
+      // Needed to handle hybrid SDKs
       helper.saveSpanToAppStartMetrics();
     }
   }
@@ -664,13 +665,8 @@
 
   @TestOnly
   @NotNull
-<<<<<<< HEAD
   WeakHashMap<Activity, ActivityLifecycleSpanHelper> getActivitySpanHelpers() {
     return activitySpanHelpers;
-=======
-  WeakHashMap<Activity, ActivityLifecycleTimeSpan> getActivityLifecycleMap() {
-    return activityLifecycleMap;
->>>>>>> 616c9f43
   }
 
   @TestOnly
