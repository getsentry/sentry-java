package io.sentry.android.core;

import static io.sentry.MeasurementUnit.Duration.MILLISECOND;
import static io.sentry.TypeCheckHint.ANDROID_ACTIVITY;

import android.annotation.SuppressLint;
import android.app.Activity;
import android.app.Application;
import android.os.Build;
import android.os.Bundle;
import android.os.Handler;
import android.os.Looper;
import android.view.View;
import androidx.annotation.NonNull;
import io.sentry.Breadcrumb;
import io.sentry.FullyDisplayedReporter;
import io.sentry.Hint;
import io.sentry.IHub;
import io.sentry.ISpan;
import io.sentry.ITransaction;
import io.sentry.Instrumenter;
import io.sentry.Integration;
import io.sentry.NoOpTransaction;
import io.sentry.Scope;
import io.sentry.SentryDate;
import io.sentry.SentryLevel;
import io.sentry.SentryOptions;
import io.sentry.SpanStatus;
import io.sentry.TransactionContext;
import io.sentry.TransactionOptions;
import io.sentry.android.core.internal.util.FirstDrawDoneListener;
import io.sentry.protocol.MeasurementValue;
import io.sentry.protocol.TransactionNameSource;
import io.sentry.util.Objects;
import io.sentry.util.TracingUtils;
import java.io.Closeable;
import java.io.IOException;
import java.lang.ref.WeakReference;
import java.util.Map;
import java.util.WeakHashMap;
import java.util.concurrent.Future;
import java.util.concurrent.RejectedExecutionException;
import java.util.concurrent.TimeUnit;
import org.jetbrains.annotations.NotNull;
import org.jetbrains.annotations.Nullable;
import org.jetbrains.annotations.TestOnly;
import org.jetbrains.annotations.VisibleForTesting;

public final class ActivityLifecycleIntegration
    implements Integration, Closeable, Application.ActivityLifecycleCallbacks {

  static final String UI_LOAD_OP = "ui.load";
  static final String APP_START_WARM = "app.start.warm";
  static final String APP_START_COLD = "app.start.cold";
  static final String TTID_OP = "ui.load.initial_display";
  static final String TTFD_OP = "ui.load.full_display";
  static final long TTFD_TIMEOUT_MILLIS = 30000;

  private final @NotNull Application application;
  private final @NotNull BuildInfoProvider buildInfoProvider;
  private @Nullable IHub hub;
  private @Nullable SentryAndroidOptions options;

  private boolean performanceEnabled = false;

  private boolean timeToFullDisplaySpanEnabled = false;

  private boolean isAllActivityCallbacksAvailable;

  private boolean firstActivityCreated = false;
  private final boolean foregroundImportance;

  private @Nullable FullyDisplayedReporter fullyDisplayedReporter = null;
  private @Nullable ISpan appStartSpan;
  private final @NotNull WeakHashMap<Activity, ISpan> ttidSpanMap = new WeakHashMap<>();
  private final @NotNull WeakHashMap<Activity, ISpan> ttfdSpanMap = new WeakHashMap<>();
  private @NotNull SentryDate lastPausedTime = AndroidDateUtils.getCurrentSentryDateTime();
  private final @NotNull Handler mainHandler = new Handler(Looper.getMainLooper());
  private @Nullable Future<?> ttfdAutoCloseFuture = null;

  // WeakHashMap isn't thread safe but ActivityLifecycleCallbacks is only called from the
  // main-thread
  private final @NotNull WeakHashMap<Activity, ITransaction> activitiesWithOngoingTransactions =
      new WeakHashMap<>();

  private final @NotNull ActivityFramesTracker activityFramesTracker;

  public ActivityLifecycleIntegration(
      final @NotNull Application application,
      final @NotNull BuildInfoProvider buildInfoProvider,
      final @NotNull ActivityFramesTracker activityFramesTracker) {
    this.application = Objects.requireNonNull(application, "Application is required");
    this.buildInfoProvider =
        Objects.requireNonNull(buildInfoProvider, "BuildInfoProvider is required");
    this.activityFramesTracker =
        Objects.requireNonNull(activityFramesTracker, "ActivityFramesTracker is required");

    if (buildInfoProvider.getSdkInfoVersion() >= Build.VERSION_CODES.Q) {
      isAllActivityCallbacksAvailable = true;
    }

    // we only track app start for processes that will show an Activity (full launch).
    // Here we check the process importance which will tell us that.
    foregroundImportance = ContextUtils.isForegroundImportance(this.application);
  }

  @Override
  public void register(final @NotNull IHub hub, final @NotNull SentryOptions options) {
    this.options =
        Objects.requireNonNull(
            (options instanceof SentryAndroidOptions) ? (SentryAndroidOptions) options : null,
            "SentryAndroidOptions is required");

    this.hub = Objects.requireNonNull(hub, "Hub is required");

    this.options
        .getLogger()
        .log(
            SentryLevel.DEBUG,
            "ActivityLifecycleIntegration enabled: %s",
            this.options.isEnableActivityLifecycleBreadcrumbs());

    performanceEnabled = isPerformanceEnabled(this.options);
    fullyDisplayedReporter = this.options.getFullyDisplayedReporter();
    timeToFullDisplaySpanEnabled = this.options.isEnableTimeToFullDisplayTracing();

    application.registerActivityLifecycleCallbacks(this);
    this.options.getLogger().log(SentryLevel.DEBUG, "ActivityLifecycleIntegration installed.");
    addIntegrationToSdkVersion();
  }

  private boolean isPerformanceEnabled(final @NotNull SentryAndroidOptions options) {
    return options.isTracingEnabled() && options.isEnableAutoActivityLifecycleTracing();
  }

  @Override
  public void close() throws IOException {
    application.unregisterActivityLifecycleCallbacks(this);

    if (options != null) {
      options.getLogger().log(SentryLevel.DEBUG, "ActivityLifecycleIntegration removed.");
    }

    activityFramesTracker.stop();
  }

  private void addBreadcrumb(final @NotNull Activity activity, final @NotNull String state) {
    if (options != null && hub != null && options.isEnableActivityLifecycleBreadcrumbs()) {
      final Breadcrumb breadcrumb = new Breadcrumb();
      breadcrumb.setType("navigation");
      breadcrumb.setData("state", state);
      breadcrumb.setData("screen", getActivityName(activity));
      breadcrumb.setCategory("ui.lifecycle");
      breadcrumb.setLevel(SentryLevel.INFO);

      final Hint hint = new Hint();
      hint.set(ANDROID_ACTIVITY, activity);

      hub.addBreadcrumb(breadcrumb, hint);
    }
  }

  private @NotNull String getActivityName(final @NotNull Activity activity) {
    return activity.getClass().getSimpleName();
  }

  private void stopPreviousTransactions() {
    for (final Map.Entry<Activity, ITransaction> entry :
        activitiesWithOngoingTransactions.entrySet()) {
      final ITransaction transaction = entry.getValue();
      final ISpan ttidSpan = ttidSpanMap.get(entry.getKey());
      final ISpan ttfdSpan = ttfdSpanMap.get(entry.getKey());
      finishTransaction(transaction, ttidSpan, ttfdSpan);
    }
  }

  private void startTracing(final @NotNull Activity activity) {
    WeakReference<Activity> weakActivity = new WeakReference<>(activity);
<<<<<<< HEAD
    if (!performanceEnabled && hub != null) {
      TracingUtils.startNewTrace(hub);
    } else if (performanceEnabled && !isRunningTransaction(activity) && hub != null) {
      // as we allow a single transaction running on the bound Scope, we finish the previous ones
      stopPreviousTransactions();

      final String activityName = getActivityName(activity);

      final SentryDate appStartTime =
          foregroundImportance ? AppStartState.getInstance().getAppStartTime() : null;
      final Boolean coldStart = AppStartState.getInstance().isColdStart();

      final TransactionOptions transactionOptions = new TransactionOptions();
      if (options.isEnableActivityLifecycleTracingAutoFinish()) {
        transactionOptions.setIdleTimeout(options.getIdleTimeout());
        transactionOptions.setTrimEnd(true);
      }
      transactionOptions.setWaitForChildren(true);
      transactionOptions.setTransactionFinishedCallback(
          (finishingTransaction) -> {
            @Nullable Activity unwrappedActivity = weakActivity.get();
            if (unwrappedActivity != null) {
              activityFramesTracker.setMetrics(
                  unwrappedActivity, finishingTransaction.getEventId());
            } else {
              if (options != null) {
                options
                    .getLogger()
                    .log(
                        SentryLevel.WARNING,
                        "Unable to track activity frames as the Activity %s has been destroyed.",
                        activityName);
=======
    if (hub != null && !isRunningTransactionOrTrace(activity)) {
      if (!performanceEnabled) {
        activitiesWithOngoingTransactions.put(activity, NoOpTransaction.getInstance());
        TracingUtils.startNewTrace(hub);
      } else if (performanceEnabled) {
        // as we allow a single transaction running on the bound Scope, we finish the previous ones
        stopPreviousTransactions();

        final String activityName = getActivityName(activity);

        final SentryDate appStartTime =
            foregroundImportance ? AppStartState.getInstance().getAppStartTime() : null;
        final Boolean coldStart = AppStartState.getInstance().isColdStart();

        final TransactionOptions transactionOptions = new TransactionOptions();
        if (options.isEnableActivityLifecycleTracingAutoFinish()) {
          transactionOptions.setIdleTimeout(options.getIdleTimeout());
          transactionOptions.setTrimEnd(true);
        }
        transactionOptions.setWaitForChildren(true);
        transactionOptions.setTransactionFinishedCallback(
            (finishingTransaction) -> {
              @Nullable Activity unwrappedActivity = weakActivity.get();
              if (unwrappedActivity != null) {
                activityFramesTracker.setMetrics(
                    unwrappedActivity, finishingTransaction.getEventId());
              } else {
                if (options != null) {
                  options
                      .getLogger()
                      .log(
                          SentryLevel.WARNING,
                          "Unable to track activity frames as the Activity %s has been destroyed.",
                          activityName);
                }
>>>>>>> 581d779b
              }
            });

        // This will be the start timestamp of the transaction, as well as the ttid/ttfd spans
        final @NotNull SentryDate ttidStartTime;

        if (!(firstActivityCreated || appStartTime == null || coldStart == null)) {
          // The first activity ttid/ttfd spans should start at the app start time
          ttidStartTime = appStartTime;
        } else {
          // The ttid/ttfd spans should start when the previous activity called its onPause method
          ttidStartTime = lastPausedTime;
        }
        transactionOptions.setStartTimestamp(ttidStartTime);

        // we can only bind to the scope if there's no running transaction
        ITransaction transaction =
            hub.startTransaction(
                new TransactionContext(activityName, TransactionNameSource.COMPONENT, UI_LOAD_OP),
                transactionOptions);

        // in case appStartTime isn't available, we don't create a span for it.
        if (!(firstActivityCreated || appStartTime == null || coldStart == null)) {
          // start specific span for app start
          appStartSpan =
              transaction.startChild(
                  getAppStartOp(coldStart),
                  getAppStartDesc(coldStart),
                  appStartTime,
                  Instrumenter.SENTRY);

          // in case there's already an end time (e.g. due to deferred SDK init)
          // we can finish the app-start span
          finishAppStartSpan();
        }
        final @NotNull ISpan ttidSpan =
            transaction.startChild(
                TTID_OP, getTtidDesc(activityName), ttidStartTime, Instrumenter.SENTRY);
        ttidSpanMap.put(activity, ttidSpan);

        if (timeToFullDisplaySpanEnabled && fullyDisplayedReporter != null && options != null) {
          final @NotNull ISpan ttfdSpan =
              transaction.startChild(
                  TTFD_OP, getTtfdDesc(activityName), ttidStartTime, Instrumenter.SENTRY);
          try {
            ttfdSpanMap.put(activity, ttfdSpan);
            ttfdAutoCloseFuture =
                options
                    .getExecutorService()
                    .schedule(
                        () -> finishExceededTtfdSpan(ttfdSpan, ttidSpan), TTFD_TIMEOUT_MILLIS);
          } catch (RejectedExecutionException e) {
            options
                .getLogger()
                .log(
                    SentryLevel.ERROR,
                    "Failed to call the executor. Time to full display span will not be finished automatically. Did you call Sentry.close()?",
                    e);
          }
        }

        // lets bind to the scope so other integrations can pick it up
        hub.configureScope(
            scope -> {
              applyScope(scope, transaction);
            });

        activitiesWithOngoingTransactions.put(activity, transaction);
      }
    }
  }

  @VisibleForTesting
  void applyScope(final @NotNull Scope scope, final @NotNull ITransaction transaction) {
    scope.withTransaction(
        scopeTransaction -> {
          // we'd not like to overwrite existent transactions bound to the Scope
          // manually.
          if (scopeTransaction == null) {
            scope.setTransaction(transaction);
          } else if (options != null) {
            options
                .getLogger()
                .log(
                    SentryLevel.DEBUG,
                    "Transaction '%s' won't be bound to the Scope since there's one already in there.",
                    transaction.getName());
          }
        });
  }

  @VisibleForTesting
  void clearScope(final @NotNull Scope scope, final @NotNull ITransaction transaction) {
    scope.withTransaction(
        scopeTransaction -> {
          if (scopeTransaction == transaction) {
            scope.clearTransaction();
          }
        });
  }

  private boolean isRunningTransactionOrTrace(final @NotNull Activity activity) {
    return activitiesWithOngoingTransactions.containsKey(activity);
  }

  private void stopTracing(final @NotNull Activity activity, final boolean shouldFinishTracing) {
    if (performanceEnabled && shouldFinishTracing) {
      final ITransaction transaction = activitiesWithOngoingTransactions.get(activity);
      finishTransaction(transaction, null, null);
    }
  }

  private void finishTransaction(
      final @Nullable ITransaction transaction,
      final @Nullable ISpan ttidSpan,
      final @Nullable ISpan ttfdSpan) {
    if (transaction != null) {
      // if io.sentry.traces.activity.auto-finish.enable is disabled, transaction may be already
      // finished manually when this method is called.
      if (transaction.isFinished()) {
        return;
      }

      // in case the ttidSpan isn't completed yet, we finish it as cancelled to avoid memory leak
      finishSpan(ttidSpan, SpanStatus.DEADLINE_EXCEEDED);
      finishExceededTtfdSpan(ttfdSpan, ttidSpan);
      cancelTtfdAutoClose();

      SpanStatus status = transaction.getStatus();
      // status might be set by other integrations, let's not overwrite it
      if (status == null) {
        status = SpanStatus.OK;
      }
      transaction.finish(status);
      if (hub != null) {
        // make sure to remove the transaction from scope, as it may contain running children,
        // therefore `finish` method will not remove it from scope
        hub.configureScope(
            scope -> {
              clearScope(scope, transaction);
            });
      }
    }
  }

  @Override
  public synchronized void onActivityCreated(
      final @NotNull Activity activity, final @Nullable Bundle savedInstanceState) {
    setColdStart(savedInstanceState);
    addBreadcrumb(activity, "created");
    startTracing(activity);
    final @Nullable ISpan ttfdSpan = ttfdSpanMap.get(activity);

    firstActivityCreated = true;

    if (fullyDisplayedReporter != null) {
      fullyDisplayedReporter.registerFullyDrawnListener(() -> onFullFrameDrawn(ttfdSpan));
    }
  }

  @Override
  public synchronized void onActivityStarted(final @NotNull Activity activity) {
<<<<<<< HEAD
    if (performanceEnabled || options.isEnableActivityLifecycleBreadcrumbs()) {
=======
    if (performanceEnabled) {
>>>>>>> 581d779b
      // The docs on the screen rendering performance tracing
      // (https://firebase.google.com/docs/perf-mon/screen-traces?platform=android#definition),
      // state that the tracing starts for every Activity class when the app calls
      // .onActivityStarted.
      // Adding an Activity in onActivityCreated leads to Window.FEATURE_NO_TITLE not
      // working. Moving this to onActivityStarted fixes the problem.
      activityFramesTracker.addActivity(activity);
    }
<<<<<<< HEAD

=======
>>>>>>> 581d779b
    addBreadcrumb(activity, "started");
  }

  @SuppressLint("NewApi")
  @Override
  public synchronized void onActivityResumed(final @NotNull Activity activity) {
<<<<<<< HEAD
    if (performanceEnabled || options.isEnableActivityLifecycleBreadcrumbs()) {
=======
    if (performanceEnabled) {
>>>>>>> 581d779b
      // app start span
      @Nullable final SentryDate appStartStartTime = AppStartState.getInstance().getAppStartTime();
      @Nullable final SentryDate appStartEndTime = AppStartState.getInstance().getAppStartEndTime();
      // in case the SentryPerformanceProvider is disabled it does not set the app start times,
      // and we need to set the end time manually here,
      // the start time gets set manually in SentryAndroid.init()
      if (appStartStartTime != null && appStartEndTime == null) {
        AppStartState.getInstance().setAppStartEnd();
      }
      finishAppStartSpan();

      final @Nullable ISpan ttidSpan = ttidSpanMap.get(activity);
      final @Nullable ISpan ttfdSpan = ttfdSpanMap.get(activity);
      final View rootView = activity.findViewById(android.R.id.content);
      if (buildInfoProvider.getSdkInfoVersion() >= Build.VERSION_CODES.JELLY_BEAN
          && rootView != null) {
        FirstDrawDoneListener.registerForNextDraw(
            rootView, () -> onFirstFrameDrawn(ttfdSpan, ttidSpan), buildInfoProvider);
      } else {
        // Posting a task to the main thread's handler will make it executed after it finished
        // its current job. That is, right after the activity draws the layout.
        mainHandler.post(() -> onFirstFrameDrawn(ttfdSpan, ttidSpan));
      }
<<<<<<< HEAD
      addBreadcrumb(activity, "resumed");
=======
>>>>>>> 581d779b
    }
  }

  @Override
  public void onActivityPostResumed(@NonNull Activity activity) {
    // empty override, required to avoid a api-level breaking super.onActivityPostResumed() calls
  }

  @Override
  public void onActivityPrePaused(@NonNull Activity activity) {
    // only executed if API >= 29 otherwise it happens on onActivityPaused
    if (isAllActivityCallbacksAvailable) {
      if (hub == null) {
        lastPausedTime = AndroidDateUtils.getCurrentSentryDateTime();
      } else {
        lastPausedTime = hub.getOptions().getDateProvider().now();
      }
    }
  }

  @Override
  public synchronized void onActivityPaused(final @NotNull Activity activity) {
    // only executed if API < 29 otherwise it happens on onActivityPrePaused
    if (!isAllActivityCallbacksAvailable) {
      if (hub == null) {
        lastPausedTime = AndroidDateUtils.getCurrentSentryDateTime();
      } else {
        lastPausedTime = hub.getOptions().getDateProvider().now();
      }
    }
    addBreadcrumb(activity, "paused");
  }

  @Override
  public synchronized void onActivityStopped(final @NotNull Activity activity) {
    addBreadcrumb(activity, "stopped");
  }

  @Override
  public synchronized void onActivitySaveInstanceState(
      final @NotNull Activity activity, final @NotNull Bundle outState) {
    addBreadcrumb(activity, "saveInstanceState");
  }

  @Override
  public synchronized void onActivityDestroyed(final @NotNull Activity activity) {
    if (performanceEnabled || options.isEnableActivityLifecycleBreadcrumbs()) {
      addBreadcrumb(activity, "destroyed");
<<<<<<< HEAD

      // in case the appStartSpan isn't completed yet, we finish it as cancelled to avoid
      // memory leak
      finishSpan(appStartSpan, SpanStatus.CANCELLED);

      // we finish the ttidSpan as cancelled in case it isn't completed yet
      final ISpan ttidSpan = ttidSpanMap.get(activity);
      final ISpan ttfdSpan = ttfdSpanMap.get(activity);
      finishSpan(ttidSpan, SpanStatus.DEADLINE_EXCEEDED);

      // we finish the ttfdSpan as deadline_exceeded in case it isn't completed yet
      finishExceededTtfdSpan(ttfdSpan, ttidSpan);
      cancelTtfdAutoClose();

      // in case people opt-out enableActivityLifecycleTracingAutoFinish and forgot to finish it,
      // we make sure to finish it when the activity gets destroyed.
      stopTracing(activity, true);

      // set it to null in case its been just finished as cancelled
      appStartSpan = null;
      ttidSpanMap.remove(activity);
      ttfdSpanMap.remove(activity);

      // clear it up, so we don't start again for the same activity if the activity is in the
      // activity
      // stack still.
      // if the activity is opened again and not in memory, transactions will be created normally.
      if (performanceEnabled) {
        activitiesWithOngoingTransactions.remove(activity);
      }
    }
=======

      // in case the appStartSpan isn't completed yet, we finish it as cancelled to avoid
      // memory leak
      finishSpan(appStartSpan, SpanStatus.CANCELLED);

      // we finish the ttidSpan as cancelled in case it isn't completed yet
      final ISpan ttidSpan = ttidSpanMap.get(activity);
      final ISpan ttfdSpan = ttfdSpanMap.get(activity);
      finishSpan(ttidSpan, SpanStatus.DEADLINE_EXCEEDED);

      // we finish the ttfdSpan as deadline_exceeded in case it isn't completed yet
      finishExceededTtfdSpan(ttfdSpan, ttidSpan);
      cancelTtfdAutoClose();

      // in case people opt-out enableActivityLifecycleTracingAutoFinish and forgot to finish it,
      // we make sure to finish it when the activity gets destroyed.
      stopTracing(activity, true);

      // set it to null in case its been just finished as cancelled
      appStartSpan = null;
      ttidSpanMap.remove(activity);
      ttfdSpanMap.remove(activity);
    }

    // clear it up, so we don't start again for the same activity if the activity is in the
    // activity
    // stack still.
    // if the activity is opened again and not in memory, transactions will be created normally.
    activitiesWithOngoingTransactions.remove(activity);
>>>>>>> 581d779b
  }

  private void finishSpan(final @Nullable ISpan span) {
    if (span != null && !span.isFinished()) {
      span.finish();
    }
  }

  private void finishSpan(final @Nullable ISpan span, final @NotNull SentryDate endTimestamp) {
    finishSpan(span, endTimestamp, null);
  }

  private void finishSpan(
      final @Nullable ISpan span,
      final @NotNull SentryDate endTimestamp,
      final @Nullable SpanStatus spanStatus) {
    if (span != null && !span.isFinished()) {
      final @NotNull SpanStatus status =
          spanStatus != null
              ? spanStatus
              : span.getStatus() != null ? span.getStatus() : SpanStatus.OK;
      span.finish(status, endTimestamp);
    }
  }

  private void finishSpan(final @Nullable ISpan span, final @NotNull SpanStatus status) {
    if (span != null && !span.isFinished()) {
      span.finish(status);
    }
  }

  private void cancelTtfdAutoClose() {
    if (ttfdAutoCloseFuture != null) {
      ttfdAutoCloseFuture.cancel(false);
      ttfdAutoCloseFuture = null;
    }
  }

  private void onFirstFrameDrawn(final @Nullable ISpan ttfdSpan, final @Nullable ISpan ttidSpan) {
    if (options != null && ttidSpan != null) {
      final SentryDate endDate = options.getDateProvider().now();
      final long durationNanos = endDate.diff(ttidSpan.getStartDate());
      final long durationMillis = TimeUnit.NANOSECONDS.toMillis(durationNanos);
      ttidSpan.setMeasurement(
          MeasurementValue.KEY_TIME_TO_INITIAL_DISPLAY, durationMillis, MILLISECOND);

      if (ttfdSpan != null && ttfdSpan.isFinished()) {
        ttfdSpan.updateEndDate(endDate);
        // If the ttfd span was finished before the first frame we adjust the measurement, too
        ttidSpan.setMeasurement(
            MeasurementValue.KEY_TIME_TO_FULL_DISPLAY, durationMillis, MILLISECOND);
      }
      finishSpan(ttidSpan, endDate);
    } else {
      finishSpan(ttidSpan);
    }
  }

  private void onFullFrameDrawn(final @Nullable ISpan ttfdSpan) {
    if (options != null && ttfdSpan != null) {
      final SentryDate endDate = options.getDateProvider().now();
      final long durationNanos = endDate.diff(ttfdSpan.getStartDate());
      final long durationMillis = TimeUnit.NANOSECONDS.toMillis(durationNanos);
      ttfdSpan.setMeasurement(
          MeasurementValue.KEY_TIME_TO_FULL_DISPLAY, durationMillis, MILLISECOND);
      finishSpan(ttfdSpan, endDate);
    } else {
      finishSpan(ttfdSpan);
    }
    cancelTtfdAutoClose();
  }

  private void finishExceededTtfdSpan(
      final @Nullable ISpan ttfdSpan, final @Nullable ISpan ttidSpan) {
    if (ttfdSpan == null || ttfdSpan.isFinished()) {
      return;
    }
    ttfdSpan.setDescription(getExceededTtfdDesc(ttfdSpan));
    // We set the end timestamp of the ttfd span to be equal to the ttid span.
    final @Nullable SentryDate ttidEndDate = ttidSpan != null ? ttidSpan.getFinishDate() : null;
    final @NotNull SentryDate ttfdEndDate =
        ttidEndDate != null ? ttidEndDate : ttfdSpan.getStartDate();
    finishSpan(ttfdSpan, ttfdEndDate, SpanStatus.DEADLINE_EXCEEDED);
  }

  @TestOnly
  @NotNull
  WeakHashMap<Activity, ITransaction> getActivitiesWithOngoingTransactions() {
    return activitiesWithOngoingTransactions;
  }

  @TestOnly
  @NotNull
  ActivityFramesTracker getActivityFramesTracker() {
    return activityFramesTracker;
  }

  @TestOnly
  @Nullable
  ISpan getAppStartSpan() {
    return appStartSpan;
  }

  @TestOnly
  @NotNull
  WeakHashMap<Activity, ISpan> getTtidSpanMap() {
    return ttidSpanMap;
  }

  @TestOnly
  @NotNull
  WeakHashMap<Activity, ISpan> getTtfdSpanMap() {
    return ttfdSpanMap;
  }

  private void setColdStart(final @Nullable Bundle savedInstanceState) {
    if (!firstActivityCreated) {
      // if Activity has savedInstanceState then its a warm start
      // https://developer.android.com/topic/performance/vitals/launch-time#warm
      AppStartState.getInstance().setColdStart(savedInstanceState == null);
    }
  }

  private @NotNull String getTtidDesc(final @NotNull String activityName) {
    return activityName + " initial display";
  }

  private @NotNull String getTtfdDesc(final @NotNull String activityName) {
    return activityName + " full display";
  }

  private @NotNull String getExceededTtfdDesc(final @NotNull ISpan ttfdSpan) {
    final @Nullable String ttfdCurrentDescription = ttfdSpan.getDescription();
    if (ttfdCurrentDescription != null && ttfdCurrentDescription.endsWith(" - Deadline Exceeded"))
      return ttfdCurrentDescription;
    return ttfdSpan.getDescription() + " - Deadline Exceeded";
  }

  private @NotNull String getAppStartDesc(final boolean coldStart) {
    if (coldStart) {
      return "Cold Start";
    } else {
      return "Warm Start";
    }
  }

  private @NotNull String getAppStartOp(final boolean coldStart) {
    if (coldStart) {
      return APP_START_COLD;
    } else {
      return APP_START_WARM;
    }
  }

  private void finishAppStartSpan() {
    final @Nullable SentryDate appStartEndTime = AppStartState.getInstance().getAppStartEndTime();
    if (performanceEnabled && appStartEndTime != null) {
      finishSpan(appStartSpan, appStartEndTime);
    }
  }
}<|MERGE_RESOLUTION|>--- conflicted
+++ resolved
@@ -176,40 +176,6 @@
 
   private void startTracing(final @NotNull Activity activity) {
     WeakReference<Activity> weakActivity = new WeakReference<>(activity);
-<<<<<<< HEAD
-    if (!performanceEnabled && hub != null) {
-      TracingUtils.startNewTrace(hub);
-    } else if (performanceEnabled && !isRunningTransaction(activity) && hub != null) {
-      // as we allow a single transaction running on the bound Scope, we finish the previous ones
-      stopPreviousTransactions();
-
-      final String activityName = getActivityName(activity);
-
-      final SentryDate appStartTime =
-          foregroundImportance ? AppStartState.getInstance().getAppStartTime() : null;
-      final Boolean coldStart = AppStartState.getInstance().isColdStart();
-
-      final TransactionOptions transactionOptions = new TransactionOptions();
-      if (options.isEnableActivityLifecycleTracingAutoFinish()) {
-        transactionOptions.setIdleTimeout(options.getIdleTimeout());
-        transactionOptions.setTrimEnd(true);
-      }
-      transactionOptions.setWaitForChildren(true);
-      transactionOptions.setTransactionFinishedCallback(
-          (finishingTransaction) -> {
-            @Nullable Activity unwrappedActivity = weakActivity.get();
-            if (unwrappedActivity != null) {
-              activityFramesTracker.setMetrics(
-                  unwrappedActivity, finishingTransaction.getEventId());
-            } else {
-              if (options != null) {
-                options
-                    .getLogger()
-                    .log(
-                        SentryLevel.WARNING,
-                        "Unable to track activity frames as the Activity %s has been destroyed.",
-                        activityName);
-=======
     if (hub != null && !isRunningTransactionOrTrace(activity)) {
       if (!performanceEnabled) {
         activitiesWithOngoingTransactions.put(activity, NoOpTransaction.getInstance());
@@ -245,7 +211,6 @@
                           "Unable to track activity frames as the Activity %s has been destroyed.",
                           activityName);
                 }
->>>>>>> 581d779b
               }
             });
 
@@ -408,11 +373,7 @@
 
   @Override
   public synchronized void onActivityStarted(final @NotNull Activity activity) {
-<<<<<<< HEAD
-    if (performanceEnabled || options.isEnableActivityLifecycleBreadcrumbs()) {
-=======
     if (performanceEnabled) {
->>>>>>> 581d779b
       // The docs on the screen rendering performance tracing
       // (https://firebase.google.com/docs/perf-mon/screen-traces?platform=android#definition),
       // state that the tracing starts for every Activity class when the app calls
@@ -421,21 +382,13 @@
       // working. Moving this to onActivityStarted fixes the problem.
       activityFramesTracker.addActivity(activity);
     }
-<<<<<<< HEAD
-
-=======
->>>>>>> 581d779b
     addBreadcrumb(activity, "started");
   }
 
   @SuppressLint("NewApi")
   @Override
   public synchronized void onActivityResumed(final @NotNull Activity activity) {
-<<<<<<< HEAD
-    if (performanceEnabled || options.isEnableActivityLifecycleBreadcrumbs()) {
-=======
     if (performanceEnabled) {
->>>>>>> 581d779b
       // app start span
       @Nullable final SentryDate appStartStartTime = AppStartState.getInstance().getAppStartTime();
       @Nullable final SentryDate appStartEndTime = AppStartState.getInstance().getAppStartEndTime();
@@ -459,11 +412,8 @@
         // its current job. That is, right after the activity draws the layout.
         mainHandler.post(() -> onFirstFrameDrawn(ttfdSpan, ttidSpan));
       }
-<<<<<<< HEAD
-      addBreadcrumb(activity, "resumed");
-=======
->>>>>>> 581d779b
-    }
+    }
+    addBreadcrumb(activity, "resumed");
   }
 
   @Override
@@ -511,39 +461,6 @@
   public synchronized void onActivityDestroyed(final @NotNull Activity activity) {
     if (performanceEnabled || options.isEnableActivityLifecycleBreadcrumbs()) {
       addBreadcrumb(activity, "destroyed");
-<<<<<<< HEAD
-
-      // in case the appStartSpan isn't completed yet, we finish it as cancelled to avoid
-      // memory leak
-      finishSpan(appStartSpan, SpanStatus.CANCELLED);
-
-      // we finish the ttidSpan as cancelled in case it isn't completed yet
-      final ISpan ttidSpan = ttidSpanMap.get(activity);
-      final ISpan ttfdSpan = ttfdSpanMap.get(activity);
-      finishSpan(ttidSpan, SpanStatus.DEADLINE_EXCEEDED);
-
-      // we finish the ttfdSpan as deadline_exceeded in case it isn't completed yet
-      finishExceededTtfdSpan(ttfdSpan, ttidSpan);
-      cancelTtfdAutoClose();
-
-      // in case people opt-out enableActivityLifecycleTracingAutoFinish and forgot to finish it,
-      // we make sure to finish it when the activity gets destroyed.
-      stopTracing(activity, true);
-
-      // set it to null in case its been just finished as cancelled
-      appStartSpan = null;
-      ttidSpanMap.remove(activity);
-      ttfdSpanMap.remove(activity);
-
-      // clear it up, so we don't start again for the same activity if the activity is in the
-      // activity
-      // stack still.
-      // if the activity is opened again and not in memory, transactions will be created normally.
-      if (performanceEnabled) {
-        activitiesWithOngoingTransactions.remove(activity);
-      }
-    }
-=======
 
       // in case the appStartSpan isn't completed yet, we finish it as cancelled to avoid
       // memory leak
@@ -573,7 +490,6 @@
     // stack still.
     // if the activity is opened again and not in memory, transactions will be created normally.
     activitiesWithOngoingTransactions.remove(activity);
->>>>>>> 581d779b
   }
 
   private void finishSpan(final @Nullable ISpan span) {
