package io.sentry.android.core;

import static io.sentry.MeasurementUnit.Duration.MILLISECOND;
import static io.sentry.util.IntegrationUtils.addIntegrationToSdkVersion;

import android.app.Activity;
import android.app.Application;
import android.os.Build;
import android.os.Bundle;
import android.os.Handler;
import android.os.Looper;
import android.view.View;
import androidx.annotation.NonNull;
import io.sentry.FullyDisplayedReporter;
import io.sentry.IScope;
import io.sentry.IScopes;
import io.sentry.ISentryLifecycleToken;
import io.sentry.ISpan;
import io.sentry.ITransaction;
import io.sentry.Instrumenter;
import io.sentry.Integration;
import io.sentry.NoOpTransaction;
import io.sentry.SentryDate;
import io.sentry.SentryLevel;
import io.sentry.SentryNanotimeDate;
import io.sentry.SentryOptions;
import io.sentry.SpanOptions;
import io.sentry.SpanStatus;
import io.sentry.TracesSamplingDecision;
import io.sentry.TransactionContext;
import io.sentry.TransactionOptions;
import io.sentry.android.core.internal.util.ClassUtil;
import io.sentry.android.core.internal.util.FirstDrawDoneListener;
import io.sentry.android.core.performance.AppStartMetrics;
import io.sentry.android.core.performance.TimeSpan;
import io.sentry.protocol.MeasurementValue;
import io.sentry.protocol.TransactionNameSource;
import io.sentry.util.AutoClosableReentrantLock;
import io.sentry.util.Objects;
import io.sentry.util.TracingUtils;
import java.io.Closeable;
import java.io.IOException;
import java.lang.ref.WeakReference;
import java.util.Date;
import java.util.Map;
import java.util.WeakHashMap;
import java.util.concurrent.Future;
import java.util.concurrent.RejectedExecutionException;
import java.util.concurrent.TimeUnit;
import org.jetbrains.annotations.NotNull;
import org.jetbrains.annotations.Nullable;
import org.jetbrains.annotations.TestOnly;
import org.jetbrains.annotations.VisibleForTesting;

public final class ActivityLifecycleIntegration
    implements Integration, Closeable, Application.ActivityLifecycleCallbacks {

  static final String UI_LOAD_OP = "ui.load";
  static final String APP_START_WARM = "app.start.warm";
  static final String APP_START_COLD = "app.start.cold";
  static final String TTID_OP = "ui.load.initial_display";
  static final String TTFD_OP = "ui.load.full_display";
  static final long TTFD_TIMEOUT_MILLIS = 30000;
  private static final String TRACE_ORIGIN = "auto.ui.activity";

  private final @NotNull Application application;
  private final @NotNull BuildInfoProvider buildInfoProvider;
  private @Nullable IScopes scopes;
  private @Nullable SentryAndroidOptions options;

  private boolean performanceEnabled = false;

  private boolean timeToFullDisplaySpanEnabled = false;

  private boolean isAllActivityCallbacksAvailable;

  private boolean firstActivityCreated = false;

  private @Nullable FullyDisplayedReporter fullyDisplayedReporter = null;
  private @Nullable ISpan appStartSpan;
  private final @NotNull WeakHashMap<Activity, ISpan> ttidSpanMap = new WeakHashMap<>();
  private final @NotNull WeakHashMap<Activity, ISpan> ttfdSpanMap = new WeakHashMap<>();
  private @NotNull SentryDate lastPausedTime = new SentryNanotimeDate(new Date(0), 0);
  private final @NotNull Handler mainHandler = new Handler(Looper.getMainLooper());
  private @Nullable Future<?> ttfdAutoCloseFuture = null;

  // WeakHashMap isn't thread safe but ActivityLifecycleCallbacks is only called from the
  // main-thread
  private final @NotNull WeakHashMap<Activity, ITransaction> activitiesWithOngoingTransactions =
      new WeakHashMap<>();

  private final @NotNull ActivityFramesTracker activityFramesTracker;
  private final @NotNull AutoClosableReentrantLock lock = new AutoClosableReentrantLock();

  public ActivityLifecycleIntegration(
      final @NotNull Application application,
      final @NotNull BuildInfoProvider buildInfoProvider,
      final @NotNull ActivityFramesTracker activityFramesTracker) {
    this.application = Objects.requireNonNull(application, "Application is required");
    this.buildInfoProvider =
        Objects.requireNonNull(buildInfoProvider, "BuildInfoProvider is required");
    this.activityFramesTracker =
        Objects.requireNonNull(activityFramesTracker, "ActivityFramesTracker is required");

    if (buildInfoProvider.getSdkInfoVersion() >= Build.VERSION_CODES.Q) {
      isAllActivityCallbacksAvailable = true;
    }
  }

  @Override
  public void register(final @NotNull IScopes scopes, final @NotNull SentryOptions options) {
    this.options =
        Objects.requireNonNull(
            (options instanceof SentryAndroidOptions) ? (SentryAndroidOptions) options : null,
            "SentryAndroidOptions is required");

    this.scopes = Objects.requireNonNull(scopes, "Scopes are required");

    performanceEnabled = isPerformanceEnabled(this.options);
    fullyDisplayedReporter = this.options.getFullyDisplayedReporter();
    timeToFullDisplaySpanEnabled = this.options.isEnableTimeToFullDisplayTracing();

    application.registerActivityLifecycleCallbacks(this);
    this.options.getLogger().log(SentryLevel.DEBUG, "ActivityLifecycleIntegration installed.");
    addIntegrationToSdkVersion(getClass());
  }

  private boolean isPerformanceEnabled(final @NotNull SentryAndroidOptions options) {
    return options.isTracingEnabled() && options.isEnableAutoActivityLifecycleTracing();
  }

  @Override
  public void close() throws IOException {
    application.unregisterActivityLifecycleCallbacks(this);

    if (options != null) {
      options.getLogger().log(SentryLevel.DEBUG, "ActivityLifecycleIntegration removed.");
    }

    activityFramesTracker.stop();
  }

  private @NotNull String getActivityName(final @NotNull Activity activity) {
    return activity.getClass().getSimpleName();
  }

  private void stopPreviousTransactions() {
    for (final Map.Entry<Activity, ITransaction> entry :
        activitiesWithOngoingTransactions.entrySet()) {
      final ITransaction transaction = entry.getValue();
      final ISpan ttidSpan = ttidSpanMap.get(entry.getKey());
      final ISpan ttfdSpan = ttfdSpanMap.get(entry.getKey());
      finishTransaction(transaction, ttidSpan, ttfdSpan);
    }
  }

  private void startTracing(final @NotNull Activity activity) {
    WeakReference<Activity> weakActivity = new WeakReference<>(activity);
    if (scopes != null && !isRunningTransactionOrTrace(activity)) {
      if (!performanceEnabled) {
        activitiesWithOngoingTransactions.put(activity, NoOpTransaction.getInstance());
        TracingUtils.startNewTrace(scopes);
      } else {
        // as we allow a single transaction running on the bound Scope, we finish the previous ones
        stopPreviousTransactions();

        final String activityName = getActivityName(activity);

        final @Nullable SentryDate appStartTime;
        final @Nullable Boolean coldStart;
        final @NotNull TimeSpan appStartTimeSpan =
            AppStartMetrics.getInstance().getAppStartTimeSpanWithFallback(options);

        // we only track app start for processes that will show an Activity (full launch).
        // Here we check the process importance which will tell us that.
        final boolean foregroundImportance = ContextUtils.isForegroundImportance();
        if (foregroundImportance && appStartTimeSpan.hasStarted()) {
          appStartTime = appStartTimeSpan.getStartTimestamp();
          coldStart =
              AppStartMetrics.getInstance().getAppStartType() == AppStartMetrics.AppStartType.COLD;
        } else {
          appStartTime = null;
          coldStart = null;
        }

        final TransactionOptions transactionOptions = new TransactionOptions();
        transactionOptions.setDeadlineTimeout(
            TransactionOptions.DEFAULT_DEADLINE_TIMEOUT_AUTO_TRANSACTION);

        if (options.isEnableActivityLifecycleTracingAutoFinish()) {
          transactionOptions.setIdleTimeout(options.getIdleTimeout());
          transactionOptions.setTrimEnd(true);
        }
        transactionOptions.setWaitForChildren(true);
        transactionOptions.setTransactionFinishedCallback(
            (finishingTransaction) -> {
              @Nullable Activity unwrappedActivity = weakActivity.get();
              if (unwrappedActivity != null) {
                activityFramesTracker.setMetrics(
                    unwrappedActivity, finishingTransaction.getEventId());
              } else {
                if (options != null) {
                  options
                      .getLogger()
                      .log(
                          SentryLevel.WARNING,
                          "Unable to track activity frames as the Activity %s has been destroyed.",
                          activityName);
                }
              }
            });

        // This will be the start timestamp of the transaction, as well as the ttid/ttfd spans
        final @NotNull SentryDate ttidStartTime;
        final @Nullable TracesSamplingDecision appStartSamplingDecision;

        if (!(firstActivityCreated || appStartTime == null || coldStart == null)) {
          // The first activity ttid/ttfd spans should start at the app start time
          ttidStartTime = appStartTime;
          // The app start transaction inherits the sampling decision from the app start profiling,
          // then clears it
          appStartSamplingDecision = AppStartMetrics.getInstance().getAppStartSamplingDecision();
          AppStartMetrics.getInstance().setAppStartSamplingDecision(null);
        } else {
          // The ttid/ttfd spans should start when the previous activity called its onPause method
          ttidStartTime = lastPausedTime;
          appStartSamplingDecision = null;
        }
        transactionOptions.setStartTimestamp(ttidStartTime);
        transactionOptions.setAppStartTransaction(appStartSamplingDecision != null);
        setSpanOrigin(transactionOptions);

        // we can only bind to the scope if there's no running transaction
        ITransaction transaction =
            scopes.startTransaction(
                new TransactionContext(
                    activityName,
                    TransactionNameSource.COMPONENT,
                    UI_LOAD_OP,
                    appStartSamplingDecision),
                transactionOptions);

        final SpanOptions spanOptions = new SpanOptions();
        setSpanOrigin(spanOptions);

        // in case appStartTime isn't available, we don't create a span for it.
        if (!(firstActivityCreated || appStartTime == null || coldStart == null)) {
          // start specific span for app start
          appStartSpan =
              transaction.startChild(
                  getAppStartOp(coldStart),
                  getAppStartDesc(coldStart),
                  appStartTime,
                  Instrumenter.SENTRY,
                  spanOptions);

          // in case there's already an end time (e.g. due to deferred SDK init)
          // we can finish the app-start span
          finishAppStartSpan();
        }
        final @NotNull ISpan ttidSpan =
            transaction.startChild(
                TTID_OP,
                getTtidDesc(activityName),
                ttidStartTime,
                Instrumenter.SENTRY,
                spanOptions);
        ttidSpanMap.put(activity, ttidSpan);

        if (timeToFullDisplaySpanEnabled && fullyDisplayedReporter != null && options != null) {
          final @NotNull ISpan ttfdSpan =
              transaction.startChild(
                  TTFD_OP,
                  getTtfdDesc(activityName),
                  ttidStartTime,
                  Instrumenter.SENTRY,
                  spanOptions);
          try {
            ttfdSpanMap.put(activity, ttfdSpan);
            ttfdAutoCloseFuture =
                options
                    .getExecutorService()
                    .schedule(
                        () -> finishExceededTtfdSpan(ttfdSpan, ttidSpan), TTFD_TIMEOUT_MILLIS);
          } catch (RejectedExecutionException e) {
            options
                .getLogger()
                .log(
                    SentryLevel.ERROR,
                    "Failed to call the executor. Time to full display span will not be finished automatically. Did you call Sentry.close()?",
                    e);
          }
        }

        // lets bind to the scope so other integrations can pick it up
        scopes.configureScope(
            scope -> {
              applyScope(scope, transaction);
            });

        activitiesWithOngoingTransactions.put(activity, transaction);
      }
    }
  }

  private void setSpanOrigin(final @NotNull SpanOptions spanOptions) {
    spanOptions.setOrigin(TRACE_ORIGIN);
  }

  @VisibleForTesting
  void applyScope(final @NotNull IScope scope, final @NotNull ITransaction transaction) {
    scope.withTransaction(
        scopeTransaction -> {
          // we'd not like to overwrite existent transactions bound to the Scope
          // manually.
          if (scopeTransaction == null) {
            scope.setTransaction(transaction);
          } else if (options != null) {
            options
                .getLogger()
                .log(
                    SentryLevel.DEBUG,
                    "Transaction '%s' won't be bound to the Scope since there's one already in there.",
                    transaction.getName());
          }
        });
  }

  @VisibleForTesting
  void clearScope(final @NotNull IScope scope, final @NotNull ITransaction transaction) {
    scope.withTransaction(
        scopeTransaction -> {
          if (scopeTransaction == transaction) {
            scope.clearTransaction();
          }
        });
  }

  private boolean isRunningTransactionOrTrace(final @NotNull Activity activity) {
    return activitiesWithOngoingTransactions.containsKey(activity);
  }

  private void stopTracing(final @NotNull Activity activity, final boolean shouldFinishTracing) {
    if (performanceEnabled && shouldFinishTracing) {
      final ITransaction transaction = activitiesWithOngoingTransactions.get(activity);
      finishTransaction(transaction, null, null);
    }
  }

  private void finishTransaction(
      final @Nullable ITransaction transaction,
      final @Nullable ISpan ttidSpan,
      final @Nullable ISpan ttfdSpan) {
    if (transaction != null) {
      // if io.sentry.traces.activity.auto-finish.enable is disabled, transaction may be already
      // finished manually when this method is called.
      if (transaction.isFinished()) {
        return;
      }

      // in case the ttidSpan isn't completed yet, we finish it as cancelled to avoid memory leak
      finishSpan(ttidSpan, SpanStatus.DEADLINE_EXCEEDED);
      finishExceededTtfdSpan(ttfdSpan, ttidSpan);
      cancelTtfdAutoClose();

      SpanStatus status = transaction.getStatus();
      // status might be set by other integrations, let's not overwrite it
      if (status == null) {
        status = SpanStatus.OK;
      }
      transaction.finish(status);
      if (scopes != null) {
        // make sure to remove the transaction from scope, as it may contain running children,
        // therefore `finish` method will not remove it from scope
        scopes.configureScope(
            scope -> {
              clearScope(scope, transaction);
            });
      }
    }
  }

  @Override
  public void onActivityCreated(
      final @NotNull Activity activity, final @Nullable Bundle savedInstanceState) {
    try (final @NotNull ISentryLifecycleToken ignored = lock.acquire()) {
      setColdStart(savedInstanceState);
      if (scopes != null && options != null && options.isEnableScreenTracking()) {
        final @Nullable String activityClassName = ClassUtil.getClassName(activity);
        scopes.configureScope(scope -> scope.setScreen(activityClassName));
      }
      startTracing(activity);
      final @Nullable ISpan ttfdSpan = ttfdSpanMap.get(activity);

      firstActivityCreated = true;

      if (fullyDisplayedReporter != null) {
        fullyDisplayedReporter.registerFullyDrawnListener(() -> onFullFrameDrawn(ttfdSpan));
      }
    }
  }

  @Override
  public void onActivityStarted(final @NotNull Activity activity) {
    try (final @NotNull ISentryLifecycleToken ignored = lock.acquire()) {
      if (performanceEnabled) {
        // The docs on the screen rendering performance tracing
        // (https://firebase.google.com/docs/perf-mon/screen-traces?platform=android#definition),
        // state that the tracing starts for every Activity class when the app calls
        // .onActivityStarted.
        // Adding an Activity in onActivityCreated leads to Window.FEATURE_NO_TITLE not
        // working. Moving this to onActivityStarted fixes the problem.
        activityFramesTracker.addActivity(activity);
      }
    }
  }

  @Override
  public void onActivityResumed(final @NotNull Activity activity) {
    try (final @NotNull ISentryLifecycleToken ignored = lock.acquire()) {
      if (performanceEnabled) {

        final @Nullable ISpan ttidSpan = ttidSpanMap.get(activity);
        final @Nullable ISpan ttfdSpan = ttfdSpanMap.get(activity);
        final View rootView = activity.findViewById(android.R.id.content);
        if (rootView != null) {
          FirstDrawDoneListener.registerForNextDraw(
              rootView, () -> onFirstFrameDrawn(ttfdSpan, ttidSpan), buildInfoProvider);
        } else {
          // Posting a task to the main thread's handler will make it executed after it finished
          // its current job. That is, right after the activity draws the layout.
          mainHandler.post(() -> onFirstFrameDrawn(ttfdSpan, ttidSpan));
        }
      }
    }
  }

  @Override
  public void onActivityPostResumed(@NonNull Activity activity) {
    // empty override, required to avoid a api-level breaking super.onActivityPostResumed() calls
  }

  @Override
  public void onActivityPrePaused(@NonNull Activity activity) {
    // only executed if API >= 29 otherwise it happens on onActivityPaused
    if (isAllActivityCallbacksAvailable) {
      // as the SDK may gets (re-)initialized mid activity lifecycle, ensure we set the flag here as
      // well
      // this ensures any newly launched activity will not use the app start timestamp as txn start
      firstActivityCreated = true;
      if (scopes == null) {
        lastPausedTime = AndroidDateUtils.getCurrentSentryDateTime();
      } else {
        lastPausedTime = scopes.getOptions().getDateProvider().now();
      }
    }
  }

  @Override
  public void onActivityPaused(final @NotNull Activity activity) {
    try (final @NotNull ISentryLifecycleToken ignored = lock.acquire()) {
      // only executed if API < 29 otherwise it happens on onActivityPrePaused
      if (!isAllActivityCallbacksAvailable) {
        // as the SDK may gets (re-)initialized mid activity lifecycle, ensure we set the flag here
        // as
        // well
        // this ensures any newly launched activity will not use the app start timestamp as txn
        // start
        firstActivityCreated = true;
        if (scopes == null) {
          lastPausedTime = AndroidDateUtils.getCurrentSentryDateTime();
        } else {
          lastPausedTime = scopes.getOptions().getDateProvider().now();
        }
      }
    }
  }

  @Override
  public void onActivityStopped(final @NotNull Activity activity) {
<<<<<<< HEAD
    try (final @NotNull ISentryLifecycleToken ignored = lock.acquire()) {
      // no-op
    }
=======
    // no-op (acquire lock if this no longer is no-op)
>>>>>>> 356b5ce1
  }

  @Override
  public void onActivitySaveInstanceState(
      final @NotNull Activity activity, final @NotNull Bundle outState) {
<<<<<<< HEAD
    try (final @NotNull ISentryLifecycleToken ignored = lock.acquire()) {
      // no-op
    }
=======
    // no-op (acquire lock if this no longer is no-op)
>>>>>>> 356b5ce1
  }

  @Override
  public void onActivityDestroyed(final @NotNull Activity activity) {
    try (final @NotNull ISentryLifecycleToken ignored = lock.acquire()) {
      if (performanceEnabled) {

        // in case the appStartSpan isn't completed yet, we finish it as cancelled to avoid
        // memory leak
        finishSpan(appStartSpan, SpanStatus.CANCELLED);

        // we finish the ttidSpan as cancelled in case it isn't completed yet
        final ISpan ttidSpan = ttidSpanMap.get(activity);
        final ISpan ttfdSpan = ttfdSpanMap.get(activity);
        finishSpan(ttidSpan, SpanStatus.DEADLINE_EXCEEDED);

        // we finish the ttfdSpan as deadline_exceeded in case it isn't completed yet
        finishExceededTtfdSpan(ttfdSpan, ttidSpan);
        cancelTtfdAutoClose();

        // in case people opt-out enableActivityLifecycleTracingAutoFinish and forgot to finish it,
        // we make sure to finish it when the activity gets destroyed.
        stopTracing(activity, true);

        // set it to null in case its been just finished as cancelled
        appStartSpan = null;
        ttidSpanMap.remove(activity);
        ttfdSpanMap.remove(activity);
      }

      // clear it up, so we don't start again for the same activity if the activity is in the
      // activity
      // stack still.
      // if the activity is opened again and not in memory, transactions will be created normally.
      activitiesWithOngoingTransactions.remove(activity);
    }
  }

  private void finishSpan(final @Nullable ISpan span) {
    if (span != null && !span.isFinished()) {
      span.finish();
    }
  }

  private void finishSpan(final @Nullable ISpan span, final @NotNull SentryDate endTimestamp) {
    finishSpan(span, endTimestamp, null);
  }

  private void finishSpan(
      final @Nullable ISpan span,
      final @NotNull SentryDate endTimestamp,
      final @Nullable SpanStatus spanStatus) {
    if (span != null && !span.isFinished()) {
      final @NotNull SpanStatus status =
          spanStatus != null
              ? spanStatus
              : span.getStatus() != null ? span.getStatus() : SpanStatus.OK;
      span.finish(status, endTimestamp);
    }
  }

  private void finishSpan(final @Nullable ISpan span, final @NotNull SpanStatus status) {
    if (span != null && !span.isFinished()) {
      span.finish(status);
    }
  }

  private void cancelTtfdAutoClose() {
    if (ttfdAutoCloseFuture != null) {
      ttfdAutoCloseFuture.cancel(false);
      ttfdAutoCloseFuture = null;
    }
  }

  private void onFirstFrameDrawn(final @Nullable ISpan ttfdSpan, final @Nullable ISpan ttidSpan) {
    // app start span
    final @NotNull AppStartMetrics appStartMetrics = AppStartMetrics.getInstance();
    final @NotNull TimeSpan appStartTimeSpan = appStartMetrics.getAppStartTimeSpan();
    final @NotNull TimeSpan sdkInitTimeSpan = appStartMetrics.getSdkInitTimeSpan();

    // in case the SentryPerformanceProvider is disabled it does not set the app start end times,
    // and we need to set the end time manually here
    if (appStartTimeSpan.hasStarted() && appStartTimeSpan.hasNotStopped()) {
      appStartTimeSpan.stop();
    }
    if (sdkInitTimeSpan.hasStarted() && sdkInitTimeSpan.hasNotStopped()) {
      sdkInitTimeSpan.stop();
    }
    finishAppStartSpan();

    if (options != null && ttidSpan != null) {
      final SentryDate endDate = options.getDateProvider().now();
      final long durationNanos = endDate.diff(ttidSpan.getStartDate());
      final long durationMillis = TimeUnit.NANOSECONDS.toMillis(durationNanos);
      ttidSpan.setMeasurement(
          MeasurementValue.KEY_TIME_TO_INITIAL_DISPLAY, durationMillis, MILLISECOND);

      if (ttfdSpan != null && ttfdSpan.isFinished()) {
        ttfdSpan.updateEndDate(endDate);
        // If the ttfd span was finished before the first frame we adjust the measurement, too
        ttidSpan.setMeasurement(
            MeasurementValue.KEY_TIME_TO_FULL_DISPLAY, durationMillis, MILLISECOND);
      }
      finishSpan(ttidSpan, endDate);
    } else {
      finishSpan(ttidSpan);
    }
  }

  private void onFullFrameDrawn(final @Nullable ISpan ttfdSpan) {
    if (options != null && ttfdSpan != null) {
      final SentryDate endDate = options.getDateProvider().now();
      final long durationNanos = endDate.diff(ttfdSpan.getStartDate());
      final long durationMillis = TimeUnit.NANOSECONDS.toMillis(durationNanos);
      ttfdSpan.setMeasurement(
          MeasurementValue.KEY_TIME_TO_FULL_DISPLAY, durationMillis, MILLISECOND);
      finishSpan(ttfdSpan, endDate);
    } else {
      finishSpan(ttfdSpan);
    }
    cancelTtfdAutoClose();
  }

  private void finishExceededTtfdSpan(
      final @Nullable ISpan ttfdSpan, final @Nullable ISpan ttidSpan) {
    if (ttfdSpan == null || ttfdSpan.isFinished()) {
      return;
    }
    ttfdSpan.setDescription(getExceededTtfdDesc(ttfdSpan));
    // We set the end timestamp of the ttfd span to be equal to the ttid span.
    final @Nullable SentryDate ttidEndDate = ttidSpan != null ? ttidSpan.getFinishDate() : null;
    final @NotNull SentryDate ttfdEndDate =
        ttidEndDate != null ? ttidEndDate : ttfdSpan.getStartDate();
    finishSpan(ttfdSpan, ttfdEndDate, SpanStatus.DEADLINE_EXCEEDED);
  }

  @TestOnly
  @NotNull
  WeakHashMap<Activity, ITransaction> getActivitiesWithOngoingTransactions() {
    return activitiesWithOngoingTransactions;
  }

  @TestOnly
  @NotNull
  ActivityFramesTracker getActivityFramesTracker() {
    return activityFramesTracker;
  }

  @TestOnly
  @Nullable
  ISpan getAppStartSpan() {
    return appStartSpan;
  }

  @TestOnly
  @NotNull
  WeakHashMap<Activity, ISpan> getTtidSpanMap() {
    return ttidSpanMap;
  }

  @TestOnly
  @NotNull
  WeakHashMap<Activity, ISpan> getTtfdSpanMap() {
    return ttfdSpanMap;
  }

  private void setColdStart(final @Nullable Bundle savedInstanceState) {
    // The very first activity start timestamp cannot be set to the class instantiation time, as it
    // may happen before an activity is started (service, broadcast receiver, etc). So we set it
    // here.
    if (scopes != null && lastPausedTime.nanoTimestamp() == 0) {
      lastPausedTime = scopes.getOptions().getDateProvider().now();
    } else if (lastPausedTime.nanoTimestamp() == 0) {
      lastPausedTime = AndroidDateUtils.getCurrentSentryDateTime();
    }
    if (!firstActivityCreated) {
      // if Activity has savedInstanceState then its a warm start
      // https://developer.android.com/topic/performance/vitals/launch-time#warm
      // SentryPerformanceProvider sets this already
      // pre-performance-v2: back-fill with best guess
      if (options != null && !options.isEnablePerformanceV2()) {
        AppStartMetrics.getInstance()
            .setAppStartType(
                savedInstanceState == null
                    ? AppStartMetrics.AppStartType.COLD
                    : AppStartMetrics.AppStartType.WARM);
      }
    }
  }

  private @NotNull String getTtidDesc(final @NotNull String activityName) {
    return activityName + " initial display";
  }

  private @NotNull String getTtfdDesc(final @NotNull String activityName) {
    return activityName + " full display";
  }

  private @NotNull String getExceededTtfdDesc(final @NotNull ISpan ttfdSpan) {
    final @Nullable String ttfdCurrentDescription = ttfdSpan.getDescription();
    if (ttfdCurrentDescription != null && ttfdCurrentDescription.endsWith(" - Deadline Exceeded"))
      return ttfdCurrentDescription;
    return ttfdSpan.getDescription() + " - Deadline Exceeded";
  }

  private @NotNull String getAppStartDesc(final boolean coldStart) {
    if (coldStart) {
      return "Cold Start";
    } else {
      return "Warm Start";
    }
  }

  private @NotNull String getAppStartOp(final boolean coldStart) {
    if (coldStart) {
      return APP_START_COLD;
    } else {
      return APP_START_WARM;
    }
  }

  private void finishAppStartSpan() {
    final @Nullable SentryDate appStartEndTime =
        AppStartMetrics.getInstance()
            .getAppStartTimeSpanWithFallback(options)
            .getProjectedStopTimestamp();
    if (performanceEnabled && appStartEndTime != null) {
      finishSpan(appStartSpan, appStartEndTime);
    }
  }
}<|MERGE_RESOLUTION|>--- conflicted
+++ resolved
@@ -478,25 +478,13 @@
 
   @Override
   public void onActivityStopped(final @NotNull Activity activity) {
-<<<<<<< HEAD
-    try (final @NotNull ISentryLifecycleToken ignored = lock.acquire()) {
-      // no-op
-    }
-=======
     // no-op (acquire lock if this no longer is no-op)
->>>>>>> 356b5ce1
   }
 
   @Override
   public void onActivitySaveInstanceState(
       final @NotNull Activity activity, final @NotNull Bundle outState) {
-<<<<<<< HEAD
-    try (final @NotNull ISentryLifecycleToken ignored = lock.acquire()) {
-      // no-op
-    }
-=======
     // no-op (acquire lock if this no longer is no-op)
->>>>>>> 356b5ce1
   }
 
   @Override
