package io.sentry.android.core;

import static io.sentry.MeasurementUnit.Duration.MILLISECOND;
import static io.sentry.util.IntegrationUtils.addIntegrationToSdkVersion;

import android.app.Activity;
import android.app.Application;
import android.os.Build;
import android.os.Bundle;
import android.os.Handler;
import android.os.Looper;
import android.view.View;
import androidx.annotation.NonNull;
import io.sentry.FullyDisplayedReporter;
import io.sentry.IScope;
import io.sentry.IScopes;
import io.sentry.ISentryLifecycleToken;
import io.sentry.ISpan;
import io.sentry.ITransaction;
import io.sentry.Instrumenter;
import io.sentry.Integration;
import io.sentry.NoOpTransaction;
import io.sentry.SentryDate;
import io.sentry.SentryLevel;
import io.sentry.SentryNanotimeDate;
import io.sentry.SentryOptions;
import io.sentry.SpanOptions;
import io.sentry.SpanStatus;
import io.sentry.TracesSamplingDecision;
import io.sentry.TransactionContext;
import io.sentry.TransactionOptions;
import io.sentry.android.core.internal.util.ClassUtil;
import io.sentry.android.core.internal.util.FirstDrawDoneListener;
import io.sentry.android.core.performance.AppStartMetrics;
import io.sentry.android.core.performance.TimeSpan;
import io.sentry.protocol.MeasurementValue;
import io.sentry.protocol.TransactionNameSource;
import io.sentry.util.AutoClosableReentrantLock;
import io.sentry.util.Objects;
import io.sentry.util.TracingUtils;
import java.io.Closeable;
import java.io.IOException;
import java.lang.ref.WeakReference;
import java.util.Date;
import java.util.Map;
import java.util.WeakHashMap;
import java.util.concurrent.Future;
import java.util.concurrent.RejectedExecutionException;
import java.util.concurrent.TimeUnit;
import org.jetbrains.annotations.NotNull;
import org.jetbrains.annotations.Nullable;
import org.jetbrains.annotations.TestOnly;
import org.jetbrains.annotations.VisibleForTesting;

public final class ActivityLifecycleIntegration
    implements Integration, Closeable, Application.ActivityLifecycleCallbacks {

  static final String UI_LOAD_OP = "ui.load";
  static final String APP_START_WARM = "app.start.warm";
  static final String APP_START_COLD = "app.start.cold";
  static final String TTID_OP = "ui.load.initial_display";
  static final String TTFD_OP = "ui.load.full_display";
  static final long TTFD_TIMEOUT_MILLIS = 30000;
  private static final String TRACE_ORIGIN = "auto.ui.activity";

  private final @NotNull Application application;
  private final @NotNull BuildInfoProvider buildInfoProvider;
  private @Nullable IScopes scopes;
  private @Nullable SentryAndroidOptions options;

  private boolean performanceEnabled = false;

  private boolean timeToFullDisplaySpanEnabled = false;

  private boolean isAllActivityCallbacksAvailable;

  private boolean firstActivityCreated = false;

  private @Nullable FullyDisplayedReporter fullyDisplayedReporter = null;
  private @Nullable ISpan appStartSpan;
  private final @NotNull WeakHashMap<Activity, ISpan> ttidSpanMap = new WeakHashMap<>();
  private final @NotNull WeakHashMap<Activity, ISpan> ttfdSpanMap = new WeakHashMap<>();
  private @NotNull SentryDate lastPausedTime = new SentryNanotimeDate(new Date(0), 0);
  private final @NotNull Handler mainHandler = new Handler(Looper.getMainLooper());
  private @Nullable Future<?> ttfdAutoCloseFuture = null;

  // WeakHashMap isn't thread safe but ActivityLifecycleCallbacks is only called from the
  // main-thread
  private final @NotNull WeakHashMap<Activity, ITransaction> activitiesWithOngoingTransactions =
      new WeakHashMap<>();

  private final @NotNull ActivityFramesTracker activityFramesTracker;
  private final @NotNull AutoClosableReentrantLock lock = new AutoClosableReentrantLock();

  public ActivityLifecycleIntegration(
      final @NotNull Application application,
      final @NotNull BuildInfoProvider buildInfoProvider,
      final @NotNull ActivityFramesTracker activityFramesTracker) {
    this.application = Objects.requireNonNull(application, "Application is required");
    this.buildInfoProvider =
        Objects.requireNonNull(buildInfoProvider, "BuildInfoProvider is required");
    this.activityFramesTracker =
        Objects.requireNonNull(activityFramesTracker, "ActivityFramesTracker is required");

    if (buildInfoProvider.getSdkInfoVersion() >= Build.VERSION_CODES.Q) {
      isAllActivityCallbacksAvailable = true;
    }
  }

  @Override
  public void register(final @NotNull IScopes scopes, final @NotNull SentryOptions options) {
    this.options =
        Objects.requireNonNull(
            (options instanceof SentryAndroidOptions) ? (SentryAndroidOptions) options : null,
            "SentryAndroidOptions is required");

    this.scopes = Objects.requireNonNull(scopes, "Scopes are required");

    performanceEnabled = isPerformanceEnabled(this.options);
    fullyDisplayedReporter = this.options.getFullyDisplayedReporter();
    timeToFullDisplaySpanEnabled = this.options.isEnableTimeToFullDisplayTracing();

    application.registerActivityLifecycleCallbacks(this);
    this.options.getLogger().log(SentryLevel.DEBUG, "ActivityLifecycleIntegration installed.");
    addIntegrationToSdkVersion(getClass());
  }

  private boolean isPerformanceEnabled(final @NotNull SentryAndroidOptions options) {
    return options.isTracingEnabled() && options.isEnableAutoActivityLifecycleTracing();
  }

  @Override
  public void close() throws IOException {
    application.unregisterActivityLifecycleCallbacks(this);

    if (options != null) {
      options.getLogger().log(SentryLevel.DEBUG, "ActivityLifecycleIntegration removed.");
    }

    activityFramesTracker.stop();
  }

  private @NotNull String getActivityName(final @NotNull Activity activity) {
    return activity.getClass().getSimpleName();
  }

  private void stopPreviousTransactions() {
    for (final Map.Entry<Activity, ITransaction> entry :
        activitiesWithOngoingTransactions.entrySet()) {
      final ITransaction transaction = entry.getValue();
      final ISpan ttidSpan = ttidSpanMap.get(entry.getKey());
      final ISpan ttfdSpan = ttfdSpanMap.get(entry.getKey());
      finishTransaction(transaction, ttidSpan, ttfdSpan);
    }
  }

  private void startTracing(final @NotNull Activity activity) {
    WeakReference<Activity> weakActivity = new WeakReference<>(activity);
    if (scopes != null && !isRunningTransactionOrTrace(activity)) {
      if (!performanceEnabled) {
        activitiesWithOngoingTransactions.put(activity, NoOpTransaction.getInstance());
        TracingUtils.startNewTrace(scopes);
      } else {
        // as we allow a single transaction running on the bound Scope, we finish the previous ones
        stopPreviousTransactions();

        final String activityName = getActivityName(activity);

        final @Nullable SentryDate appStartTime;
        final @Nullable Boolean coldStart;
        final @NotNull TimeSpan appStartTimeSpan =
            AppStartMetrics.getInstance().getAppStartTimeSpanWithFallback(options);

        // we only track app start for processes that will show an Activity (full launch).
        // Here we check the process importance which will tell us that.
        final boolean foregroundImportance = ContextUtils.isForegroundImportance();
        if (foregroundImportance && appStartTimeSpan.hasStarted()) {
          appStartTime = appStartTimeSpan.getStartTimestamp();
          coldStart =
              AppStartMetrics.getInstance().getAppStartType() == AppStartMetrics.AppStartType.COLD;
        } else {
          appStartTime = null;
          coldStart = null;
        }

        final TransactionOptions transactionOptions = new TransactionOptions();
        transactionOptions.setDeadlineTimeout(
            TransactionOptions.DEFAULT_DEADLINE_TIMEOUT_AUTO_TRANSACTION);

        if (options.isEnableActivityLifecycleTracingAutoFinish()) {
          transactionOptions.setIdleTimeout(options.getIdleTimeout());
          transactionOptions.setTrimEnd(true);
        }
        transactionOptions.setWaitForChildren(true);
        transactionOptions.setTransactionFinishedCallback(
            (finishingTransaction) -> {
              @Nullable Activity unwrappedActivity = weakActivity.get();
              if (unwrappedActivity != null) {
                activityFramesTracker.setMetrics(
                    unwrappedActivity, finishingTransaction.getEventId());
              } else {
                if (options != null) {
                  options
                      .getLogger()
                      .log(
                          SentryLevel.WARNING,
                          "Unable to track activity frames as the Activity %s has been destroyed.",
                          activityName);
                }
              }
            });

        // This will be the start timestamp of the transaction, as well as the ttid/ttfd spans
        final @NotNull SentryDate ttidStartTime;
        final @Nullable TracesSamplingDecision appStartSamplingDecision;

        if (!(firstActivityCreated || appStartTime == null || coldStart == null)) {
          // The first activity ttid/ttfd spans should start at the app start time
          ttidStartTime = appStartTime;
          // The app start transaction inherits the sampling decision from the app start profiling,
          // then clears it
          appStartSamplingDecision = AppStartMetrics.getInstance().getAppStartSamplingDecision();
          AppStartMetrics.getInstance().setAppStartSamplingDecision(null);
        } else {
          // The ttid/ttfd spans should start when the previous activity called its onPause method
          ttidStartTime = lastPausedTime;
          appStartSamplingDecision = null;
        }
        transactionOptions.setStartTimestamp(ttidStartTime);
        transactionOptions.setAppStartTransaction(appStartSamplingDecision != null);
        setSpanOrigin(transactionOptions);

        // we can only bind to the scope if there's no running transaction
        ITransaction transaction =
            scopes.startTransaction(
                new TransactionContext(
                    activityName,
                    TransactionNameSource.COMPONENT,
                    UI_LOAD_OP,
                    appStartSamplingDecision),
                transactionOptions);

        final SpanOptions spanOptions = new SpanOptions();
        setSpanOrigin(spanOptions);

        // in case appStartTime isn't available, we don't create a span for it.
        if (!(firstActivityCreated || appStartTime == null || coldStart == null)) {
          // start specific span for app start
          appStartSpan =
              transaction.startChild(
                  getAppStartOp(coldStart),
                  getAppStartDesc(coldStart),
                  appStartTime,
                  Instrumenter.SENTRY,
                  spanOptions);

          // in case there's already an end time (e.g. due to deferred SDK init)
          // we can finish the app-start span
          finishAppStartSpan();
        }
        final @NotNull ISpan ttidSpan =
            transaction.startChild(
                TTID_OP,
                getTtidDesc(activityName),
                ttidStartTime,
                Instrumenter.SENTRY,
                spanOptions);
        ttidSpanMap.put(activity, ttidSpan);

        if (timeToFullDisplaySpanEnabled && fullyDisplayedReporter != null && options != null) {
          final @NotNull ISpan ttfdSpan =
              transaction.startChild(
                  TTFD_OP,
                  getTtfdDesc(activityName),
                  ttidStartTime,
                  Instrumenter.SENTRY,
                  spanOptions);
          try {
            ttfdSpanMap.put(activity, ttfdSpan);
            ttfdAutoCloseFuture =
                options
                    .getExecutorService()
                    .schedule(
                        () -> finishExceededTtfdSpan(ttfdSpan, ttidSpan), TTFD_TIMEOUT_MILLIS);
          } catch (RejectedExecutionException e) {
            options
                .getLogger()
                .log(
                    SentryLevel.ERROR,
                    "Failed to call the executor. Time to full display span will not be finished automatically. Did you call Sentry.close()?",
                    e);
          }
        }

        // lets bind to the scope so other integrations can pick it up
        scopes.configureScope(
            scope -> {
              applyScope(scope, transaction);
            });

        activitiesWithOngoingTransactions.put(activity, transaction);
      }
    }
  }

  private void setSpanOrigin(final @NotNull SpanOptions spanOptions) {
    spanOptions.setOrigin(TRACE_ORIGIN);
  }

  @VisibleForTesting
  void applyScope(final @NotNull IScope scope, final @NotNull ITransaction transaction) {
    scope.withTransaction(
        scopeTransaction -> {
          // we'd not like to overwrite existent transactions bound to the Scope
          // manually.
          if (scopeTransaction == null) {
            scope.setTransaction(transaction);
          } else if (options != null) {
            options
                .getLogger()
                .log(
                    SentryLevel.DEBUG,
                    "Transaction '%s' won't be bound to the Scope since there's one already in there.",
                    transaction.getName());
          }
        });
  }

  @VisibleForTesting
  void clearScope(final @NotNull IScope scope, final @NotNull ITransaction transaction) {
    scope.withTransaction(
        scopeTransaction -> {
          if (scopeTransaction == transaction) {
            scope.clearTransaction();
          }
        });
  }

  private boolean isRunningTransactionOrTrace(final @NotNull Activity activity) {
    return activitiesWithOngoingTransactions.containsKey(activity);
  }

  private void stopTracing(final @NotNull Activity activity, final boolean shouldFinishTracing) {
    if (performanceEnabled && shouldFinishTracing) {
      final ITransaction transaction = activitiesWithOngoingTransactions.get(activity);
      finishTransaction(transaction, null, null);
    }
  }

  private void finishTransaction(
      final @Nullable ITransaction transaction,
      final @Nullable ISpan ttidSpan,
      final @Nullable ISpan ttfdSpan) {
    if (transaction != null) {
      // if io.sentry.traces.activity.auto-finish.enable is disabled, transaction may be already
      // finished manually when this method is called.
      if (transaction.isFinished()) {
        return;
      }

      // in case the ttidSpan isn't completed yet, we finish it as cancelled to avoid memory leak
      finishSpan(ttidSpan, SpanStatus.DEADLINE_EXCEEDED);
      finishExceededTtfdSpan(ttfdSpan, ttidSpan);
      cancelTtfdAutoClose();

      SpanStatus status = transaction.getStatus();
      // status might be set by other integrations, let's not overwrite it
      if (status == null) {
        status = SpanStatus.OK;
      }
      transaction.finish(status);
      if (scopes != null) {
        // make sure to remove the transaction from scope, as it may contain running children,
        // therefore `finish` method will not remove it from scope
        scopes.configureScope(
            scope -> {
              clearScope(scope, transaction);
            });
      }
    }
  }

  @Override
  public void onActivityCreated(
      final @NotNull Activity activity, final @Nullable Bundle savedInstanceState) {
<<<<<<< HEAD
    setColdStart(savedInstanceState);
    if (scopes != null && options != null && options.isEnableScreenTracking()) {
      final @Nullable String activityClassName = ClassUtil.getClassName(activity);
      scopes.configureScope(scope -> scope.setScreen(activityClassName));
    }
    startTracing(activity);
    final @Nullable ISpan ttfdSpan = ttfdSpanMap.get(activity);
=======
    try (final @NotNull ISentryLifecycleToken ignored = lock.acquire()) {
      setColdStart(savedInstanceState);
      if (scopes != null && options != null && options.isEnableScreenTracking()) {
        final @Nullable String activityClassName = ClassUtil.getClassName(activity);
        scopes.configureScope(scope -> scope.setScreen(activityClassName));
      }
      startTracing(activity);
      final @Nullable ISpan ttfdSpan = ttfdSpanMap.get(activity);
>>>>>>> cfc54054

      firstActivityCreated = true;

      if (fullyDisplayedReporter != null) {
        fullyDisplayedReporter.registerFullyDrawnListener(() -> onFullFrameDrawn(ttfdSpan));
      }
    }
  }

  @Override
  public void onActivityStarted(final @NotNull Activity activity) {
    try (final @NotNull ISentryLifecycleToken ignored = lock.acquire()) {
      if (performanceEnabled) {
        // The docs on the screen rendering performance tracing
        // (https://firebase.google.com/docs/perf-mon/screen-traces?platform=android#definition),
        // state that the tracing starts for every Activity class when the app calls
        // .onActivityStarted.
        // Adding an Activity in onActivityCreated leads to Window.FEATURE_NO_TITLE not
        // working. Moving this to onActivityStarted fixes the problem.
        activityFramesTracker.addActivity(activity);
      }
    }
  }

  @Override
  public void onActivityResumed(final @NotNull Activity activity) {
    try (final @NotNull ISentryLifecycleToken ignored = lock.acquire()) {
      if (performanceEnabled) {

        final @Nullable ISpan ttidSpan = ttidSpanMap.get(activity);
        final @Nullable ISpan ttfdSpan = ttfdSpanMap.get(activity);
        final View rootView = activity.findViewById(android.R.id.content);
        if (rootView != null) {
          FirstDrawDoneListener.registerForNextDraw(
              rootView, () -> onFirstFrameDrawn(ttfdSpan, ttidSpan), buildInfoProvider);
        } else {
          // Posting a task to the main thread's handler will make it executed after it finished
          // its current job. That is, right after the activity draws the layout.
          mainHandler.post(() -> onFirstFrameDrawn(ttfdSpan, ttidSpan));
        }
      }
    }
  }

  @Override
  public void onActivityPostResumed(@NonNull Activity activity) {
    // empty override, required to avoid a api-level breaking super.onActivityPostResumed() calls
  }

  @Override
  public void onActivityPrePaused(@NonNull Activity activity) {
    // only executed if API >= 29 otherwise it happens on onActivityPaused
    if (isAllActivityCallbacksAvailable) {
      // as the SDK may gets (re-)initialized mid activity lifecycle, ensure we set the flag here as
      // well
      // this ensures any newly launched activity will not use the app start timestamp as txn start
      firstActivityCreated = true;
      if (scopes == null) {
        lastPausedTime = AndroidDateUtils.getCurrentSentryDateTime();
      } else {
        lastPausedTime = scopes.getOptions().getDateProvider().now();
      }
    }
  }

  @Override
  public void onActivityPaused(final @NotNull Activity activity) {
    try (final @NotNull ISentryLifecycleToken ignored = lock.acquire()) {
      // only executed if API < 29 otherwise it happens on onActivityPrePaused
      if (!isAllActivityCallbacksAvailable) {
        // as the SDK may gets (re-)initialized mid activity lifecycle, ensure we set the flag here
        // as
        // well
        // this ensures any newly launched activity will not use the app start timestamp as txn
        // start
        firstActivityCreated = true;
        if (scopes == null) {
          lastPausedTime = AndroidDateUtils.getCurrentSentryDateTime();
        } else {
          lastPausedTime = scopes.getOptions().getDateProvider().now();
        }
      }
    }
  }

  @Override
  public void onActivityStopped(final @NotNull Activity activity) {
    // no-op (acquire lock if this no longer is no-op)
  }

  @Override
  public void onActivitySaveInstanceState(
      final @NotNull Activity activity, final @NotNull Bundle outState) {
    // no-op (acquire lock if this no longer is no-op)
  }

  @Override
  public void onActivityDestroyed(final @NotNull Activity activity) {
    try (final @NotNull ISentryLifecycleToken ignored = lock.acquire()) {
      if (performanceEnabled) {

        // in case the appStartSpan isn't completed yet, we finish it as cancelled to avoid
        // memory leak
        finishSpan(appStartSpan, SpanStatus.CANCELLED);

        // we finish the ttidSpan as cancelled in case it isn't completed yet
        final ISpan ttidSpan = ttidSpanMap.get(activity);
        final ISpan ttfdSpan = ttfdSpanMap.get(activity);
        finishSpan(ttidSpan, SpanStatus.DEADLINE_EXCEEDED);

        // we finish the ttfdSpan as deadline_exceeded in case it isn't completed yet
        finishExceededTtfdSpan(ttfdSpan, ttidSpan);
        cancelTtfdAutoClose();

        // in case people opt-out enableActivityLifecycleTracingAutoFinish and forgot to finish it,
        // we make sure to finish it when the activity gets destroyed.
        stopTracing(activity, true);

        // set it to null in case its been just finished as cancelled
        appStartSpan = null;
        ttidSpanMap.remove(activity);
        ttfdSpanMap.remove(activity);
      }

      // clear it up, so we don't start again for the same activity if the activity is in the
      // activity
      // stack still.
      // if the activity is opened again and not in memory, transactions will be created normally.
      activitiesWithOngoingTransactions.remove(activity);
    }
  }

  private void finishSpan(final @Nullable ISpan span) {
    if (span != null && !span.isFinished()) {
      span.finish();
    }
  }

  private void finishSpan(final @Nullable ISpan span, final @NotNull SentryDate endTimestamp) {
    finishSpan(span, endTimestamp, null);
  }

  private void finishSpan(
      final @Nullable ISpan span,
      final @NotNull SentryDate endTimestamp,
      final @Nullable SpanStatus spanStatus) {
    if (span != null && !span.isFinished()) {
      final @NotNull SpanStatus status =
          spanStatus != null
              ? spanStatus
              : span.getStatus() != null ? span.getStatus() : SpanStatus.OK;
      span.finish(status, endTimestamp);
    }
  }

  private void finishSpan(final @Nullable ISpan span, final @NotNull SpanStatus status) {
    if (span != null && !span.isFinished()) {
      span.finish(status);
    }
  }

  private void cancelTtfdAutoClose() {
    if (ttfdAutoCloseFuture != null) {
      ttfdAutoCloseFuture.cancel(false);
      ttfdAutoCloseFuture = null;
    }
  }

  private void onFirstFrameDrawn(final @Nullable ISpan ttfdSpan, final @Nullable ISpan ttidSpan) {
    // app start span
    final @NotNull AppStartMetrics appStartMetrics = AppStartMetrics.getInstance();
    final @NotNull TimeSpan appStartTimeSpan = appStartMetrics.getAppStartTimeSpan();
    final @NotNull TimeSpan sdkInitTimeSpan = appStartMetrics.getSdkInitTimeSpan();

    // in case the SentryPerformanceProvider is disabled it does not set the app start end times,
    // and we need to set the end time manually here
    if (appStartTimeSpan.hasStarted() && appStartTimeSpan.hasNotStopped()) {
      appStartTimeSpan.stop();
    }
    if (sdkInitTimeSpan.hasStarted() && sdkInitTimeSpan.hasNotStopped()) {
      sdkInitTimeSpan.stop();
    }
    finishAppStartSpan();

    if (options != null && ttidSpan != null) {
      final SentryDate endDate = options.getDateProvider().now();
      final long durationNanos = endDate.diff(ttidSpan.getStartDate());
      final long durationMillis = TimeUnit.NANOSECONDS.toMillis(durationNanos);
      ttidSpan.setMeasurement(
          MeasurementValue.KEY_TIME_TO_INITIAL_DISPLAY, durationMillis, MILLISECOND);

      if (ttfdSpan != null && ttfdSpan.isFinished()) {
        ttfdSpan.updateEndDate(endDate);
        // If the ttfd span was finished before the first frame we adjust the measurement, too
        ttidSpan.setMeasurement(
            MeasurementValue.KEY_TIME_TO_FULL_DISPLAY, durationMillis, MILLISECOND);
      }
      finishSpan(ttidSpan, endDate);
    } else {
      finishSpan(ttidSpan);
    }
  }

  private void onFullFrameDrawn(final @Nullable ISpan ttfdSpan) {
    if (options != null && ttfdSpan != null) {
      final SentryDate endDate = options.getDateProvider().now();
      final long durationNanos = endDate.diff(ttfdSpan.getStartDate());
      final long durationMillis = TimeUnit.NANOSECONDS.toMillis(durationNanos);
      ttfdSpan.setMeasurement(
          MeasurementValue.KEY_TIME_TO_FULL_DISPLAY, durationMillis, MILLISECOND);
      finishSpan(ttfdSpan, endDate);
    } else {
      finishSpan(ttfdSpan);
    }
    cancelTtfdAutoClose();
  }

  private void finishExceededTtfdSpan(
      final @Nullable ISpan ttfdSpan, final @Nullable ISpan ttidSpan) {
    if (ttfdSpan == null || ttfdSpan.isFinished()) {
      return;
    }
    ttfdSpan.setDescription(getExceededTtfdDesc(ttfdSpan));
    // We set the end timestamp of the ttfd span to be equal to the ttid span.
    final @Nullable SentryDate ttidEndDate = ttidSpan != null ? ttidSpan.getFinishDate() : null;
    final @NotNull SentryDate ttfdEndDate =
        ttidEndDate != null ? ttidEndDate : ttfdSpan.getStartDate();
    finishSpan(ttfdSpan, ttfdEndDate, SpanStatus.DEADLINE_EXCEEDED);
  }

  @TestOnly
  @NotNull
  WeakHashMap<Activity, ITransaction> getActivitiesWithOngoingTransactions() {
    return activitiesWithOngoingTransactions;
  }

  @TestOnly
  @NotNull
  ActivityFramesTracker getActivityFramesTracker() {
    return activityFramesTracker;
  }

  @TestOnly
  @Nullable
  ISpan getAppStartSpan() {
    return appStartSpan;
  }

  @TestOnly
  @NotNull
  WeakHashMap<Activity, ISpan> getTtidSpanMap() {
    return ttidSpanMap;
  }

  @TestOnly
  @NotNull
  WeakHashMap<Activity, ISpan> getTtfdSpanMap() {
    return ttfdSpanMap;
  }

  private void setColdStart(final @Nullable Bundle savedInstanceState) {
    // The very first activity start timestamp cannot be set to the class instantiation time, as it
    // may happen before an activity is started (service, broadcast receiver, etc). So we set it
    // here.
    if (scopes != null && lastPausedTime.nanoTimestamp() == 0) {
      lastPausedTime = scopes.getOptions().getDateProvider().now();
    } else if (lastPausedTime.nanoTimestamp() == 0) {
      lastPausedTime = AndroidDateUtils.getCurrentSentryDateTime();
    }
    if (!firstActivityCreated) {
      // if Activity has savedInstanceState then its a warm start
      // https://developer.android.com/topic/performance/vitals/launch-time#warm
      // SentryPerformanceProvider sets this already
      // pre-performance-v2: back-fill with best guess
      if (options != null && !options.isEnablePerformanceV2()) {
        AppStartMetrics.getInstance()
            .setAppStartType(
                savedInstanceState == null
                    ? AppStartMetrics.AppStartType.COLD
                    : AppStartMetrics.AppStartType.WARM);
      }
    }
  }

  private @NotNull String getTtidDesc(final @NotNull String activityName) {
    return activityName + " initial display";
  }

  private @NotNull String getTtfdDesc(final @NotNull String activityName) {
    return activityName + " full display";
  }

  private @NotNull String getExceededTtfdDesc(final @NotNull ISpan ttfdSpan) {
    final @Nullable String ttfdCurrentDescription = ttfdSpan.getDescription();
    if (ttfdCurrentDescription != null && ttfdCurrentDescription.endsWith(" - Deadline Exceeded"))
      return ttfdCurrentDescription;
    return ttfdSpan.getDescription() + " - Deadline Exceeded";
  }

  private @NotNull String getAppStartDesc(final boolean coldStart) {
    if (coldStart) {
      return "Cold Start";
    } else {
      return "Warm Start";
    }
  }

  private @NotNull String getAppStartOp(final boolean coldStart) {
    if (coldStart) {
      return APP_START_COLD;
    } else {
      return APP_START_WARM;
    }
  }

  private void finishAppStartSpan() {
    final @Nullable SentryDate appStartEndTime =
        AppStartMetrics.getInstance()
            .getAppStartTimeSpanWithFallback(options)
            .getProjectedStopTimestamp();
    if (performanceEnabled && appStartEndTime != null) {
      finishSpan(appStartSpan, appStartEndTime);
    }
  }
}<|MERGE_RESOLUTION|>--- conflicted
+++ resolved
@@ -383,15 +383,6 @@
   @Override
   public void onActivityCreated(
       final @NotNull Activity activity, final @Nullable Bundle savedInstanceState) {
-<<<<<<< HEAD
-    setColdStart(savedInstanceState);
-    if (scopes != null && options != null && options.isEnableScreenTracking()) {
-      final @Nullable String activityClassName = ClassUtil.getClassName(activity);
-      scopes.configureScope(scope -> scope.setScreen(activityClassName));
-    }
-    startTracing(activity);
-    final @Nullable ISpan ttfdSpan = ttfdSpanMap.get(activity);
-=======
     try (final @NotNull ISentryLifecycleToken ignored = lock.acquire()) {
       setColdStart(savedInstanceState);
       if (scopes != null && options != null && options.isEnableScreenTracking()) {
@@ -400,7 +391,6 @@
       }
       startTracing(activity);
       final @Nullable ISpan ttfdSpan = ttfdSpanMap.get(activity);
->>>>>>> cfc54054
 
       firstActivityCreated = true;
 
