--- conflicted
+++ resolved
@@ -170,36 +170,26 @@
         transactionOptions.setWaitForChildren(true);
         transactionOptions.setTransactionFinishedCallback(
             (finishingTransaction) -> {
-              activityFramesTracker.setMetrics(activity, finishingTransaction.getEventId());
+              @Nullable Activity unwrappedActivity = weakActivity.get();
+              if (unwrappedActivity != null) {
+                activityFramesTracker.setMetrics(
+                  unwrappedActivity, finishingTransaction.getEventId());
+              } else {
+                if (options != null) {
+                  options
+                    .getLogger()
+                    .log(
+                      SentryLevel.WARNING,
+                      "Unable to track activity frames as the Activity %s has been destroyed.",
+                      activityName);
+                }
+              }
             });
 
         transaction =
             hub.startTransaction(
-<<<<<<< HEAD
                 new TransactionContext(activityName, TransactionNameSource.COMPONENT, UI_LOAD_OP),
                 transactionOptions);
-=======
-                activityName,
-                UI_LOAD_OP,
-                (Date) null,
-                true,
-                (finishingTransaction) -> {
-                  @Nullable Activity unwrappedActivity = weakActivity.get();
-                  if (unwrappedActivity != null) {
-                    activityFramesTracker.setMetrics(
-                        unwrappedActivity, finishingTransaction.getEventId());
-                  } else {
-                    if (options != null) {
-                      options
-                          .getLogger()
-                          .log(
-                              SentryLevel.WARNING,
-                              "Unable to track activity frames as the Activity %s has been destroyed.",
-                              activityName);
-                    }
-                  }
-                });
->>>>>>> eba572ac
       } else {
         // start transaction with app start timestamp
         final TransactionOptions transactionOptions = new TransactionOptions();
@@ -208,36 +198,26 @@
         transactionOptions.setWaitForChildren(true);
         transactionOptions.setTransactionFinishedCallback(
             (finishingTransaction) -> {
-              activityFramesTracker.setMetrics(activity, finishingTransaction.getEventId());
+              @Nullable Activity unwrappedActivity = weakActivity.get();
+              if (unwrappedActivity != null) {
+                activityFramesTracker.setMetrics(
+                  unwrappedActivity, finishingTransaction.getEventId());
+              } else {
+                if (options != null) {
+                  options
+                    .getLogger()
+                    .log(
+                      SentryLevel.WARNING,
+                      "Unable to track activity frames as the Activity %s has been destroyed.",
+                      activityName);
+                }
+              }
             });
 
         transaction =
             hub.startTransaction(
-<<<<<<< HEAD
                 new TransactionContext(activityName, TransactionNameSource.COMPONENT, UI_LOAD_OP),
                 transactionOptions);
-=======
-                activityName,
-                UI_LOAD_OP,
-                appStartTime,
-                true,
-                (finishingTransaction) -> {
-                  @Nullable Activity unwrappedActivity = weakActivity.get();
-                  if (unwrappedActivity != null) {
-                    activityFramesTracker.setMetrics(
-                        unwrappedActivity, finishingTransaction.getEventId());
-                  } else {
-                    if (options != null) {
-                      options
-                          .getLogger()
-                          .log(
-                              SentryLevel.WARNING,
-                              "Unable to track activity frames as the Activity %s has been destroyed.",
-                              activityName);
-                    }
-                  }
-                });
->>>>>>> eba572ac
         // start specific span for app start
 
         appStartSpan =
