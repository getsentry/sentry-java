--- conflicted
+++ resolved
@@ -54,10 +54,6 @@
   static final String UNCAUGHT_EXCEPTION_HANDLER_ENABLE =
       "io.sentry.uncaught-exception-handler.enable";
 
-<<<<<<< HEAD
-  @Deprecated static final String TRACING_ENABLE = "io.sentry.traces.enable";
-=======
->>>>>>> 5c3a5c6d
   static final String TRACES_SAMPLE_RATE = "io.sentry.traces.sample-rate";
   static final String TRACES_ACTIVITY_ENABLE = "io.sentry.traces.activity.enable";
   static final String TRACES_ACTIVITY_AUTO_FINISH_ENABLE =
@@ -109,16 +105,6 @@
   static final String FORCE_INIT = "io.sentry.force-init";
 
   static final String MAX_BREADCRUMBS = "io.sentry.max-breadcrumbs";
-
-  static final String MAX_BREADCRUMBS = "io.sentry.max-breadcrumbs";
-
-  static final String REPLAYS_SESSION_SAMPLE_RATE = "io.sentry.session-replay.session-sample-rate";
-
-  static final String REPLAYS_ERROR_SAMPLE_RATE = "io.sentry.session-replay.on-error-sample-rate";
-
-  static final String REPLAYS_MASK_ALL_TEXT = "io.sentry.session-replay.mask-all-text";
-
-  static final String REPLAYS_MASK_ALL_IMAGES = "io.sentry.session-replay.mask-all-images";
 
   /** ManifestMetadataReader ctor */
   private ManifestMetadataReader() {}
@@ -393,12 +379,6 @@
             readBool(
                 metadata, logger, ENABLE_SCOPE_PERSISTENCE, options.isEnableScopePersistence()));
 
-<<<<<<< HEAD
-        options.setEnableMetrics(
-            readBool(metadata, logger, ENABLE_METRICS, options.isEnableMetrics()));
-
-=======
->>>>>>> 5c3a5c6d
         if (options.getExperimental().getSessionReplay().getSessionSampleRate() == null) {
           final Double sessionSampleRate =
               readDouble(metadata, logger, REPLAYS_SESSION_SAMPLE_RATE);
