package io.sentry.android.core;

import android.content.Context;
import android.content.pm.ApplicationInfo;
import android.content.pm.PackageManager;
import android.os.Bundle;
import io.sentry.ILogger;
import io.sentry.SentryLevel;
import io.sentry.protocol.SdkVersion;
import io.sentry.util.Objects;
import java.util.Arrays;
import java.util.Collections;
import java.util.List;
import java.util.Locale;
import org.jetbrains.annotations.ApiStatus;
import org.jetbrains.annotations.NotNull;
import org.jetbrains.annotations.Nullable;

/** Class responsible for reading values from manifest and setting them to the options */
final class ManifestMetadataReader {

  static final String DSN = "io.sentry.dsn";
  static final String DEBUG = "io.sentry.debug";
  static final String DEBUG_LEVEL = "io.sentry.debug.level";
  static final String SAMPLE_RATE = "io.sentry.sample-rate";
  static final String ANR_ENABLE = "io.sentry.anr.enable";
  static final String ANR_REPORT_DEBUG = "io.sentry.anr.report-debug";

  static final String ANR_TIMEOUT_INTERVAL_MILLIS = "io.sentry.anr.timeout-interval-millis";

  static final String AUTO_INIT = "io.sentry.auto-init";
  static final String NDK_ENABLE = "io.sentry.ndk.enable";
  static final String NDK_SCOPE_SYNC_ENABLE = "io.sentry.ndk.scope-sync.enable";
  static final String RELEASE = "io.sentry.release";
  static final String ENVIRONMENT = "io.sentry.environment";
  static final String SDK_NAME = "io.sentry.sdk.name";
  static final String SDK_VERSION = "io.sentry.sdk.version";

  // TODO: remove on 6.x in favor of SESSION_AUTO_TRACKING_ENABLE
  static final String SESSION_TRACKING_ENABLE = "io.sentry.session-tracking.enable";

  static final String AUTO_SESSION_TRACKING_ENABLE = "io.sentry.auto-session-tracking.enable";
  static final String SESSION_TRACKING_TIMEOUT_INTERVAL_MILLIS =
      "io.sentry.session-tracking.timeout-interval-millis";

  static final String BREADCRUMBS_ACTIVITY_LIFECYCLE_ENABLE =
      "io.sentry.breadcrumbs.activity-lifecycle";
  static final String BREADCRUMBS_APP_LIFECYCLE_ENABLE = "io.sentry.breadcrumbs.app-lifecycle";
  static final String BREADCRUMBS_SYSTEM_EVENTS_ENABLE = "io.sentry.breadcrumbs.system-events";
  static final String BREADCRUMBS_APP_COMPONENTS_ENABLE = "io.sentry.breadcrumbs.app-components";
  static final String BREADCRUMBS_USER_INTERACTION_ENABLE =
      "io.sentry.breadcrumbs.user-interaction";

  static final String UNCAUGHT_EXCEPTION_HANDLER_ENABLE =
      "io.sentry.uncaught-exception-handler.enable";

  static final String TRACES_SAMPLE_RATE = "io.sentry.traces.sample-rate";
  static final String TRACES_ACTIVITY_ENABLE = "io.sentry.traces.activity.enable";
  static final String TRACES_ACTIVITY_AUTO_FINISH_ENABLE =
      "io.sentry.traces.activity.auto-finish.enable";
  static final String TRACES_UI_ENABLE = "io.sentry.traces.user-interaction.enable";

  static final String TRACES_PROFILING_ENABLE = "io.sentry.traces.profiling.enable";
  static final String PROFILES_SAMPLE_RATE = "io.sentry.traces.profiling.sample-rate";

  @ApiStatus.Experimental static final String TRACE_SAMPLING = "io.sentry.traces.trace-sampling";

  // TODO: remove in favor of TRACE_PROPAGATION_TARGETS
  @Deprecated static final String TRACING_ORIGINS = "io.sentry.traces.tracing-origins";

  static final String TRACE_PROPAGATION_TARGETS = "io.sentry.traces.trace-propagation-targets";

  static final String ATTACH_THREADS = "io.sentry.attach-threads";
  static final String PROGUARD_UUID = "io.sentry.proguard-uuid";
  static final String IDLE_TIMEOUT = "io.sentry.traces.idle-timeout";

  static final String ATTACH_SCREENSHOT = "io.sentry.attach-screenshot";
  static final String CLIENT_REPORTS_ENABLE = "io.sentry.send-client-reports";
  static final String COLLECT_ADDITIONAL_CONTEXT = "io.sentry.additional-context";

<<<<<<< HEAD
  static final String PERFORM_FRAMES_TRACKING = "io.sentry.traces.frames-tracking";
=======
  static final String SEND_DEFAULT_PII = "io.sentry.send-default-pii";
>>>>>>> 649f1714

  /** ManifestMetadataReader ctor */
  private ManifestMetadataReader() {}

  /**
   * Reads configurations from Manifest and sets it to the options
   *
   * @param context the application context
   * @param options the SentryAndroidOptions
   */
  @SuppressWarnings("deprecation")
  static void applyMetadata(
      final @NotNull Context context,
      final @NotNull SentryAndroidOptions options,
      final @NotNull BuildInfoProvider buildInfoProvider) {
    Objects.requireNonNull(context, "The application context is required.");
    Objects.requireNonNull(options, "The options object is required.");

    try {
      final Bundle metadata = getMetadata(context, options.getLogger(), buildInfoProvider);
      final ILogger logger = options.getLogger();

      if (metadata != null) {
        options.setDebug(readBool(metadata, logger, DEBUG, options.isDebug()));

        if (options.isDebug()) {
          final String level =
              readString(
                  metadata,
                  logger,
                  DEBUG_LEVEL,
                  options.getDiagnosticLevel().name().toLowerCase(Locale.ROOT));
          if (level != null) {
            options.setDiagnosticLevel(SentryLevel.valueOf(level.toUpperCase(Locale.ROOT)));
          }
        }

        options.setAnrEnabled(readBool(metadata, logger, ANR_ENABLE, options.isAnrEnabled()));

        // deprecated
        final boolean enableSessionTracking =
            readBool(
                metadata, logger, SESSION_TRACKING_ENABLE, options.isEnableAutoSessionTracking());

        // use enableAutoSessionTracking as fallback
        options.setEnableAutoSessionTracking(
            readBool(metadata, logger, AUTO_SESSION_TRACKING_ENABLE, enableSessionTracking));

        if (options.getSampleRate() == null) {
          final Double sampleRate = readDouble(metadata, logger, SAMPLE_RATE);
          if (sampleRate != -1) {
            options.setSampleRate(sampleRate);
          }
        }

        options.setAnrReportInDebug(
            readBool(metadata, logger, ANR_REPORT_DEBUG, options.isAnrReportInDebug()));

        options.setAnrTimeoutIntervalMillis(
            readLong(
                metadata,
                logger,
                ANR_TIMEOUT_INTERVAL_MILLIS,
                options.getAnrTimeoutIntervalMillis()));

        final String dsn = readString(metadata, logger, DSN, options.getDsn());
        if (dsn == null) {
          options
              .getLogger()
              .log(SentryLevel.FATAL, "DSN is required. Use empty string to disable SDK.");
        } else if (dsn.isEmpty()) {
          options.getLogger().log(SentryLevel.DEBUG, "DSN is empty, disabling sentry-android");
        }
        options.setDsn(dsn);

        options.setEnableNdk(readBool(metadata, logger, NDK_ENABLE, options.isEnableNdk()));

        options.setEnableScopeSync(
            readBool(metadata, logger, NDK_SCOPE_SYNC_ENABLE, options.isEnableScopeSync()));

        options.setRelease(readString(metadata, logger, RELEASE, options.getRelease()));

        options.setEnvironment(readString(metadata, logger, ENVIRONMENT, options.getEnvironment()));

        options.setSessionTrackingIntervalMillis(
            readLong(
                metadata,
                logger,
                SESSION_TRACKING_TIMEOUT_INTERVAL_MILLIS,
                options.getSessionTrackingIntervalMillis()));

        options.setEnableActivityLifecycleBreadcrumbs(
            readBool(
                metadata,
                logger,
                BREADCRUMBS_ACTIVITY_LIFECYCLE_ENABLE,
                options.isEnableActivityLifecycleBreadcrumbs()));

        options.setEnableAppLifecycleBreadcrumbs(
            readBool(
                metadata,
                logger,
                BREADCRUMBS_APP_LIFECYCLE_ENABLE,
                options.isEnableAppComponentBreadcrumbs()));

        options.setEnableSystemEventBreadcrumbs(
            readBool(
                metadata,
                logger,
                BREADCRUMBS_SYSTEM_EVENTS_ENABLE,
                options.isEnableSystemEventBreadcrumbs()));

        options.setEnableAppComponentBreadcrumbs(
            readBool(
                metadata,
                logger,
                BREADCRUMBS_APP_COMPONENTS_ENABLE,
                options.isEnableAppComponentBreadcrumbs()));

        options.setEnableUserInteractionBreadcrumbs(
            readBool(
                metadata,
                logger,
                BREADCRUMBS_USER_INTERACTION_ENABLE,
                options.isEnableUserInteractionBreadcrumbs()));

        options.setEnableUncaughtExceptionHandler(
            readBool(
                metadata,
                logger,
                UNCAUGHT_EXCEPTION_HANDLER_ENABLE,
                options.isEnableUncaughtExceptionHandler()));

        options.setAttachThreads(
            readBool(metadata, logger, ATTACH_THREADS, options.isAttachThreads()));

        options.setAttachScreenshot(
            readBool(metadata, logger, ATTACH_SCREENSHOT, options.isAttachScreenshot()));

        options.setSendClientReports(
            readBool(metadata, logger, CLIENT_REPORTS_ENABLE, options.isSendClientReports()));

        options.setCollectAdditionalContext(
            readBool(
                metadata,
                logger,
                COLLECT_ADDITIONAL_CONTEXT,
                options.isCollectAdditionalContext()));

        if (options.getTracesSampleRate() == null) {
          final Double tracesSampleRate = readDouble(metadata, logger, TRACES_SAMPLE_RATE);
          if (tracesSampleRate != -1) {
            options.setTracesSampleRate(tracesSampleRate);
          }
        }

        options.setTraceSampling(
            readBool(metadata, logger, TRACE_SAMPLING, options.isTraceSampling()));

        options.setEnableAutoActivityLifecycleTracing(
            readBool(
                metadata,
                logger,
                TRACES_ACTIVITY_ENABLE,
                options.isEnableAutoActivityLifecycleTracing()));

        options.setEnableActivityLifecycleTracingAutoFinish(
            readBool(
                metadata,
                logger,
                TRACES_ACTIVITY_AUTO_FINISH_ENABLE,
                options.isEnableActivityLifecycleTracingAutoFinish()));

        options.setProfilingEnabled(
            readBool(metadata, logger, TRACES_PROFILING_ENABLE, options.isProfilingEnabled()));

        if (options.getProfilesSampleRate() == null) {
          final Double profilesSampleRate = readDouble(metadata, logger, PROFILES_SAMPLE_RATE);
          if (profilesSampleRate != -1) {
            options.setProfilesSampleRate(profilesSampleRate);
          }
        }

        options.setEnableUserInteractionTracing(
            readBool(metadata, logger, TRACES_UI_ENABLE, options.isEnableUserInteractionTracing()));

        final long idleTimeout = readLong(metadata, logger, IDLE_TIMEOUT, -1);
        if (idleTimeout != -1) {
          options.setIdleTimeout(idleTimeout);
        }

        @Nullable
        List<String> tracePropagationTargets =
            readList(metadata, logger, TRACE_PROPAGATION_TARGETS);

        // TODO remove once TRACING_ORIGINS have been removed
        if (!metadata.containsKey(TRACE_PROPAGATION_TARGETS)
            && (tracePropagationTargets == null || tracePropagationTargets.isEmpty())) {
          tracePropagationTargets = readList(metadata, logger, TRACING_ORIGINS);
        }

        if ((metadata.containsKey(TRACE_PROPAGATION_TARGETS)
                || metadata.containsKey(TRACING_ORIGINS))
            && tracePropagationTargets == null) {
          options.setTracePropagationTargets(Collections.emptyList());
        } else if (tracePropagationTargets != null) {
          options.setTracePropagationTargets(tracePropagationTargets);
        }

        options.setEnableFramesTracking(readBool(metadata, logger, PERFORM_FRAMES_TRACKING, true));

        options.setProguardUuid(
            readString(metadata, logger, PROGUARD_UUID, options.getProguardUuid()));

        SdkVersion sdkInfo = options.getSdkVersion();
        if (sdkInfo == null) {
          // Is already set by the Options constructor, let's use an empty default otherwise.
          sdkInfo = new SdkVersion("", "");
        }
        sdkInfo.setName(readStringNotNull(metadata, logger, SDK_NAME, sdkInfo.getName()));
        sdkInfo.setVersion(readStringNotNull(metadata, logger, SDK_VERSION, sdkInfo.getVersion()));
        options.setSdkVersion(sdkInfo);

        options.setSendDefaultPii(
            readBool(metadata, logger, SEND_DEFAULT_PII, options.isSendDefaultPii()));
      }

      options
          .getLogger()
          .log(SentryLevel.INFO, "Retrieving configuration from AndroidManifest.xml");
    } catch (Throwable e) {
      options
          .getLogger()
          .log(
              SentryLevel.ERROR, "Failed to read configuration from android manifest metadata.", e);
    }
  }

  private static boolean readBool(
      final @NotNull Bundle metadata,
      final @NotNull ILogger logger,
      final @NotNull String key,
      final boolean defaultValue) {
    final boolean value = metadata.getBoolean(key, defaultValue);
    logger.log(SentryLevel.DEBUG, "%s read: %s", key, value);
    return value;
  }

  private static @Nullable String readString(
      final @NotNull Bundle metadata,
      final @NotNull ILogger logger,
      final @NotNull String key,
      final @Nullable String defaultValue) {
    final String value = metadata.getString(key, defaultValue);
    logger.log(SentryLevel.DEBUG, "%s read: %s", key, value);
    return value;
  }

  private static @NotNull String readStringNotNull(
      final @NotNull Bundle metadata,
      final @NotNull ILogger logger,
      final @NotNull String key,
      final @NotNull String defaultValue) {
    final String value = metadata.getString(key, defaultValue);
    logger.log(SentryLevel.DEBUG, "%s read: %s", key, value);
    return value;
  }

  private static @Nullable List<String> readList(
      final @NotNull Bundle metadata, final @NotNull ILogger logger, final @NotNull String key) {
    final String value = metadata.getString(key);
    logger.log(SentryLevel.DEBUG, "%s read: %s", key, value);
    if (value != null) {
      return Arrays.asList(value.split(",", -1));
    } else {
      return null;
    }
  }

  private static @NotNull Double readDouble(
      final @NotNull Bundle metadata, final @NotNull ILogger logger, final @NotNull String key) {
    // manifest meta-data only reads float
    final Double value = ((Float) metadata.getFloat(key, -1)).doubleValue();
    logger.log(SentryLevel.DEBUG, "%s read: %s", key, value);
    return value;
  }

  private static long readLong(
      final @NotNull Bundle metadata,
      final @NotNull ILogger logger,
      final @NotNull String key,
      final long defaultValue) {
    // manifest meta-data only reads int if the value is not big enough
    final long value = metadata.getInt(key, (int) defaultValue);
    logger.log(SentryLevel.DEBUG, "%s read: %s", key, value);
    return value;
  }

  /**
   * Checks if auto init is enabled or disabled
   *
   * @param context the application context
   * @param logger the Logger interface
   * @return true if auto init is enabled or false otherwise
   */
  static boolean isAutoInit(final @NotNull Context context, final @NotNull ILogger logger) {
    Objects.requireNonNull(context, "The application context is required.");

    boolean autoInit = true;
    try {
      final Bundle metadata = getMetadata(context, logger, null);
      if (metadata != null) {
        autoInit = readBool(metadata, logger, AUTO_INIT, true);
      }
      logger.log(SentryLevel.INFO, "Retrieving auto-init from AndroidManifest.xml");
    } catch (Throwable e) {
      logger.log(SentryLevel.ERROR, "Failed to read auto-init from android manifest metadata.", e);
    }
    return autoInit;
  }

  /**
   * Returns the Bundle attached from the given Context
   *
   * @param context the application context
   * @return the Bundle attached to the PackageManager
   * @throws PackageManager.NameNotFoundException if the package name is non-existent
   */
  private static @Nullable Bundle getMetadata(
      final @NotNull Context context,
      final @NotNull ILogger logger,
      final @Nullable BuildInfoProvider buildInfoProvider)
      throws PackageManager.NameNotFoundException {
    final ApplicationInfo app =
        ContextUtils.getApplicationInfo(
            context,
            PackageManager.GET_META_DATA,
            buildInfoProvider != null ? buildInfoProvider : new BuildInfoProvider(logger));
    return app.metaData;
  }
}<|MERGE_RESOLUTION|>--- conflicted
+++ resolved
@@ -78,11 +78,9 @@
   static final String CLIENT_REPORTS_ENABLE = "io.sentry.send-client-reports";
   static final String COLLECT_ADDITIONAL_CONTEXT = "io.sentry.additional-context";
 
-<<<<<<< HEAD
+  static final String SEND_DEFAULT_PII = "io.sentry.send-default-pii";
+
   static final String PERFORM_FRAMES_TRACKING = "io.sentry.traces.frames-tracking";
-=======
-  static final String SEND_DEFAULT_PII = "io.sentry.send-default-pii";
->>>>>>> 649f1714
 
   /** ManifestMetadataReader ctor */
   private ManifestMetadataReader() {}
