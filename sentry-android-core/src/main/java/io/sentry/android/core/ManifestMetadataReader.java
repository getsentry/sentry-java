package io.sentry.android.core;

import android.content.Context;
import android.content.pm.ApplicationInfo;
import android.content.pm.PackageManager;
import android.os.Bundle;
import io.sentry.ILogger;
import io.sentry.SentryLevel;
import io.sentry.protocol.SdkVersion;
import io.sentry.util.Objects;
import java.util.Arrays;
import java.util.List;
import java.util.Locale;
import org.jetbrains.annotations.ApiStatus;
import org.jetbrains.annotations.NotNull;
import org.jetbrains.annotations.Nullable;

/** Class responsible for reading values from manifest and setting them to the options */
final class ManifestMetadataReader {

  static final String DSN = "io.sentry.dsn";
  static final String DEBUG = "io.sentry.debug";
  static final String DEBUG_LEVEL = "io.sentry.debug.level";
  static final String SAMPLE_RATE = "io.sentry.sample-rate";
  static final String ANR_ENABLE = "io.sentry.anr.enable";
  static final String ANR_REPORT_DEBUG = "io.sentry.anr.report-debug";

  static final String ANR_TIMEOUT_INTERVAL_MILLIS = "io.sentry.anr.timeout-interval-millis";

  static final String AUTO_INIT = "io.sentry.auto-init";
  static final String NDK_ENABLE = "io.sentry.ndk.enable";
  static final String NDK_SCOPE_SYNC_ENABLE = "io.sentry.ndk.scope-sync.enable";
  static final String RELEASE = "io.sentry.release";
  static final String ENVIRONMENT = "io.sentry.environment";
  static final String SDK_NAME = "io.sentry.sdk.name";
  static final String SDK_VERSION = "io.sentry.sdk.version";

  // TODO: remove on 6.x in favor of SESSION_AUTO_TRACKING_ENABLE
  static final String SESSION_TRACKING_ENABLE = "io.sentry.session-tracking.enable";

  static final String AUTO_SESSION_TRACKING_ENABLE = "io.sentry.auto-session-tracking.enable";
  static final String SESSION_TRACKING_TIMEOUT_INTERVAL_MILLIS =
      "io.sentry.session-tracking.timeout-interval-millis";

  static final String BREADCRUMBS_ACTIVITY_LIFECYCLE_ENABLE =
      "io.sentry.breadcrumbs.activity-lifecycle";
  static final String BREADCRUMBS_APP_LIFECYCLE_ENABLE = "io.sentry.breadcrumbs.app-lifecycle";
  static final String BREADCRUMBS_SYSTEM_EVENTS_ENABLE = "io.sentry.breadcrumbs.system-events";
  static final String BREADCRUMBS_APP_COMPONENTS_ENABLE = "io.sentry.breadcrumbs.app-components";
  static final String BREADCRUMBS_USER_INTERACTION_ENABLE =
      "io.sentry.breadcrumbs.user-interaction";

  static final String UNCAUGHT_EXCEPTION_HANDLER_ENABLE =
      "io.sentry.uncaught-exception-handler.enable";

  static final String TRACES_SAMPLE_RATE = "io.sentry.traces.sample-rate";
  static final String TRACES_ACTIVITY_ENABLE = "io.sentry.traces.activity.enable";
  static final String TRACES_ACTIVITY_AUTO_FINISH_ENABLE =
      "io.sentry.traces.activity.auto-finish.enable";
  static final String TRACES_UI_ENABLE = "io.sentry.traces.user-interaction.enable";

  static final String TRACES_PROFILING_ENABLE = "io.sentry.traces.profiling.enable";

  static final String TRACES_PROFILING_ENABLE = "io.sentry.traces.profiling.enable";

  @ApiStatus.Experimental static final String TRACE_SAMPLING = "io.sentry.traces.trace-sampling";

  static final String TRACING_ORIGINS = "io.sentry.traces.tracing-origins";

  static final String ATTACH_THREADS = "io.sentry.attach-threads";
  static final String PROGUARD_UUID = "io.sentry.proguard-uuid";
  static final String IDLE_TIMEOUT = "io.sentry.traces.idle-timeout";

  static final String ATTACH_SCREENSHOT = "io.sentry.attach-screenshot";
  static final String CLIENT_REPORTS_ENABLE = "io.sentry.send-client-reports";

  static final String ATTACH_SCREENSHOT = "io.sentry.attach-screenshot";
  static final String CLIENT_REPORTS_ENABLE = "io.sentry.send-client-reports";

  /** ManifestMetadataReader ctor */
  private ManifestMetadataReader() {}

  /**
   * Reads configurations from Manifest and sets it to the options
   *
   * @param context the application context
   * @param options the SentryAndroidOptions
   */
  static void applyMetadata(
      final @NotNull Context context, final @NotNull SentryAndroidOptions options) {
    Objects.requireNonNull(context, "The application context is required.");
    Objects.requireNonNull(options, "The options object is required.");

    try {
      final Bundle metadata = getMetadata(context);
      final ILogger logger = options.getLogger();

      if (metadata != null) {
        options.setDebug(readBool(metadata, logger, DEBUG, options.isDebug()));

        if (options.isDebug()) {
          final String level =
              readString(
                  metadata,
                  logger,
                  DEBUG_LEVEL,
                  options.getDiagnosticLevel().name().toLowerCase(Locale.ROOT));
          if (level != null) {
            options.setDiagnosticLevel(SentryLevel.valueOf(level.toUpperCase(Locale.ROOT)));
          }
        }

        options.setAnrEnabled(readBool(metadata, logger, ANR_ENABLE, options.isAnrEnabled()));

        // deprecated
        final boolean enableSessionTracking =
            readBool(
                metadata, logger, SESSION_TRACKING_ENABLE, options.isEnableAutoSessionTracking());

        // use enableAutoSessionTracking as fallback
        options.setEnableAutoSessionTracking(
            readBool(metadata, logger, AUTO_SESSION_TRACKING_ENABLE, enableSessionTracking));

        if (options.getSampleRate() == null) {
          final Double sampleRate = readDouble(metadata, logger, SAMPLE_RATE);
          if (sampleRate != -1) {
            options.setSampleRate(sampleRate);
          }
        }

        options.setAnrReportInDebug(
            readBool(metadata, logger, ANR_REPORT_DEBUG, options.isAnrReportInDebug()));

        options.setAnrTimeoutIntervalMillis(
            readLong(
                metadata,
                logger,
                ANR_TIMEOUT_INTERVAL_MILLIS,
                options.getAnrTimeoutIntervalMillis()));

        final String dsn = readString(metadata, logger, DSN, options.getDsn());
        if (dsn == null) {
          options
              .getLogger()
              .log(SentryLevel.FATAL, "DSN is required. Use empty string to disable SDK.");
        } else if (dsn.isEmpty()) {
          options.getLogger().log(SentryLevel.DEBUG, "DSN is empty, disabling sentry-android");
        }
        options.setDsn(dsn);

        options.setEnableNdk(readBool(metadata, logger, NDK_ENABLE, options.isEnableNdk()));

        options.setEnableScopeSync(
            readBool(metadata, logger, NDK_SCOPE_SYNC_ENABLE, options.isEnableScopeSync()));

        options.setRelease(readString(metadata, logger, RELEASE, options.getRelease()));

        options.setEnvironment(readString(metadata, logger, ENVIRONMENT, options.getEnvironment()));

        options.setSessionTrackingIntervalMillis(
            readLong(
                metadata,
                logger,
                SESSION_TRACKING_TIMEOUT_INTERVAL_MILLIS,
                options.getSessionTrackingIntervalMillis()));

        options.setEnableActivityLifecycleBreadcrumbs(
            readBool(
                metadata,
                logger,
                BREADCRUMBS_ACTIVITY_LIFECYCLE_ENABLE,
                options.isEnableActivityLifecycleBreadcrumbs()));

        options.setEnableAppLifecycleBreadcrumbs(
            readBool(
                metadata,
                logger,
                BREADCRUMBS_APP_LIFECYCLE_ENABLE,
                options.isEnableAppComponentBreadcrumbs()));

        options.setEnableSystemEventBreadcrumbs(
            readBool(
                metadata,
                logger,
                BREADCRUMBS_SYSTEM_EVENTS_ENABLE,
                options.isEnableSystemEventBreadcrumbs()));

        options.setEnableAppComponentBreadcrumbs(
            readBool(
                metadata,
                logger,
                BREADCRUMBS_APP_COMPONENTS_ENABLE,
                options.isEnableAppComponentBreadcrumbs()));

        options.setEnableUserInteractionBreadcrumbs(
            readBool(
                metadata,
                logger,
                BREADCRUMBS_USER_INTERACTION_ENABLE,
                options.isEnableUserInteractionBreadcrumbs()));

        options.setEnableUncaughtExceptionHandler(
            readBool(
                metadata,
                logger,
                UNCAUGHT_EXCEPTION_HANDLER_ENABLE,
                options.isEnableUncaughtExceptionHandler()));

        options.setAttachThreads(
            readBool(metadata, logger, ATTACH_THREADS, options.isAttachThreads()));

        options.setAttachScreenshot(
            readBool(metadata, logger, ATTACH_SCREENSHOT, options.isAttachScreenshot()));

        options.setSendClientReports(
            readBool(metadata, logger, CLIENT_REPORTS_ENABLE, options.isSendClientReports()));

        if (options.getTracesSampleRate() == null) {
          final Double tracesSampleRate = readDouble(metadata, logger, TRACES_SAMPLE_RATE);
          if (tracesSampleRate != -1) {
            options.setTracesSampleRate(tracesSampleRate);
          }
        }

        options.setTraceSampling(
            readBool(metadata, logger, TRACE_SAMPLING, options.isTraceSampling()));

        options.setEnableAutoActivityLifecycleTracing(
            readBool(
                metadata,
                logger,
                TRACES_ACTIVITY_ENABLE,
                options.isEnableAutoActivityLifecycleTracing()));

        options.setEnableActivityLifecycleTracingAutoFinish(
            readBool(
                metadata,
                logger,
                TRACES_ACTIVITY_AUTO_FINISH_ENABLE,
                options.isEnableActivityLifecycleTracingAutoFinish()));

        options.setProfilingEnabled(
            readBool(metadata, logger, TRACES_PROFILING_ENABLE, options.isProfilingEnabled()));

<<<<<<< HEAD
=======
        options.setEnableUserInteractionTracing(
            readBool(metadata, logger, TRACES_UI_ENABLE, options.isEnableUserInteractionTracing()));

        final long idleTimeout = readLong(metadata, logger, IDLE_TIMEOUT, -1);
        if (idleTimeout != -1) {
          options.setIdleTimeout(idleTimeout);
        }

>>>>>>> 77fd2f21
        final List<String> tracingOrigins = readList(metadata, logger, TRACING_ORIGINS);
        if (tracingOrigins != null) {
          for (final String tracingOrigin : tracingOrigins) {
            options.addTracingOrigin(tracingOrigin);
          }
        }

        options.setProguardUuid(
            readString(metadata, logger, PROGUARD_UUID, options.getProguardUuid()));

        SdkVersion sdkInfo = options.getSdkVersion();
        if (sdkInfo == null) {
          // Is already set by the Options constructor, let's use an empty default otherwise.
          sdkInfo = new SdkVersion("", "");
        }
        sdkInfo.setName(readStringNotNull(metadata, logger, SDK_NAME, sdkInfo.getName()));
        sdkInfo.setVersion(readStringNotNull(metadata, logger, SDK_VERSION, sdkInfo.getVersion()));
        options.setSdkVersion(sdkInfo);
      }

      options
          .getLogger()
          .log(SentryLevel.INFO, "Retrieving configuration from AndroidManifest.xml");
    } catch (Throwable e) {
      options
          .getLogger()
          .log(
              SentryLevel.ERROR, "Failed to read configuration from android manifest metadata.", e);
    }
  }

  private static boolean readBool(
      final @NotNull Bundle metadata,
      final @NotNull ILogger logger,
      final @NotNull String key,
      final boolean defaultValue) {
    final boolean value = metadata.getBoolean(key, defaultValue);
    logger.log(SentryLevel.DEBUG, "%s read: %s", key, value);
    return value;
  }

  private static @Nullable String readString(
      final @NotNull Bundle metadata,
      final @NotNull ILogger logger,
      final @NotNull String key,
      final @Nullable String defaultValue) {
    final String value = metadata.getString(key, defaultValue);
    logger.log(SentryLevel.DEBUG, "%s read: %s", key, value);
    return value;
  }

  private static @NotNull String readStringNotNull(
      final @NotNull Bundle metadata,
      final @NotNull ILogger logger,
      final @NotNull String key,
      final @NotNull String defaultValue) {
    final String value = metadata.getString(key, defaultValue);
    logger.log(SentryLevel.DEBUG, "%s read: %s", key, value);
    return value;
  }

  private static @Nullable List<String> readList(
      final @NotNull Bundle metadata, final @NotNull ILogger logger, final @NotNull String key) {
    final String value = metadata.getString(key);
    logger.log(SentryLevel.DEBUG, "%s read: %s", key, value);
    if (value != null) {
      return Arrays.asList(value.split(",", -1));
    } else {
      return null;
    }
  }

  private static @NotNull Double readDouble(
      final @NotNull Bundle metadata, final @NotNull ILogger logger, final @NotNull String key) {
    // manifest meta-data only reads float
    final Double value = ((Float) metadata.getFloat(key, -1)).doubleValue();
    logger.log(SentryLevel.DEBUG, "%s read: %s", key, value);
    return value;
  }

  private static long readLong(
      final @NotNull Bundle metadata,
      final @NotNull ILogger logger,
      final @NotNull String key,
      final long defaultValue) {
    // manifest meta-data only reads int if the value is not big enough
    final long value = metadata.getInt(key, (int) defaultValue);
    logger.log(SentryLevel.DEBUG, "%s read: %s", key, value);
    return value;
  }

  /**
   * Checks if auto init is enabled or disabled
   *
   * @param context the application context
   * @param logger the Logger interface
   * @return true if auto init is enabled or false otherwise
   */
  static boolean isAutoInit(final @NotNull Context context, final @NotNull ILogger logger) {
    Objects.requireNonNull(context, "The application context is required.");

    boolean autoInit = true;
    try {
      final Bundle metadata = getMetadata(context);
      if (metadata != null) {
        autoInit = readBool(metadata, logger, AUTO_INIT, true);
      }
      logger.log(SentryLevel.INFO, "Retrieving auto-init from AndroidManifest.xml");
    } catch (Throwable e) {
      logger.log(SentryLevel.ERROR, "Failed to read auto-init from android manifest metadata.", e);
    }
    return autoInit;
  }

  /**
   * Returns the Bundle attached from the given Context
   *
   * @param context the application context
   * @return the Bundle attached to the PackageManager
   * @throws PackageManager.NameNotFoundException if the package name is non-existent
   */
  private static @Nullable Bundle getMetadata(final @NotNull Context context)
      throws PackageManager.NameNotFoundException {
    final ApplicationInfo app =
        context
            .getPackageManager()
            .getApplicationInfo(context.getPackageName(), PackageManager.GET_META_DATA);
    return app.metaData;
  }
}<|MERGE_RESOLUTION|>--- conflicted
+++ resolved
@@ -61,8 +61,6 @@
 
   static final String TRACES_PROFILING_ENABLE = "io.sentry.traces.profiling.enable";
 
-  static final String TRACES_PROFILING_ENABLE = "io.sentry.traces.profiling.enable";
-
   @ApiStatus.Experimental static final String TRACE_SAMPLING = "io.sentry.traces.trace-sampling";
 
   static final String TRACING_ORIGINS = "io.sentry.traces.tracing-origins";
@@ -70,9 +68,6 @@
   static final String ATTACH_THREADS = "io.sentry.attach-threads";
   static final String PROGUARD_UUID = "io.sentry.proguard-uuid";
   static final String IDLE_TIMEOUT = "io.sentry.traces.idle-timeout";
-
-  static final String ATTACH_SCREENSHOT = "io.sentry.attach-screenshot";
-  static final String CLIENT_REPORTS_ENABLE = "io.sentry.send-client-reports";
 
   static final String ATTACH_SCREENSHOT = "io.sentry.attach-screenshot";
   static final String CLIENT_REPORTS_ENABLE = "io.sentry.send-client-reports";
@@ -242,8 +237,6 @@
         options.setProfilingEnabled(
             readBool(metadata, logger, TRACES_PROFILING_ENABLE, options.isProfilingEnabled()));
 
-<<<<<<< HEAD
-=======
         options.setEnableUserInteractionTracing(
             readBool(metadata, logger, TRACES_UI_ENABLE, options.isEnableUserInteractionTracing()));
 
@@ -252,7 +245,6 @@
           options.setIdleTimeout(idleTimeout);
         }
 
->>>>>>> 77fd2f21
         final List<String> tracingOrigins = readList(metadata, logger, TRACING_ORIGINS);
         if (tracingOrigins != null) {
           for (final String tracingOrigin : tracingOrigins) {
