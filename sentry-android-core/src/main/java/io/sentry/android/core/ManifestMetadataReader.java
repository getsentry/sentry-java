package io.sentry.android.core;

import android.content.Context;
import android.content.pm.ApplicationInfo;
import android.os.Bundle;
import io.sentry.ILogger;
import io.sentry.InitPriority;
import io.sentry.SentryIntegrationPackageStorage;
import io.sentry.SentryLevel;
import io.sentry.protocol.SdkVersion;
import io.sentry.util.Objects;
import java.util.Arrays;
import java.util.Collections;
import java.util.List;
import java.util.Locale;
import org.jetbrains.annotations.ApiStatus;
import org.jetbrains.annotations.NotNull;
import org.jetbrains.annotations.Nullable;

/** Class responsible for reading values from manifest and setting them to the options */
final class ManifestMetadataReader {

  static final String DSN = "io.sentry.dsn";
  static final String DEBUG = "io.sentry.debug";
  static final String DEBUG_LEVEL = "io.sentry.debug.level";
  static final String SAMPLE_RATE = "io.sentry.sample-rate";
  static final String ANR_ENABLE = "io.sentry.anr.enable";
  static final String ANR_REPORT_DEBUG = "io.sentry.anr.report-debug";
  static final String ANR_TIMEOUT_INTERVAL_MILLIS = "io.sentry.anr.timeout-interval-millis";
  static final String ANR_ATTACH_THREAD_DUMPS = "io.sentry.anr.attach-thread-dumps";

  static final String AUTO_INIT = "io.sentry.auto-init";
  static final String NDK_ENABLE = "io.sentry.ndk.enable";
  static final String NDK_SCOPE_SYNC_ENABLE = "io.sentry.ndk.scope-sync.enable";
  static final String RELEASE = "io.sentry.release";
  static final String ENVIRONMENT = "io.sentry.environment";
  static final String SDK_NAME = "io.sentry.sdk.name";
  static final String SDK_VERSION = "io.sentry.sdk.version";

  static final String AUTO_SESSION_TRACKING_ENABLE = "io.sentry.auto-session-tracking.enable";
  static final String SESSION_TRACKING_TIMEOUT_INTERVAL_MILLIS =
      "io.sentry.session-tracking.timeout-interval-millis";

  static final String BREADCRUMBS_ACTIVITY_LIFECYCLE_ENABLE =
      "io.sentry.breadcrumbs.activity-lifecycle";
  static final String BREADCRUMBS_APP_LIFECYCLE_ENABLE = "io.sentry.breadcrumbs.app-lifecycle";
  static final String BREADCRUMBS_SYSTEM_EVENTS_ENABLE = "io.sentry.breadcrumbs.system-events";
  static final String BREADCRUMBS_NETWORK_EVENTS_ENABLE = "io.sentry.breadcrumbs.network-events";
  static final String BREADCRUMBS_APP_COMPONENTS_ENABLE = "io.sentry.breadcrumbs.app-components";
  static final String BREADCRUMBS_USER_INTERACTION_ENABLE =
      "io.sentry.breadcrumbs.user-interaction";

  static final String UNCAUGHT_EXCEPTION_HANDLER_ENABLE =
      "io.sentry.uncaught-exception-handler.enable";

  static final String TRACES_SAMPLE_RATE = "io.sentry.traces.sample-rate";
  static final String TRACES_ACTIVITY_ENABLE = "io.sentry.traces.activity.enable";
  static final String TRACES_ACTIVITY_AUTO_FINISH_ENABLE =
      "io.sentry.traces.activity.auto-finish.enable";
  static final String TRACES_UI_ENABLE = "io.sentry.traces.user-interaction.enable";

  static final String TTFD_ENABLE = "io.sentry.traces.time-to-full-display.enable";

  static final String PROFILES_SAMPLE_RATE = "io.sentry.traces.profiling.sample-rate";

  @ApiStatus.Experimental static final String TRACE_SAMPLING = "io.sentry.traces.trace-sampling";
  static final String TRACE_PROPAGATION_TARGETS = "io.sentry.traces.trace-propagation-targets";

  static final String ATTACH_THREADS = "io.sentry.attach-threads";
  static final String PROGUARD_UUID = "io.sentry.proguard-uuid";
  static final String IDLE_TIMEOUT = "io.sentry.traces.idle-timeout";

  static final String ATTACH_SCREENSHOT = "io.sentry.attach-screenshot";
  static final String ATTACH_VIEW_HIERARCHY = "io.sentry.attach-view-hierarchy";
  static final String CLIENT_REPORTS_ENABLE = "io.sentry.send-client-reports";
  static final String COLLECT_ADDITIONAL_CONTEXT = "io.sentry.additional-context";

  static final String SEND_DEFAULT_PII = "io.sentry.send-default-pii";

  static final String PERFORM_FRAMES_TRACKING = "io.sentry.traces.frames-tracking";

  static final String SENTRY_GRADLE_PLUGIN_INTEGRATIONS = "io.sentry.gradle-plugin-integrations";

  static final String ENABLE_ROOT_CHECK = "io.sentry.enable-root-check";

  static final String ENABLE_SENTRY = "io.sentry.enabled";

  static final String SEND_MODULES = "io.sentry.send-modules";

  static final String ENABLE_PERFORMANCE_V2 = "io.sentry.performance-v2.enable";

  static final String ENABLE_APP_START_PROFILING = "io.sentry.profiling.enable-app-start";

  static final String ENABLE_SCOPE_PERSISTENCE = "io.sentry.enable-scope-persistence";

  static final String REPLAYS_SESSION_SAMPLE_RATE = "io.sentry.session-replay.session-sample-rate";

  static final String REPLAYS_ERROR_SAMPLE_RATE = "io.sentry.session-replay.on-error-sample-rate";

  static final String REPLAYS_MASK_ALL_TEXT = "io.sentry.session-replay.mask-all-text";

  static final String REPLAYS_MASK_ALL_IMAGES = "io.sentry.session-replay.mask-all-images";

  static final String FORCE_INIT = "io.sentry.force-init";

  static final String MAX_BREADCRUMBS = "io.sentry.max-breadcrumbs";

  static final String IGNORED_ERRORS = "io.sentry.ignored-errors";

<<<<<<< HEAD
  static final String ENABLE_AUTO_TRACE_ID_GENERATION = "io.sentry.enable-auto-trace-id-generation";
=======
  static final String ENABLE_AUTO_TRACE_ID_GENERATION =
      "io.sentry.traces.enable-auto-id-generation";
>>>>>>> e5e95de3

  /** ManifestMetadataReader ctor */
  private ManifestMetadataReader() {}

  /**
   * Reads configurations from Manifest and sets it to the options
   *
   * @param context the application context
   * @param options the SentryAndroidOptions
   */
  @SuppressWarnings("deprecation")
  static void applyMetadata(
      final @NotNull Context context,
      final @NotNull SentryAndroidOptions options,
      final @NotNull BuildInfoProvider buildInfoProvider) {
    Objects.requireNonNull(context, "The application context is required.");
    Objects.requireNonNull(options, "The options object is required.");

    try {
      final Bundle metadata = getMetadata(context, options.getLogger(), buildInfoProvider);
      final ILogger logger = options.getLogger();

      if (metadata != null) {
        options.setDebug(readBool(metadata, logger, DEBUG, options.isDebug()));

        if (options.isDebug()) {
          final String level =
              readString(
                  metadata,
                  logger,
                  DEBUG_LEVEL,
                  options.getDiagnosticLevel().name().toLowerCase(Locale.ROOT));
          if (level != null) {
            options.setDiagnosticLevel(SentryLevel.valueOf(level.toUpperCase(Locale.ROOT)));
          }
        }

        options.setAnrEnabled(readBool(metadata, logger, ANR_ENABLE, options.isAnrEnabled()));

        // use enableAutoSessionTracking as fallback
        options.setEnableAutoSessionTracking(
            readBool(
                metadata,
                logger,
                AUTO_SESSION_TRACKING_ENABLE,
                options.isEnableAutoSessionTracking()));

        if (options.getSampleRate() == null) {
          final Double sampleRate = readDouble(metadata, logger, SAMPLE_RATE);
          if (sampleRate != -1) {
            options.setSampleRate(sampleRate);
          }
        }

        options.setAnrReportInDebug(
            readBool(metadata, logger, ANR_REPORT_DEBUG, options.isAnrReportInDebug()));

        options.setAnrTimeoutIntervalMillis(
            readLong(
                metadata,
                logger,
                ANR_TIMEOUT_INTERVAL_MILLIS,
                options.getAnrTimeoutIntervalMillis()));

        options.setAttachAnrThreadDump(
            readBool(metadata, logger, ANR_ATTACH_THREAD_DUMPS, options.isAttachAnrThreadDump()));

        final String dsn = readString(metadata, logger, DSN, options.getDsn());
        final boolean enabled = readBool(metadata, logger, ENABLE_SENTRY, options.isEnabled());

        if (!enabled || (dsn != null && dsn.isEmpty())) {
          options
              .getLogger()
              .log(
                  SentryLevel.DEBUG,
                  "Sentry enabled flag set to false or DSN is empty: disabling sentry-android");
        } else if (dsn == null) {
          options
              .getLogger()
              .log(SentryLevel.FATAL, "DSN is required. Use empty string to disable SDK.");
        }

        options.setEnabled(enabled);
        options.setDsn(dsn);

        options.setEnableNdk(readBool(metadata, logger, NDK_ENABLE, options.isEnableNdk()));

        options.setEnableScopeSync(
            readBool(metadata, logger, NDK_SCOPE_SYNC_ENABLE, options.isEnableScopeSync()));

        options.setRelease(readString(metadata, logger, RELEASE, options.getRelease()));

        options.setEnvironment(readString(metadata, logger, ENVIRONMENT, options.getEnvironment()));

        options.setSessionTrackingIntervalMillis(
            readLong(
                metadata,
                logger,
                SESSION_TRACKING_TIMEOUT_INTERVAL_MILLIS,
                options.getSessionTrackingIntervalMillis()));

        options.setMaxBreadcrumbs(
            (int) readLong(metadata, logger, MAX_BREADCRUMBS, options.getMaxBreadcrumbs()));

        options.setEnableActivityLifecycleBreadcrumbs(
            readBool(
                metadata,
                logger,
                BREADCRUMBS_ACTIVITY_LIFECYCLE_ENABLE,
                options.isEnableActivityLifecycleBreadcrumbs()));

        options.setEnableAppLifecycleBreadcrumbs(
            readBool(
                metadata,
                logger,
                BREADCRUMBS_APP_LIFECYCLE_ENABLE,
                options.isEnableAppLifecycleBreadcrumbs()));

        options.setEnableSystemEventBreadcrumbs(
            readBool(
                metadata,
                logger,
                BREADCRUMBS_SYSTEM_EVENTS_ENABLE,
                options.isEnableSystemEventBreadcrumbs()));

        options.setEnableAppComponentBreadcrumbs(
            readBool(
                metadata,
                logger,
                BREADCRUMBS_APP_COMPONENTS_ENABLE,
                options.isEnableAppComponentBreadcrumbs()));

        options.setEnableUserInteractionBreadcrumbs(
            readBool(
                metadata,
                logger,
                BREADCRUMBS_USER_INTERACTION_ENABLE,
                options.isEnableUserInteractionBreadcrumbs()));

        options.setEnableNetworkEventBreadcrumbs(
            readBool(
                metadata,
                logger,
                BREADCRUMBS_NETWORK_EVENTS_ENABLE,
                options.isEnableNetworkEventBreadcrumbs()));

        options.setEnableUncaughtExceptionHandler(
            readBool(
                metadata,
                logger,
                UNCAUGHT_EXCEPTION_HANDLER_ENABLE,
                options.isEnableUncaughtExceptionHandler()));

        options.setAttachThreads(
            readBool(metadata, logger, ATTACH_THREADS, options.isAttachThreads()));

        options.setAttachScreenshot(
            readBool(metadata, logger, ATTACH_SCREENSHOT, options.isAttachScreenshot()));

        options.setAttachViewHierarchy(
            readBool(metadata, logger, ATTACH_VIEW_HIERARCHY, options.isAttachViewHierarchy()));

        options.setSendClientReports(
            readBool(metadata, logger, CLIENT_REPORTS_ENABLE, options.isSendClientReports()));

        final boolean isAutoInitEnabled = readBool(metadata, logger, AUTO_INIT, true);
        if (isAutoInitEnabled) {
          options.setInitPriority(InitPriority.LOW);
        }

        options.setForceInit(readBool(metadata, logger, FORCE_INIT, options.isForceInit()));

        options.setCollectAdditionalContext(
            readBool(
                metadata,
                logger,
                COLLECT_ADDITIONAL_CONTEXT,
                options.isCollectAdditionalContext()));

        if (options.getTracesSampleRate() == null) {
          final Double tracesSampleRate = readDouble(metadata, logger, TRACES_SAMPLE_RATE);
          if (tracesSampleRate != -1) {
            options.setTracesSampleRate(tracesSampleRate);
          }
        }

        options.setTraceSampling(
            readBool(metadata, logger, TRACE_SAMPLING, options.isTraceSampling()));

        options.setEnableAutoActivityLifecycleTracing(
            readBool(
                metadata,
                logger,
                TRACES_ACTIVITY_ENABLE,
                options.isEnableAutoActivityLifecycleTracing()));

        options.setEnableActivityLifecycleTracingAutoFinish(
            readBool(
                metadata,
                logger,
                TRACES_ACTIVITY_AUTO_FINISH_ENABLE,
                options.isEnableActivityLifecycleTracingAutoFinish()));

        if (options.getProfilesSampleRate() == null) {
          final Double profilesSampleRate = readDouble(metadata, logger, PROFILES_SAMPLE_RATE);
          if (profilesSampleRate != -1) {
            options.setProfilesSampleRate(profilesSampleRate);
          }
        }

        options.setEnableUserInteractionTracing(
            readBool(metadata, logger, TRACES_UI_ENABLE, options.isEnableUserInteractionTracing()));

        options.setEnableTimeToFullDisplayTracing(
            readBool(metadata, logger, TTFD_ENABLE, options.isEnableTimeToFullDisplayTracing()));

        final long idleTimeout = readLong(metadata, logger, IDLE_TIMEOUT, -1);
        if (idleTimeout != -1) {
          options.setIdleTimeout(idleTimeout);
        }

        @Nullable
        List<String> tracePropagationTargets =
            readList(metadata, logger, TRACE_PROPAGATION_TARGETS);

        if (metadata.containsKey(TRACE_PROPAGATION_TARGETS) && tracePropagationTargets == null) {
          options.setTracePropagationTargets(Collections.emptyList());
        } else if (tracePropagationTargets != null) {
          options.setTracePropagationTargets(tracePropagationTargets);
        }

        options.setEnableFramesTracking(readBool(metadata, logger, PERFORM_FRAMES_TRACKING, true));

        options.setProguardUuid(
            readString(metadata, logger, PROGUARD_UUID, options.getProguardUuid()));

        SdkVersion sdkInfo = options.getSdkVersion();
        if (sdkInfo == null) {
          // Is already set by the Options constructor, let's use an empty default otherwise.
          sdkInfo = new SdkVersion("", "");
        }
        sdkInfo.setName(readStringNotNull(metadata, logger, SDK_NAME, sdkInfo.getName()));
        sdkInfo.setVersion(readStringNotNull(metadata, logger, SDK_VERSION, sdkInfo.getVersion()));
        options.setSdkVersion(sdkInfo);

        options.setSendDefaultPii(
            readBool(metadata, logger, SEND_DEFAULT_PII, options.isSendDefaultPii()));

        // sdkInfo.addIntegration();

        List<String> integrationsFromGradlePlugin =
            readList(metadata, logger, SENTRY_GRADLE_PLUGIN_INTEGRATIONS);
        if (integrationsFromGradlePlugin != null) {
          for (String integration : integrationsFromGradlePlugin) {
            SentryIntegrationPackageStorage.getInstance().addIntegration(integration);
          }
        }

        options.setEnableRootCheck(
            readBool(metadata, logger, ENABLE_ROOT_CHECK, options.isEnableRootCheck()));

        options.setSendModules(readBool(metadata, logger, SEND_MODULES, options.isSendModules()));

        options.setEnablePerformanceV2(
            readBool(metadata, logger, ENABLE_PERFORMANCE_V2, options.isEnablePerformanceV2()));

        options.setEnableAppStartProfiling(
            readBool(
                metadata, logger, ENABLE_APP_START_PROFILING, options.isEnableAppStartProfiling()));

        options.setEnableScopePersistence(
            readBool(
                metadata, logger, ENABLE_SCOPE_PERSISTENCE, options.isEnableScopePersistence()));

        options.setEnableAutoTraceIdGeneration(
            readBool(
                metadata,
                logger,
                ENABLE_AUTO_TRACE_ID_GENERATION,
                options.isEnableAutoTraceIdGeneration()));

        if (options.getSessionReplay().getSessionSampleRate() == null) {
          final Double sessionSampleRate =
              readDouble(metadata, logger, REPLAYS_SESSION_SAMPLE_RATE);
          if (sessionSampleRate != -1) {
            options.getSessionReplay().setSessionSampleRate(sessionSampleRate);
          }
        }

        if (options.getSessionReplay().getOnErrorSampleRate() == null) {
          final Double onErrorSampleRate = readDouble(metadata, logger, REPLAYS_ERROR_SAMPLE_RATE);
          if (onErrorSampleRate != -1) {
            options.getSessionReplay().setOnErrorSampleRate(onErrorSampleRate);
          }
        }

        options
            .getSessionReplay()
            .setMaskAllText(readBool(metadata, logger, REPLAYS_MASK_ALL_TEXT, true));

        options
            .getSessionReplay()
            .setMaskAllImages(readBool(metadata, logger, REPLAYS_MASK_ALL_IMAGES, true));

        options.setIgnoredErrors(readList(metadata, logger, IGNORED_ERRORS));
      }

      options
          .getLogger()
          .log(SentryLevel.INFO, "Retrieving configuration from AndroidManifest.xml");
    } catch (Throwable e) {
      options
          .getLogger()
          .log(
              SentryLevel.ERROR, "Failed to read configuration from android manifest metadata.", e);
    }
  }

  private static boolean readBool(
      final @NotNull Bundle metadata,
      final @NotNull ILogger logger,
      final @NotNull String key,
      final boolean defaultValue) {
    final boolean value = metadata.getBoolean(key, defaultValue);
    logger.log(SentryLevel.DEBUG, key + " read: " + value);
    return value;
  }

  @SuppressWarnings("deprecation")
  private static @Nullable Boolean readBoolNullable(
      final @NotNull Bundle metadata,
      final @NotNull ILogger logger,
      final @NotNull String key,
      final @Nullable Boolean defaultValue) {
    if (metadata.getSerializable(key) != null) {
      final boolean nonNullDefault = defaultValue == null ? false : true;
      final boolean bool = metadata.getBoolean(key, nonNullDefault);
      logger.log(SentryLevel.DEBUG, key + " read: " + bool);
      return bool;
    } else {
      logger.log(SentryLevel.DEBUG, key + " used default " + defaultValue);
      return defaultValue;
    }
  }

  private static @Nullable String readString(
      final @NotNull Bundle metadata,
      final @NotNull ILogger logger,
      final @NotNull String key,
      final @Nullable String defaultValue) {
    final String value = metadata.getString(key, defaultValue);
    logger.log(SentryLevel.DEBUG, key + " read: " + value);
    return value;
  }

  private static @NotNull String readStringNotNull(
      final @NotNull Bundle metadata,
      final @NotNull ILogger logger,
      final @NotNull String key,
      final @NotNull String defaultValue) {
    final String value = metadata.getString(key, defaultValue);
    logger.log(SentryLevel.DEBUG, key + " read: " + value);
    return value;
  }

  private static @Nullable List<String> readList(
      final @NotNull Bundle metadata, final @NotNull ILogger logger, final @NotNull String key) {
    final String value = metadata.getString(key);
    logger.log(SentryLevel.DEBUG, key + " read: " + value);
    if (value != null) {
      return Arrays.asList(value.split(",", -1));
    } else {
      return null;
    }
  }

  private static @NotNull Double readDouble(
      final @NotNull Bundle metadata, final @NotNull ILogger logger, final @NotNull String key) {
    // manifest meta-data only reads float
    double value = ((Float) metadata.getFloat(key, -1)).doubleValue();
    if (value == -1) {
      value = ((Integer) metadata.getInt(key, -1)).doubleValue();
    }
    logger.log(SentryLevel.DEBUG, key + " read: " + value);
    return value;
  }

  private static long readLong(
      final @NotNull Bundle metadata,
      final @NotNull ILogger logger,
      final @NotNull String key,
      final long defaultValue) {
    // manifest meta-data only reads int if the value is not big enough
    final long value = metadata.getInt(key, (int) defaultValue);
    logger.log(SentryLevel.DEBUG, key + " read: " + value);
    return value;
  }

  /**
   * Checks if auto init is enabled or disabled
   *
   * @param context the application context
   * @param logger the Logger interface
   * @return true if auto init is enabled or false otherwise
   */
  static boolean isAutoInit(final @NotNull Context context, final @NotNull ILogger logger) {
    Objects.requireNonNull(context, "The application context is required.");

    boolean autoInit = true;
    try {
      final Bundle metadata = getMetadata(context, logger, null);
      if (metadata != null) {
        autoInit = readBool(metadata, logger, AUTO_INIT, true);
      }
    } catch (Throwable e) {
      logger.log(SentryLevel.ERROR, "Failed to read auto-init from android manifest metadata.", e);
    }
    return autoInit;
  }

  /**
   * Returns the Bundle attached from the given Context
   *
   * @param context the application context
   * @return the Bundle attached to the PackageManager
   */
  private static @Nullable Bundle getMetadata(
      final @NotNull Context context,
      final @NotNull ILogger logger,
      final @Nullable BuildInfoProvider buildInfoProvider) {
    final ApplicationInfo app =
        ContextUtils.getApplicationInfo(
            context, buildInfoProvider != null ? buildInfoProvider : new BuildInfoProvider(logger));
    return app != null ? app.metaData : null;
  }
}<|MERGE_RESOLUTION|>--- conflicted
+++ resolved
@@ -107,12 +107,8 @@
 
   static final String IGNORED_ERRORS = "io.sentry.ignored-errors";
 
-<<<<<<< HEAD
-  static final String ENABLE_AUTO_TRACE_ID_GENERATION = "io.sentry.enable-auto-trace-id-generation";
-=======
   static final String ENABLE_AUTO_TRACE_ID_GENERATION =
       "io.sentry.traces.enable-auto-id-generation";
->>>>>>> e5e95de3
 
   /** ManifestMetadataReader ctor */
   private ManifestMetadataReader() {}
