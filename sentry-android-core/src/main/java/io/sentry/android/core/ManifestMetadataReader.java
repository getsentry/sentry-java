--- conflicted
+++ resolved
@@ -266,14 +266,11 @@
         options.setSendClientReports(
             readBool(metadata, logger, CLIENT_REPORTS_ENABLE, options.isSendClientReports()));
 
-<<<<<<< HEAD
-=======
         final boolean isAutoInitEnabled = readBool(metadata, logger, AUTO_INIT, true);
         if (isAutoInitEnabled) {
           options.setInitPriority(InitPriority.LOW);
         }
 
->>>>>>> 9b2603b9
         options.setForceInit(readBool(metadata, logger, FORCE_INIT, options.isForceInit()));
 
         options.setCollectAdditionalContext(
