package io.sentry.android.core;

import static android.content.Context.ACTIVITY_SERVICE;
import static android.content.pm.PackageInfo.REQUESTED_PERMISSION_GRANTED;
import static android.os.BatteryManager.EXTRA_TEMPERATURE;

import android.annotation.SuppressLint;
import android.app.ActivityManager;
import android.content.Context;
import android.content.Intent;
import android.content.IntentFilter;
import android.content.pm.ApplicationInfo;
import android.content.pm.PackageInfo;
import android.content.pm.PackageManager;
import android.os.BatteryManager;
import android.os.Build;
import android.os.Environment;
import android.os.LocaleList;
import android.os.StatFs;
import android.os.SystemClock;
import android.provider.Settings;
import android.util.DisplayMetrics;
import io.sentry.DateUtils;
import io.sentry.EventProcessor;
import io.sentry.Hint;
import io.sentry.ILogger;
import io.sentry.SentryBaseEvent;
import io.sentry.SentryEvent;
import io.sentry.SentryLevel;
import io.sentry.android.core.internal.util.ConnectivityChecker;
import io.sentry.android.core.internal.util.DeviceOrientations;
import io.sentry.android.core.internal.util.MainThreadChecker;
import io.sentry.android.core.internal.util.RootChecker;
import io.sentry.protocol.App;
import io.sentry.protocol.Device;
import io.sentry.protocol.OperatingSystem;
import io.sentry.protocol.SentryThread;
import io.sentry.protocol.SentryTransaction;
import io.sentry.protocol.User;
import io.sentry.util.HintUtils;
import io.sentry.util.Objects;
import java.io.BufferedReader;
import java.io.File;
import java.io.FileReader;
import java.io.IOException;
import java.util.Calendar;
import java.util.Date;
import java.util.HashMap;
import java.util.Locale;
import java.util.Map;
import java.util.TimeZone;
import java.util.concurrent.ExecutorService;
import java.util.concurrent.Executors;
import java.util.concurrent.Future;
import org.jetbrains.annotations.NotNull;
import org.jetbrains.annotations.Nullable;
import org.jetbrains.annotations.TestOnly;

final class DefaultAndroidEventProcessor implements EventProcessor {

  @TestOnly static final String ROOTED = "rooted";
  @TestOnly static final String KERNEL_VERSION = "kernelVersion";
  @TestOnly static final String EMULATOR = "emulator";
  @TestOnly static final String SIDE_LOADED = "sideLoaded";

  @TestOnly final Context context;

  @TestOnly final Future<Map<String, Object>> contextData;

  private final @NotNull BuildInfoProvider buildInfoProvider;
  private final @NotNull RootChecker rootChecker;

  private final @NotNull ILogger logger;

  public DefaultAndroidEventProcessor(
      final @NotNull Context context,
      final @NotNull ILogger logger,
      final @NotNull BuildInfoProvider buildInfoProvider) {
    this(context, logger, buildInfoProvider, new RootChecker(context, buildInfoProvider, logger));
  }

  DefaultAndroidEventProcessor(
      final @NotNull Context context,
      final @NotNull ILogger logger,
      final @NotNull BuildInfoProvider buildInfoProvider,
      final @NotNull RootChecker rootChecker) {
    this.context = Objects.requireNonNull(context, "The application context is required.");
    this.logger = Objects.requireNonNull(logger, "The Logger is required.");
    this.buildInfoProvider =
        Objects.requireNonNull(buildInfoProvider, "The BuildInfoProvider is required.");
    this.rootChecker = Objects.requireNonNull(rootChecker, "The RootChecker is required.");

    ExecutorService executorService = Executors.newSingleThreadExecutor();
    // dont ref. to method reference, theres a bug on it
    contextData = executorService.submit(() -> loadContextData());

    executorService.shutdown();
  }

  private @NotNull Map<String, Object> loadContextData() {
    Map<String, Object> map = new HashMap<>();

    map.put(ROOTED, rootChecker.isDeviceRooted());

    String kernelVersion = getKernelVersion();
    if (kernelVersion != null) {
      map.put(KERNEL_VERSION, kernelVersion);
    }

    // its not IO, but it has been cached in the old version as well
    map.put(EMULATOR, buildInfoProvider.isEmulator());

    final Map<String, String> sideLoadedInfo = getSideLoadedInfo();
    if (sideLoadedInfo != null) {
      map.put(SIDE_LOADED, sideLoadedInfo);
    }

    return map;
  }

  @Override
<<<<<<< HEAD
  public @NotNull SentryEvent process(
      final @NotNull SentryEvent event, final @Nullable Map<String, Object> hint) {
=======
  public @NotNull SentryEvent process(final @NotNull SentryEvent event, final @NotNull Hint hint) {
>>>>>>> 77fd2f21
    final boolean applyScopeData = shouldApplyScopeData(event, hint);
    if (applyScopeData) {
      // we only set memory data if it's not a hard crash, when it's a hard crash the event is
      // enriched on restart, so non static data might be wrong, eg lowMemory or availMem will
      // be different if the App. crashes because of OOM.
      processNonCachedEvent(event);
      setThreads(event);
    }

    setCommons(event, true, applyScopeData);

    return event;
  }

  private void setCommons(
      final @NotNull SentryBaseEvent event,
      final boolean errorEvent,
      final boolean applyScopeData) {
    mergeUser(event);
    setDevice(event, errorEvent, applyScopeData);
    mergeOS(event);
    setSideLoadedInfo(event);
  }

  private boolean shouldApplyScopeData(
<<<<<<< HEAD
      final @NotNull SentryBaseEvent event, final @Nullable Map<String, Object> hint) {
=======
      final @NotNull SentryBaseEvent event, final @NotNull Hint hint) {
>>>>>>> 77fd2f21
    if (HintUtils.shouldApplyScopeData(hint)) {
      return true;
    } else {
      logger.log(
          SentryLevel.DEBUG,
          "Event was cached so not applying data relevant to the current app execution/version: %s",
          event.getEventId());
      return false;
    }
  }

  private void mergeUser(final @NotNull SentryBaseEvent event) {
    // userId should be set even if event is Cached as the userId is static and won't change anyway.
    final User user = event.getUser();
    if (user == null) {
      event.setUser(getDefaultUser());
    } else if (user.getId() == null) {
      user.setId(getDeviceId());
    }
  }

  private void setDevice(
      final @NotNull SentryBaseEvent event,
      final boolean errorEvent,
      final boolean applyScopeData) {
    if (event.getContexts().getDevice() == null) {
      event.getContexts().setDevice(getDevice(errorEvent, applyScopeData));
    }
  }

  private void mergeOS(final @NotNull SentryBaseEvent event) {
    final OperatingSystem currentOS = event.getContexts().getOperatingSystem();
    final OperatingSystem androidOS = getOperatingSystem();

    // make Android OS the main OS using the 'os' key
    event.getContexts().setOperatingSystem(androidOS);

    if (currentOS != null) {
      // add additional OS which was already part of the SentryEvent (eg Linux read from NDK)
      String osNameKey = currentOS.getName();
      if (osNameKey != null && !osNameKey.isEmpty()) {
        osNameKey = "os_" + osNameKey.trim().toLowerCase(Locale.ROOT);
      } else {
        osNameKey = "os_1";
      }
      event.getContexts().put(osNameKey, currentOS);
    }
  }

  // Data to be applied to events that was created in the running process
  private void processNonCachedEvent(final @NotNull SentryBaseEvent event) {
    App app = event.getContexts().getApp();
    if (app == null) {
      app = new App();
    }
    setAppExtras(app);

    setPackageInfo(event, app);

    event.getContexts().setApp(app);
  }

  private void setThreads(final @NotNull SentryEvent event) {
    if (event.getThreads() != null) {
      for (SentryThread thread : event.getThreads()) {
        if (thread.isCurrent() == null) {
          thread.setCurrent(MainThreadChecker.isMainThread(thread));
        }
      }
    }
  }

  private void setPackageInfo(final @NotNull SentryBaseEvent event, final @NotNull App app) {
    final PackageInfo packageInfo =
        ContextUtils.getPackageInfo(context, PackageManager.GET_PERMISSIONS, logger);
    if (packageInfo != null) {
      String versionCode = ContextUtils.getVersionCode(packageInfo);

      setDist(event, versionCode);
      setAppPackageInfo(app, packageInfo);
    }
  }

  private void setDist(final @NotNull SentryBaseEvent event, final @NotNull String versionCode) {
    if (event.getDist() == null) {
      event.setDist(versionCode);
    }
  }

  private void setAppExtras(final @NotNull App app) {
    app.setAppName(getApplicationName());
    app.setAppStartTime(AppStartState.getInstance().getAppStartTime());
  }

  @SuppressWarnings("deprecation")
  private @NotNull String getAbi() {
    return Build.CPU_ABI;
  }

  @SuppressWarnings("deprecation")
  private @NotNull String getAbi2() {
    return Build.CPU_ABI2;
  }

  @SuppressWarnings({"ObsoleteSdkInt", "deprecation"})
  private void setArchitectures(final @NotNull Device device) {
    if (Build.VERSION.SDK_INT >= Build.VERSION_CODES.LOLLIPOP) {
      String[] supportedAbis = Build.SUPPORTED_ABIS;
      device.setArchs(supportedAbis);
    } else {
      String[] supportedAbis = {getAbi(), getAbi2()};
      device.setArchs(supportedAbis);
      // we were not checking CPU_ABI2, but I've added to the list now
    }
  }

  @SuppressWarnings("ObsoleteSdkInt")
  private @NotNull Long getMemorySize(final @NotNull ActivityManager.MemoryInfo memInfo) {
    if (Build.VERSION.SDK_INT >= Build.VERSION_CODES.JELLY_BEAN) {
      return memInfo.totalMem;
    }
    // using Runtime as a fallback
    return java.lang.Runtime.getRuntime().totalMemory(); // JVM in bytes too
  }

  // we can get some inspiration here
  // https://github.com/flutter/plugins/blob/master/packages/device_info/android/src/main/java/io/flutter/plugins/deviceinfo/DeviceInfoPlugin.java
  private @NotNull Device getDevice(final boolean errorEvent, final boolean applyScopeData) {
    // TODO: missing usable memory

    Device device = new Device();
    device.setName(getDeviceName());
    device.setManufacturer(Build.MANUFACTURER);
    device.setBrand(Build.BRAND);
    device.setFamily(getFamily());
    device.setModel(Build.MODEL);
    device.setModelId(Build.ID);
    setArchitectures(device);

    // setting such values require IO hence we don't run for transactions
    if (errorEvent) {
      setDeviceIO(device, applyScopeData);
    }

    device.setOrientation(getOrientation());

    try {
      Object emulator = contextData.get().get(EMULATOR);
      if (emulator != null) {
        device.setSimulator((Boolean) emulator);
      }
    } catch (Throwable e) {
      logger.log(SentryLevel.ERROR, "Error getting emulator.", e);
    }

    DisplayMetrics displayMetrics = getDisplayMetrics();
    if (displayMetrics != null) {
      device.setScreenWidthPixels(displayMetrics.widthPixels);
      device.setScreenHeightPixels(displayMetrics.heightPixels);
      device.setScreenDensity(displayMetrics.density);
      device.setScreenDpi(displayMetrics.densityDpi);
    }

    device.setBootTime(getBootTime());
    device.setTimezone(getTimeZone());

    if (device.getId() == null) {
      device.setId(getDeviceId());
    }

    final Locale locale = Locale.getDefault();
    if (device.getLanguage() == null) {
      device.setLanguage(locale.getLanguage());
    }
    if (device.getLocale() == null) {
      device.setLocale(locale.toString()); // eg en_US
    }

    return device;
  }

  private void setDeviceIO(final @NotNull Device device, final boolean applyScopeData) {
    final Intent batteryIntent = getBatteryIntent();
    if (batteryIntent != null) {
      device.setBatteryLevel(getBatteryLevel(batteryIntent));
      device.setCharging(isCharging(batteryIntent));
      device.setBatteryTemperature(getBatteryTemperature(batteryIntent));
    }

    Boolean connected;
    switch (ConnectivityChecker.getConnectionStatus(context, logger)) {
      case NOT_CONNECTED:
        connected = false;
        break;
      case CONNECTED:
        connected = true;
        break;
      default:
        connected = null;
    }
    device.setOnline(connected);

    final ActivityManager.MemoryInfo memInfo = getMemInfo();
    if (memInfo != null) {
      // in bytes
      device.setMemorySize(getMemorySize(memInfo));
      if (applyScopeData) {
        device.setFreeMemory(memInfo.availMem);
        device.setLowMemory(memInfo.lowMemory);
      }
      // there are runtime.totalMemory() and runtime.freeMemory(), but I kept the same for
      // compatibility
    }

    // this way of getting the size of storage might be problematic for storages bigger than 2GB
    // check the use of https://developer.android.com/reference/java/io/File.html#getFreeSpace%28%29
    final File internalStorageFile = context.getExternalFilesDir(null);
    if (internalStorageFile != null) {
      StatFs internalStorageStat = new StatFs(internalStorageFile.getPath());
      device.setStorageSize(getTotalInternalStorage(internalStorageStat));
      device.setFreeStorage(getUnusedInternalStorage(internalStorageStat));
    }

    final StatFs externalStorageStat = getExternalStorageStat(internalStorageFile);
    if (externalStorageStat != null) {
      device.setExternalStorageSize(getTotalExternalStorage(externalStorageStat));
      device.setExternalFreeStorage(getUnusedExternalStorage(externalStorageStat));
    }

    if (device.getConnectionType() == null) {
      // wifi, ethernet or cellular, null if none
      device.setConnectionType(
          ConnectivityChecker.getConnectionType(context, logger, buildInfoProvider));
    }
  }

  @SuppressWarnings("ObsoleteSdkInt")
  private @Nullable String getDeviceName() {
    if (Build.VERSION.SDK_INT >= Build.VERSION_CODES.JELLY_BEAN_MR1) {
      return Settings.Global.getString(context.getContentResolver(), "device_name");
    } else {
      return null;
    }
  }

  private TimeZone getTimeZone() {
    if (Build.VERSION.SDK_INT >= Build.VERSION_CODES.N) {
      LocaleList locales = context.getResources().getConfiguration().getLocales();
      if (!locales.isEmpty()) {
        Locale locale = locales.get(0);
        return Calendar.getInstance(locale).getTimeZone();
      }
    }
    return Calendar.getInstance().getTimeZone();
  }

  @SuppressWarnings("JdkObsolete")
  private @Nullable Date getBootTime() {
    try {
      // if user changes the clock, will give a wrong answer, consider ACTION_TIME_CHANGED.
      // currentTimeMillis returns UTC already
      return DateUtils.getDateTime(System.currentTimeMillis() - SystemClock.elapsedRealtime());
    } catch (IllegalArgumentException e) {
      logger.log(SentryLevel.ERROR, e, "Error getting the device's boot time.");
    }
    return null;
  }

  /**
   * Get MemoryInfo object representing the memory state of the application.
   *
   * @return MemoryInfo object representing the memory state of the application
   */
  private @Nullable ActivityManager.MemoryInfo getMemInfo() {
    try {
      ActivityManager actManager = (ActivityManager) context.getSystemService(ACTIVITY_SERVICE);
      ActivityManager.MemoryInfo memInfo = new ActivityManager.MemoryInfo();
      if (actManager != null) {
        actManager.getMemoryInfo(memInfo);
        return memInfo;
      }
      logger.log(SentryLevel.INFO, "Error getting MemoryInfo.");
      return null;
    } catch (Throwable e) {
      logger.log(SentryLevel.ERROR, "Error getting MemoryInfo.", e);
      return null;
    }
  }

  private @Nullable Intent getBatteryIntent() {
    return context.registerReceiver(null, new IntentFilter(Intent.ACTION_BATTERY_CHANGED));
  }

  /**
   * Fake the device family by using the first word in the Build.MODEL. Works well in most cases...
   * "Nexus 6P" -> "Nexus", "Galaxy S7" -> "Galaxy".
   *
   * @return family name of the device, as best we can tell
   */
  private @Nullable String getFamily() {
    try {
      return Build.MODEL.split(" ", -1)[0];
    } catch (Throwable e) {
      logger.log(SentryLevel.ERROR, "Error getting device family.", e);
      return null;
    }
  }

  /**
   * Get the device's current battery level (as a percentage of total).
   *
   * @return the device's current battery level (as a percentage of total), or null if unknown
   */
  private @Nullable Float getBatteryLevel(final @NotNull Intent batteryIntent) {
    try {
      int level = batteryIntent.getIntExtra(BatteryManager.EXTRA_LEVEL, -1);
      int scale = batteryIntent.getIntExtra(BatteryManager.EXTRA_SCALE, -1);

      if (level == -1 || scale == -1) {
        return null;
      }

      float percentMultiplier = 100.0f;

      return ((float) level / (float) scale) * percentMultiplier;
    } catch (Throwable e) {
      logger.log(SentryLevel.ERROR, "Error getting device battery level.", e);
      return null;
    }
  }

  /**
   * Checks whether or not the device is currently plugged in and charging, or null if unknown.
   *
   * @return whether or not the device is currently plugged in and charging, or null if unknown
   */
  private @Nullable Boolean isCharging(final @NotNull Intent batteryIntent) {
    try {
      int plugged = batteryIntent.getIntExtra(BatteryManager.EXTRA_PLUGGED, -1);
      return plugged == BatteryManager.BATTERY_PLUGGED_AC
          || plugged == BatteryManager.BATTERY_PLUGGED_USB;
    } catch (Throwable e) {
      logger.log(SentryLevel.ERROR, "Error getting device charging state.", e);
      return null;
    }
  }

  private @Nullable Float getBatteryTemperature(final @NotNull Intent batteryIntent) {
    try {
      int temperature = batteryIntent.getIntExtra(EXTRA_TEMPERATURE, -1);
      if (temperature != -1) {
        return ((float) temperature) / 10; // celsius
      }
    } catch (Throwable e) {
      logger.log(SentryLevel.ERROR, "Error getting battery temperature.", e);
    }
    return null;
  }

  /**
   * Get the device's current screen orientation.
   *
   * @return the device's current screen orientation, or null if unknown
   */
  @SuppressWarnings("deprecation")
  private @Nullable Device.DeviceOrientation getOrientation() {
    Device.DeviceOrientation deviceOrientation = null;
    try {
      deviceOrientation =
          DeviceOrientations.getOrientation(context.getResources().getConfiguration().orientation);
      if (deviceOrientation == null) {
        logger.log(
            SentryLevel.INFO,
            "No device orientation available (ORIENTATION_SQUARE|ORIENTATION_UNDEFINED)");
        return null;
      }
    } catch (Throwable e) {
      logger.log(SentryLevel.ERROR, "Error getting device orientation.", e);
    }
    return deviceOrientation;
  }

  /**
   * Get the total amount of internal storage, in bytes.
   *
   * @return the total amount of internal storage, in bytes
   */
  private @Nullable Long getTotalInternalStorage(final @NotNull StatFs stat) {
    try {
      long blockSize = getBlockSizeLong(stat);
      long totalBlocks = getBlockCountLong(stat);
      return totalBlocks * blockSize;
    } catch (Throwable e) {
      logger.log(SentryLevel.ERROR, "Error getting total internal storage amount.", e);
      return null;
    }
  }

  @SuppressWarnings("ObsoleteSdkInt")
  private long getBlockSizeLong(final @NotNull StatFs stat) {
    if (Build.VERSION.SDK_INT >= Build.VERSION_CODES.JELLY_BEAN_MR2) {
      return stat.getBlockSizeLong();
    }
    return getBlockSizeDep(stat);
  }

  @SuppressWarnings("deprecation")
  private int getBlockSizeDep(final @NotNull StatFs stat) {
    return stat.getBlockSize();
  }

  @SuppressWarnings("ObsoleteSdkInt")
  private long getBlockCountLong(final @NotNull StatFs stat) {
    if (Build.VERSION.SDK_INT >= Build.VERSION_CODES.JELLY_BEAN_MR2) {
      return stat.getBlockCountLong();
    }
    return getBlockCountDep(stat);
  }

  @SuppressWarnings("deprecation")
  private int getBlockCountDep(final @NotNull StatFs stat) {
    return stat.getBlockCount();
  }

  @SuppressWarnings("ObsoleteSdkInt")
  private long getAvailableBlocksLong(final @NotNull StatFs stat) {
    if (Build.VERSION.SDK_INT >= Build.VERSION_CODES.JELLY_BEAN_MR2) {
      return stat.getAvailableBlocksLong();
    }
    return getAvailableBlocksDep(stat);
  }

  @SuppressWarnings("deprecation")
  private int getAvailableBlocksDep(final @NotNull StatFs stat) {
    return stat.getAvailableBlocks();
  }

  /**
   * Get the unused amount of internal storage, in bytes.
   *
   * @return the unused amount of internal storage, in bytes
   */
  private @Nullable Long getUnusedInternalStorage(final @NotNull StatFs stat) {
    try {
      long blockSize = getBlockSizeLong(stat);
      long availableBlocks = getAvailableBlocksLong(stat);
      return availableBlocks * blockSize;
    } catch (Throwable e) {
      logger.log(SentryLevel.ERROR, "Error getting unused internal storage amount.", e);
      return null;
    }
  }

  private @Nullable StatFs getExternalStorageStat(final @Nullable File internalStorage) {
    if (!isExternalStorageMounted()) {
      File path = getExternalStorageDep(internalStorage);
      if (path != null) { // && path.canRead()) { canRead() will read return false
        return new StatFs(path.getPath());
      }
      logger.log(SentryLevel.INFO, "Not possible to read external files directory");
      return null;
    }
    logger.log(SentryLevel.INFO, "External storage is not mounted or emulated.");
    return null;
  }

  @SuppressWarnings("ObsoleteSdkInt")
  private @Nullable File[] getExternalFilesDirs() {
    if (Build.VERSION.SDK_INT >= Build.VERSION_CODES.KITKAT) {
      return context.getExternalFilesDirs(null);
    } else {
      File single = context.getExternalFilesDir(null);
      if (single != null) {
        return new File[] {single};
      }
    }
    return null;
  }

  private @Nullable File getExternalStorageDep(final @Nullable File internalStorage) {
    File[] externalFilesDirs = getExternalFilesDirs();

    if (externalFilesDirs != null) {
      // return the 1st file which is not the emulated internal storage
      String internalStoragePath =
          internalStorage != null ? internalStorage.getAbsolutePath() : null;
      for (File file : externalFilesDirs) {
        // externalFilesDirs may contain null values :(
        if (file == null) {
          continue;
        }

        // return the 1st file if you cannot compare with the internal one
        if (internalStoragePath == null || internalStoragePath.isEmpty()) {
          return file;
        }
        // if we are looking to the same directory, let's check the next one or no external storage
        if (file.getAbsolutePath().contains(internalStoragePath)) {
          continue;
        }
        return file;
      }
    } else {
      logger.log(SentryLevel.INFO, "Not possible to read getExternalFilesDirs");
    }
    return null;
  }

  /**
   * Get the total amount of external storage, in bytes, or null if no external storage is mounted.
   *
   * @return the total amount of external storage, in bytes, or null if no external storage is
   *     mounted
   */
  private @Nullable Long getTotalExternalStorage(final @NotNull StatFs stat) {
    try {
      long blockSize = getBlockSizeLong(stat);
      long totalBlocks = getBlockCountLong(stat);
      return totalBlocks * blockSize;
    } catch (Throwable e) {
      logger.log(SentryLevel.ERROR, "Error getting total external storage amount.", e);
      return null;
    }
  }

  private boolean isExternalStorageMounted() {
    final String storageState = Environment.getExternalStorageState();
    return (Environment.MEDIA_MOUNTED.equals(storageState)
            || Environment.MEDIA_MOUNTED_READ_ONLY.equals(storageState))
        && !Environment.isExternalStorageEmulated();
  }

  /**
   * Get the unused amount of external storage, in bytes, or null if no external storage is mounted.
   *
   * @return the unused amount of external storage, in bytes, or null if no external storage is
   *     mounted
   */
  private @Nullable Long getUnusedExternalStorage(final @NotNull StatFs stat) {
    try {
      long blockSize = getBlockSizeLong(stat);
      long availableBlocks = getAvailableBlocksLong(stat);
      return availableBlocks * blockSize;
    } catch (Throwable e) {
      logger.log(SentryLevel.ERROR, "Error getting unused external storage amount.", e);
      return null;
    }
  }

  /**
   * Get the DisplayMetrics object for the current application.
   *
   * @return the DisplayMetrics object for the current application
   */
  private @Nullable DisplayMetrics getDisplayMetrics() {
    try {
      return context.getResources().getDisplayMetrics();
    } catch (Throwable e) {
      logger.log(SentryLevel.ERROR, "Error getting DisplayMetrics.", e);
      return null;
    }
  }

  private @NotNull OperatingSystem getOperatingSystem() {
    OperatingSystem os = new OperatingSystem();
    os.setName("Android");
    os.setVersion(Build.VERSION.RELEASE);
    os.setBuild(Build.DISPLAY);

    try {
      Object kernelVersion = contextData.get().get(KERNEL_VERSION);
      if (kernelVersion != null) {
        os.setKernelVersion((String) kernelVersion);
      }

      Object rooted = contextData.get().get(ROOTED);
      if (rooted != null) {
        os.setRooted((Boolean) rooted);
      }
    } catch (Throwable e) {
      logger.log(SentryLevel.ERROR, "Error getting OperatingSystem.", e);
    }

    return os;
  }

  @SuppressLint("NewApi") // we perform an if-check for that, but lint fails to recognize
  private void setAppPackageInfo(final @NotNull App app, final @NotNull PackageInfo packageInfo) {
    app.setAppIdentifier(packageInfo.packageName);
    app.setAppVersion(packageInfo.versionName);
    app.setAppBuild(ContextUtils.getVersionCode(packageInfo));

    if (buildInfoProvider.getSdkInfoVersion() >= Build.VERSION_CODES.JELLY_BEAN) {
      final Map<String, String> permissions = new HashMap<>();
      final String[] requestedPermissions = packageInfo.requestedPermissions;
      final int[] requestedPermissionsFlags = packageInfo.requestedPermissionsFlags;

      if (requestedPermissions != null
          && requestedPermissions.length > 0
          && requestedPermissionsFlags != null
          && requestedPermissionsFlags.length > 0) {
        for (int i = 0; i < requestedPermissions.length; i++) {
          String permission = requestedPermissions[i];
          permission = permission.substring(permission.lastIndexOf('.') + 1);

          final boolean granted =
              (requestedPermissionsFlags[i] & REQUESTED_PERMISSION_GRANTED)
                  == REQUESTED_PERMISSION_GRANTED;
          permissions.put(permission, granted ? "granted" : "not_granted");
        }
      }
      app.setPermissions(permissions);
    }
  }

  /**
   * Get the device's current kernel version, as a string. Attempts to read /proc/version, and falls
   * back to the 'os.version' System Property.
   *
   * @return the device's current kernel version, as a string
   */
  @SuppressWarnings("DefaultCharset")
  private @Nullable String getKernelVersion() {
    // its possible to try to execute 'uname' and parse it or also another unix commands or even
    // looking for well known root installed apps
    String errorMsg = "Exception while attempting to read kernel information";
    String defaultVersion = System.getProperty("os.version");

    File file = new File("/proc/version");
    if (!file.canRead()) {
      return defaultVersion;
    }
    try (BufferedReader br = new BufferedReader(new FileReader(file))) {
      return br.readLine();
    } catch (IOException e) {
      logger.log(SentryLevel.ERROR, errorMsg, e);
    }

    return defaultVersion;
  }

  /**
   * Get the human-facing Application name.
   *
   * @return Application name
   */
  private @Nullable String getApplicationName() {
    try {
      ApplicationInfo applicationInfo = context.getApplicationInfo();
      int stringId = applicationInfo.labelRes;
      if (stringId == 0) {
        if (applicationInfo.nonLocalizedLabel != null) {
          return applicationInfo.nonLocalizedLabel.toString();
        }
        return context.getPackageManager().getApplicationLabel(applicationInfo).toString();
      } else {
        return context.getString(stringId);
      }
    } catch (Throwable e) {
      logger.log(SentryLevel.ERROR, "Error getting application name.", e);
    }

    return null;
  }

  /**
   * Sets the default user which contains only the userId.
   *
   * @return the User object
   */
  public @NotNull User getDefaultUser() {
    User user = new User();
    user.setId(getDeviceId());

    return user;
  }

  private @Nullable String getDeviceId() {
    try {
      return Installation.id(context);
    } catch (Throwable e) {
      logger.log(SentryLevel.ERROR, "Error getting installationId.", e);
    }
    return null;
  }

  @SuppressWarnings("deprecation")
  private @Nullable Map<String, String> getSideLoadedInfo() {
    String packageName = null;
    try {
      final PackageInfo packageInfo = ContextUtils.getPackageInfo(context, logger);
      final PackageManager packageManager = context.getPackageManager();

      if (packageInfo != null && packageManager != null) {
        packageName = packageInfo.packageName;

        // getInstallSourceInfo requires INSTALL_PACKAGES permission which is only given to system
        // apps.
        final String installerPackageName = packageManager.getInstallerPackageName(packageName);

        final Map<String, String> sideLoadedInfo = new HashMap<>();

        if (installerPackageName != null) {
          sideLoadedInfo.put("isSideLoaded", "false");
          // could be amazon, google play etc
          sideLoadedInfo.put("installerStore", installerPackageName);
        } else {
          // if it's installed via adb, system apps or untrusted sources
          sideLoadedInfo.put("isSideLoaded", "true");
        }

        return sideLoadedInfo;
      }
    } catch (IllegalArgumentException e) {
      // it'll never be thrown as we are querying its own App's package.
      logger.log(SentryLevel.DEBUG, "%s package isn't installed.", packageName);
    }

    return null;
  }

  @SuppressWarnings("unchecked")
  private void setSideLoadedInfo(final @NotNull SentryBaseEvent event) {
    try {
      final Object sideLoadedInfo = contextData.get().get(SIDE_LOADED);

      if (sideLoadedInfo instanceof Map) {
        for (final Map.Entry<String, String> entry :
            ((Map<String, String>) sideLoadedInfo).entrySet()) {
          event.setTag(entry.getKey(), entry.getValue());
        }
      }
    } catch (Throwable e) {
      logger.log(SentryLevel.ERROR, "Error getting side loaded info.", e);
    }
  }

  @Override
  public @NotNull SentryTransaction process(
<<<<<<< HEAD
      final @NotNull SentryTransaction transaction, final @Nullable Map<String, Object> hint) {
=======
      final @NotNull SentryTransaction transaction, final @NotNull Hint hint) {
>>>>>>> 77fd2f21
    final boolean applyScopeData = shouldApplyScopeData(transaction, hint);

    if (applyScopeData) {
      processNonCachedEvent(transaction);
    }

    setCommons(transaction, false, applyScopeData);

    return transaction;
  }
}<|MERGE_RESOLUTION|>--- conflicted
+++ resolved
@@ -119,12 +119,7 @@
   }
 
   @Override
-<<<<<<< HEAD
-  public @NotNull SentryEvent process(
-      final @NotNull SentryEvent event, final @Nullable Map<String, Object> hint) {
-=======
   public @NotNull SentryEvent process(final @NotNull SentryEvent event, final @NotNull Hint hint) {
->>>>>>> 77fd2f21
     final boolean applyScopeData = shouldApplyScopeData(event, hint);
     if (applyScopeData) {
       // we only set memory data if it's not a hard crash, when it's a hard crash the event is
@@ -150,11 +145,7 @@
   }
 
   private boolean shouldApplyScopeData(
-<<<<<<< HEAD
-      final @NotNull SentryBaseEvent event, final @Nullable Map<String, Object> hint) {
-=======
       final @NotNull SentryBaseEvent event, final @NotNull Hint hint) {
->>>>>>> 77fd2f21
     if (HintUtils.shouldApplyScopeData(hint)) {
       return true;
     } else {
@@ -894,11 +885,7 @@
 
   @Override
   public @NotNull SentryTransaction process(
-<<<<<<< HEAD
-      final @NotNull SentryTransaction transaction, final @Nullable Map<String, Object> hint) {
-=======
       final @NotNull SentryTransaction transaction, final @NotNull Hint hint) {
->>>>>>> 77fd2f21
     final boolean applyScopeData = shouldApplyScopeData(transaction, hint);
 
     if (applyScopeData) {
