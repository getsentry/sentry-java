package io.sentry.android.core;

import android.content.Context;
import android.content.pm.PackageInfo;
import android.content.pm.PackageManager;
import io.sentry.DateUtils;
import io.sentry.EventProcessor;
import io.sentry.Hint;
import io.sentry.IpAddressUtils;
import io.sentry.SentryBaseEvent;
import io.sentry.SentryEvent;
import io.sentry.SentryLevel;
import io.sentry.android.core.internal.util.AndroidMainThreadChecker;
import io.sentry.android.core.performance.AppStartMetrics;
import io.sentry.android.core.performance.TimeSpan;
import io.sentry.protocol.App;
import io.sentry.protocol.OperatingSystem;
import io.sentry.protocol.SentryThread;
import io.sentry.protocol.SentryTransaction;
import io.sentry.protocol.User;
import io.sentry.util.HintUtils;
import io.sentry.util.Objects;
import java.util.Locale;
import java.util.Map;
import java.util.concurrent.ExecutorService;
import java.util.concurrent.Executors;
import java.util.concurrent.Future;
import org.jetbrains.annotations.NotNull;
import org.jetbrains.annotations.Nullable;
import org.jetbrains.annotations.TestOnly;

final class DefaultAndroidEventProcessor implements EventProcessor {

  @TestOnly final Context context;

  private final @NotNull BuildInfoProvider buildInfoProvider;
  private final @NotNull SentryAndroidOptions options;
  private final @NotNull Future<DeviceInfoUtil> deviceInfoUtil;

  public DefaultAndroidEventProcessor(
      final @NotNull Context context,
      final @NotNull BuildInfoProvider buildInfoProvider,
      final @NotNull SentryAndroidOptions options) {
    this.context = Objects.requireNonNull(context, "The application context is required.");
    this.buildInfoProvider =
        Objects.requireNonNull(buildInfoProvider, "The BuildInfoProvider is required.");
    this.options = Objects.requireNonNull(options, "The options object is required.");

    // don't ref. to method reference, theres a bug on it
    // noinspection Convert2MethodRef
    // some device info performs disk I/O, but it's result is cached, let's pre-cache it
    final @NotNull ExecutorService executorService = Executors.newSingleThreadExecutor();
    this.deviceInfoUtil =
        executorService.submit(() -> DeviceInfoUtil.getInstance(context, options));
    executorService.shutdown();
  }

  @Override
  public @NotNull SentryEvent process(final @NotNull SentryEvent event, final @NotNull Hint hint) {
    final boolean applyScopeData = shouldApplyScopeData(event, hint);
    if (applyScopeData) {
      // we only set memory data if it's not a hard crash, when it's a hard crash the event is
      // enriched on restart, so non static data might be wrong, eg lowMemory or availMem will
      // be different if the App. crashes because of OOM.
      processNonCachedEvent(event, hint);
      setThreads(event, hint);
    }

    setCommons(event, true, applyScopeData);

    return event;
  }

  private void setCommons(
      final @NotNull SentryBaseEvent event,
      final boolean errorEvent,
      final boolean applyScopeData) {
    mergeUser(event);
    setDevice(event, errorEvent, applyScopeData);
    setSideLoadedInfo(event);
  }

  private boolean shouldApplyScopeData(
      final @NotNull SentryBaseEvent event, final @NotNull Hint hint) {
    if (HintUtils.shouldApplyScopeData(hint)) {
      return true;
    } else {
      options
          .getLogger()
          .log(
              SentryLevel.DEBUG,
              "Event was cached so not applying data relevant to the current app execution/version: %s",
              event.getEventId());
      return false;
    }
  }

  private void mergeUser(final @NotNull SentryBaseEvent event) {
    @Nullable User user = event.getUser();
    if (user == null) {
      user = new User();
      event.setUser(user);
    }

    // userId should be set even if event is Cached as the userId is static and won't change anyway.
    if (user.getId() == null) {
      user.setId(Installation.id(context));
    }
    if (user.getIpAddress() == null) {
      user.setIpAddress(IpAddressUtils.DEFAULT_IP_ADDRESS);
    }
  }

  private void setDevice(
      final @NotNull SentryBaseEvent event,
      final boolean errorEvent,
      final boolean applyScopeData) {
    if (event.getContexts().getDevice() == null) {
      try {
        event
            .getContexts()
            .setDevice(deviceInfoUtil.get().collectDeviceInformation(errorEvent, applyScopeData));
      } catch (Throwable e) {
        options.getLogger().log(SentryLevel.ERROR, "Failed to retrieve device info", e);
      }
      mergeOS(event);
    }
  }

  private void mergeOS(final @NotNull SentryBaseEvent event) {
    final OperatingSystem currentOS = event.getContexts().getOperatingSystem();
    try {
      final OperatingSystem androidOS = deviceInfoUtil.get().getOperatingSystem();
      // make Android OS the main OS using the 'os' key
      event.getContexts().setOperatingSystem(androidOS);
    } catch (Throwable e) {
      options.getLogger().log(SentryLevel.ERROR, "Failed to retrieve os system", e);
    }

    if (currentOS != null) {
      // add additional OS which was already part of the SentryEvent (eg Linux read from NDK)
      String osNameKey = currentOS.getName();
      if (osNameKey != null && !osNameKey.isEmpty()) {
        osNameKey = "os_" + osNameKey.trim().toLowerCase(Locale.ROOT);
      } else {
        osNameKey = "os_1";
      }
      event.getContexts().put(osNameKey, currentOS);
    }
  }

  // Data to be applied to events that was created in the running process
  private void processNonCachedEvent(
      final @NotNull SentryBaseEvent event, final @NotNull Hint hint) {
    App app = event.getContexts().getApp();
    if (app == null) {
      app = new App();
    }
    setAppExtras(app, hint);
    setPackageInfo(event, app);
    event.getContexts().setApp(app);
  }

  private void setThreads(final @NotNull SentryEvent event, final @NotNull Hint hint) {
    if (event.getThreads() != null) {
      final boolean isHybridSDK = HintUtils.isFromHybridSdk(hint);

      for (final SentryThread thread : event.getThreads()) {
        final boolean isMainThread = AndroidMainThreadChecker.getInstance().isMainThread(thread);

        // TODO: Fix https://github.com/getsentry/team-mobile/issues/47
        if (thread.isCurrent() == null) {
          thread.setCurrent(isMainThread);
        }

        // This should not be set by Hybrid SDKs since they have their own threading model
        if (!isHybridSDK && thread.isMain() == null) {
          thread.setMain(isMainThread);
        }
      }
    }
  }

  private void setPackageInfo(final @NotNull SentryBaseEvent event, final @NotNull App app) {
    final PackageInfo packageInfo =
        ContextUtils.getPackageInfo(
            context, PackageManager.GET_PERMISSIONS, options.getLogger(), buildInfoProvider);
    if (packageInfo != null) {
      String versionCode = ContextUtils.getVersionCode(packageInfo, buildInfoProvider);

      setDist(event, versionCode);
      ContextUtils.setAppPackageInfo(packageInfo, buildInfoProvider, app);
    }
  }

  private void setDist(final @NotNull SentryBaseEvent event, final @NotNull String versionCode) {
    if (event.getDist() == null) {
      event.setDist(versionCode);
    }
  }

  private void setAppExtras(final @NotNull App app, final @NotNull Hint hint) {
    app.setAppName(ContextUtils.getApplicationName(context, options.getLogger()));
    final @NotNull TimeSpan appStartTimeSpan =
<<<<<<< HEAD
        AppStartMetrics.getInstance().getAppStartTimeSpanWithFallback();
=======
        AppStartMetrics.getInstance().getAppStartTimeSpanWithFallback(options);
>>>>>>> 8d627704
    if (appStartTimeSpan.hasStarted()) {
      app.setAppStartTime(DateUtils.toUtilDate(appStartTimeSpan.getStartTimestamp()));
    }

    // This should not be set by Hybrid SDKs since they have their own app's lifecycle
    if (!HintUtils.isFromHybridSdk(hint) && app.getInForeground() == null) {
      // This feature depends on the AppLifecycleIntegration being installed, so only if
      // enableAutoSessionTracking or enableAppLifecycleBreadcrumbs are enabled.
      final @Nullable Boolean isBackground = AppState.getInstance().isInBackground();
      if (isBackground != null) {
        app.setInForeground(!isBackground);
      }
    }
  }

  /**
   * Sets the default user which contains only the userId.
   *
   * @return the User object
   */
  public @NotNull User getDefaultUser(final @NotNull Context context) {
    final @NotNull User user = new User();
    user.setId(Installation.id(context));
    return user;
  }

  private void setSideLoadedInfo(final @NotNull SentryBaseEvent event) {
    try {
      final ContextUtils.SideLoadedInfo sideLoadedInfo = deviceInfoUtil.get().getSideLoadedInfo();
      if (sideLoadedInfo != null) {
        final @NotNull Map<String, String> tags = sideLoadedInfo.asTags();
        for (Map.Entry<String, String> entry : tags.entrySet()) {
          event.setTag(entry.getKey(), entry.getValue());
        }
      }
    } catch (Throwable e) {
      options.getLogger().log(SentryLevel.ERROR, "Error getting side loaded info.", e);
    }
  }

  @Override
  public @NotNull SentryTransaction process(
      final @NotNull SentryTransaction transaction, final @NotNull Hint hint) {
    final boolean applyScopeData = shouldApplyScopeData(transaction, hint);

    if (applyScopeData) {
      processNonCachedEvent(transaction, hint);
    }

    setCommons(transaction, false, applyScopeData);

    return transaction;
  }
}<|MERGE_RESOLUTION|>--- conflicted
+++ resolved
@@ -202,11 +202,7 @@
   private void setAppExtras(final @NotNull App app, final @NotNull Hint hint) {
     app.setAppName(ContextUtils.getApplicationName(context, options.getLogger()));
     final @NotNull TimeSpan appStartTimeSpan =
-<<<<<<< HEAD
-        AppStartMetrics.getInstance().getAppStartTimeSpanWithFallback();
-=======
         AppStartMetrics.getInstance().getAppStartTimeSpanWithFallback(options);
->>>>>>> 8d627704
     if (appStartTimeSpan.hasStarted()) {
       app.setAppStartTime(DateUtils.toUtilDate(appStartTimeSpan.getStartTimestamp()));
     }
