--- conflicted
+++ resolved
@@ -161,7 +161,7 @@
       if (event.getDist() == null) {
         event.setDist(versionCode);
       }
-      setAppsPackageInfo(app, packageInfo);
+      setAppPackageInfo(app, packageInfo);
     }
 
     event.getContexts().setApp(app);
@@ -213,15 +213,7 @@
     return debugMeta;
   }
 
-<<<<<<< HEAD
-  private void setAppExtras(final @NotNull SentryEvent event) {
-    App app = event.getContexts().getApp();
-    if (event.getContexts().getApp() == null) {
-      app = new App();
-    }
-=======
   private void setAppExtras(final @NotNull App app) {
->>>>>>> dc38f78c
     app.setAppName(getApplicationName());
     app.setAppStartTime(appStartTime);
   }
@@ -743,21 +735,10 @@
     return os;
   }
 
-<<<<<<< HEAD
-  private @NotNull App getApp(final @NotNull PackageInfo packageInfo) {
-    App app = new App();
+  private void setAppPackageInfo(final @NotNull App app, final @NotNull PackageInfo packageInfo) {
     app.setAppIdentifier(packageInfo.packageName);
     app.setAppVersion(packageInfo.versionName);
     app.setAppBuild(ContextUtils.getVersionCode(packageInfo));
-
-    return app;
-=======
-  private void setAppsPackageInfo(final @NotNull App app, final @NotNull PackageInfo packageInfo) {
-    app.setAppIdentifier(packageInfo.packageName);
-
-    app.setAppVersion(packageInfo.versionName);
-    app.setAppBuild(getVersionCode(packageInfo));
->>>>>>> dc38f78c
   }
 
   /**
