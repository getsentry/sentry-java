package io.sentry.android.core;

import static android.content.Context.ACTIVITY_SERVICE;
import static android.content.pm.PackageInfo.REQUESTED_PERMISSION_GRANTED;
import static android.os.BatteryManager.EXTRA_TEMPERATURE;

import android.annotation.SuppressLint;
import android.app.ActivityManager;
import android.content.Context;
import android.content.Intent;
import android.content.IntentFilter;
import android.content.pm.ApplicationInfo;
import android.content.pm.PackageInfo;
import android.content.pm.PackageManager;
import android.os.BatteryManager;
import android.os.Build;
import android.os.Environment;
import android.os.LocaleList;
import android.os.StatFs;
import android.os.SystemClock;
import android.provider.Settings;
import android.util.DisplayMetrics;
import io.sentry.DateUtils;
import io.sentry.EventProcessor;
import io.sentry.Hint;
import io.sentry.SentryBaseEvent;
import io.sentry.SentryEvent;
import io.sentry.SentryLevel;
import io.sentry.android.core.internal.util.AndroidMainThreadChecker;
import io.sentry.android.core.internal.util.ConnectivityChecker;
import io.sentry.android.core.internal.util.DeviceOrientations;
import io.sentry.android.core.internal.util.RootChecker;
import io.sentry.protocol.App;
import io.sentry.protocol.Device;
import io.sentry.protocol.OperatingSystem;
import io.sentry.protocol.SentryThread;
import io.sentry.protocol.SentryTransaction;
import io.sentry.protocol.User;
import io.sentry.util.HintUtils;
import io.sentry.util.Objects;
import java.io.BufferedReader;
import java.io.File;
import java.io.FileReader;
import java.io.IOException;
import java.util.Calendar;
import java.util.Date;
import java.util.HashMap;
import java.util.Locale;
import java.util.Map;
import java.util.TimeZone;
import java.util.concurrent.ExecutorService;
import java.util.concurrent.Executors;
import java.util.concurrent.Future;
import org.jetbrains.annotations.NotNull;
import org.jetbrains.annotations.Nullable;
import org.jetbrains.annotations.TestOnly;

final class DefaultAndroidEventProcessor implements EventProcessor {

  @TestOnly static final String ROOTED = "rooted";
  @TestOnly static final String KERNEL_VERSION = "kernelVersion";
  @TestOnly static final String EMULATOR = "emulator";
  @TestOnly static final String SIDE_LOADED = "sideLoaded";

  @TestOnly final Context context;

  @TestOnly final Future<Map<String, Object>> contextData;

  private final @NotNull BuildInfoProvider buildInfoProvider;
  private final @NotNull RootChecker rootChecker;
  private final @NotNull SentryAndroidOptions options;

  public DefaultAndroidEventProcessor(
      final @NotNull Context context,
      final @NotNull BuildInfoProvider buildInfoProvider,
      final @NotNull SentryAndroidOptions options) {
    this(
        context,
        buildInfoProvider,
        new RootChecker(context, buildInfoProvider, options.getLogger()),
        options);
  }

  DefaultAndroidEventProcessor(
      final @NotNull Context context,
      final @NotNull BuildInfoProvider buildInfoProvider,
      final @NotNull RootChecker rootChecker,
      final @NotNull SentryAndroidOptions options) {
    this.context = Objects.requireNonNull(context, "The application context is required.");
    this.buildInfoProvider =
        Objects.requireNonNull(buildInfoProvider, "The BuildInfoProvider is required.");
    this.rootChecker = Objects.requireNonNull(rootChecker, "The RootChecker is required.");
    this.options = Objects.requireNonNull(options, "The options object is required.");

    ExecutorService executorService = Executors.newSingleThreadExecutor();
    // don't ref. to method reference, theres a bug on it
    //noinspection Convert2MethodRef
    contextData = executorService.submit(() -> loadContextData());

    executorService.shutdown();
  }

  private @NotNull Map<String, Object> loadContextData() {
    Map<String, Object> map = new HashMap<>();

    map.put(ROOTED, rootChecker.isDeviceRooted());

    String kernelVersion = ContextUtils.getKernelVersion(options.getLogger());
    if (kernelVersion != null) {
      map.put(KERNEL_VERSION, kernelVersion);
    }

    // its not IO, but it has been cached in the old version as well
    map.put(EMULATOR, buildInfoProvider.isEmulator());

    final Map<String, String> sideLoadedInfo =
      ContextUtils.getSideLoadedInfo(context, options.getLogger(), buildInfoProvider);
    if (sideLoadedInfo != null) {
      map.put(SIDE_LOADED, sideLoadedInfo);
    }

    return map;
  }

  @Override
  public @NotNull SentryEvent process(final @NotNull SentryEvent event, final @NotNull Hint hint) {
    final boolean applyScopeData = shouldApplyScopeData(event, hint);
    if (applyScopeData) {
      // we only set memory data if it's not a hard crash, when it's a hard crash the event is
      // enriched on restart, so non static data might be wrong, eg lowMemory or availMem will
      // be different if the App. crashes because of OOM.
      processNonCachedEvent(event, hint);
      setThreads(event, hint);
    }

    setCommons(event, true, applyScopeData);

    return event;
  }

  private void setCommons(
      final @NotNull SentryBaseEvent event,
      final boolean errorEvent,
      final boolean applyScopeData) {
    mergeUser(event);
    setDevice(event, errorEvent, applyScopeData);
    mergeOS(event);
    setSideLoadedInfo(event);
  }

  private boolean shouldApplyScopeData(
      final @NotNull SentryBaseEvent event, final @NotNull Hint hint) {
    if (HintUtils.shouldApplyScopeData(hint)) {
      return true;
    } else {
      options
          .getLogger()
          .log(
              SentryLevel.DEBUG,
              "Event was cached so not applying data relevant to the current app execution/version: %s",
              event.getEventId());
      return false;
    }
  }

  private void mergeUser(final @NotNull SentryBaseEvent event) {
    // userId should be set even if event is Cached as the userId is static and won't change anyway.
    final User user = event.getUser();
    if (user == null) {
      event.setUser(getDefaultUser());
    } else if (user.getId() == null) {
      user.setId(getDeviceId());
    }
  }

  private void setDevice(
      final @NotNull SentryBaseEvent event,
      final boolean errorEvent,
      final boolean applyScopeData) {
    if (event.getContexts().getDevice() == null) {
      event.getContexts().setDevice(getDevice(errorEvent, applyScopeData));
    }
  }

  private void mergeOS(final @NotNull SentryBaseEvent event) {
    final OperatingSystem currentOS = event.getContexts().getOperatingSystem();
    final OperatingSystem androidOS = getOperatingSystem();

    // make Android OS the main OS using the 'os' key
    event.getContexts().setOperatingSystem(androidOS);

    if (currentOS != null) {
      // add additional OS which was already part of the SentryEvent (eg Linux read from NDK)
      String osNameKey = currentOS.getName();
      if (osNameKey != null && !osNameKey.isEmpty()) {
        osNameKey = "os_" + osNameKey.trim().toLowerCase(Locale.ROOT);
      } else {
        osNameKey = "os_1";
      }
      event.getContexts().put(osNameKey, currentOS);
    }
  }

  // Data to be applied to events that was created in the running process
  private void processNonCachedEvent(
      final @NotNull SentryBaseEvent event, final @NotNull Hint hint) {
    App app = event.getContexts().getApp();
    if (app == null) {
      app = new App();
    }
    setAppExtras(app, hint);

    setPackageInfo(event, app);

    event.getContexts().setApp(app);
  }

  private void setThreads(final @NotNull SentryEvent event, final @NotNull Hint hint) {
    if (event.getThreads() != null) {
      final boolean isHybridSDK = HintUtils.isFromHybridSdk(hint);

      for (final SentryThread thread : event.getThreads()) {
        final boolean isMainThread = AndroidMainThreadChecker.getInstance().isMainThread(thread);

        // TODO: Fix https://github.com/getsentry/team-mobile/issues/47
        if (thread.isCurrent() == null) {
          thread.setCurrent(isMainThread);
        }

        // This should not be set by Hybrid SDKs since they have their own threading model
        if (!isHybridSDK && thread.isMain() == null) {
          thread.setMain(isMainThread);
        }
      }
    }
  }

  private void setPackageInfo(final @NotNull SentryBaseEvent event, final @NotNull App app) {
    final PackageInfo packageInfo =
        ContextUtils.getPackageInfo(
            context, PackageManager.GET_PERMISSIONS, options.getLogger(), buildInfoProvider);
    if (packageInfo != null) {
      String versionCode = ContextUtils.getVersionCode(packageInfo, buildInfoProvider);

      setDist(event, versionCode);
      setAppPackageInfo(app, packageInfo);
    }
  }

  private void setDist(final @NotNull SentryBaseEvent event, final @NotNull String versionCode) {
    if (event.getDist() == null) {
      event.setDist(versionCode);
    }
  }

<<<<<<< HEAD
  private void setAppExtras(final @NotNull App app) {
    app.setAppName(ContextUtils.getApplicationName(context, options.getLogger()));
=======
  private void setAppExtras(final @NotNull App app, final @NotNull Hint hint) {
    app.setAppName(getApplicationName());
>>>>>>> 7c33bc1f
    app.setAppStartTime(DateUtils.toUtilDate(AppStartState.getInstance().getAppStartTime()));

    // This should not be set by Hybrid SDKs since they have their own app's lifecycle
    if (!HintUtils.isFromHybridSdk(hint) && app.getInForeground() == null) {
      // This feature depends on the AppLifecycleIntegration being installed, so only if
      // enableAutoSessionTracking or enableAppLifecycleBreadcrumbs are enabled.
      final @Nullable Boolean isBackground = AppState.getInstance().isInBackground();
      if (isBackground != null) {
        app.setInForeground(!isBackground);
      }
    }
  }

<<<<<<< HEAD
  @SuppressWarnings("ObsoleteSdkInt")
=======
  @SuppressWarnings("deprecation")
  private @NotNull String getAbi() {
    return Build.CPU_ABI;
  }

  @SuppressWarnings("deprecation")
  private @NotNull String getAbi2() {
    return Build.CPU_ABI2;
  }

  @SuppressWarnings({"ObsoleteSdkInt", "deprecation", "NewApi"})
  private void setArchitectures(final @NotNull Device device) {
    final String[] supportedAbis;
    if (buildInfoProvider.getSdkInfoVersion() >= Build.VERSION_CODES.LOLLIPOP) {
      supportedAbis = Build.SUPPORTED_ABIS;
    } else {
      supportedAbis = new String[] {getAbi(), getAbi2()};
      // we were not checking CPU_ABI2, but I've added to the list now
    }
    device.setArchs(supportedAbis);
  }

  @SuppressWarnings({"ObsoleteSdkInt", "NewApi"})
>>>>>>> 7c33bc1f
  private @NotNull Long getMemorySize(final @NotNull ActivityManager.MemoryInfo memInfo) {
    if (buildInfoProvider.getSdkInfoVersion() >= Build.VERSION_CODES.JELLY_BEAN) {
      return memInfo.totalMem;
    }
    // using Runtime as a fallback
    return java.lang.Runtime.getRuntime().totalMemory(); // JVM in bytes too
  }

  // we can get some inspiration here
  // https://github.com/flutter/plugins/blob/master/packages/device_info/android/src/main/java/io/flutter/plugins/deviceinfo/DeviceInfoPlugin.java
  private @NotNull Device getDevice(final boolean errorEvent, final boolean applyScopeData) {
    // TODO: missing usable memory

    Device device = new Device();
    if (options.isSendDefaultPii()) {
      device.setName(ContextUtils.getDeviceName(context, buildInfoProvider));
    }
    device.setManufacturer(Build.MANUFACTURER);
    device.setBrand(Build.BRAND);
    device.setFamily(ContextUtils.getFamily(options.getLogger()));
    device.setModel(Build.MODEL);
    device.setModelId(Build.ID);
    device.setArchs(ContextUtils.getArchitectures(buildInfoProvider));

    // setting such values require IO hence we don't run for transactions
    if (errorEvent) {
      if (options.isCollectAdditionalContext()) {
        setDeviceIO(device, applyScopeData);
      }
    }

    device.setOrientation(getOrientation());

    try {
      Object emulator = contextData.get().get(EMULATOR);
      if (emulator != null) {
        device.setSimulator((Boolean) emulator);
      }
    } catch (Throwable e) {
      options.getLogger().log(SentryLevel.ERROR, "Error getting emulator.", e);
    }

    DisplayMetrics displayMetrics = ContextUtils.getDisplayMetrics(context, options.getLogger());
    if (displayMetrics != null) {
      device.setScreenWidthPixels(displayMetrics.widthPixels);
      device.setScreenHeightPixels(displayMetrics.heightPixels);
      device.setScreenDensity(displayMetrics.density);
      device.setScreenDpi(displayMetrics.densityDpi);
    }

    device.setBootTime(getBootTime());
    device.setTimezone(getTimeZone());

    if (device.getId() == null) {
      device.setId(getDeviceId());
    }

    final Locale locale = Locale.getDefault();
    if (device.getLanguage() == null) {
      device.setLanguage(locale.getLanguage());
    }
    if (device.getLocale() == null) {
      device.setLocale(locale.toString()); // eg en_US
    }

    return device;
  }

  private void setDeviceIO(final @NotNull Device device, final boolean applyScopeData) {
    final Intent batteryIntent = getBatteryIntent();
    if (batteryIntent != null) {
      device.setBatteryLevel(getBatteryLevel(batteryIntent));
      device.setCharging(isCharging(batteryIntent));
      device.setBatteryTemperature(getBatteryTemperature(batteryIntent));
    }

    Boolean connected;
    switch (ConnectivityChecker.getConnectionStatus(context, options.getLogger())) {
      case NOT_CONNECTED:
        connected = false;
        break;
      case CONNECTED:
        connected = true;
        break;
      default:
        connected = null;
    }
    device.setOnline(connected);

    final ActivityManager.MemoryInfo memInfo = ContextUtils.getMemInfo(context, options.getLogger());
    if (memInfo != null) {
      // in bytes
      device.setMemorySize(getMemorySize(memInfo));
      if (applyScopeData) {
        device.setFreeMemory(memInfo.availMem);
        device.setLowMemory(memInfo.lowMemory);
      }
      // there are runtime.totalMemory() and runtime.freeMemory(), but I kept the same for
      // compatibility
    }

    // this way of getting the size of storage might be problematic for storages bigger than 2GB
    // check the use of
    // https://developer.android.com/reference/java/io/File.html#getFreeSpace%28%29
    final File internalStorageFile = context.getExternalFilesDir(null);
    if (internalStorageFile != null) {
      StatFs internalStorageStat = new StatFs(internalStorageFile.getPath());
      device.setStorageSize(getTotalInternalStorage(internalStorageStat));
      device.setFreeStorage(getUnusedInternalStorage(internalStorageStat));
    }

    final StatFs externalStorageStat = getExternalStorageStat(internalStorageFile);
    if (externalStorageStat != null) {
      device.setExternalStorageSize(getTotalExternalStorage(externalStorageStat));
      device.setExternalFreeStorage(getUnusedExternalStorage(externalStorageStat));
    }

    if (device.getConnectionType() == null) {
      // wifi, ethernet or cellular, null if none
      device.setConnectionType(
          ConnectivityChecker.getConnectionType(context, options.getLogger(), buildInfoProvider));
    }
  }

<<<<<<< HEAD
=======
  @SuppressWarnings({"ObsoleteSdkInt", "NewApi"})
  private @Nullable String getDeviceName() {
    if (buildInfoProvider.getSdkInfoVersion() >= Build.VERSION_CODES.JELLY_BEAN_MR1) {
      return Settings.Global.getString(context.getContentResolver(), "device_name");
    } else {
      return null;
    }
  }

  @SuppressWarnings("NewApi")
>>>>>>> 7c33bc1f
  private TimeZone getTimeZone() {
    if (buildInfoProvider.getSdkInfoVersion() >= Build.VERSION_CODES.N) {
      LocaleList locales = context.getResources().getConfiguration().getLocales();
      if (!locales.isEmpty()) {
        Locale locale = locales.get(0);
        return Calendar.getInstance(locale).getTimeZone();
      }
    }
    return Calendar.getInstance().getTimeZone();
  }

  @SuppressWarnings("JdkObsolete")
  private @Nullable Date getBootTime() {
    try {
      // if user changes the clock, will give a wrong answer, consider ACTION_TIME_CHANGED.
      // currentTimeMillis returns UTC already
      return DateUtils.getDateTime(System.currentTimeMillis() - SystemClock.elapsedRealtime());
    } catch (IllegalArgumentException e) {
      options.getLogger().log(SentryLevel.ERROR, e, "Error getting the device's boot time.");
    }
    return null;
  }

  private @Nullable Intent getBatteryIntent() {
    return context.registerReceiver(null, new IntentFilter(Intent.ACTION_BATTERY_CHANGED));
  }

  /**
   * Get the device's current battery level (as a percentage of total).
   *
   * @return the device's current battery level (as a percentage of total), or null if unknown
   */
  private @Nullable Float getBatteryLevel(final @NotNull Intent batteryIntent) {
    try {
      int level = batteryIntent.getIntExtra(BatteryManager.EXTRA_LEVEL, -1);
      int scale = batteryIntent.getIntExtra(BatteryManager.EXTRA_SCALE, -1);

      if (level == -1 || scale == -1) {
        return null;
      }

      float percentMultiplier = 100.0f;

      return ((float) level / (float) scale) * percentMultiplier;
    } catch (Throwable e) {
      options.getLogger().log(SentryLevel.ERROR, "Error getting device battery level.", e);
      return null;
    }
  }

  /**
   * Checks whether or not the device is currently plugged in and charging, or null if unknown.
   *
   * @return whether or not the device is currently plugged in and charging, or null if unknown
   */
  private @Nullable Boolean isCharging(final @NotNull Intent batteryIntent) {
    try {
      int plugged = batteryIntent.getIntExtra(BatteryManager.EXTRA_PLUGGED, -1);
      return plugged == BatteryManager.BATTERY_PLUGGED_AC
          || plugged == BatteryManager.BATTERY_PLUGGED_USB;
    } catch (Throwable e) {
      options.getLogger().log(SentryLevel.ERROR, "Error getting device charging state.", e);
      return null;
    }
  }

  private @Nullable Float getBatteryTemperature(final @NotNull Intent batteryIntent) {
    try {
      int temperature = batteryIntent.getIntExtra(EXTRA_TEMPERATURE, -1);
      if (temperature != -1) {
        return ((float) temperature) / 10; // celsius
      }
    } catch (Throwable e) {
      options.getLogger().log(SentryLevel.ERROR, "Error getting battery temperature.", e);
    }
    return null;
  }

  /**
   * Get the device's current screen orientation.
   *
   * @return the device's current screen orientation, or null if unknown
   */
  @SuppressWarnings("deprecation")
  private @Nullable Device.DeviceOrientation getOrientation() {
    Device.DeviceOrientation deviceOrientation = null;
    try {
      deviceOrientation =
          DeviceOrientations.getOrientation(context.getResources().getConfiguration().orientation);
      if (deviceOrientation == null) {
        options
            .getLogger()
            .log(
                SentryLevel.INFO,
                "No device orientation available (ORIENTATION_SQUARE|ORIENTATION_UNDEFINED)");
        return null;
      }
    } catch (Throwable e) {
      options.getLogger().log(SentryLevel.ERROR, "Error getting device orientation.", e);
    }
    return deviceOrientation;
  }

  /**
   * Get the total amount of internal storage, in bytes.
   *
   * @return the total amount of internal storage, in bytes
   */
  private @Nullable Long getTotalInternalStorage(final @NotNull StatFs stat) {
    try {
      long blockSize = getBlockSizeLong(stat);
      long totalBlocks = getBlockCountLong(stat);
      return totalBlocks * blockSize;
    } catch (Throwable e) {
      options.getLogger().log(SentryLevel.ERROR, "Error getting total internal storage amount.", e);
      return null;
    }
  }

  @SuppressWarnings({"ObsoleteSdkInt", "NewApi"})
  private long getBlockSizeLong(final @NotNull StatFs stat) {
    if (buildInfoProvider.getSdkInfoVersion() >= Build.VERSION_CODES.JELLY_BEAN_MR2) {
      return stat.getBlockSizeLong();
    }
    return getBlockSizeDep(stat);
  }

  @SuppressWarnings("deprecation")
  private int getBlockSizeDep(final @NotNull StatFs stat) {
    return stat.getBlockSize();
  }

  @SuppressWarnings({"ObsoleteSdkInt", "NewApi"})
  private long getBlockCountLong(final @NotNull StatFs stat) {
    if (buildInfoProvider.getSdkInfoVersion() >= Build.VERSION_CODES.JELLY_BEAN_MR2) {
      return stat.getBlockCountLong();
    }
    return getBlockCountDep(stat);
  }

  @SuppressWarnings("deprecation")
  private int getBlockCountDep(final @NotNull StatFs stat) {
    return stat.getBlockCount();
  }

  @SuppressWarnings({"ObsoleteSdkInt", "NewApi"})
  private long getAvailableBlocksLong(final @NotNull StatFs stat) {
    if (buildInfoProvider.getSdkInfoVersion() >= Build.VERSION_CODES.JELLY_BEAN_MR2) {
      return stat.getAvailableBlocksLong();
    }
    return getAvailableBlocksDep(stat);
  }

  @SuppressWarnings("deprecation")
  private int getAvailableBlocksDep(final @NotNull StatFs stat) {
    return stat.getAvailableBlocks();
  }

  /**
   * Get the unused amount of internal storage, in bytes.
   *
   * @return the unused amount of internal storage, in bytes
   */
  private @Nullable Long getUnusedInternalStorage(final @NotNull StatFs stat) {
    try {
      long blockSize = getBlockSizeLong(stat);
      long availableBlocks = getAvailableBlocksLong(stat);
      return availableBlocks * blockSize;
    } catch (Throwable e) {
      options
          .getLogger()
          .log(SentryLevel.ERROR, "Error getting unused internal storage amount.", e);
      return null;
    }
  }

  private @Nullable StatFs getExternalStorageStat(final @Nullable File internalStorage) {
    if (!isExternalStorageMounted()) {
      File path = getExternalStorageDep(internalStorage);
      if (path != null) { // && path.canRead()) { canRead() will read return false
        return new StatFs(path.getPath());
      }
      options.getLogger().log(SentryLevel.INFO, "Not possible to read external files directory");
      return null;
    }
    options.getLogger().log(SentryLevel.INFO, "External storage is not mounted or emulated.");
    return null;
  }

  @SuppressWarnings({"ObsoleteSdkInt", "NewApi"})
  private @Nullable File[] getExternalFilesDirs() {
    if (buildInfoProvider.getSdkInfoVersion() >= Build.VERSION_CODES.KITKAT) {
      return context.getExternalFilesDirs(null);
    } else {
      File single = context.getExternalFilesDir(null);
      if (single != null) {
        return new File[] {single};
      }
    }
    return null;
  }

  private @Nullable File getExternalStorageDep(final @Nullable File internalStorage) {
    File[] externalFilesDirs = getExternalFilesDirs();

    if (externalFilesDirs != null) {
      // return the 1st file which is not the emulated internal storage
      String internalStoragePath =
          internalStorage != null ? internalStorage.getAbsolutePath() : null;
      for (File file : externalFilesDirs) {
        // externalFilesDirs may contain null values :(
        if (file == null) {
          continue;
        }

        // return the 1st file if you cannot compare with the internal one
        if (internalStoragePath == null || internalStoragePath.isEmpty()) {
          return file;
        }
        // if we are looking to the same directory, let's check the next one or no external storage
        if (file.getAbsolutePath().contains(internalStoragePath)) {
          continue;
        }
        return file;
      }
    } else {
      options.getLogger().log(SentryLevel.INFO, "Not possible to read getExternalFilesDirs");
    }
    return null;
  }

  /**
   * Get the total amount of external storage, in bytes, or null if no external storage is mounted.
   *
   * @return the total amount of external storage, in bytes, or null if no external storage is
   *     mounted
   */
  private @Nullable Long getTotalExternalStorage(final @NotNull StatFs stat) {
    try {
      long blockSize = getBlockSizeLong(stat);
      long totalBlocks = getBlockCountLong(stat);
      return totalBlocks * blockSize;
    } catch (Throwable e) {
      options.getLogger().log(SentryLevel.ERROR, "Error getting total external storage amount.", e);
      return null;
    }
  }

  private boolean isExternalStorageMounted() {
    final String storageState = Environment.getExternalStorageState();
    return (Environment.MEDIA_MOUNTED.equals(storageState)
            || Environment.MEDIA_MOUNTED_READ_ONLY.equals(storageState))
        && !Environment.isExternalStorageEmulated();
  }

  /**
   * Get the unused amount of external storage, in bytes, or null if no external storage is mounted.
   *
   * @return the unused amount of external storage, in bytes, or null if no external storage is
   *     mounted
   */
  private @Nullable Long getUnusedExternalStorage(final @NotNull StatFs stat) {
    try {
      long blockSize = getBlockSizeLong(stat);
      long availableBlocks = getAvailableBlocksLong(stat);
      return availableBlocks * blockSize;
    } catch (Throwable e) {
      options
          .getLogger()
          .log(SentryLevel.ERROR, "Error getting unused external storage amount.", e);
      return null;
    }
  }

  private @NotNull OperatingSystem getOperatingSystem() {
    OperatingSystem os = new OperatingSystem();
    os.setName("Android");
    os.setVersion(Build.VERSION.RELEASE);
    os.setBuild(Build.DISPLAY);

    try {
      Object kernelVersion = contextData.get().get(KERNEL_VERSION);
      if (kernelVersion != null) {
        os.setKernelVersion((String) kernelVersion);
      }

      Object rooted = contextData.get().get(ROOTED);
      if (rooted != null) {
        os.setRooted((Boolean) rooted);
      }
    } catch (Throwable e) {
      options.getLogger().log(SentryLevel.ERROR, "Error getting OperatingSystem.", e);
    }

    return os;
  }

  @SuppressLint("NewApi") // we perform an if-check for that, but lint fails to recognize
  private void setAppPackageInfo(final @NotNull App app, final @NotNull PackageInfo packageInfo) {
    app.setAppIdentifier(packageInfo.packageName);
    app.setAppVersion(packageInfo.versionName);
    app.setAppBuild(ContextUtils.getVersionCode(packageInfo, buildInfoProvider));

    if (buildInfoProvider.getSdkInfoVersion() >= Build.VERSION_CODES.JELLY_BEAN) {
      final Map<String, String> permissions = new HashMap<>();
      final String[] requestedPermissions = packageInfo.requestedPermissions;
      final int[] requestedPermissionsFlags = packageInfo.requestedPermissionsFlags;

      if (requestedPermissions != null
          && requestedPermissions.length > 0
          && requestedPermissionsFlags != null
          && requestedPermissionsFlags.length > 0) {
        for (int i = 0; i < requestedPermissions.length; i++) {
          String permission = requestedPermissions[i];
          permission = permission.substring(permission.lastIndexOf('.') + 1);

          final boolean granted =
              (requestedPermissionsFlags[i] & REQUESTED_PERMISSION_GRANTED)
                  == REQUESTED_PERMISSION_GRANTED;
          permissions.put(permission, granted ? "granted" : "not_granted");
        }
      }
      app.setPermissions(permissions);
    }
  }

  /**
   * Sets the default user which contains only the userId.
   *
   * @return the User object
   */
  public @NotNull User getDefaultUser() {
    User user = new User();
    user.setId(getDeviceId());

    return user;
  }

  private @Nullable String getDeviceId() {
    try {
      return Installation.id(context);
    } catch (Throwable e) {
      options.getLogger().log(SentryLevel.ERROR, "Error getting installationId.", e);
    }
    return null;
  }

  @SuppressWarnings("unchecked")
  private void setSideLoadedInfo(final @NotNull SentryBaseEvent event) {
    try {
      final Object sideLoadedInfo = contextData.get().get(SIDE_LOADED);

      if (sideLoadedInfo instanceof Map) {
        for (final Map.Entry<String, String> entry :
            ((Map<String, String>) sideLoadedInfo).entrySet()) {
          event.setTag(entry.getKey(), entry.getValue());
        }
      }
    } catch (Throwable e) {
      options.getLogger().log(SentryLevel.ERROR, "Error getting side loaded info.", e);
    }
  }

  @Override
  public @NotNull SentryTransaction process(
      final @NotNull SentryTransaction transaction, final @NotNull Hint hint) {
    final boolean applyScopeData = shouldApplyScopeData(transaction, hint);

    if (applyScopeData) {
      processNonCachedEvent(transaction, hint);
    }

    setCommons(transaction, false, applyScopeData);

    return transaction;
  }
}<|MERGE_RESOLUTION|>--- conflicted
+++ resolved
@@ -253,13 +253,8 @@
     }
   }
 
-<<<<<<< HEAD
-  private void setAppExtras(final @NotNull App app) {
+  private void setAppExtras(final @NotNull App app, final @NotNull Hint hint) {
     app.setAppName(ContextUtils.getApplicationName(context, options.getLogger()));
-=======
-  private void setAppExtras(final @NotNull App app, final @NotNull Hint hint) {
-    app.setAppName(getApplicationName());
->>>>>>> 7c33bc1f
     app.setAppStartTime(DateUtils.toUtilDate(AppStartState.getInstance().getAppStartTime()));
 
     // This should not be set by Hybrid SDKs since they have their own app's lifecycle
@@ -273,33 +268,7 @@
     }
   }
 
-<<<<<<< HEAD
-  @SuppressWarnings("ObsoleteSdkInt")
-=======
-  @SuppressWarnings("deprecation")
-  private @NotNull String getAbi() {
-    return Build.CPU_ABI;
-  }
-
-  @SuppressWarnings("deprecation")
-  private @NotNull String getAbi2() {
-    return Build.CPU_ABI2;
-  }
-
-  @SuppressWarnings({"ObsoleteSdkInt", "deprecation", "NewApi"})
-  private void setArchitectures(final @NotNull Device device) {
-    final String[] supportedAbis;
-    if (buildInfoProvider.getSdkInfoVersion() >= Build.VERSION_CODES.LOLLIPOP) {
-      supportedAbis = Build.SUPPORTED_ABIS;
-    } else {
-      supportedAbis = new String[] {getAbi(), getAbi2()};
-      // we were not checking CPU_ABI2, but I've added to the list now
-    }
-    device.setArchs(supportedAbis);
-  }
-
   @SuppressWarnings({"ObsoleteSdkInt", "NewApi"})
->>>>>>> 7c33bc1f
   private @NotNull Long getMemorySize(final @NotNull ActivityManager.MemoryInfo memInfo) {
     if (buildInfoProvider.getSdkInfoVersion() >= Build.VERSION_CODES.JELLY_BEAN) {
       return memInfo.totalMem;
@@ -424,19 +393,7 @@
     }
   }
 
-<<<<<<< HEAD
-=======
-  @SuppressWarnings({"ObsoleteSdkInt", "NewApi"})
-  private @Nullable String getDeviceName() {
-    if (buildInfoProvider.getSdkInfoVersion() >= Build.VERSION_CODES.JELLY_BEAN_MR1) {
-      return Settings.Global.getString(context.getContentResolver(), "device_name");
-    } else {
-      return null;
-    }
-  }
-
   @SuppressWarnings("NewApi")
->>>>>>> 7c33bc1f
   private TimeZone getTimeZone() {
     if (buildInfoProvider.getSdkInfoVersion() >= Build.VERSION_CODES.N) {
       LocaleList locales = context.getResources().getConfiguration().getLocales();
