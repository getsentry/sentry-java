package io.sentry.android.core.internal.gestures;

<<<<<<< HEAD
import android.app.Activity;
import android.content.res.Resources;
=======
import static io.sentry.TypeCheckHint.ANDROID_MOTION_EVENT;
import static io.sentry.TypeCheckHint.ANDROID_VIEW;

>>>>>>> bd2a665e
import android.view.GestureDetector;
import android.view.MotionEvent;
import android.view.View;
import android.view.Window;
import io.sentry.Breadcrumb;
import io.sentry.IHub;
import io.sentry.ITransaction;
import io.sentry.Scope;
import io.sentry.SentryLevel;
import io.sentry.android.core.SentryAndroidOptions;
import java.lang.ref.WeakReference;
import java.util.Collections;
import java.util.HashMap;
import java.util.Map;
import org.jetbrains.annotations.ApiStatus;
import org.jetbrains.annotations.NotNull;
import org.jetbrains.annotations.Nullable;
import org.jetbrains.annotations.VisibleForTesting;

@ApiStatus.Internal
public final class SentryGestureListener implements GestureDetector.OnGestureListener {

  static final String UI_ACTION = "ui.action";

  private final @NotNull WeakReference<Activity> activityRef;
  private final @NotNull IHub hub;
  private final @NotNull SentryAndroidOptions options;
  private final boolean isAndroidXAvailable;

  private @NotNull WeakReference<View> activeView = new WeakReference<>(null);
  private @Nullable ITransaction activeTransaction = null;
  private @Nullable String activeEventType = null;

  private final ScrollState scrollState = new ScrollState();

  public SentryGestureListener(
      final @NotNull Activity currentActivity,
      final @NotNull IHub hub,
      final @NotNull SentryAndroidOptions options,
      final boolean isAndroidXAvailable) {
    this.activityRef = new WeakReference<>(currentActivity);
    this.hub = hub;
    this.options = options;
    this.isAndroidXAvailable = isAndroidXAvailable;
  }

  public void onUp(final @NotNull MotionEvent motionEvent) {
    final View decorView = ensureWindowDecorView("onUp");
    final View scrollTarget = scrollState.targetRef.get();
    if (decorView == null || scrollTarget == null) {
      return;
    }

    if (scrollState.type == null) {
      options
          .getLogger()
          .log(SentryLevel.DEBUG, "Unable to define scroll type. No breadcrumb captured.");
      return;
    }

    final String direction = scrollState.calculateDirection(motionEvent);
<<<<<<< HEAD
    addBreadcrumb(scrollTarget, scrollState.type, Collections.singletonMap("direction", direction));
    startTracing(scrollTarget, scrollState.type);
=======
    addBreadcrumb(
        scrollTarget,
        scrollState.type,
        Collections.singletonMap("direction", direction),
        motionEvent);
>>>>>>> bd2a665e
    scrollState.reset();
  }

  @Override
  public boolean onDown(final @Nullable MotionEvent motionEvent) {
    if (motionEvent == null) {
      return false;
    }
    scrollState.reset();
    scrollState.startX = motionEvent.getX();
    scrollState.startY = motionEvent.getY();
    return false;
  }

  @Override
  public boolean onSingleTapUp(final @Nullable MotionEvent motionEvent) {
    final View decorView = ensureWindowDecorView("onSingleTapUp");
    if (decorView == null || motionEvent == null) {
      return false;
    }

    @SuppressWarnings("Convert2MethodRef")
    final @Nullable View target =
        ViewUtils.findTarget(
            decorView,
            motionEvent.getX(),
            motionEvent.getY(),
            view -> ViewUtils.isViewTappable(view));

    if (target == null) {
      options
          .getLogger()
          .log(SentryLevel.DEBUG, "Unable to find click target. No breadcrumb captured.");
      return false;
    }

<<<<<<< HEAD
    addBreadcrumb(target, "click", Collections.emptyMap());
    startTracing(target, "click");
=======
    addBreadcrumb(target, "click", Collections.emptyMap(), motionEvent);
>>>>>>> bd2a665e
    return false;
  }

  @Override
  public boolean onScroll(
      final @Nullable MotionEvent firstEvent,
      final @Nullable MotionEvent currentEvent,
      final float distX,
      final float distY) {
    final View decorView = ensureWindowDecorView("onScroll");
    if (decorView == null || firstEvent == null) {
      return false;
    }

    if (scrollState.type == null) {
      final @Nullable View target =
          ViewUtils.findTarget(
              decorView,
              firstEvent.getX(),
              firstEvent.getY(),
              new ViewTargetSelector() {
                @Override
                public boolean select(@NotNull View view) {
                  return ViewUtils.isViewScrollable(view, isAndroidXAvailable);
                }

                @Override
                public boolean skipChildren() {
                  return true;
                }
              });

      if (target == null) {
        options
            .getLogger()
            .log(SentryLevel.DEBUG, "Unable to find scroll target. No breadcrumb captured.");
        return false;
      }

      scrollState.setTarget(target);
      scrollState.type = "scroll";
    }
    return false;
  }

  @Override
  public boolean onFling(
      final @Nullable MotionEvent motionEvent,
      final @Nullable MotionEvent motionEvent1,
      final float v,
      final float v1) {
    scrollState.type = "swipe";
    return false;
  }

  @Override
  public void onShowPress(MotionEvent motionEvent) {}

  @Override
  public void onLongPress(MotionEvent motionEvent) {}

  // region utils
  private void addBreadcrumb(
      final @NotNull View target,
      final @NotNull String eventType,
      final @NotNull Map<String, Object> additionalData,
      final @NotNull MotionEvent motionEvent) {
    @NotNull String className;
    @Nullable String canonicalName = target.getClass().getCanonicalName();
    if (canonicalName != null) {
      className = canonicalName;
    } else {
      className = target.getClass().getSimpleName();
    }

    final Map<String, Object> hintMap = new HashMap<>();
    hintMap.put(ANDROID_MOTION_EVENT, motionEvent);
    hintMap.put(ANDROID_VIEW, target);

    hub.addBreadcrumb(
        Breadcrumb.userInteraction(
<<<<<<< HEAD
            eventType, ViewUtils.getResourceIdWithFallback(target), className, additionalData));
  }

  private void startTracing(final @NotNull View target, final @NotNull String eventType) {
    if (!(options.isTracingEnabled() && options.isEnableUserInteractionTracing())) {
      return;
    }

    final Activity activity = activityRef.get();
    if (activity == null) {
      options.getLogger().log(SentryLevel.DEBUG, "Activity is null, no transaction captured.");
      return;
    }

    final String viewId;
    try {
      viewId = ViewUtils.getResourceId(target);
    } catch (Resources.NotFoundException e) {
      options.getLogger().log(SentryLevel.DEBUG, "View id cannot be retrieved from Resources, no transaction captured.");
      return;
    }

    final View view = activeView.get();
    if (activeTransaction != null) {
      if (target.equals(view) && eventType.equals(activeEventType) && !activeTransaction.isFinished()) {
        options.getLogger().log(SentryLevel.DEBUG, "The view with id: " + viewId +
          " already has an ongoing transaction assigned. Rescheduling finish");

        final Long idleTimeout = options.getIdleTimeout();
        if (idleTimeout != null) {
          // reschedule the finish task for the idle transaction, so it keeps running for the same view
          activeTransaction.scheduleFinish(idleTimeout);
        }
        return;
      } else {
        // as we allow a single UI transaction running on the bound Scope, we finish the previous one, if it's a new view
        activeTransaction.finish();
        activeTransaction = null;
        activeView.clear();
        activeEventType = null;
      }
    }

    // we can only bind to the scope if there's no running transaction
    final String name = getActivityName(activity) + "." + viewId;
    final String op = UI_ACTION + "." + eventType;
    final ITransaction transaction = hub.startTransaction(name, op, true, options.getIdleTimeout());

    hub.configureScope(
        scope -> {
          applyScope(scope, transaction);
        });

    activeTransaction = transaction;
    activeView = new WeakReference<>(target);
    activeEventType = eventType;
  }

  void stopTracing() {
    hub.configureScope(
      scope -> {
        scope.withTransaction(
          transaction -> {
            if (transaction == activeTransaction) {
              scope.clearTransaction();
            }
          });
      });
  }

  @VisibleForTesting
  void applyScope(final @NotNull Scope scope, final @NotNull ITransaction transaction) {
    scope.withTransaction(
        scopeTransaction -> {
          // we'd not like to overwrite existent transactions bound to the Scope manually
          if (scopeTransaction == null) {
            scope.setTransaction(transaction);
          } else {
            options
                .getLogger()
                .log(
                    SentryLevel.DEBUG,
                    "Transaction '%s' won't be bound to the Scope since there's one already in there.",
                    transaction.getName());
          }
        });
  }

  private @NotNull String getActivityName(final @NotNull Activity activity) {
    return activity.getClass().getSimpleName();
=======
            eventType, ViewUtils.getResourceId(target), className, additionalData),
        hintMap);
>>>>>>> bd2a665e
  }

  private @Nullable View ensureWindowDecorView(final @NotNull String caller) {
    final Activity activity = activityRef.get();
    if (activity == null) {
      options
        .getLogger()
        .log(SentryLevel.DEBUG, "Activity is null in " + caller + ". No breadcrumb captured.");
      return null;
    }

    final Window window = activity.getWindow();
    if (window == null) {
      options
          .getLogger()
          .log(SentryLevel.DEBUG, "Window is null in " + caller + ". No breadcrumb captured.");
      return null;
    }

    final View decorView = window.getDecorView();
    if (decorView == null) {
      options
          .getLogger()
          .log(SentryLevel.DEBUG, "DecorView is null in " + caller + ". No breadcrumb captured.");
      return null;
    }
    return decorView;
  }
  // endregion

  // region scroll logic
  private static final class ScrollState {
    private @Nullable String type = null;
    private WeakReference<View> targetRef = new WeakReference<>(null);
    private float startX = 0f;
    private float startY = 0f;

    private void setTarget(final @NotNull View target) {
      targetRef = new WeakReference<>(target);
    }

    /**
     * Calculates the direction of the scroll/swipe based on startX and startY and a given event
     *
     * @param endEvent - the event which notifies when the scroll/swipe ended
     * @return String, one of (left|right|up|down)
     */
    private @NotNull String calculateDirection(MotionEvent endEvent) {
      final float diffX = endEvent.getX() - startX;
      final float diffY = endEvent.getY() - startY;
      final String direction;
      if (Math.abs(diffX) > Math.abs(diffY)) {
        if (diffX > 0f) {
          direction = "right";
        } else {
          direction = "left";
        }
      } else {
        if (diffY > 0) {
          direction = "down";
        } else {
          direction = "up";
        }
      }
      return direction;
    }

    private void reset() {
      targetRef.clear();
      type = null;
      startX = 0f;
      startY = 0f;
    }
  }
  // endregion
}<|MERGE_RESOLUTION|>--- conflicted
+++ resolved
@@ -1,13 +1,10 @@
 package io.sentry.android.core.internal.gestures;
 
-<<<<<<< HEAD
+import static io.sentry.TypeCheckHint.ANDROID_MOTION_EVENT;
+import static io.sentry.TypeCheckHint.ANDROID_VIEW;
+
 import android.app.Activity;
 import android.content.res.Resources;
-=======
-import static io.sentry.TypeCheckHint.ANDROID_MOTION_EVENT;
-import static io.sentry.TypeCheckHint.ANDROID_VIEW;
-
->>>>>>> bd2a665e
 import android.view.GestureDetector;
 import android.view.MotionEvent;
 import android.view.View;
@@ -69,16 +66,12 @@
     }
 
     final String direction = scrollState.calculateDirection(motionEvent);
-<<<<<<< HEAD
-    addBreadcrumb(scrollTarget, scrollState.type, Collections.singletonMap("direction", direction));
-    startTracing(scrollTarget, scrollState.type);
-=======
     addBreadcrumb(
         scrollTarget,
         scrollState.type,
         Collections.singletonMap("direction", direction),
         motionEvent);
->>>>>>> bd2a665e
+    startTracing(scrollTarget, scrollState.type);
     scrollState.reset();
   }
 
@@ -115,12 +108,8 @@
       return false;
     }
 
-<<<<<<< HEAD
-    addBreadcrumb(target, "click", Collections.emptyMap());
+    addBreadcrumb(target, "click", Collections.emptyMap(), motionEvent);
     startTracing(target, "click");
-=======
-    addBreadcrumb(target, "click", Collections.emptyMap(), motionEvent);
->>>>>>> bd2a665e
     return false;
   }
 
@@ -202,8 +191,8 @@
 
     hub.addBreadcrumb(
         Breadcrumb.userInteraction(
-<<<<<<< HEAD
-            eventType, ViewUtils.getResourceIdWithFallback(target), className, additionalData));
+            eventType, ViewUtils.getResourceIdWithFallback(target), className, additionalData),
+        hintMap);
   }
 
   private void startTracing(final @NotNull View target, final @NotNull String eventType) {
@@ -293,10 +282,6 @@
 
   private @NotNull String getActivityName(final @NotNull Activity activity) {
     return activity.getClass().getSimpleName();
-=======
-            eventType, ViewUtils.getResourceId(target), className, additionalData),
-        hintMap);
->>>>>>> bd2a665e
   }
 
   private @Nullable View ensureWindowDecorView(final @NotNull String caller) {
