package io.sentry.android.core.internal.gestures;

import static io.sentry.TypeCheckHint.ANDROID_MOTION_EVENT;
import static io.sentry.TypeCheckHint.ANDROID_VIEW;

<<<<<<< HEAD
=======
import android.app.Activity;
import android.content.res.Resources;
>>>>>>> 77fd2f21
import android.view.GestureDetector;
import android.view.MotionEvent;
import android.view.View;
import android.view.Window;
import io.sentry.Breadcrumb;
import io.sentry.Hint;
import io.sentry.IHub;
import io.sentry.ITransaction;
import io.sentry.Scope;
import io.sentry.SentryLevel;
import io.sentry.SpanStatus;
import io.sentry.android.core.SentryAndroidOptions;
import java.lang.ref.WeakReference;
import java.util.Collections;
import java.util.HashMap;
import java.util.Map;
import org.jetbrains.annotations.ApiStatus;
import org.jetbrains.annotations.NotNull;
import org.jetbrains.annotations.Nullable;
import org.jetbrains.annotations.VisibleForTesting;

@ApiStatus.Internal
public final class SentryGestureListener implements GestureDetector.OnGestureListener {

  static final String UI_ACTION = "ui.action";

  private final @NotNull WeakReference<Activity> activityRef;
  private final @NotNull IHub hub;
  private final @NotNull SentryAndroidOptions options;
  private final boolean isAndroidXAvailable;

  private @Nullable WeakReference<View> activeView = null;
  private @Nullable ITransaction activeTransaction = null;
  private @Nullable String activeEventType = null;

  private final ScrollState scrollState = new ScrollState();

  public SentryGestureListener(
      final @NotNull Activity currentActivity,
      final @NotNull IHub hub,
      final @NotNull SentryAndroidOptions options,
      final boolean isAndroidXAvailable) {
    this.activityRef = new WeakReference<>(currentActivity);
    this.hub = hub;
    this.options = options;
    this.isAndroidXAvailable = isAndroidXAvailable;
  }

  public void onUp(final @NotNull MotionEvent motionEvent) {
    final View decorView = ensureWindowDecorView("onUp");
    final View scrollTarget = scrollState.targetRef.get();
    if (decorView == null || scrollTarget == null) {
      return;
    }

    if (scrollState.type == null) {
      options
          .getLogger()
          .log(SentryLevel.DEBUG, "Unable to define scroll type. No breadcrumb captured.");
      return;
    }

    final String direction = scrollState.calculateDirection(motionEvent);
    addBreadcrumb(
        scrollTarget,
        scrollState.type,
        Collections.singletonMap("direction", direction),
        motionEvent);
<<<<<<< HEAD
=======
    startTracing(scrollTarget, scrollState.type);
>>>>>>> 77fd2f21
    scrollState.reset();
  }

  @Override
  public boolean onDown(final @Nullable MotionEvent motionEvent) {
    if (motionEvent == null) {
      return false;
    }
    scrollState.reset();
    scrollState.startX = motionEvent.getX();
    scrollState.startY = motionEvent.getY();
    return false;
  }

  @Override
  public boolean onSingleTapUp(final @Nullable MotionEvent motionEvent) {
    final View decorView = ensureWindowDecorView("onSingleTapUp");
    if (decorView == null || motionEvent == null) {
      return false;
    }

    @SuppressWarnings("Convert2MethodRef")
    final @Nullable View target =
        ViewUtils.findTarget(
            decorView,
            motionEvent.getX(),
            motionEvent.getY(),
            view -> ViewUtils.isViewTappable(view));

    if (target == null) {
      options
          .getLogger()
          .log(SentryLevel.DEBUG, "Unable to find click target. No breadcrumb captured.");
      return false;
    }

    addBreadcrumb(target, "click", Collections.emptyMap(), motionEvent);
<<<<<<< HEAD
=======
    startTracing(target, "click");
>>>>>>> 77fd2f21
    return false;
  }

  @Override
  public boolean onScroll(
      final @Nullable MotionEvent firstEvent,
      final @Nullable MotionEvent currentEvent,
      final float distX,
      final float distY) {
    final View decorView = ensureWindowDecorView("onScroll");
    if (decorView == null || firstEvent == null) {
      return false;
    }

    if (scrollState.type == null) {
      final @Nullable View target =
          ViewUtils.findTarget(
              decorView,
              firstEvent.getX(),
              firstEvent.getY(),
              new ViewTargetSelector() {
                @Override
                public boolean select(@NotNull View view) {
                  return ViewUtils.isViewScrollable(view, isAndroidXAvailable);
                }

                @Override
                public boolean skipChildren() {
                  return true;
                }
              });

      if (target == null) {
        options
            .getLogger()
            .log(SentryLevel.DEBUG, "Unable to find scroll target. No breadcrumb captured.");
        return false;
      }

      scrollState.setTarget(target);
      scrollState.type = "scroll";
    }
    return false;
  }

  @Override
  public boolean onFling(
      final @Nullable MotionEvent motionEvent,
      final @Nullable MotionEvent motionEvent1,
      final float v,
      final float v1) {
    scrollState.type = "swipe";
    return false;
  }

  @Override
  public void onShowPress(MotionEvent motionEvent) {}

  @Override
  public void onLongPress(MotionEvent motionEvent) {}

  // region utils
  private void addBreadcrumb(
      final @NotNull View target,
      final @NotNull String eventType,
      final @NotNull Map<String, Object> additionalData,
      final @NotNull MotionEvent motionEvent) {
    @NotNull String className;
    @Nullable String canonicalName = target.getClass().getCanonicalName();
    if (canonicalName != null) {
      className = canonicalName;
    } else {
      className = target.getClass().getSimpleName();
    }

<<<<<<< HEAD
    final Map<String, Object> hintMap = new HashMap<>();
    hintMap.put(ANDROID_MOTION_EVENT, motionEvent);
    hintMap.put(ANDROID_VIEW, target);

    hub.addBreadcrumb(
        Breadcrumb.userInteraction(
            eventType, ViewUtils.getResourceId(target), className, additionalData),
        hintMap);
=======
    final Hint hint = new Hint();
    hint.set(ANDROID_MOTION_EVENT, motionEvent);
    hint.set(ANDROID_VIEW, target);

    hub.addBreadcrumb(
        Breadcrumb.userInteraction(
            eventType, ViewUtils.getResourceIdWithFallback(target), className, additionalData),
        hint);
  }

  private void startTracing(final @NotNull View target, final @NotNull String eventType) {
    if (!(options.isTracingEnabled() && options.isEnableUserInteractionTracing())) {
      return;
    }

    final Activity activity = activityRef.get();
    if (activity == null) {
      options.getLogger().log(SentryLevel.DEBUG, "Activity is null, no transaction captured.");
      return;
    }

    final String viewId;
    try {
      viewId = ViewUtils.getResourceId(target);
    } catch (Resources.NotFoundException e) {
      options
          .getLogger()
          .log(
              SentryLevel.DEBUG,
              "View id cannot be retrieved from Resources, no transaction captured.");
      return;
    }

    final View view = (activeView != null) ? activeView.get() : null;
    if (activeTransaction != null) {
      if (target.equals(view)
          && eventType.equals(activeEventType)
          && !activeTransaction.isFinished()) {
        options
            .getLogger()
            .log(
                SentryLevel.DEBUG,
                "The view with id: "
                    + viewId
                    + " already has an ongoing transaction assigned. Rescheduling finish");

        final Long idleTimeout = options.getIdleTimeout();
        if (idleTimeout != null) {
          // reschedule the finish task for the idle transaction, so it keeps running for the same
          // view
          activeTransaction.scheduleFinish(idleTimeout);
        }
        return;
      } else {
        // as we allow a single UI transaction running on the bound Scope, we finish the previous
        // one, if it's a new view
        stopTracing(SpanStatus.OK);
      }
    }

    // we can only bind to the scope if there's no running transaction
    final String name = getActivityName(activity) + "." + viewId;
    final String op = UI_ACTION + "." + eventType;
    final ITransaction transaction =
        hub.startTransaction(name, op, true, options.getIdleTimeout(), true);

    hub.configureScope(
        scope -> {
          applyScope(scope, transaction);
        });

    activeTransaction = transaction;
    activeView = new WeakReference<>(target);
    activeEventType = eventType;
  }

  void stopTracing(final @NotNull SpanStatus status) {
    if (activeTransaction != null) {
      activeTransaction.finish(status);
    }
    hub.configureScope(
        scope -> {
          clearScope(scope);
        });
    activeTransaction = null;
    if (activeView != null) {
      activeView.clear();
    }
    activeEventType = null;
  }

  @VisibleForTesting
  void clearScope(final @NotNull Scope scope) {
    scope.withTransaction(
        transaction -> {
          if (transaction == activeTransaction) {
            scope.clearTransaction();
          }
        });
  }

  @VisibleForTesting
  void applyScope(final @NotNull Scope scope, final @NotNull ITransaction transaction) {
    scope.withTransaction(
        scopeTransaction -> {
          // we'd not like to overwrite existent transactions bound to the Scope manually
          if (scopeTransaction == null) {
            scope.setTransaction(transaction);
          } else {
            options
                .getLogger()
                .log(
                    SentryLevel.DEBUG,
                    "Transaction '%s' won't be bound to the Scope since there's one already in there.",
                    transaction.getName());
          }
        });
  }

  private @NotNull String getActivityName(final @NotNull Activity activity) {
    return activity.getClass().getSimpleName();
>>>>>>> 77fd2f21
  }

  private @Nullable View ensureWindowDecorView(final @NotNull String caller) {
    final Activity activity = activityRef.get();
    if (activity == null) {
      options
          .getLogger()
          .log(SentryLevel.DEBUG, "Activity is null in " + caller + ". No breadcrumb captured.");
      return null;
    }

    final Window window = activity.getWindow();
    if (window == null) {
      options
          .getLogger()
          .log(SentryLevel.DEBUG, "Window is null in " + caller + ". No breadcrumb captured.");
      return null;
    }

    final View decorView = window.getDecorView();
    if (decorView == null) {
      options
          .getLogger()
          .log(SentryLevel.DEBUG, "DecorView is null in " + caller + ". No breadcrumb captured.");
      return null;
    }
    return decorView;
  }
  // endregion

  // region scroll logic
  private static final class ScrollState {
    private @Nullable String type = null;
    private WeakReference<View> targetRef = new WeakReference<>(null);
    private float startX = 0f;
    private float startY = 0f;

    private void setTarget(final @NotNull View target) {
      targetRef = new WeakReference<>(target);
    }

    /**
     * Calculates the direction of the scroll/swipe based on startX and startY and a given event
     *
     * @param endEvent - the event which notifies when the scroll/swipe ended
     * @return String, one of (left|right|up|down)
     */
    private @NotNull String calculateDirection(MotionEvent endEvent) {
      final float diffX = endEvent.getX() - startX;
      final float diffY = endEvent.getY() - startY;
      final String direction;
      if (Math.abs(diffX) > Math.abs(diffY)) {
        if (diffX > 0f) {
          direction = "right";
        } else {
          direction = "left";
        }
      } else {
        if (diffY > 0) {
          direction = "down";
        } else {
          direction = "up";
        }
      }
      return direction;
    }

    private void reset() {
      targetRef.clear();
      type = null;
      startX = 0f;
      startY = 0f;
    }
  }
  // endregion
}<|MERGE_RESOLUTION|>--- conflicted
+++ resolved
@@ -3,11 +3,8 @@
 import static io.sentry.TypeCheckHint.ANDROID_MOTION_EVENT;
 import static io.sentry.TypeCheckHint.ANDROID_VIEW;
 
-<<<<<<< HEAD
-=======
 import android.app.Activity;
 import android.content.res.Resources;
->>>>>>> 77fd2f21
 import android.view.GestureDetector;
 import android.view.MotionEvent;
 import android.view.View;
@@ -22,7 +19,6 @@
 import io.sentry.android.core.SentryAndroidOptions;
 import java.lang.ref.WeakReference;
 import java.util.Collections;
-import java.util.HashMap;
 import java.util.Map;
 import org.jetbrains.annotations.ApiStatus;
 import org.jetbrains.annotations.NotNull;
@@ -76,10 +72,7 @@
         scrollState.type,
         Collections.singletonMap("direction", direction),
         motionEvent);
-<<<<<<< HEAD
-=======
     startTracing(scrollTarget, scrollState.type);
->>>>>>> 77fd2f21
     scrollState.reset();
   }
 
@@ -117,10 +110,7 @@
     }
 
     addBreadcrumb(target, "click", Collections.emptyMap(), motionEvent);
-<<<<<<< HEAD
-=======
     startTracing(target, "click");
->>>>>>> 77fd2f21
     return false;
   }
 
@@ -196,16 +186,6 @@
       className = target.getClass().getSimpleName();
     }
 
-<<<<<<< HEAD
-    final Map<String, Object> hintMap = new HashMap<>();
-    hintMap.put(ANDROID_MOTION_EVENT, motionEvent);
-    hintMap.put(ANDROID_VIEW, target);
-
-    hub.addBreadcrumb(
-        Breadcrumb.userInteraction(
-            eventType, ViewUtils.getResourceId(target), className, additionalData),
-        hintMap);
-=======
     final Hint hint = new Hint();
     hint.set(ANDROID_MOTION_EVENT, motionEvent);
     hint.set(ANDROID_VIEW, target);
@@ -327,7 +307,6 @@
 
   private @NotNull String getActivityName(final @NotNull Activity activity) {
     return activity.getClass().getSimpleName();
->>>>>>> 77fd2f21
   }
 
   private @Nullable View ensureWindowDecorView(final @NotNull String caller) {
