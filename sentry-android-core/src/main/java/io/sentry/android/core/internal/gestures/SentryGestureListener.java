--- conflicted
+++ resolved
@@ -192,13 +192,8 @@
 
     hub.addBreadcrumb(
         Breadcrumb.userInteraction(
-<<<<<<< HEAD
-            eventType, ViewUtils.getResourceId(target), className, additionalData),
+            eventType, ViewUtils.getResourceIdWithFallback(target), className, additionalData),
         hint);
-=======
-            eventType, ViewUtils.getResourceIdWithFallback(target), className, additionalData),
-        hintMap);
->>>>>>> 191ca19e
   }
 
   private void startTracing(final @NotNull View target, final @NotNull String eventType) {
