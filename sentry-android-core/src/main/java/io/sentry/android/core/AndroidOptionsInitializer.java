--- conflicted
+++ resolved
@@ -232,18 +232,7 @@
                     "options.getFrameMetricsCollector is required")));
       }
     }
-<<<<<<< HEAD
     options.setCompositePerformanceCollector(new DefaultCompositePerformanceCollector(options));
-
-    if (options.getCacheDirPath() != null) {
-      if (options.isEnableScopePersistence()) {
-        options.addScopeObserver(new PersistingScopeObserver(options));
-      }
-      options.addOptionsObserver(new PersistingOptionsObserver(options));
-    }
-=======
-    options.setTransactionPerformanceCollector(new DefaultTransactionPerformanceCollector(options));
->>>>>>> 70c11a0c
   }
 
   /** Setup the correct profiler (transaction or continuous) based on the options. */
