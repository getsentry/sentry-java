package io.sentry.android.core;

import static io.sentry.android.core.NdkIntegration.SENTRY_NDK_CLASS_NAME;

import android.app.Application;
import android.content.Context;
import android.content.pm.PackageInfo;
import android.content.res.AssetManager;
import android.os.Build;
import io.sentry.ILogger;
import io.sentry.SendCachedEnvelopeFireAndForgetIntegration;
import io.sentry.SendFireAndForgetEnvelopeSender;
import io.sentry.SendFireAndForgetOutboxSender;
import io.sentry.SentryLevel;
import io.sentry.SentryOptions;
import io.sentry.android.fragment.FragmentLifecycleIntegration;
import io.sentry.android.timber.SentryTimberIntegration;
import io.sentry.util.Objects;
import java.io.BufferedInputStream;
import java.io.File;
import java.io.FileNotFoundException;
import java.io.IOException;
import java.io.InputStream;
import java.util.Properties;
import org.jetbrains.annotations.NotNull;
import org.jetbrains.annotations.Nullable;

/**
 * Android Options initializer, it reads configurations from AndroidManifest and sets to the
 * SentryOptions. It also adds default values for some fields.
 */
@SuppressWarnings("Convert2MethodRef") // older AGP versions do not support method references
final class AndroidOptionsInitializer {

  /** private ctor */
  private AndroidOptionsInitializer() {}

  /**
   * Init method of the Android Options initializer
   *
   * @param options the SentryOptions
   * @param context the Application context
   */
  static void init(final @NotNull SentryAndroidOptions options, final @NotNull Context context) {
    Objects.requireNonNull(context, "The application context is required.");
    Objects.requireNonNull(options, "The options object is required.");

    init(options, context, new AndroidLogger(), false, false);
  }

  /**
   * Init method of the Android Options initializer
   *
   * @param options the SentryOptions
   * @param context the Application context
   * @param logger the ILogger interface
   * @param isFragmentAvailable whether the Fragment integration is available on the classpath
   * @param isTimberAvailable whether the Timber integration is available on the classpath
   */
  static void init(
      final @NotNull SentryAndroidOptions options,
      @NotNull Context context,
      final @NotNull ILogger logger,
      final boolean isFragmentAvailable,
      final boolean isTimberAvailable) {
    init(options, context, logger, new BuildInfoProvider(), isFragmentAvailable, isTimberAvailable);
  }

  /**
   * Init method of the Android Options initializer
   *
   * @param options the SentryOptions
   * @param context the Application context
   * @param logger the ILogger interface
   * @param buildInfoProvider the IBuildInfoProvider interface
   * @param isFragmentAvailable whether the Fragment integration is available on the classpath
   * @param isTimberAvailable whether the Timber integration is available on the classpath
   */
  static void init(
      final @NotNull SentryAndroidOptions options,
      @NotNull Context context,
      final @NotNull ILogger logger,
<<<<<<< HEAD
      final @NotNull BuildInfoProvider buildInfoProvider) {
    init(options, context, logger, buildInfoProvider, new LoadClass());
=======
      final @NotNull IBuildInfoProvider buildInfoProvider,
      final boolean isFragmentAvailable,
      final boolean isTimberAvailable) {
    init(
        options,
        context,
        logger,
        buildInfoProvider,
        new LoadClass(),
        isFragmentAvailable,
        isTimberAvailable);
>>>>>>> d1029084
  }

  /**
   * Init method of the Android Options initializer
   *
   * @param options the SentryOptions
   * @param context the Application context
   * @param logger the ILogger interface
   * @param buildInfoProvider the IBuildInfoProvider interface
   * @param loadClass the LoadClass wrapper
   * @param isFragmentAvailable whether the Fragment integration is available on the classpath
   * @param isTimberAvailable whether the Timber integration is available on the classpath
   */
  static void init(
      final @NotNull SentryAndroidOptions options,
      @NotNull Context context,
      final @NotNull ILogger logger,
<<<<<<< HEAD
      final @NotNull BuildInfoProvider buildInfoProvider,
      final @NotNull LoadClass loadClass) {
=======
      final @NotNull IBuildInfoProvider buildInfoProvider,
      final @NotNull LoadClass loadClass,
      final boolean isFragmentAvailable,
      final boolean isTimberAvailable) {
>>>>>>> d1029084
    Objects.requireNonNull(context, "The context is required.");

    // it returns null if ContextImpl, so let's check for nullability
    if (context.getApplicationContext() != null) {
      context = context.getApplicationContext();
    }

    Objects.requireNonNull(options, "The options object is required.");
    Objects.requireNonNull(logger, "The ILogger object is required.");

    // Firstly set the logger, if `debug=true` configured, logging can start asap.
    options.setLogger(logger);

    ManifestMetadataReader.applyMetadata(context, options);
    initializeCacheDirs(context, options);

    final ActivityFramesTracker activityFramesTracker =
        new ActivityFramesTracker(loadClass, options.getLogger());
    installDefaultIntegrations(
        context,
        options,
        buildInfoProvider,
        loadClass,
        activityFramesTracker,
        isFragmentAvailable,
        isTimberAvailable);

    readDefaultOptionValues(options, context);

    options.addEventProcessor(new DefaultAndroidEventProcessor(context, logger, buildInfoProvider));
    options.addEventProcessor(new PerformanceAndroidEventProcessor(options, activityFramesTracker));

    options.setTransportGate(new AndroidTransportGate(context, options.getLogger()));
  }

  private static void installDefaultIntegrations(
      final @NotNull Context context,
      final @NotNull SentryOptions options,
      final @NotNull BuildInfoProvider buildInfoProvider,
      final @NotNull LoadClass loadClass,
      final @NotNull ActivityFramesTracker activityFramesTracker,
      final boolean isFragmentAvailable,
      final boolean isTimberAvailable) {

    options.addIntegration(
        new SendCachedEnvelopeFireAndForgetIntegration(
            new SendFireAndForgetEnvelopeSender(() -> options.getCacheDirPath())));

    // Integrations are registered in the same order. NDK before adding Watch outbox,
    // because sentry-native move files around and we don't want to watch that.
    final Class<?> sentryNdkClass =
        isNdkAvailable(buildInfoProvider)
            ? loadClass.loadClass(SENTRY_NDK_CLASS_NAME, options.getLogger())
            : null;
    options.addIntegration(new NdkIntegration(sentryNdkClass));

    // this integration uses android.os.FileObserver, we can't move to sentry
    // before creating a pure java impl.
    options.addIntegration(EnvelopeFileObserverIntegration.getOutboxFileObserver());

    // Send cached envelopes from outbox path
    // this should be executed after NdkIntegration because sentry-native move files on init.
    // and we'd like to send them right away
    options.addIntegration(
        new SendCachedEnvelopeFireAndForgetIntegration(
            new SendFireAndForgetOutboxSender(() -> options.getOutboxPath())));

    options.addIntegration(new AnrIntegration(context));
    options.addIntegration(new AppLifecycleIntegration());

    // registerActivityLifecycleCallbacks is only available if Context is an AppContext
    if (context instanceof Application) {
      options.addIntegration(
          new ActivityLifecycleIntegration(
              (Application) context, buildInfoProvider, activityFramesTracker));
      options.addIntegration(new UserInteractionIntegration((Application) context, loadClass));
      if (isFragmentAvailable) {
        options.addIntegration(new FragmentLifecycleIntegration((Application) context, true, true));
      }
    } else {
      options
          .getLogger()
          .log(
              SentryLevel.WARNING,
              "ActivityLifecycle, FragmentLifecycle and UserInteraction Integrations need an Application class to be installed.");
    }
    if (isTimberAvailable) {
      options.addIntegration(new SentryTimberIntegration());
    }
    options.addIntegration(new AppComponentsBreadcrumbsIntegration(context));
    options.addIntegration(new SystemEventsBreadcrumbsIntegration(context));
    options.addIntegration(new TempSensorBreadcrumbsIntegration(context));
    options.addIntegration(new PhoneStateBreadcrumbsIntegration(context));
  }

  /**
   * Reads and sets default option values that are Android specific like release and inApp
   *
   * @param options the SentryOptions
   * @param context the Android context methods
   */
  private static void readDefaultOptionValues(
      final @NotNull SentryAndroidOptions options, final @NotNull Context context) {
    final PackageInfo packageInfo = ContextUtils.getPackageInfo(context, options.getLogger());
    if (packageInfo != null) {
      // Sets App's release if not set by Manifest
      if (options.getRelease() == null) {
        options.setRelease(
            getSentryReleaseVersion(packageInfo, ContextUtils.getVersionCode(packageInfo)));
      }

      // Sets the App's package name as InApp
      final String packageName = packageInfo.packageName;
      if (packageName != null && !packageName.startsWith("android.")) {
        options.addInAppInclude(packageName);
      }
    }

    if (options.getDistinctId() == null) {
      try {
        options.setDistinctId(Installation.id(context));
      } catch (RuntimeException e) {
        options.getLogger().log(SentryLevel.ERROR, "Could not generate distinct Id.", e);
      }
    }

    if (options.getProguardUuid() == null) {
      options.setProguardUuid(getProguardUUID(context, options.getLogger()));
    }
  }

  private static @Nullable String getProguardUUID(
      final @NotNull Context context, final @NotNull ILogger logger) {
    final AssetManager assets = context.getAssets();
    // one may have thousands of asset files and looking up this list might slow down the SDK init.
    // quite a bit, for this reason, we try to open the file directly and take care of errors
    // like FileNotFoundException
    try (final InputStream is =
        new BufferedInputStream(assets.open("sentry-debug-meta.properties"))) {
      final Properties properties = new Properties();
      properties.load(is);

      final String uuid = properties.getProperty("io.sentry.ProguardUuids");
      logger.log(SentryLevel.DEBUG, "Proguard UUID found: %s", uuid);
      return uuid;
    } catch (FileNotFoundException e) {
      logger.log(SentryLevel.INFO, "sentry-debug-meta.properties file was not found.");
    } catch (IOException e) {
      logger.log(SentryLevel.ERROR, "Error getting Proguard UUIDs.", e);
    } catch (RuntimeException e) {
      logger.log(SentryLevel.ERROR, "sentry-debug-meta.properties file is malformed.", e);
    }

    return null;
  }

  /**
   * Returns the sentry release version (eg io.sentry.sample@1.0.0+10000) -
   * packageName@versionName+buildVersion
   *
   * @param packageInfo the PackageInfo
   * @param versionCode the versionCode
   * @return the sentry release version as a String
   */
  private static @NotNull String getSentryReleaseVersion(
      final @NotNull PackageInfo packageInfo, final @NotNull String versionCode) {
    return packageInfo.packageName + "@" + packageInfo.versionName + "+" + versionCode;
  }

  /**
   * Sets the cache dirs like sentry, outbox and sessions
   *
   * @param context the Application context
   * @param options the SentryOptions
   */
  private static void initializeCacheDirs(
      final @NotNull Context context, final @NotNull SentryOptions options) {
    final File cacheDir = new File(context.getCacheDir(), "sentry");
    options.setCacheDirPath(cacheDir.getAbsolutePath());
  }

  private static boolean isNdkAvailable(final @NotNull BuildInfoProvider buildInfoProvider) {
    return buildInfoProvider.getSdkInfoVersion() >= Build.VERSION_CODES.JELLY_BEAN;
  }
<<<<<<< HEAD

  private static @Nullable Class<?> loadNdkIfAvailable(
      final @NotNull SentryOptions options,
      final @NotNull BuildInfoProvider buildInfoProvider,
      final @NotNull LoadClass loadClass) {
    if (isNdkAvailable(buildInfoProvider)) {
      try {
        return loadClass.loadClass(SENTRY_NDK_CLASS_NAME);
      } catch (ClassNotFoundException e) {
        options.getLogger().log(SentryLevel.ERROR, "Failed to load SentryNdk.", e);
      } catch (UnsatisfiedLinkError e) {
        options
            .getLogger()
            .log(SentryLevel.ERROR, "Failed to load (UnsatisfiedLinkError) SentryNdk.", e);
      } catch (Throwable e) {
        options.getLogger().log(SentryLevel.ERROR, "Failed to initialize SentryNdk.", e);
      }
    }
    return null;
  }
=======
>>>>>>> d1029084
}<|MERGE_RESOLUTION|>--- conflicted
+++ resolved
@@ -72,7 +72,7 @@
    * @param options the SentryOptions
    * @param context the Application context
    * @param logger the ILogger interface
-   * @param buildInfoProvider the IBuildInfoProvider interface
+   * @param buildInfoProvider the BuildInfoProvider interface
    * @param isFragmentAvailable whether the Fragment integration is available on the classpath
    * @param isTimberAvailable whether the Timber integration is available on the classpath
    */
@@ -80,11 +80,7 @@
       final @NotNull SentryAndroidOptions options,
       @NotNull Context context,
       final @NotNull ILogger logger,
-<<<<<<< HEAD
-      final @NotNull BuildInfoProvider buildInfoProvider) {
-    init(options, context, logger, buildInfoProvider, new LoadClass());
-=======
-      final @NotNull IBuildInfoProvider buildInfoProvider,
+      final @NotNull BuildInfoProvider buildInfoProvider,
       final boolean isFragmentAvailable,
       final boolean isTimberAvailable) {
     init(
@@ -95,7 +91,6 @@
         new LoadClass(),
         isFragmentAvailable,
         isTimberAvailable);
->>>>>>> d1029084
   }
 
   /**
@@ -104,7 +99,7 @@
    * @param options the SentryOptions
    * @param context the Application context
    * @param logger the ILogger interface
-   * @param buildInfoProvider the IBuildInfoProvider interface
+   * @param buildInfoProvider the BuildInfoProvider interface
    * @param loadClass the LoadClass wrapper
    * @param isFragmentAvailable whether the Fragment integration is available on the classpath
    * @param isTimberAvailable whether the Timber integration is available on the classpath
@@ -113,15 +108,10 @@
       final @NotNull SentryAndroidOptions options,
       @NotNull Context context,
       final @NotNull ILogger logger,
-<<<<<<< HEAD
       final @NotNull BuildInfoProvider buildInfoProvider,
-      final @NotNull LoadClass loadClass) {
-=======
-      final @NotNull IBuildInfoProvider buildInfoProvider,
       final @NotNull LoadClass loadClass,
       final boolean isFragmentAvailable,
       final boolean isTimberAvailable) {
->>>>>>> d1029084
     Objects.requireNonNull(context, "The context is required.");
 
     // it returns null if ContextImpl, so let's check for nullability
@@ -306,27 +296,4 @@
   private static boolean isNdkAvailable(final @NotNull BuildInfoProvider buildInfoProvider) {
     return buildInfoProvider.getSdkInfoVersion() >= Build.VERSION_CODES.JELLY_BEAN;
   }
-<<<<<<< HEAD
-
-  private static @Nullable Class<?> loadNdkIfAvailable(
-      final @NotNull SentryOptions options,
-      final @NotNull BuildInfoProvider buildInfoProvider,
-      final @NotNull LoadClass loadClass) {
-    if (isNdkAvailable(buildInfoProvider)) {
-      try {
-        return loadClass.loadClass(SENTRY_NDK_CLASS_NAME);
-      } catch (ClassNotFoundException e) {
-        options.getLogger().log(SentryLevel.ERROR, "Failed to load SentryNdk.", e);
-      } catch (UnsatisfiedLinkError e) {
-        options
-            .getLogger()
-            .log(SentryLevel.ERROR, "Failed to load (UnsatisfiedLinkError) SentryNdk.", e);
-      } catch (Throwable e) {
-        options.getLogger().log(SentryLevel.ERROR, "Failed to initialize SentryNdk.", e);
-      }
-    }
-    return null;
-  }
-=======
->>>>>>> d1029084
 }