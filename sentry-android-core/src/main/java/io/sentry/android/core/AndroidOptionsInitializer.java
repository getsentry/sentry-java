package io.sentry.android.core;

import static io.sentry.android.core.NdkIntegration.SENTRY_NDK_CLASS_NAME;

import android.app.Application;
import android.content.Context;
import android.content.pm.PackageInfo;
import io.sentry.DeduplicateMultithreadedEventProcessor;
import io.sentry.DefaultTransactionPerformanceCollector;
import io.sentry.ILogger;
import io.sentry.NoOpConnectionStatusProvider;
import io.sentry.SendFireAndForgetEnvelopeSender;
import io.sentry.SendFireAndForgetOutboxSender;
import io.sentry.SentryLevel;
import io.sentry.android.core.cache.AndroidEnvelopeCache;
import io.sentry.android.core.internal.debugmeta.AssetsDebugMetaLoader;
import io.sentry.android.core.internal.gestures.AndroidViewGestureTargetLocator;
import io.sentry.android.core.internal.modules.AssetsModulesLoader;
import io.sentry.android.core.internal.util.AndroidConnectionStatusProvider;
import io.sentry.android.core.internal.util.AndroidMainThreadChecker;
import io.sentry.android.core.internal.util.SentryFrameMetricsCollector;
import io.sentry.android.fragment.FragmentLifecycleIntegration;
import io.sentry.android.timber.SentryTimberIntegration;
import io.sentry.cache.PersistingOptionsObserver;
import io.sentry.cache.PersistingScopeObserver;
import io.sentry.compose.gestures.ComposeGestureTargetLocator;
import io.sentry.compose.viewhierarchy.ComposeViewHierarchyExporter;
import io.sentry.internal.gestures.GestureTargetLocator;
import io.sentry.internal.viewhierarchy.ViewHierarchyExporter;
import io.sentry.transport.NoOpEnvelopeCache;
import io.sentry.util.LazyEvaluator;
import io.sentry.util.Objects;
import java.io.File;
import java.util.ArrayList;
import java.util.List;
import org.jetbrains.annotations.NotNull;
import org.jetbrains.annotations.TestOnly;

/**
 * Android Options initializer, it reads configurations from AndroidManifest and sets to the
 * SentryAndroidOptions. It also adds default values for some fields.
 */
@SuppressWarnings("Convert2MethodRef") // older AGP versions do not support method references
final class AndroidOptionsInitializer {

  static final long DEFAULT_FLUSH_TIMEOUT_MS = 4000;

  static final String SENTRY_COMPOSE_GESTURE_INTEGRATION_CLASS_NAME =
      "io.sentry.compose.gestures.ComposeGestureTargetLocator";

  static final String SENTRY_COMPOSE_VIEW_HIERARCHY_INTEGRATION_CLASS_NAME =
      "io.sentry.compose.viewhierarchy.ComposeViewHierarchyExporter";

  static final String COMPOSE_CLASS_NAME = "androidx.compose.ui.node.Owner";

  /** private ctor */
  private AndroidOptionsInitializer() {}

  /**
   * Init method of the Android Options initializer
   *
   * @param options the SentryAndroidOptions
   * @param context the Application context
   */
  @TestOnly
  static void loadDefaultAndMetadataOptions(
      final @NotNull SentryAndroidOptions options, final @NotNull Context context) {
    final ILogger logger = new AndroidLogger();
    loadDefaultAndMetadataOptions(options, context, logger, new BuildInfoProvider(logger));
  }

  /**
   * Init method of the Android Options initializer
   *
   * @param options the SentryAndroidOptions
   * @param context the Application context
   * @param logger the ILogger interface
   * @param buildInfoProvider the BuildInfoProvider interface
   */
  static void loadDefaultAndMetadataOptions(
      final @NotNull SentryAndroidOptions options,
      @NotNull Context context,
      final @NotNull ILogger logger,
      final @NotNull BuildInfoProvider buildInfoProvider) {
    Objects.requireNonNull(context, "The context is required.");

    // it returns null if ContextImpl, so let's check for nullability
    if (context.getApplicationContext() != null) {
      context = context.getApplicationContext();
    }

    Objects.requireNonNull(options, "The options object is required.");
    Objects.requireNonNull(logger, "The ILogger object is required.");

    // Firstly set the logger, if `debug=true` configured, logging can start asap.
    options.setLogger(logger);

    options.setDateProvider(new SentryAndroidDateProvider());

    // set a lower flush timeout on Android to avoid ANRs
    options.setFlushTimeoutMillis(DEFAULT_FLUSH_TIMEOUT_MS);

    options.setFrameMetricsCollector(
<<<<<<< HEAD
        new SentryFrameMetricsCollector(context, logger, buildInfoProvider));
=======
      new SentryFrameMetricsCollector(context, logger, buildInfoProvider));
>>>>>>> 5825e8ae

    ManifestMetadataReader.applyMetadata(context, options, buildInfoProvider);
    initializeCacheDirs(context, options);

    readDefaultOptionValues(options, context, buildInfoProvider);
  }

  @TestOnly
  static void initializeIntegrationsAndProcessors(
      final @NotNull SentryAndroidOptions options,
      final @NotNull Context context,
      final @NotNull LoadClass loadClass,
      final @NotNull ActivityFramesTracker activityFramesTracker) {
    initializeIntegrationsAndProcessors(
        options,
        context,
        new BuildInfoProvider(new AndroidLogger()),
        loadClass,
        activityFramesTracker);
  }

  static void initializeIntegrationsAndProcessors(
      final @NotNull SentryAndroidOptions options,
      final @NotNull Context context,
      final @NotNull BuildInfoProvider buildInfoProvider,
      final @NotNull LoadClass loadClass,
      final @NotNull ActivityFramesTracker activityFramesTracker) {

    if (options.getCacheDirPath() != null
        && options.getEnvelopeDiskCache() instanceof NoOpEnvelopeCache) {
      options.setEnvelopeDiskCache(new AndroidEnvelopeCache(options));
    }

    if (options.getConnectionStatusProvider() instanceof NoOpConnectionStatusProvider) {
      options.setConnectionStatusProvider(
          new AndroidConnectionStatusProvider(context, options.getLogger(), buildInfoProvider));
    }

    options.addEventProcessor(new DeduplicateMultithreadedEventProcessor(options));
    options.addEventProcessor(
        new DefaultAndroidEventProcessor(context, buildInfoProvider, options));
    options.addEventProcessor(new PerformanceAndroidEventProcessor(options, activityFramesTracker));
    options.addEventProcessor(new ScreenshotEventProcessor(options, buildInfoProvider));
    options.addEventProcessor(new ViewHierarchyEventProcessor(options));
    options.addEventProcessor(new AnrV2EventProcessor(context, options, buildInfoProvider));
    options.setTransportGate(new AndroidTransportGate(options));
<<<<<<< HEAD
    options.setTransactionProfiler(
        new AndroidTransactionProfiler(context, options, buildInfoProvider));
=======
    options.setTransactionProfiler(new AndroidTransactionProfiler(context, options, buildInfoProvider));
>>>>>>> 5825e8ae
    options.setModulesLoader(new AssetsModulesLoader(context, options.getLogger()));
    options.setDebugMetaLoader(new AssetsDebugMetaLoader(context, options.getLogger()));

    final boolean isAndroidXScrollViewAvailable =
        loadClass.isClassAvailable("androidx.core.view.ScrollingView", options);
    final boolean isComposeUpstreamAvailable =
        loadClass.isClassAvailable(COMPOSE_CLASS_NAME, options);

    if (options.getGestureTargetLocators().isEmpty()) {
      final List<GestureTargetLocator> gestureTargetLocators = new ArrayList<>(2);
      gestureTargetLocators.add(new AndroidViewGestureTargetLocator(isAndroidXScrollViewAvailable));

      final boolean isComposeAvailable =
          (isComposeUpstreamAvailable
              && loadClass.isClassAvailable(
                  SENTRY_COMPOSE_GESTURE_INTEGRATION_CLASS_NAME, options));

      if (isComposeAvailable) {
        gestureTargetLocators.add(new ComposeGestureTargetLocator(options.getLogger()));
      }
      options.setGestureTargetLocators(gestureTargetLocators);
    }

    if (options.getViewHierarchyExporters().isEmpty()
        && isComposeUpstreamAvailable
        && loadClass.isClassAvailable(
            SENTRY_COMPOSE_VIEW_HIERARCHY_INTEGRATION_CLASS_NAME, options)) {

      final List<ViewHierarchyExporter> viewHierarchyExporters = new ArrayList<>(1);
      viewHierarchyExporters.add(new ComposeViewHierarchyExporter(options.getLogger()));
      options.setViewHierarchyExporters(viewHierarchyExporters);
    }

    options.setMainThreadChecker(AndroidMainThreadChecker.getInstance());
    if (options.getPerformanceCollectors().isEmpty()) {
      options.addPerformanceCollector(new AndroidMemoryCollector());
      options.addPerformanceCollector(
          new AndroidCpuCollector(options.getLogger(), buildInfoProvider));
    }
    if (options.isEnablePerformanceV2()) {
      options.addPerformanceCollector(new AndroidSlowFrozenFrameCollector(options));
    }
    options.setTransactionPerformanceCollector(new DefaultTransactionPerformanceCollector(options));

    if (options.getCacheDirPath() != null) {
      options.addScopeObserver(new PersistingScopeObserver(options));
      options.addOptionsObserver(new PersistingOptionsObserver(options));
    }
  }

  static void installDefaultIntegrations(
      final @NotNull Context context,
      final @NotNull SentryAndroidOptions options,
      final @NotNull BuildInfoProvider buildInfoProvider,
      final @NotNull LoadClass loadClass,
      final @NotNull ActivityFramesTracker activityFramesTracker,
      final boolean isFragmentAvailable,
      final boolean isTimberAvailable) {

    // Integration MUST NOT cache option values in ctor, as they will be configured later by the
    // user

    // read the startup crash marker here to avoid doing double-IO for the SendCachedEnvelope
    // integrations below
    LazyEvaluator<Boolean> startupCrashMarkerEvaluator =
        new LazyEvaluator<>(() -> AndroidEnvelopeCache.hasStartupCrashMarker(options));

    options.addIntegration(
        new SendCachedEnvelopeIntegration(
            new SendFireAndForgetEnvelopeSender(() -> options.getCacheDirPath()),
            startupCrashMarkerEvaluator));

    // Integrations are registered in the same order. NDK before adding Watch outbox,
    // because sentry-native move files around and we don't want to watch that.
    final Class<?> sentryNdkClass = loadClass.loadClass(SENTRY_NDK_CLASS_NAME, options.getLogger());
    options.addIntegration(new NdkIntegration(sentryNdkClass));

    // this integration uses android.os.FileObserver, we can't move to sentry
    // before creating a pure java impl.
    options.addIntegration(EnvelopeFileObserverIntegration.getOutboxFileObserver());

    // Send cached envelopes from outbox path
    // this should be executed after NdkIntegration because sentry-native move files on init.
    // and we'd like to send them right away
    options.addIntegration(
        new SendCachedEnvelopeIntegration(
            new SendFireAndForgetOutboxSender(() -> options.getOutboxPath()),
            startupCrashMarkerEvaluator));

    // AppLifecycleIntegration has to be installed before AnrIntegration, because AnrIntegration
    // relies on AppState set by it
    options.addIntegration(new AppLifecycleIntegration());
    options.addIntegration(AnrIntegrationFactory.create(context, buildInfoProvider));

    // registerActivityLifecycleCallbacks is only available if Context is an AppContext
    if (context instanceof Application) {
      options.addIntegration(
          new ActivityLifecycleIntegration(
              (Application) context, buildInfoProvider, activityFramesTracker));
      options.addIntegration(new CurrentActivityIntegration((Application) context));
      options.addIntegration(new UserInteractionIntegration((Application) context, loadClass));
      if (isFragmentAvailable) {
        options.addIntegration(new FragmentLifecycleIntegration((Application) context, true, true));
      }
    } else {
      options
          .getLogger()
          .log(
              SentryLevel.WARNING,
              "ActivityLifecycle, FragmentLifecycle and UserInteraction Integrations need an Application class to be installed.");
    }

    if (isTimberAvailable) {
      options.addIntegration(new SentryTimberIntegration());
    }
    options.addIntegration(new AppComponentsBreadcrumbsIntegration(context));
    options.addIntegration(new SystemEventsBreadcrumbsIntegration(context));
    options.addIntegration(
        new NetworkBreadcrumbsIntegration(context, buildInfoProvider, options.getLogger()));
    options.addIntegration(new TempSensorBreadcrumbsIntegration(context));
    options.addIntegration(new PhoneStateBreadcrumbsIntegration(context));
  }

  /**
   * Reads and sets default option values that are Android specific like release and inApp
   *
   * @param options the SentryAndroidOptions
   * @param context the Android context methods
   */
  private static void readDefaultOptionValues(
      final @NotNull SentryAndroidOptions options,
      final @NotNull Context context,
      final @NotNull BuildInfoProvider buildInfoProvider) {
    final PackageInfo packageInfo =
        ContextUtils.getPackageInfo(context, options.getLogger(), buildInfoProvider);
    if (packageInfo != null) {
      // Sets App's release if not set by Manifest
      if (options.getRelease() == null) {
        options.setRelease(
            getSentryReleaseVersion(
                packageInfo, ContextUtils.getVersionCode(packageInfo, buildInfoProvider)));
      }

      // Sets the App's package name as InApp
      final String packageName = packageInfo.packageName;
      if (packageName != null && !packageName.startsWith("android.")) {
        options.addInAppInclude(packageName);
      }
    }

    if (options.getDistinctId() == null) {
      try {
        options.setDistinctId(Installation.id(context));
      } catch (RuntimeException e) {
        options.getLogger().log(SentryLevel.ERROR, "Could not generate distinct Id.", e);
      }
    }
  }

  /**
   * Returns the sentry release version (eg io.sentry.sample@1.0.0+10000) -
   * packageName@versionName+buildVersion
   *
   * @param packageInfo the PackageInfo
   * @param versionCode the versionCode
   * @return the sentry release version as a String
   */
  private static @NotNull String getSentryReleaseVersion(
      final @NotNull PackageInfo packageInfo, final @NotNull String versionCode) {
    return packageInfo.packageName + "@" + packageInfo.versionName + "+" + versionCode;
  }

  /**
   * Sets the cache dirs like sentry, outbox and sessions
   *
   * @param context the Application context
   * @param options the SentryAndroidOptions
   */
  private static void initializeCacheDirs(
      final @NotNull Context context, final @NotNull SentryAndroidOptions options) {
    final File cacheDir = new File(context.getCacheDir(), "sentry");
    options.setCacheDirPath(cacheDir.getAbsolutePath());
  }
}<|MERGE_RESOLUTION|>--- conflicted
+++ resolved
@@ -101,11 +101,7 @@
     options.setFlushTimeoutMillis(DEFAULT_FLUSH_TIMEOUT_MS);
 
     options.setFrameMetricsCollector(
-<<<<<<< HEAD
-        new SentryFrameMetricsCollector(context, logger, buildInfoProvider));
-=======
       new SentryFrameMetricsCollector(context, logger, buildInfoProvider));
->>>>>>> 5825e8ae
 
     ManifestMetadataReader.applyMetadata(context, options, buildInfoProvider);
     initializeCacheDirs(context, options);
@@ -152,12 +148,7 @@
     options.addEventProcessor(new ViewHierarchyEventProcessor(options));
     options.addEventProcessor(new AnrV2EventProcessor(context, options, buildInfoProvider));
     options.setTransportGate(new AndroidTransportGate(options));
-<<<<<<< HEAD
-    options.setTransactionProfiler(
-        new AndroidTransactionProfiler(context, options, buildInfoProvider));
-=======
     options.setTransactionProfiler(new AndroidTransactionProfiler(context, options, buildInfoProvider));
->>>>>>> 5825e8ae
     options.setModulesLoader(new AssetsModulesLoader(context, options.getLogger()));
     options.setDebugMetaLoader(new AssetsDebugMetaLoader(context, options.getLogger()));
 
