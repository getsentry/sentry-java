--- conflicted
+++ resolved
@@ -208,14 +208,10 @@
             new SendFireAndForgetOutboxSender(() -> options.getOutboxPath()),
             hasStartupCrashMarker));
 
-<<<<<<< HEAD
-    options.addIntegration(AnrIntegrationFactory.create(context, buildInfoProvider));
-=======
     // AppLifecycleIntegration has to be installed before AnrIntegration, because AnrIntegration
     // relies on AppState set by it
->>>>>>> 0a390a66
     options.addIntegration(new AppLifecycleIntegration());
-    options.addIntegration(new AnrIntegration(context));
+    options.addIntegration(AnrIntegrationFactory.create(context, buildInfoProvider));
 
     // registerActivityLifecycleCallbacks is only available if Context is an AppContext
     if (context instanceof Application) {
