--- conflicted
+++ resolved
@@ -6,12 +6,7 @@
 import android.content.Context;
 import android.content.pm.PackageInfo;
 import io.sentry.DeduplicateMultithreadedEventProcessor;
-<<<<<<< HEAD
-import io.sentry.DefaultTransactionPerformanceCollector;
 import io.sentry.IContinuousProfiler;
-=======
-import io.sentry.DefaultCompositePerformanceCollector;
->>>>>>> 9233f8a6
 import io.sentry.ILogger;
 import io.sentry.ISentryLifecycleToken;
 import io.sentry.ITransactionProfiler;
@@ -163,55 +158,17 @@
     options.addEventProcessor(new AnrV2EventProcessor(context, options, buildInfoProvider));
     options.setTransportGate(new AndroidTransportGate(options));
 
-<<<<<<< HEAD
     // Check if the profiler was already instantiated in the app start.
     // We use the Android profiler, that uses a global start/stop api, so we need to preserve the
     // state of the profiler, and it's only possible retaining the instance.
     final @NotNull AppStartMetrics appStartMetrics = AppStartMetrics.getInstance();
     final @Nullable ITransactionProfiler appStartTransactionProfiler;
     final @Nullable IContinuousProfiler appStartContinuousProfiler;
-    synchronized (appStartMetrics) {
+    try (final @NotNull ISentryLifecycleToken ignored = AppStartMetrics.staticLock.acquire()) {
       appStartTransactionProfiler = appStartMetrics.getAppStartProfiler();
       appStartContinuousProfiler = appStartMetrics.getAppStartContinuousProfiler();
       appStartMetrics.setAppStartProfiler(null);
       appStartMetrics.setAppStartContinuousProfiler(null);
-=======
-    if (options.isProfilingEnabled()) {
-      options.setContinuousProfiler(NoOpContinuousProfiler.getInstance());
-      // Check if the profiler was already instantiated in the app start.
-      // We use the Android profiler, that uses a global start/stop api, so we need to preserve the
-      // state of the profiler, and it's only possible retaining the instance.
-      try (final @NotNull ISentryLifecycleToken ignored = AppStartMetrics.staticLock.acquire()) {
-        final @Nullable ITransactionProfiler appStartProfiler =
-            AppStartMetrics.getInstance().getAppStartProfiler();
-        if (appStartProfiler != null) {
-          options.setTransactionProfiler(appStartProfiler);
-          AppStartMetrics.getInstance().setAppStartProfiler(null);
-        } else {
-          options.setTransactionProfiler(
-              new AndroidTransactionProfiler(
-                  context,
-                  options,
-                  buildInfoProvider,
-                  Objects.requireNonNull(
-                      options.getFrameMetricsCollector(),
-                      "options.getFrameMetricsCollector is required")));
-        }
-      }
-    } else {
-      options.setTransactionProfiler(NoOpTransactionProfiler.getInstance());
-      // todo handle app start continuous profiler
-      options.setContinuousProfiler(
-          new AndroidContinuousProfiler(
-              buildInfoProvider,
-              Objects.requireNonNull(
-                  options.getFrameMetricsCollector(),
-                  "options.getFrameMetricsCollector is required"),
-              options.getLogger(),
-              options.getProfilingTracesDirPath(),
-              options.getProfilingTracesHz(),
-              options.getExecutorService()));
->>>>>>> 9233f8a6
     }
 
     setupProfiler(
