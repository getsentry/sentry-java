--- conflicted
+++ resolved
@@ -164,15 +164,10 @@
       options.setGestureTargetLocators(gestureTargetLocators);
     }
     options.setMainThreadChecker(AndroidMainThreadChecker.getInstance());
-<<<<<<< HEAD
-    options.setMemoryCollector(new AndroidMemoryCollector());
-    options.setCpuCollector(new AndroidCpuCollector(options.getLogger(), buildInfoProvider));
-=======
     if (options.getCollectors().isEmpty()) {
       options.addCollector(new AndroidMemoryCollector());
       options.addCollector(new AndroidCpuCollector(options.getLogger(), buildInfoProvider));
     }
->>>>>>> e1fe6183
   }
 
   private static void installDefaultIntegrations(
