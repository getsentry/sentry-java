package io.sentry.android.core;

import static io.sentry.android.core.NdkIntegration.SENTRY_NDK_CLASS_NAME;

import android.app.Application;
import android.content.Context;
import android.content.pm.PackageInfo;
import io.sentry.DeduplicateMultithreadedEventProcessor;
import io.sentry.DefaultCompositePerformanceCollector;
import io.sentry.IContinuousProfiler;
import io.sentry.ILogger;
import io.sentry.ISentryLifecycleToken;
import io.sentry.ITransactionProfiler;
import io.sentry.NoOpCompositePerformanceCollector;
import io.sentry.NoOpConnectionStatusProvider;
import io.sentry.NoOpContinuousProfiler;
import io.sentry.NoOpTransactionProfiler;
import io.sentry.ScopeType;
import io.sentry.SendFireAndForgetEnvelopeSender;
import io.sentry.SendFireAndForgetOutboxSender;
import io.sentry.SentryLevel;
import io.sentry.SentryOpenTelemetryMode;
import io.sentry.android.core.cache.AndroidEnvelopeCache;
import io.sentry.android.core.internal.debugmeta.AssetsDebugMetaLoader;
import io.sentry.android.core.internal.gestures.AndroidViewGestureTargetLocator;
import io.sentry.android.core.internal.modules.AssetsModulesLoader;
import io.sentry.android.core.internal.util.AndroidConnectionStatusProvider;
import io.sentry.android.core.internal.util.AndroidThreadChecker;
import io.sentry.android.core.internal.util.SentryFrameMetricsCollector;
import io.sentry.android.core.performance.AppStartMetrics;
import io.sentry.android.fragment.FragmentLifecycleIntegration;
import io.sentry.android.replay.DefaultReplayBreadcrumbConverter;
import io.sentry.android.replay.ReplayIntegration;
import io.sentry.android.timber.SentryTimberIntegration;
import io.sentry.cache.PersistingOptionsObserver;
import io.sentry.cache.PersistingScopeObserver;
import io.sentry.compose.gestures.ComposeGestureTargetLocator;
import io.sentry.compose.viewhierarchy.ComposeViewHierarchyExporter;
import io.sentry.internal.debugmeta.NoOpDebugMetaLoader;
import io.sentry.internal.gestures.GestureTargetLocator;
import io.sentry.internal.modules.NoOpModulesLoader;
import io.sentry.internal.viewhierarchy.ViewHierarchyExporter;
import io.sentry.transport.CurrentDateProvider;
import io.sentry.transport.NoOpEnvelopeCache;
import io.sentry.transport.NoOpTransportGate;
import io.sentry.util.LazyEvaluator;
import io.sentry.util.Objects;
import io.sentry.util.thread.NoOpThreadChecker;
import java.io.File;
import java.util.ArrayList;
import java.util.List;
import org.jetbrains.annotations.NotNull;
import org.jetbrains.annotations.Nullable;
import org.jetbrains.annotations.TestOnly;

/**
 * Android Options initializer, it reads configurations from AndroidManifest and sets to the
 * SentryAndroidOptions. It also adds default values for some fields.
 */
@SuppressWarnings("Convert2MethodRef") // older AGP versions do not support method references
final class AndroidOptionsInitializer {

  static final long DEFAULT_FLUSH_TIMEOUT_MS = 4000;

  static final String SENTRY_COMPOSE_GESTURE_INTEGRATION_CLASS_NAME =
      "io.sentry.compose.gestures.ComposeGestureTargetLocator";

  static final String SENTRY_COMPOSE_VIEW_HIERARCHY_INTEGRATION_CLASS_NAME =
      "io.sentry.compose.viewhierarchy.ComposeViewHierarchyExporter";

  static final String COMPOSE_CLASS_NAME = "androidx.compose.ui.node.Owner";

  /** private ctor */
  private AndroidOptionsInitializer() {}

  /**
   * Init method of the Android Options initializer
   *
   * @param options the SentryAndroidOptions
   * @param context the Application context
   */
  @TestOnly
  static void loadDefaultAndMetadataOptions(
      final @NotNull SentryAndroidOptions options, final @NotNull Context context) {
    final ILogger logger = new AndroidLogger();
    loadDefaultAndMetadataOptions(options, context, logger, new BuildInfoProvider(logger));
  }

  /**
   * Init method of the Android Options initializer
   *
   * @param options the SentryAndroidOptions
   * @param context the Application context
   * @param logger the ILogger interface
   * @param buildInfoProvider the BuildInfoProvider interface
   */
  static void loadDefaultAndMetadataOptions(
      final @NotNull SentryAndroidOptions options,
      @NotNull Context context,
      final @NotNull ILogger logger,
      final @NotNull BuildInfoProvider buildInfoProvider) {
    Objects.requireNonNull(context, "The context is required.");

    context = ContextUtils.getApplicationContext(context);

    Objects.requireNonNull(options, "The options object is required.");
    Objects.requireNonNull(logger, "The ILogger object is required.");

    // Firstly set the logger, if `debug=true` configured, logging can start asap.
    options.setLogger(logger);

    options.setDefaultScopeType(ScopeType.CURRENT);
    options.setOpenTelemetryMode(SentryOpenTelemetryMode.OFF);
    options.setDateProvider(new SentryAndroidDateProvider());

    // set a lower flush timeout on Android to avoid ANRs
    options.setFlushTimeoutMillis(DEFAULT_FLUSH_TIMEOUT_MS);

    options.setFrameMetricsCollector(
        new SentryFrameMetricsCollector(context, logger, buildInfoProvider));

    ManifestMetadataReader.applyMetadata(context, options, buildInfoProvider);
    options.setCacheDirPath(getCacheDir(context).getAbsolutePath());

    readDefaultOptionValues(options, context, buildInfoProvider);
  }

  @TestOnly
  static void initializeIntegrationsAndProcessors(
      final @NotNull SentryAndroidOptions options,
      final @NotNull Context context,
      final @NotNull io.sentry.util.LoadClass loadClass,
      final @NotNull ActivityFramesTracker activityFramesTracker) {
    initializeIntegrationsAndProcessors(
        options,
        context,
        new BuildInfoProvider(new AndroidLogger()),
        loadClass,
        activityFramesTracker);
  }

  static void initializeIntegrationsAndProcessors(
      final @NotNull SentryAndroidOptions options,
      final @NotNull Context context,
      final @NotNull BuildInfoProvider buildInfoProvider,
      final @NotNull io.sentry.util.LoadClass loadClass,
      final @NotNull ActivityFramesTracker activityFramesTracker) {

    if (options.getCacheDirPath() != null
        && options.getEnvelopeDiskCache() instanceof NoOpEnvelopeCache) {
      options.setEnvelopeDiskCache(new AndroidEnvelopeCache(options));
    }

    if (options.getConnectionStatusProvider() instanceof NoOpConnectionStatusProvider) {
      options.setConnectionStatusProvider(
          new AndroidConnectionStatusProvider(context, options.getLogger(), buildInfoProvider));
    }

    if (options.getCacheDirPath() != null) {
      options.addScopeObserver(new PersistingScopeObserver(options));
      options.addOptionsObserver(new PersistingOptionsObserver(options));
    }

    options.addEventProcessor(new DeduplicateMultithreadedEventProcessor(options));
    options.addEventProcessor(
        new DefaultAndroidEventProcessor(context, buildInfoProvider, options));
    options.addEventProcessor(new PerformanceAndroidEventProcessor(options, activityFramesTracker));
    options.addEventProcessor(new ScreenshotEventProcessor(options, buildInfoProvider));
    options.addEventProcessor(new ViewHierarchyEventProcessor(options));
    options.addEventProcessor(new AnrV2EventProcessor(context, options, buildInfoProvider));
    if (options.getTransportGate() instanceof NoOpTransportGate) {
      options.setTransportGate(new AndroidTransportGate(options));
    }

    // Check if the profiler was already instantiated in the app start.
    // We use the Android profiler, that uses a global start/stop api, so we need to preserve the
    // state of the profiler, and it's only possible retaining the instance.
    final @NotNull AppStartMetrics appStartMetrics = AppStartMetrics.getInstance();
    final @Nullable ITransactionProfiler appStartTransactionProfiler;
    final @Nullable IContinuousProfiler appStartContinuousProfiler;
    try (final @NotNull ISentryLifecycleToken ignored = AppStartMetrics.staticLock.acquire()) {
      appStartTransactionProfiler = appStartMetrics.getAppStartProfiler();
      appStartContinuousProfiler = appStartMetrics.getAppStartContinuousProfiler();
      appStartMetrics.setAppStartProfiler(null);
      appStartMetrics.setAppStartContinuousProfiler(null);
    }

    setupProfiler(
        options,
        context,
        buildInfoProvider,
        appStartTransactionProfiler,
        appStartContinuousProfiler);

    if (options.getModulesLoader() instanceof NoOpModulesLoader) {
      options.setModulesLoader(new AssetsModulesLoader(context, options.getLogger()));
    }
    if (options.getDebugMetaLoader() instanceof NoOpDebugMetaLoader) {
      options.setDebugMetaLoader(new AssetsDebugMetaLoader(context, options.getLogger()));
    }

    final boolean isAndroidXScrollViewAvailable =
        loadClass.isClassAvailable("androidx.core.view.ScrollingView", options);
    final boolean isComposeUpstreamAvailable =
        loadClass.isClassAvailable(COMPOSE_CLASS_NAME, options);

    if (options.getGestureTargetLocators().isEmpty()) {
      final List<GestureTargetLocator> gestureTargetLocators = new ArrayList<>(2);
      gestureTargetLocators.add(new AndroidViewGestureTargetLocator(isAndroidXScrollViewAvailable));

      final boolean isComposeAvailable =
          (isComposeUpstreamAvailable
              && loadClass.isClassAvailable(
                  SENTRY_COMPOSE_GESTURE_INTEGRATION_CLASS_NAME, options));

      if (isComposeAvailable) {
        gestureTargetLocators.add(new ComposeGestureTargetLocator(options.getLogger()));
      }
      options.setGestureTargetLocators(gestureTargetLocators);
    }

    if (options.getViewHierarchyExporters().isEmpty()
        && isComposeUpstreamAvailable
        && loadClass.isClassAvailable(
            SENTRY_COMPOSE_VIEW_HIERARCHY_INTEGRATION_CLASS_NAME, options)) {

      final List<ViewHierarchyExporter> viewHierarchyExporters = new ArrayList<>(1);
      viewHierarchyExporters.add(new ComposeViewHierarchyExporter(options.getLogger()));
      options.setViewHierarchyExporters(viewHierarchyExporters);
    }

    if (options.getThreadChecker() instanceof NoOpThreadChecker) {
      options.setThreadChecker(AndroidThreadChecker.getInstance());
    }
    if (options.getPerformanceCollectors().isEmpty()) {
      options.addPerformanceCollector(new AndroidMemoryCollector());
      options.addPerformanceCollector(new AndroidCpuCollector(options.getLogger()));

      if (options.isEnablePerformanceV2()) {
        options.addPerformanceCollector(
            new SpanFrameMetricsCollector(
                options,
                Objects.requireNonNull(
                    options.getFrameMetricsCollector(),
                    "options.getFrameMetricsCollector is required")));
      }
    }
<<<<<<< HEAD
    options.setTransactionPerformanceCollector(new DefaultTransactionPerformanceCollector(options));
=======
    if (options.getCompositePerformanceCollector() instanceof NoOpCompositePerformanceCollector) {
      options.setCompositePerformanceCollector(new DefaultCompositePerformanceCollector(options));
    }
  }

  /** Setup the correct profiler (transaction or continuous) based on the options. */
  private static void setupProfiler(
      final @NotNull SentryAndroidOptions options,
      final @NotNull Context context,
      final @NotNull BuildInfoProvider buildInfoProvider,
      final @Nullable ITransactionProfiler appStartTransactionProfiler,
      final @Nullable IContinuousProfiler appStartContinuousProfiler) {
    if (options.isProfilingEnabled() || options.getProfilesSampleRate() != null) {
      options.setContinuousProfiler(NoOpContinuousProfiler.getInstance());
      // This is a safeguard, but it should never happen, as the app start profiler should be the
      // continuous one.
      if (appStartContinuousProfiler != null) {
        appStartContinuousProfiler.close();
      }
      if (appStartTransactionProfiler != null) {
        options.setTransactionProfiler(appStartTransactionProfiler);
      } else {
        options.setTransactionProfiler(
            new AndroidTransactionProfiler(
                context,
                options,
                buildInfoProvider,
                Objects.requireNonNull(
                    options.getFrameMetricsCollector(),
                    "options.getFrameMetricsCollector is required")));
      }
    } else {
      options.setTransactionProfiler(NoOpTransactionProfiler.getInstance());
      // This is a safeguard, but it should never happen, as the app start profiler should be the
      // transaction one.
      if (appStartTransactionProfiler != null) {
        appStartTransactionProfiler.close();
      }
      if (appStartContinuousProfiler != null) {
        options.setContinuousProfiler(appStartContinuousProfiler);
      } else {
        options.setContinuousProfiler(
            new AndroidContinuousProfiler(
                buildInfoProvider,
                Objects.requireNonNull(
                    options.getFrameMetricsCollector(),
                    "options.getFrameMetricsCollector is required"),
                options.getLogger(),
                options.getProfilingTracesDirPath(),
                options.getProfilingTracesHz(),
                options.getExecutorService()));
      }
    }
>>>>>>> b5b9f8be
  }

  static void installDefaultIntegrations(
      final @NotNull Context context,
      final @NotNull SentryAndroidOptions options,
      final @NotNull BuildInfoProvider buildInfoProvider,
      final @NotNull io.sentry.util.LoadClass loadClass,
      final @NotNull ActivityFramesTracker activityFramesTracker,
      final boolean isFragmentAvailable,
      final boolean isTimberAvailable,
      final boolean isReplayAvailable) {

    // Integration MUST NOT cache option values in ctor, as they will be configured later by the
    // user

    // read the startup crash marker here to avoid doing double-IO for the SendCachedEnvelope
    // integrations below
    LazyEvaluator<Boolean> startupCrashMarkerEvaluator =
        new LazyEvaluator<>(() -> AndroidEnvelopeCache.hasStartupCrashMarker(options));

    options.addIntegration(
        new SendCachedEnvelopeIntegration(
            new SendFireAndForgetEnvelopeSender(() -> options.getCacheDirPath()),
            startupCrashMarkerEvaluator));

    // Integrations are registered in the same order. NDK before adding Watch outbox,
    // because sentry-native move files around and we don't want to watch that.
    final Class<?> sentryNdkClass = loadClass.loadClass(SENTRY_NDK_CLASS_NAME, options.getLogger());
    options.addIntegration(new NdkIntegration(sentryNdkClass));

    // this integration uses android.os.FileObserver, we can't move to sentry
    // before creating a pure java impl.
    options.addIntegration(EnvelopeFileObserverIntegration.getOutboxFileObserver());

    // Send cached envelopes from outbox path
    // this should be executed after NdkIntegration because sentry-native move files on init.
    // and we'd like to send them right away
    options.addIntegration(
        new SendCachedEnvelopeIntegration(
            new SendFireAndForgetOutboxSender(() -> options.getOutboxPath()),
            startupCrashMarkerEvaluator));

    // AppLifecycleIntegration has to be installed before AnrIntegration, because AnrIntegration
    // relies on AppState set by it
    options.addIntegration(new AppLifecycleIntegration());
    // AnrIntegration must be installed before ReplayIntegration, as ReplayIntegration relies on
    // it to set the replayId in case of an ANR
    options.addIntegration(AnrIntegrationFactory.create(context, buildInfoProvider));

    // registerActivityLifecycleCallbacks is only available if Context is an AppContext
    if (context instanceof Application) {
      options.addIntegration(
          new ActivityLifecycleIntegration(
              (Application) context, buildInfoProvider, activityFramesTracker));
      options.addIntegration(new ActivityBreadcrumbsIntegration((Application) context));
      options.addIntegration(new CurrentActivityIntegration((Application) context));
      options.addIntegration(new UserInteractionIntegration((Application) context, loadClass));
      if (isFragmentAvailable) {
        options.addIntegration(new FragmentLifecycleIntegration((Application) context, true, true));
      }
    } else {
      options
          .getLogger()
          .log(
              SentryLevel.WARNING,
              "ActivityLifecycle, FragmentLifecycle and UserInteraction Integrations need an Application class to be installed.");
    }

    if (isTimberAvailable) {
      options.addIntegration(new SentryTimberIntegration());
    }
    options.addIntegration(new AppComponentsBreadcrumbsIntegration(context));
    options.addIntegration(new SystemEventsBreadcrumbsIntegration(context));
    options.addIntegration(
        new NetworkBreadcrumbsIntegration(context, buildInfoProvider, options.getLogger()));
    if (isReplayAvailable) {
      final ReplayIntegration replay =
          new ReplayIntegration(context, CurrentDateProvider.getInstance());
      replay.setBreadcrumbConverter(new DefaultReplayBreadcrumbConverter());
      options.addIntegration(replay);
      options.setReplayController(replay);
    }
  }

  /**
   * Reads and sets default option values that are Android specific like release and inApp
   *
   * @param options the SentryAndroidOptions
   * @param context the Android context methods
   */
  private static void readDefaultOptionValues(
      final @NotNull SentryAndroidOptions options,
      final @NotNull Context context,
      final @NotNull BuildInfoProvider buildInfoProvider) {
    final @Nullable PackageInfo packageInfo =
        ContextUtils.getPackageInfo(context, buildInfoProvider);
    if (packageInfo != null) {
      // Sets App's release if not set by Manifest
      if (options.getRelease() == null) {
        options.setRelease(
            getSentryReleaseVersion(
                packageInfo, ContextUtils.getVersionCode(packageInfo, buildInfoProvider)));
      }

      // Sets the App's package name as InApp
      final String packageName = packageInfo.packageName;
      if (packageName != null && !packageName.startsWith("android.")) {
        options.addInAppInclude(packageName);
      }
    }

    if (options.getDistinctId() == null) {
      try {
        options.setDistinctId(Installation.id(context));
      } catch (RuntimeException e) {
        options.getLogger().log(SentryLevel.ERROR, "Could not generate distinct Id.", e);
      }
    }
  }

  /**
   * Returns the sentry release version (eg io.sentry.sample@1.0.0+10000) -
   * packageName@versionName+buildVersion
   *
   * @param packageInfo the PackageInfo
   * @param versionCode the versionCode
   * @return the sentry release version as a String
   */
  private static @NotNull String getSentryReleaseVersion(
      final @NotNull PackageInfo packageInfo, final @NotNull String versionCode) {
    return packageInfo.packageName + "@" + packageInfo.versionName + "+" + versionCode;
  }

  /**
   * Retrieve the Sentry cache dir.
   *
   * @param context the Application context
   */
  static @NotNull File getCacheDir(final @NotNull Context context) {
    return new File(context.getCacheDir(), "sentry");
  }
}<|MERGE_RESOLUTION|>--- conflicted
+++ resolved
@@ -245,9 +245,6 @@
                     "options.getFrameMetricsCollector is required")));
       }
     }
-<<<<<<< HEAD
-    options.setTransactionPerformanceCollector(new DefaultTransactionPerformanceCollector(options));
-=======
     if (options.getCompositePerformanceCollector() instanceof NoOpCompositePerformanceCollector) {
       options.setCompositePerformanceCollector(new DefaultCompositePerformanceCollector(options));
     }
@@ -301,7 +298,6 @@
                 options.getExecutorService()));
       }
     }
->>>>>>> b5b9f8be
   }
 
   static void installDefaultIntegrations(
