--- conflicted
+++ resolved
@@ -615,11 +615,8 @@
             ModuleConfig("sentry-samples-console", "false", "true", "false"),
             ModuleConfig("sentry-samples-console-opentelemetry-noagent", "false", "true", "false"),
             ModuleConfig("sentry-samples-logback", "false", "true", "false"),
-<<<<<<< HEAD
+            ModuleConfig("sentry-samples-log4j2", "false", "true", "false"),
             ModuleConfig("sentry-samples-jul", "false", "true", "false"),
-=======
-            ModuleConfig("sentry-samples-log4j2", "false", "true", "false"),
->>>>>>> 96301df6
         ]
 
     def _find_module_number(self, module_name: str, agent: str, auto_init: str) -> int:
