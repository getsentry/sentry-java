#!/usr/bin/env python3

"""
System Test Runner for Sentry Java

Usage examples:
  # Run all tests
  python3 test/system-test-runner.py test --all

  # Run specific module test
  python3 test/system-test-runner.py test --module sentry-samples-console

  # Set up infrastructure for manual testing from IDE
  python3 test/system-test-runner.py test --module sentry-samples-console --manual-test

  # Start Sentry mock server
  python3 test/system-test-runner.py sentry start

  # Start Spring Boot app
  python3 test/system-test-runner.py spring start sentry-samples-spring-boot

  # Start Spring Boot app with build
  python3 test/system-test-runner.py spring start sentry-samples-spring-boot --build

  # Check status of all services
  python3 test/system-test-runner.py status

  # Stop services
  python3 test/system-test-runner.py sentry stop
  python3 test/system-test-runner.py spring stop
"""

import subprocess
import sys
import time
import signal
import os
import argparse
import requests
import threading
from pathlib import Path
from typing import Optional, List, Tuple
from dataclasses import dataclass

TERMINAL_COLUMNS: int = 60
try:
    TERMINAL_COLUMNS: int = os.get_terminal_size().columns
except:
    pass

def str_to_bool(value: str) -> str:
    """Convert true/false string to 1/0 string for internal compatibility."""
    if value.lower() in ('true', '1'):
        return "1"
    elif value.lower() in ('false', '0'):
        return "0"
    else:
        raise ValueError(f"Invalid boolean value: {value}. Use 'true' or 'false'")

@dataclass
class ModuleConfig:
    """Configuration for a test module."""
    name: str
    java_agent: str
    java_agent_auto_init: str
    build_before_run: str

    def uses_agent(self) -> bool:
        """Check if this module uses the Java agent."""
        return str_to_bool(self.java_agent) == "1"

    def needs_build(self) -> bool:
        """Check if this module needs to be built before running."""
        return str_to_bool(self.build_before_run) == "1"

    def is_spring_module(self) -> bool:
        """Check if this is a Spring Boot module."""
        return "spring" in self.name

@dataclass
class InteractiveSelection:
    """Result of interactive module selection."""
    modules: List[ModuleConfig]
    manual_test_mode: bool
    build_agent: bool

    def is_empty(self) -> bool:
        """Check if no modules were selected."""
        return len(self.modules) == 0

    def is_single_module(self) -> bool:
        """Check if exactly one module was selected."""
        return len(self.modules) == 1

    def get_first_module(self) -> ModuleConfig:
        """Get the first selected module (for manual test mode)."""
        if self.is_empty():
            raise ValueError("No modules selected")
        return self.modules[0]

    def has_agent_modules(self) -> bool:
        """Check if any selected modules use the Java agent."""
        return any(module_config.uses_agent() for module_config in self.modules)

class SystemTestRunner:
    def __init__(self):
        self.mock_server_process: Optional[subprocess.Popen] = None
        self.spring_server_process: Optional[subprocess.Popen] = None
        self.mock_server_pid: Optional[int] = None
        self.spring_server_pid: Optional[int] = None
        self.mock_server_pid_file = "sentry-mock-server.pid"
        self.spring_server_pid_file = "spring-server.pid"

        # Load existing PIDs if available
        self.mock_server_pid = self.read_pid_file(self.mock_server_pid_file)
        self.spring_server_pid = self.read_pid_file(self.spring_server_pid_file)

        if self.mock_server_pid:
            print(f"Found existing mock server PID: {self.mock_server_pid}")
        if self.spring_server_pid:
            print(f"Found existing Spring server PID: {self.spring_server_pid}")

    def read_pid_file(self, pid_file: str) -> Optional[int]:
        """Read PID from file if it exists."""
        try:
            if os.path.exists(pid_file):
                with open(pid_file, 'r') as f:
                    return int(f.read().strip())
        except (ValueError, IOError) as e:
            print(f"Error reading PID file {pid_file}: {e}")
        return None

    def is_process_running(self, pid: int) -> bool:
        """Check if a process with given PID is still running."""
        try:
            # Send signal 0 to check if process exists
            os.kill(pid, 0)
            return True
        except (OSError, ProcessLookupError):
            return False

    def kill_process(self, pid: int, name: str) -> None:
        """Kill a process by PID."""
        try:
            print(f"Killing existing {name} process with PID {pid}")
            os.kill(pid, signal.SIGTERM)
            time.sleep(2)  # Give it time to terminate gracefully

            # Check if it's still running and force kill if necessary
            if self.is_process_running(pid):
                print(f"Process {pid} didn't terminate gracefully, force killing...")
                os.kill(pid, signal.SIGKILL)
                time.sleep(1)
        except (OSError, ProcessLookupError):
            print(f"Process {pid} was already dead")



    def start_sentry_mock_server(self) -> None:
        """Start the Sentry mock server."""
        print("Starting Sentry mock server...")
        try:
            # Start the mock server in the background
            with open("sentry-mock-server.txt", "w") as log_file:
                self.mock_server_process = subprocess.Popen(
                    ["python3", "test/system-test-sentry-server.py"],
                    stdout=log_file,
                    stderr=subprocess.STDOUT
                )

            # Store PID in instance variable and write to file
            self.mock_server_pid = self.mock_server_process.pid
            with open(self.mock_server_pid_file, "w") as pid_file:
                pid_file.write(str(self.mock_server_pid))

            print(f"Started mock server with PID {self.mock_server_pid}")

            # Wait a moment for the server to start
            time.sleep(2)

        except Exception as e:
            print(f"Failed to start mock server: {e}")
            raise

    def stop_sentry_mock_server(self) -> None:
        """Stop the Sentry mock server."""
        try:
            # Try graceful shutdown first
            try:
                response = requests.get("http://127.0.0.1:8000/STOP", timeout=5)
                print("Sent stop signal to mock server")
            except:
                print("Could not send graceful stop signal")

            # Kill the process - try process object first, then PID from file
            if self.mock_server_process and self.mock_server_process.poll() is None:
                print(f"Killing mock server process object with PID {self.mock_server_process.pid}")
                self.mock_server_process.kill()
                self.mock_server_process.wait(timeout=5)
            elif self.mock_server_pid and self.is_process_running(self.mock_server_pid):
                print(f"Killing mock server from PID file with PID {self.mock_server_pid}")
                self.kill_process(self.mock_server_pid, "mock server")

        except Exception as e:
            print(f"Error stopping mock server: {e}")
        finally:
            # Clean up PID file and instance variable
            if os.path.exists(self.mock_server_pid_file):
                os.remove(self.mock_server_pid_file)
            self.mock_server_pid = None

    def read_version_from_gradle_properties(self) -> Optional[str]:
        """Read the versionName from gradle.properties."""
        try:
            with open("gradle.properties", "r") as f:
                for line in f:
                    line = line.strip()
                    if line.startswith("versionName="):
                        return line.split("=", 1)[1]
        except (IOError, IndexError) as e:
            print(f"Error reading version from gradle.properties: {e}")
        return None

    def find_agent_jar(self) -> Optional[str]:
        """Find the OpenTelemetry agent JAR file with the specific version from gradle.properties."""
        agent_dir = Path("sentry-opentelemetry/sentry-opentelemetry-agent/build/libs/")
        if not agent_dir.exists():
            return None

        # Get the version from gradle.properties
        version = self.read_version_from_gradle_properties()
        if not version:
            print("Error: Could not read version from gradle.properties")
            return None

        # Look for the specific versioned JAR
        versioned_jar_pattern = f"*agent*{version}*.jar"
        for jar_file in agent_dir.glob(versioned_jar_pattern):
            name = jar_file.name
            if ("javadoc" not in name and
                "sources" not in name and
                "dontuse" not in name):
                print(f"Found versioned agent JAR: {jar_file}")
                return str(jar_file)

        # If versioned JAR not found, print helpful message
        print(f"Error: Could not find agent JAR with version {version} in {agent_dir}")
        print("Available JAR files:")
        for jar_file in agent_dir.glob("*.jar"):
            print(f"  {jar_file.name}")
        return None

    def build_agent_jar(self) -> int:
        """Build the OpenTelemetry agent JAR file."""
        print("Building OpenTelemetry agent JAR...")
        return self.run_gradle_task(":sentry-opentelemetry:sentry-opentelemetry-agent:assemble")

    def ensure_agent_jar(self, skip_build: bool = False) -> Optional[str]:
        """Ensure the OpenTelemetry agent JAR exists, building it if necessary."""
        agent_jar = self.find_agent_jar()
        if agent_jar:
            return agent_jar

        if skip_build:
            print("OpenTelemetry agent JAR not found and build was skipped")
            return None

        # Agent JAR doesn't exist, try to build it
        print("OpenTelemetry agent JAR not found, building it...")
        build_result = self.build_agent_jar()
        if build_result != 0:
            print("Failed to build OpenTelemetry agent JAR")
            return None

        # Try to find it again after building
        agent_jar = self.find_agent_jar()
        if not agent_jar:
            print("OpenTelemetry agent JAR still not found after building")
            return None

        return agent_jar

    def start_spring_server(self, sample_module: str, java_agent: str, java_agent_auto_init: str) -> None:
        """Start a Spring Boot server for testing."""
        print(f"Starting Spring server for {sample_module}...")

        # Build environment variables
        env = os.environ.copy()
        env.update({
            "SENTRY_DSN": "http://502f25099c204a2fbf4cb16edc5975d1@localhost:8000/0",
            "SENTRY_AUTO_INIT": java_agent_auto_init,
            "SENTRY_TRACES_SAMPLE_RATE": "1.0",
            "OTEL_TRACES_EXPORTER": "none",
            "OTEL_METRICS_EXPORTER": "none",
            "OTEL_LOGS_EXPORTER": "none",
            "SENTRY_LOGS_ENABLED": "true"
        })

        # Build command
        jar_path = f"sentry-samples/{sample_module}/build/libs/{sample_module}-0.0.1-SNAPSHOT.jar"
        cmd = ["java"]

        if java_agent == "1":
            agent_jar = self.ensure_agent_jar()
            if agent_jar:
                cmd.append(f"-javaagent:{agent_jar}")
                print(f"Using Java Agent: {agent_jar}")
            else:
                print("Warning: Java agent was requested but could not be found or built")

        cmd.extend(["-jar", jar_path])

        try:
            # Start the Spring server
            with open("spring-server.txt", "w") as log_file:
                self.spring_server_process = subprocess.Popen(
                    cmd,
                    env=env,
                    stdout=log_file,
                    stderr=subprocess.STDOUT
                )

            # Store PID in instance variable and write to file
            self.spring_server_pid = self.spring_server_process.pid
            with open(self.spring_server_pid_file, "w") as pid_file:
                pid_file.write(str(self.spring_server_pid))

            print(f"Started Spring server with PID {self.spring_server_pid}")

        except Exception as e:
            print(f"Failed to start Spring server: {e}")
            raise

    def wait_for_spring(self, max_attempts: int = 20) -> bool:
        """Wait for Spring Boot application to be ready."""
        print("Waiting for Spring application to be ready...")

        for attempt in range(1, max_attempts + 1):
            try:
                response = requests.head(
                    "http://localhost:8080/actuator/health",
                    auth=("user", "password"),
                    timeout=5
                )
                if response.status_code == 200:
                    print("Spring application is ready!")
                    return True
            except:
                pass

            print(f"Waiting... (attempt {attempt}/{max_attempts})")
            time.sleep(1)

        print("Spring application failed to become ready")
        return False

    def get_spring_status(self) -> dict:
        """Get status of Spring Boot application."""
        status = {
            "process_running": False,
            "pid": self.spring_server_pid,
            "http_ready": False
        }

        if self.spring_server_pid and self.is_process_running(self.spring_server_pid):
            status["process_running"] = True

        # Check HTTP endpoint
        try:
            response = requests.head(
                "http://localhost:8080/actuator/health",
                auth=("user", "password"),
                timeout=2
            )
            if response.status_code == 200:
                status["http_ready"] = True
        except:
            pass

        return status

    def get_sentry_status(self) -> dict:
        """Get status of Sentry mock server."""
        status = {
            "process_running": False,
            "pid": self.mock_server_pid,
            "http_ready": False
        }

        if self.mock_server_pid and self.is_process_running(self.mock_server_pid):
            status["process_running"] = True

        # Check HTTP endpoint
        try:
            response = requests.get("http://127.0.0.1:8000/envelope-count", timeout=2)
            if response.status_code == 200:
                status["http_ready"] = True
        except:
            pass

        return status

    def print_status_summary(self) -> None:
        """Print status summary of all services."""
        print("=== Service Status ===")

        sentry_status = self.get_sentry_status()
        print(f"Sentry Mock Server:")
        print(f"  PID: {sentry_status['pid'] or 'None'}")
        print(f"  Process Running: {'✅' if sentry_status['process_running'] else '❌'}")
        print(f"  HTTP Ready: {'✅' if sentry_status['http_ready'] else '❌'}")

        spring_status = self.get_spring_status()
        print(f"Spring Boot App:")
        print(f"  PID: {spring_status['pid'] or 'None'}")
        print(f"  Process Running: {'✅' if spring_status['process_running'] else '❌'}")
        print(f"  HTTP Ready: {'✅' if spring_status['http_ready'] else '❌'}")

    def stop_spring_server(self) -> None:
        """Stop the Spring Boot server."""
        try:
            # Kill the process - try process object first, then PID from file
            if self.spring_server_process and self.spring_server_process.poll() is None:
                print(f"Killing Spring server process object with PID {self.spring_server_process.pid}")
                self.spring_server_process.kill()
                try:
                    self.spring_server_process.wait(timeout=10)
                except subprocess.TimeoutExpired:
                    print("Spring server did not terminate gracefully")
            elif self.spring_server_pid and self.is_process_running(self.spring_server_pid):
                print(f"Killing Spring server from PID file with PID {self.spring_server_pid}")
                self.kill_process(self.spring_server_pid, "Spring server")

        except Exception as e:
            print(f"Error stopping Spring server: {e}")
        finally:
            # Clean up PID file and instance variable
            if os.path.exists(self.spring_server_pid_file):
                os.remove(self.spring_server_pid_file)
            self.spring_server_pid = None

    def get_build_task(self, sample_module: str) -> str:
        """Get the appropriate build task for a module."""
        return "bootJar" if "spring" in sample_module else "assemble"

    def build_module(self, sample_module: str) -> int:
        """Build a sample module using the appropriate task."""
        build_task = self.get_build_task(sample_module)
        print(f"Building {sample_module} using {build_task} task")
        return self.run_gradle_task(f":sentry-samples:{sample_module}:{build_task}")

    def run_gradle_task(self, task: str) -> int:
        """Run a Gradle task and return the exit code."""
        print(f"Running: ./gradlew {task}")
        try:
            result = subprocess.run(["./gradlew", task], check=False)
            return result.returncode
        except Exception as e:
            print(f"Failed to run Gradle task: {e}")
            return 1

    def setup_test_infrastructure(self, sample_module: str, java_agent: str,
                                 java_agent_auto_init: str, build_before_run: str) -> int:
        """Set up test infrastructure. Returns 0 on success, error code on failure."""
        # Build if requested
        if build_before_run == "1":
            print("Building before test run")
            build_result = self.build_module(sample_module)
            if build_result != 0:
                print("Build failed")
                return build_result

        # Ensure agent JAR is available if needed
        if java_agent == "1":
            agent_jar = self.ensure_agent_jar()
            if not agent_jar:
                print("Error: Java agent was requested but could not be found or built")
                return 1

        # Start mock server
        print("Starting Sentry mock server...")
        self.start_sentry_mock_server()

        # Start Spring server if it's a Spring module
        if "spring" in sample_module:
            print(f"Starting Spring server for {sample_module}...")
            self.start_spring_server(sample_module, java_agent, java_agent_auto_init)
            if not self.wait_for_spring():
                print("Spring application failed to start!")
                return 1
            print("Spring application is ready!")

        return 0

    def run_single_test(self, sample_module: str, java_agent: str,
                       java_agent_auto_init: str, build_before_run: str) -> int:
        """Run a single system test."""
        print(f"Running system test for {sample_module}")

        try:
            # Set up infrastructure
            setup_result = self.setup_test_infrastructure(sample_module, java_agent, java_agent_auto_init, build_before_run)
            if setup_result != 0:
                return setup_result

            # Run the system test
            test_result = self.run_gradle_task(f":sentry-samples:{sample_module}:systemTest")

            return test_result

        finally:
            # Cleanup
            if "spring" in sample_module:
                self.stop_spring_server()
            self.stop_sentry_mock_server()

    def run_all_tests(self) -> int:
        """Run all system tests."""
        test_configs = self.get_available_modules()

        failed_tests = []

        for i, module_config in enumerate(test_configs):
            # Convert true/false to internal 1/0 format
            agent = str_to_bool(module_config.java_agent)
            auto_init = module_config.java_agent_auto_init  # already in correct format
            build = str_to_bool(module_config.build_before_run)

            print(f"\n{'='*TERMINAL_COLUMNS}")
            print(f"Running test {i + 1}/{len(test_configs)}: {module_config.name} (agent={module_config.java_agent}, auto_init={module_config.java_agent_auto_init})")
            print(f"{'='*TERMINAL_COLUMNS}")

            result = self.run_single_test(module_config.name, agent, auto_init, build)

            if result != 0:
                # Find the module number in the full list for interactive reference
                module_number = self._find_module_number(module_config.name, module_config.java_agent, module_config.java_agent_auto_init)
                failed_tests.append((module_number, module_config.name, module_config.java_agent, module_config.java_agent_auto_init))
                print(f"❌ Test failed: {module_config.name}")
            else:
                print(f"✅ Test passed: {module_config.name}")

        # Summary
        print(f"\n{'='*TERMINAL_COLUMNS}")
        print("TEST SUMMARY")
        print(f"{'='*TERMINAL_COLUMNS}")
        print(f"Total tests: {len(test_configs)}")
        print(f"Passed: {len(test_configs) - len(failed_tests)}")
        print(f"Failed: {len(failed_tests)}")

        if failed_tests:
            print("\nFailed tests (for interactive mode, use these numbers):")
            for module_number, sample_module, java_agent, java_agent_auto_init in failed_tests:
                print(f"  {module_number}. {sample_module} (agent={java_agent}, auto_init={java_agent_auto_init})")
            return 1
        else:
            print("\n🎉 All tests passed!")
            return 0

    def run_manual_test_mode(self, sample_module: str, java_agent: str,
                            java_agent_auto_init: str, build_before_run: str) -> int:
        """Set up infrastructure for manual testing from IDE."""
        print(f"Setting up manual test environment for {sample_module}")

        try:
            # Set up infrastructure
            setup_result = self.setup_test_infrastructure(sample_module, java_agent, java_agent_auto_init, build_before_run)
            if setup_result != 0:
                return setup_result

            # Show status and wait for user
            print("\n" + "="*TERMINAL_COLUMNS)
            print("🚀 Manual test environment ready 🚀")
            print("="*TERMINAL_COLUMNS)
            self.print_status_summary()
            print(f"\nInfrastructure is ready for manual testing of: {sample_module}")
            print("You can now run your system tests from your IDE.")
            print("\nTest configuration:")
            print(f"  - Module: {sample_module}")
            print(f"  - Java Agent: {'Yes' if java_agent == '1' else 'No'}")
            print(f"  - Agent Auto-init: {java_agent_auto_init}")
            print(f"  - Mock DSN: http://502f25099c204a2fbf4cb16edc5975d1@localhost:8000/0")

            if "spring" in sample_module:
                print("\nSpring Boot app is running on: http://localhost:8080")

            print("\nPress Enter to stop the infrastructure and exit...")

            # Wait for user input
            try:
                input()
            except KeyboardInterrupt:
                print("\nReceived interrupt signal")

            print("\nStopping infrastructure...")
            return 0

        finally:
            # Cleanup will happen in the finally block of main()
            pass

    def get_available_modules(self) -> List[ModuleConfig]:
        """Get list of all available test modules."""
        return [
            ModuleConfig("sentry-samples-spring-boot", "false", "true", "false"),
            ModuleConfig("sentry-samples-spring-boot-opentelemetry-noagent", "false", "true", "false"),
            ModuleConfig("sentry-samples-spring-boot-opentelemetry", "true", "true", "false"),
            ModuleConfig("sentry-samples-spring-boot-opentelemetry", "true", "false", "false"),
            ModuleConfig("sentry-samples-spring-boot-webflux-jakarta", "false", "true", "false"),
            ModuleConfig("sentry-samples-spring-boot-webflux", "false", "true", "false"),
            ModuleConfig("sentry-samples-spring-boot-jakarta", "false", "true", "false"),
            ModuleConfig("sentry-samples-spring-boot-jakarta-opentelemetry-noagent", "false", "true", "false"),
            ModuleConfig("sentry-samples-spring-boot-jakarta-opentelemetry", "true", "true", "false"),
            ModuleConfig("sentry-samples-spring-boot-jakarta-opentelemetry", "true", "false", "false"),
            ModuleConfig("sentry-samples-console", "false", "true", "false"),
            ModuleConfig("sentry-samples-console-opentelemetry-noagent", "false", "true", "false"),
            ModuleConfig("sentry-samples-logback", "false", "true", "false"),
<<<<<<< HEAD
            ModuleConfig("sentry-samples-jul", "false", "true", "false"),
=======
>>>>>>> 2dbdf6c8
        ]

    def _find_module_number(self, module_name: str, agent: str, auto_init: str) -> int:
        """Find the module number in the interactive list (1-based)."""
        modules = self.get_available_modules()
        for i, module_config in enumerate(modules, 1):
            if (module_config.name == module_name and
                module_config.java_agent == agent and
                module_config.java_agent_auto_init == auto_init):
                return i
        return 0  # Should not happen, but return 0 if not found

    def parse_selection(self, user_input: str, max_index: int) -> List[int]:
        """Parse user selection string into list of indices."""
        if user_input.strip() == "*":
            return list(range(max_index))

        indices = []
        parts = user_input.split(",")

        for part in parts:
            part = part.strip()
            if "-" in part:
                # Handle range like "1-4"
                try:
                    start, end = map(int, part.split("-"))
                    # Convert from 1-based to 0-based indexing
                    indices.extend(range(start - 1, end))
                except ValueError:
                    raise ValueError(f"Invalid range format: {part}")
            else:
                # Handle single number
                try:
                    # Convert from 1-based to 0-based indexing
                    indices.append(int(part) - 1)
                except ValueError:
                    raise ValueError(f"Invalid number: {part}")

        # Remove duplicates and sort
        indices = sorted(set(indices))

        # Validate indices
        for idx in indices:
            if idx < 0 or idx >= max_index:
                raise ValueError(f"Index {idx + 1} is out of range (1-{max_index})")

        return indices

    def interactive_module_selection(self) -> InteractiveSelection:
        """Display modules and get user selection."""
        modules = self.get_available_modules()

        print("\nAvailable test modules:")
        print("=" * 80)
        for i, module_config in enumerate(modules, 1):
            agent_text = "with agent" if module_config.uses_agent() else "no agent"
            auto_init_text = f"auto-init: {module_config.java_agent_auto_init}"
            print(f"{i:2d}. {module_config.name:<50} ({agent_text}, {auto_init_text})")

        print("\nSelection options:")
        print("  * = all modules")
        print("  Single: 1, 5, 8")
        print("  Range: 1-4, 6-8")
        print("  Combined: 1,2,4-5,8")

        selected_modules = []
        while True:
            try:
                user_input = input("\nEnter your selection: ").strip()
                if not user_input:
                    print("Please enter a selection.")
                    continue

                selected_indices = self.parse_selection(user_input, len(modules))
                selected_modules = [modules[i] for i in selected_indices]

                # Show confirmation
                print(f"\nSelected {len(selected_modules)} module(s):")
                for i, module_config in enumerate(selected_modules, 1):
                    agent_text = "with agent" if module_config.uses_agent() else "no agent"
                    print(f"  {i}. {module_config.name} ({agent_text}, auto-init: {module_config.java_agent_auto_init})")

                confirm = input("\nProceed with these selections? [Y/n]: ").strip().lower()
                if confirm in ('', 'y', 'yes'):
                    break
                else:
                    print("Please make a new selection.")

            except ValueError as e:
                print(f"Error: {e}")
                print("Please try again.")
            except KeyboardInterrupt:
                print("\nOperation cancelled.")
                return InteractiveSelection(modules=[], manual_test_mode=False, build_agent=False)

        # Ask about test mode
        manual_test_mode = False
        while True:
            try:
                mode_input = input("\nRun tests automatically (n = only set up infrastucture for testing in IDE)? [Y/n]: ").strip().lower()
                if not mode_input or mode_input in ('y', 'yes'):
                    manual_test_mode = False
                    break
                elif mode_input in ('n', 'no'):
                    manual_test_mode = True
                    break
                else:
                    print("Please enter 'y' or 'n'.")
            except KeyboardInterrupt:
                print("\nOperation cancelled.")
                return InteractiveSelection(modules=[], manual_test_mode=False, build_agent=False)

        # Ask about building agent if any modules use it
        build_agent = False
        has_agent_modules = any(module_config.uses_agent() for module_config in selected_modules)
        if has_agent_modules:
            while True:
                try:
                    agent_input = input("\nBuild OpenTelemetry agent JAR (recommended to ensure latest version)? [Y/n]: ").strip().lower()
                    if not agent_input or agent_input in ('y', 'yes'):
                        build_agent = True
                        break
                    elif agent_input in ('n', 'no'):
                        build_agent = False
                        break
                    else:
                        print("Please enter 'y' or 'n'.")
                except KeyboardInterrupt:
                    print("\nOperation cancelled.")
                    return InteractiveSelection(modules=[], manual_test_mode=False, build_agent=False)

        return InteractiveSelection(modules=selected_modules, manual_test_mode=manual_test_mode, build_agent=build_agent)

    def run_interactive_tests(self, agent: str, auto_init: str, build: str) -> int:
        """Run tests with interactive module selection."""
        selection = self.interactive_module_selection()

        if selection.is_empty():
            print("No modules selected. Exiting.")
            return 0

        # Build agent JAR if requested and modules use agent
        if selection.build_agent and selection.has_agent_modules():
            print("\nBuilding OpenTelemetry agent JAR...")
            build_result = self.build_agent_jar()
            if build_result != 0:
                print("Failed to build OpenTelemetry agent JAR")
                return build_result
            print("✅ OpenTelemetry agent JAR built successfully")

        # Handle manual test mode
        if selection.manual_test_mode:
            if not selection.is_single_module():
                print("Error: Manual test mode can only be used with a single module.")
                print("Please select only one module for manual testing.")
                return 1

            module_config = selection.get_first_module()
            # Convert true/false to internal 1/0 format
            agent = str_to_bool(module_config.java_agent)
            auto_init = module_config.java_agent_auto_init  # already in correct format
            build = str_to_bool(module_config.build_before_run)

            print(f"\nSetting up manual test environment for: {module_config.name}")
            return self.run_manual_test_mode(module_config.name, agent, auto_init, build)

        # Handle automatic test running
        failed_tests = []

        for i, module_config in enumerate(selection.modules, 1):
            # Convert true/false to internal 1/0 format
            agent = str_to_bool(module_config.java_agent)
            auto_init = module_config.java_agent_auto_init  # already in correct format
            build = str_to_bool(module_config.build_before_run)

            print(f"\n{'='*TERMINAL_COLUMNS}")
            print(f"Running test {i}/{len(selection.modules)}: {module_config.name}")
            print(f"Agent: {module_config.java_agent}, Auto-init: {module_config.java_agent_auto_init}")
            print(f"{'='*TERMINAL_COLUMNS}")

            result = self.run_single_test(module_config.name, agent, auto_init, build)

            if result != 0:
                # Find the module number in the full list for interactive reference
                module_number = self._find_module_number(module_config.name, module_config.java_agent, module_config.java_agent_auto_init)
                failed_tests.append((module_number, module_config.name, module_config.java_agent, module_config.java_agent_auto_init))
                print(f"❌ Test failed: {module_config.name}")
            else:
                print(f"✅ Test passed: {module_config.name}")

        # Summary
        print(f"\n{'='*TERMINAL_COLUMNS}")
        print("TEST SUMMARY")
        print(f"{'='*TERMINAL_COLUMNS}")
        print(f"Total tests: {len(selection.modules)}")
        print(f"Passed: {len(selection.modules) - len(failed_tests)}")
        print(f"Failed: {len(failed_tests)}")

        if failed_tests:
            print("\nFailed tests (for interactive mode, use these numbers):")
            for module_number, sample_module, test_agent, test_auto_init in failed_tests:
                print(f"  {module_number}. {sample_module} (agent={test_agent}, auto_init={test_auto_init})")
            return 1
        else:
            print("\n🎉 All tests passed!")
            return 0

    def cleanup_on_exit(self, signum, frame):
        """Cleanup handler for signals."""
        print(f"\nReceived signal {signum}, cleaning up...")
        self.stop_spring_server()
        self.stop_sentry_mock_server()
        sys.exit(1)

def main():
    parser = argparse.ArgumentParser(description="System Test Runner for Sentry Java")
    subparsers = parser.add_subparsers(dest="command", help="Available commands")

    # Test subcommand
    test_parser = subparsers.add_parser("test", help="Run system tests")
    test_group = test_parser.add_mutually_exclusive_group(required=True)
    test_group.add_argument("--all", action="store_true", help="Run all system tests")
    test_group.add_argument("--module", help="Sample module to test")
    test_group.add_argument("--interactive", "-i", action="store_true", help="Interactive module selection")
    test_parser.add_argument("--agent", default="false", help="Use Java agent (true or false)")
    test_parser.add_argument("--auto-init", default="true", help="Auto-init agent (true or false)")
    test_parser.add_argument("--build", default="false", help="Build before running (true or false)")
    test_parser.add_argument("--manual-test", action="store_true", help="Set up infrastructure but pause for manual testing from IDE")

    # Spring subcommand
    spring_parser = subparsers.add_parser("spring", help="Manage Spring Boot applications")
    spring_subparsers = spring_parser.add_subparsers(dest="spring_action", help="Spring actions")

    spring_start_parser = spring_subparsers.add_parser("start", help="Start Spring Boot application")
    spring_start_parser.add_argument("module", help="Sample module to start")
    spring_start_parser.add_argument("--agent", default="false", help="Use Java agent (true or false)")
    spring_start_parser.add_argument("--auto-init", default="true", help="Auto-init agent (true or false)")
    spring_start_parser.add_argument("--build", default="false", help="Build before starting (true or false)")

    spring_stop_parser = spring_subparsers.add_parser("stop", help="Stop Spring Boot application")

    spring_wait_parser = spring_subparsers.add_parser("wait", help="Wait for Spring Boot application to be ready")
    spring_wait_parser.add_argument("--timeout", type=int, default=20, help="Max attempts to wait (default: 20)")

    spring_status_parser = spring_subparsers.add_parser("status", help="Check Spring Boot application status")

    # Sentry subcommand
    sentry_parser = subparsers.add_parser("sentry", help="Manage Sentry mock server")
    sentry_subparsers = sentry_parser.add_subparsers(dest="sentry_action", help="Sentry actions")

    sentry_start_parser = sentry_subparsers.add_parser("start", help="Start Sentry mock server")
    sentry_stop_parser = sentry_subparsers.add_parser("stop", help="Stop Sentry mock server")
    sentry_status_parser = sentry_subparsers.add_parser("status", help="Check Sentry mock server status")

    # Status subcommand
    status_parser = subparsers.add_parser("status", help="Show status of all services")

    args = parser.parse_args()

    if not args.command:
        parser.print_help()
        return 1

    runner = SystemTestRunner()

    # Set up signal handlers for cleanup
    signal.signal(signal.SIGINT, runner.cleanup_on_exit)
    signal.signal(signal.SIGTERM, runner.cleanup_on_exit)

    try:
        if args.command == "test":
            # Convert true/false arguments to internal 1/0 format
            agent = str_to_bool(args.agent)
            auto_init = args.auto_init  # already accepts true/false
            build = str_to_bool(args.build)

            if args.manual_test and args.module:
                return runner.run_manual_test_mode(args.module, agent, auto_init, build)
            elif args.manual_test and args.all:
                print("Error: --manual-test requires a specific --module, cannot be used with --all")
                return 1
            elif args.manual_test and args.interactive:
                print("Error: --manual-test cannot be used with --interactive")
                return 1
            elif args.all:
                return runner.run_all_tests()
            elif args.module:
                return runner.run_single_test(args.module, agent, auto_init, build)
            elif args.interactive:
                return runner.run_interactive_tests(agent, auto_init, build)

        elif args.command == "spring":
            if args.spring_action == "start":
                # Convert true/false arguments to internal format
                agent = str_to_bool(args.agent)
                auto_init = args.auto_init  # already accepts true/false
                build = str_to_bool(args.build)

                # Build if requested
                if build == "1":
                    print("Building before starting Spring application")
                    build_result = runner.build_module(args.module)
                    if build_result != 0:
                        print("Build failed")
                        return build_result

                runner.start_spring_server(args.module, agent, auto_init)
                if runner.wait_for_spring():
                    print("Spring application started successfully!")
                    return 0
                else:
                    print("Spring application failed to start!")
                    return 1
            elif args.spring_action == "stop":
                runner.stop_spring_server()
                print("Spring application stopped.")
                return 0
            elif args.spring_action == "wait":
                if runner.wait_for_spring(max_attempts=args.timeout):
                    print("Spring application is ready!")
                    return 0
                else:
                    print("Spring application is not ready!")
                    return 1
            elif args.spring_action == "status":
                status = runner.get_spring_status()
                print(f"Spring Boot Application Status:")
                print(f"  PID: {status['pid'] or 'None'}")
                print(f"  Process Running: {'✅' if status['process_running'] else '❌'}")
                print(f"  HTTP Ready: {'✅' if status['http_ready'] else '❌'}")
                return 0 if (status['process_running'] and status['http_ready']) else 1
            else:
                spring_parser.print_help()
                return 1

        elif args.command == "sentry":
            if args.sentry_action == "start":
                runner.start_sentry_mock_server()
                print("Sentry mock server started successfully!")
                return 0
            elif args.sentry_action == "stop":
                runner.stop_sentry_mock_server()
                print("Sentry mock server stopped.")
                return 0
            elif args.sentry_action == "status":
                status = runner.get_sentry_status()
                print(f"Sentry Mock Server Status:")
                print(f"  PID: {status['pid'] or 'None'}")
                print(f"  Process Running: {'✅' if status['process_running'] else '❌'}")
                print(f"  HTTP Ready: {'✅' if status['http_ready'] else '❌'}")
                return 0 if (status['process_running'] and status['http_ready']) else 1
            else:
                sentry_parser.print_help()
                return 1

        elif args.command == "status":
            runner.print_status_summary()
            return 0
        else:
            parser.print_help()
            return 1

    except KeyboardInterrupt:
        print("\nInterrupted by user")
        return 1
    except Exception as e:
        print(f"Error: {e}")
        return 1
    finally:
        # Only cleanup if running tests or manual test mode, not for individual start/stop commands
        if args.command == "test":
            runner.stop_spring_server()
            runner.stop_sentry_mock_server()

if __name__ == "__main__":
    sys.exit(main())<|MERGE_RESOLUTION|>--- conflicted
+++ resolved
@@ -615,10 +615,7 @@
             ModuleConfig("sentry-samples-console", "false", "true", "false"),
             ModuleConfig("sentry-samples-console-opentelemetry-noagent", "false", "true", "false"),
             ModuleConfig("sentry-samples-logback", "false", "true", "false"),
-<<<<<<< HEAD
             ModuleConfig("sentry-samples-jul", "false", "true", "false"),
-=======
->>>>>>> 2dbdf6c8
         ]
 
     def _find_module_number(self, module_name: str, agent: str, auto_init: str) -> int:
