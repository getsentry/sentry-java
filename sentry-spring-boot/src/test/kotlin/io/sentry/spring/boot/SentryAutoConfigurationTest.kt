package io.sentry.spring.boot

import com.acme.MainBootClass
import io.sentry.AsyncHttpTransportFactory
import io.sentry.Breadcrumb
import io.sentry.EventProcessor
import io.sentry.Hint
import io.sentry.IHub
import io.sentry.ITransportFactory
import io.sentry.Integration
import io.sentry.NoOpTransportFactory
import io.sentry.SamplingContext
import io.sentry.Sentry
import io.sentry.SentryEvent
import io.sentry.SentryLevel
import io.sentry.SentryOptions
import io.sentry.checkEvent
import io.sentry.opentelemetry.OpenTelemetryLinkErrorEventProcessor
import io.sentry.protocol.SentryTransaction
import io.sentry.protocol.User
import io.sentry.quartz.SentryJobListener
import io.sentry.spring.ContextTagsEventProcessor
import io.sentry.spring.HttpServletRequestSentryUserProvider
import io.sentry.spring.SentryExceptionResolver
import io.sentry.spring.SentryUserFilter
import io.sentry.spring.SentryUserProvider
import io.sentry.spring.SpringSecuritySentryUserProvider
import io.sentry.spring.tracing.SentryTracingFilter
import io.sentry.transport.ITransport
import io.sentry.transport.ITransportGate
import io.sentry.transport.apache.ApacheHttpClientTransportFactory
import org.aspectj.lang.ProceedingJoinPoint
import org.assertj.core.api.Assertions.assertThat
import org.mockito.kotlin.any
import org.mockito.kotlin.anyOrNull
import org.mockito.kotlin.mock
import org.mockito.kotlin.verify
import org.mockito.kotlin.whenever
import org.quartz.core.QuartzScheduler
import org.slf4j.MDC
import org.springframework.aop.support.NameMatchMethodPointcut
import org.springframework.boot.autoconfigure.AutoConfigurations
import org.springframework.boot.autoconfigure.quartz.SchedulerFactoryBeanCustomizer
import org.springframework.boot.autoconfigure.web.servlet.WebMvcAutoConfiguration
import org.springframework.boot.context.annotation.UserConfigurations
import org.springframework.boot.info.GitProperties
import org.springframework.boot.test.context.FilteredClassLoader
import org.springframework.boot.test.context.assertj.ApplicationContextAssert
import org.springframework.boot.test.context.runner.WebApplicationContextRunner
import org.springframework.boot.web.servlet.FilterRegistrationBean
import org.springframework.context.ApplicationContext
import org.springframework.context.annotation.Bean
import org.springframework.context.annotation.Configuration
import org.springframework.core.Ordered
import org.springframework.core.annotation.Order
import org.springframework.scheduling.quartz.SchedulerFactoryBean
import org.springframework.security.core.context.SecurityContextHolder
import org.springframework.web.client.RestTemplate
import org.springframework.web.reactive.function.client.WebClient
import org.springframework.web.servlet.HandlerExceptionResolver
import java.lang.RuntimeException
import javax.servlet.Filter
import kotlin.test.Test
import kotlin.test.assertEquals
import kotlin.test.assertFalse
import kotlin.test.assertTrue

class SentryAutoConfigurationTest {

    private val contextRunner = WebApplicationContextRunner()
        .withConfiguration(AutoConfigurations.of(SentryAutoConfiguration::class.java, WebMvcAutoConfiguration::class.java))

    @Test
    fun `hub is not created when auto-configuration dsn is not set`() {
        contextRunner
            .run {
                assertThat(it).doesNotHaveBean(IHub::class.java)
            }
    }

    @Test
    fun `hub is created when dsn is provided`() {
        contextRunner.withPropertyValues("sentry.dsn=http://key@localhost/proj")
            .run {
                assertThat(it).hasSingleBean(IHub::class.java)
            }
    }

    @Test
    fun `OptionsConfiguration is created if custom one with name sentryOptionsConfiguration is not provided`() {
        contextRunner.withPropertyValues("sentry.dsn=http://key@localhost/proj")
            .run {
                assertThat(it).hasSingleBean(Sentry.OptionsConfiguration::class.java)
            }
    }

    @Test
    fun `OptionsConfiguration with name sentryOptionsConfiguration is created if another one with different name is provided`() {
        contextRunner.withPropertyValues("sentry.dsn=http://key@localhost/proj")
            .withUserConfiguration(CustomOptionsConfigurationConfiguration::class.java)
            .run {
                assertThat(it).getBeans(Sentry.OptionsConfiguration::class.java).hasSize(2)
                assertThat(it).getBean("sentryOptionsConfiguration")
                    .isNotNull()
                    .isInstanceOf(Sentry.OptionsConfiguration::class.java)
                assertThat(it).getBean("customOptionsConfiguration")
                    .isNotNull()
                    .isInstanceOf(Sentry.OptionsConfiguration::class.java)
            }
    }

    @Test
    fun `sentryOptionsConfiguration bean is configured before custom OptionsConfiguration`() {
        contextRunner.withPropertyValues("sentry.dsn=http://key@localhost/proj")
            .withUserConfiguration(CustomOptionsConfigurationConfiguration::class.java)
            .run {
                val options = it.getBean(SentryOptions::class.java)
                assertThat(options.beforeSend).isNull()
            }
    }

    @Test
    fun `OptionsConfiguration is not created if custom one with name sentryOptionsConfiguration is provided`() {
        contextRunner.withPropertyValues("sentry.dsn=http://key@localhost/proj")
            .withUserConfiguration(OverridingOptionsConfigurationConfiguration::class.java)
            .run {
                assertThat(it).hasSingleBean(Sentry.OptionsConfiguration::class.java)
                assertThat(it.getBean(Sentry.OptionsConfiguration::class.java, "customOptionsConfiguration")).isNotNull
            }
    }

    @Test
    fun `properties are applied to SentryOptions`() {
        contextRunner.withPropertyValues(
            "sentry.dsn=http://key@localhost/proj",
            "sentry.read-timeout-millis=10",
            "sentry.shutdown-timeout=20",
            "sentry.flush-timeout-millis=30",
            "sentry.debug=true",
            "sentry.diagnostic-level=INFO",
            "sentry.sentry-client-name=my-client",
            "sentry.max-breadcrumbs=100",
            "sentry.release=1.0.3",
            "sentry.environment=production",
            "sentry.sample-rate=0.2",
            "sentry.in-app-includes=org.springframework,com.myapp",
            "sentry.in-app-excludes=org.jboss,com.microsoft",
            "sentry.dist=my-dist",
            "sentry.attach-threads=true",
            "sentry.attach-stacktrace=true",
            "sentry.server-name=host-001",
            "sentry.exception-resolver-order=100",
            "sentry.proxy.host=example.proxy.com",
            "sentry.proxy.port=8090",
            "sentry.proxy.user=proxy-user",
            "sentry.proxy.pass=proxy-pass",
            "sentry.enable-tracing=true",
            "sentry.traces-sample-rate=0.3",
            "sentry.tags.tag1=tag1-value",
            "sentry.tags.tag2=tag2-value",
            "sentry.ignored-exceptions-for-type=java.lang.RuntimeException,java.lang.IllegalStateException,io.sentry.Sentry",
            "sentry.trace-propagation-targets=localhost,^(http|https)://api\\..*\$",
            "sentry.enabled=false",
            "sentry.send-modules=false",
<<<<<<< HEAD
            "sentry.enable-automatic-checkins=true",
=======
>>>>>>> c65470b7
            "sentry.ignored-checkins=slug1,slugB"
        ).run {
            val options = it.getBean(SentryProperties::class.java)
            assertThat(options.readTimeoutMillis).isEqualTo(10)
            assertThat(options.shutdownTimeoutMillis).isEqualTo(20)
            assertThat(options.flushTimeoutMillis).isEqualTo(30)
            assertThat(options.isDebug).isTrue()
            assertThat(options.diagnosticLevel).isEqualTo(SentryLevel.INFO)
            assertThat(options.maxBreadcrumbs).isEqualTo(100)
            assertThat(options.release).isEqualTo("1.0.3")
            assertThat(options.environment).isEqualTo("production")
            assertThat(options.sampleRate).isEqualTo(0.2)
            assertThat(options.inAppIncludes).containsOnly("org.springframework", "com.myapp")
            assertThat(options.inAppExcludes).containsOnly("com.microsoft", "org.jboss")
            assertThat(options.dist).isEqualTo("my-dist")
            assertThat(options.isAttachThreads).isEqualTo(true)
            assertThat(options.isAttachStacktrace).isEqualTo(true)
            assertThat(options.serverName).isEqualTo("host-001")
            assertThat(options.exceptionResolverOrder).isEqualTo(100)
            assertThat(options.proxy).isNotNull
            assertThat(options.proxy!!.host).isEqualTo("example.proxy.com")
            assertThat(options.proxy!!.port).isEqualTo("8090")
            assertThat(options.proxy!!.user).isEqualTo("proxy-user")
            assertThat(options.proxy!!.pass).isEqualTo("proxy-pass")
            assertThat(options.enableTracing).isEqualTo(true)
            assertThat(options.tracesSampleRate).isEqualTo(0.3)
            assertThat(options.tags).containsEntry("tag1", "tag1-value").containsEntry("tag2", "tag2-value")
            assertThat(options.ignoredExceptionsForType).containsOnly(RuntimeException::class.java, IllegalStateException::class.java)
            assertThat(options.tracePropagationTargets).containsOnly("localhost", "^(http|https)://api\\..*\$")
            assertThat(options.isEnabled).isEqualTo(false)
            assertThat(options.isSendModules).isEqualTo(false)
<<<<<<< HEAD
            assertThat(options.isEnableAutomaticCheckIns).isEqualTo(true)
=======
>>>>>>> c65470b7
            assertThat(options.ignoredCheckIns).containsOnly("slug1", "slugB")
        }
    }

    @Test
    fun `when tracePropagationTargets are not set, default is returned`() {
        contextRunner.withPropertyValues(
            "sentry.dsn=http://key@localhost/proj"
        ).run {
            val options = it.getBean(SentryProperties::class.java)
            assertThat(options.tracePropagationTargets).isNotNull().containsOnly(".*")
        }
    }

    @Test
    fun `when tracePropagationTargets property is set to empty list, empty list is returned`() {
        contextRunner.withPropertyValues(
            "sentry.dsn=http://key@localhost/proj",
            "sentry.trace-propagation-targets="
        ).run {
            val options = it.getBean(SentryProperties::class.java)
            assertThat(options.tracePropagationTargets).isNotNull().isEmpty()
        }
    }

    @Test
    fun `when setting tracingOrigins it still works`() {
        contextRunner.withPropertyValues(
            "sentry.dsn=http://key@localhost/proj",
            "sentry.tracing-origins=somehost,otherhost"
        ).run {
            val options = it.getBean(SentryProperties::class.java)
            assertThat(options.tracePropagationTargets).isNotNull().isEqualTo(listOf("somehost", "otherhost"))
        }
    }

    @Test
    fun `when traces sample rate is set to null and tracing is enabled, traces sample rate should be set to 0`() {
        contextRunner.withPropertyValues(
            "sentry.dsn=http://key@localhost/proj"
        ).run {
            val options = it.getBean(SentryProperties::class.java)
            assertThat(options.tracesSampleRate).isNull()
        }
    }

    @Test
    fun `when traces sample rate is set to a value and tracing is enabled, traces sample rate should not be overwritten`() {
        contextRunner.withPropertyValues(
            "sentry.dsn=http://key@localhost/proj",
            "sentry.traces-sample-rate=0.3"
        ).run {
            val options = it.getBean(SentryProperties::class.java)
            assertThat(options.tracesSampleRate).isNotNull().isEqualTo(0.3)
        }
    }

    @Test
    fun `sets sentryClientName property on SentryOptions`() {
        contextRunner.withPropertyValues("sentry.dsn=http://key@localhost/proj")
            .run {
                assertThat(it.getBean(SentryOptions::class.java).sentryClientName).isEqualTo("sentry.java.spring-boot/${BuildConfig.VERSION_NAME}")
            }
    }

    @Test
    fun `sets SDK version on sent events`() {
        contextRunner.withPropertyValues("sentry.dsn=http://key@localhost/proj")
            .withUserConfiguration(MockTransportConfiguration::class.java)
            .run {
                Sentry.captureMessage("Some message")
                val transport = it.getBean(ITransport::class.java)
                verify(transport).send(
                    checkEvent { event ->
                        assertThat(event.sdk).isNotNull
                        val sdk = event.sdk!!
                        assertThat(sdk.version).isEqualTo(BuildConfig.VERSION_NAME)
                        assertThat(sdk.name).isEqualTo(BuildConfig.SENTRY_SPRING_BOOT_SDK_NAME)
                        assertThat(sdk.packageSet).anyMatch { pkg ->
                            pkg.name == "maven:io.sentry:sentry-spring-boot-starter" && pkg.version == BuildConfig.VERSION_NAME
                        }
                        assertTrue(sdk.integrationSet.contains("SpringBoot"))
                    },
                    anyOrNull()
                )
            }
    }

    @Test
    fun `registers beforeSendCallback on SentryOptions`() {
        contextRunner.withPropertyValues("sentry.dsn=http://key@localhost/proj")
            .withUserConfiguration(CustomBeforeSendCallbackConfiguration::class.java)
            .run {
                assertThat(it.getBean(SentryOptions::class.java).beforeSend).isInstanceOf(CustomBeforeSendCallback::class.java)
            }
    }

    @Test
    fun `registers beforeSendTransactionCallback on SentryOptions`() {
        contextRunner.withPropertyValues("sentry.dsn=http://key@localhost/proj")
            .withUserConfiguration(CustomBeforeSendTransactionCallbackConfiguration::class.java)
            .run {
                assertThat(it.getBean(SentryOptions::class.java).beforeSendTransaction).isInstanceOf(CustomBeforeSendTransactionCallback::class.java)
            }
    }

    @Test
    fun `registers beforeBreadcrumbCallback on SentryOptions`() {
        contextRunner.withPropertyValues("sentry.dsn=http://key@localhost/proj")
            .withUserConfiguration(CustomBeforeBreadcrumbCallbackConfiguration::class.java)
            .run {
                assertThat(it.getBean(SentryOptions::class.java).beforeBreadcrumb).isInstanceOf(CustomBeforeBreadcrumbCallback::class.java)
            }
    }

    @Test
    fun `registers event processor on SentryOptions`() {
        contextRunner.withPropertyValues("sentry.dsn=http://key@localhost/proj")
            .withUserConfiguration(CustomEventProcessorConfiguration::class.java)
            .run {
                assertThat(it.getBean(SentryOptions::class.java).eventProcessors).anyMatch { processor -> processor.javaClass == CustomEventProcessor::class.java }
            }
    }

    @Test
    fun `registers transport gate on SentryOptions`() {
        contextRunner.withPropertyValues("sentry.dsn=http://key@localhost/proj")
            .withUserConfiguration(CustomTransportGateConfiguration::class.java)
            .run {
                assertThat(it.getBean(SentryOptions::class.java).transportGate).isInstanceOf(CustomTransportGate::class.java)
            }
    }

    @Test
    fun `registers custom integration on SentryOptions`() {
        contextRunner.withPropertyValues("sentry.dsn=http://key@localhost/proj")
            .withUserConfiguration(CustomIntegration::class.java)
            .run {
                assertThat(it.getBean(SentryOptions::class.java).integrations).anyMatch { integration -> integration.javaClass == CustomIntegration::class.java }
            }
    }

    @Test
    fun `sets release on SentryEvents if Git integration is configured`() {
        contextRunner.withPropertyValues("sentry.dsn=http://key@localhost/proj")
            .withUserConfiguration(MockTransportConfiguration::class.java, MockGitPropertiesConfiguration::class.java)
            .run {
                Sentry.captureMessage("Some message")
                val transport = it.getBean(ITransport::class.java)
                verify(transport).send(
                    checkEvent { event ->
                        assertThat(event.release).isEqualTo("git-commit-id")
                    },
                    anyOrNull()
                )
            }
    }

    @Test
    fun `sets custom release on SentryEvents if release property is set and Git integration is configured`() {
        contextRunner.withPropertyValues("sentry.dsn=http://key@localhost/proj", "sentry.release=my-release")
            .withUserConfiguration(MockTransportConfiguration::class.java, MockGitPropertiesConfiguration::class.java)
            .run {
                Sentry.captureMessage("Some message")
                val transport = it.getBean(ITransport::class.java)

                verify(transport).send(
                    checkEvent { event ->
                        assertThat(event.release).isEqualTo("my-release")
                    },
                    anyOrNull()
                )
            }
    }

    @Test
    fun `sets inAppIncludes on SentryOptions from a class annotated with @SpringBootApplication`() {
        contextRunner.withPropertyValues("sentry.dsn=http://key@localhost/proj")
            .withUserConfiguration(MainBootClass::class.java)
            .run {
                assertThat(it.getBean(SentryProperties::class.java).inAppIncludes)
                    .containsOnly("com.acme")
            }
    }

    @Test
    fun `when custom SentryUserProvider bean is configured, it's added after HttpServletRequestSentryUserProvider`() {
        contextRunner.withPropertyValues("sentry.dsn=http://key@localhost/proj", "sentry.send-default-pii=true")
            .withConfiguration(UserConfigurations.of(SentryUserProviderConfiguration::class.java))
            .run {
                val userProviders = it.getSentryUserProviders()
                assertEquals(3, userProviders.size)
                assertTrue(userProviders[0] is HttpServletRequestSentryUserProvider)
                assertTrue(userProviders[1] is SpringSecuritySentryUserProvider)
                assertTrue(userProviders[2] is CustomSentryUserProvider)
            }
    }

    @Test
    fun `when custom SentryUserProvider bean with higher order is configured, it's added before HttpServletRequestSentryUserProvider`() {
        contextRunner.withPropertyValues("sentry.dsn=http://key@localhost/proj", "sentry.send-default-pii=true")
            .withConfiguration(UserConfigurations.of(SentryHighestOrderUserProviderConfiguration::class.java))
            .run {
                val userProviders = it.getSentryUserProviders()
                assertEquals(3, userProviders.size)
                assertTrue(userProviders[0] is CustomSentryUserProvider)
                assertTrue(userProviders[1] is HttpServletRequestSentryUserProvider)
                assertTrue(userProviders[2] is SpringSecuritySentryUserProvider)
            }
    }

    @Test
    fun `when Spring Security is not on the classpath, SpringSecuritySentryUserProvider is not configured`() {
        contextRunner.withPropertyValues("sentry.dsn=http://key@localhost/proj", "sentry.send-default-pii=true")
            .withClassLoader(FilteredClassLoader(SecurityContextHolder::class.java))
            .run { ctx ->
                val userProviders = ctx.getSentryUserProviders()
                assertTrue(userProviders.isNotEmpty())
                userProviders.forEach {
                    assertFalse(it is SpringSecuritySentryUserProvider)
                }
            }
    }

    @Test
    fun `when Spring MVC is not on the classpath, SentryExceptionResolver is not configured`() {
        contextRunner.withPropertyValues("sentry.dsn=http://key@localhost/proj", "sentry.send-default-pii=true")
            .withClassLoader(FilteredClassLoader(HandlerExceptionResolver::class.java))
            .run {
                assertThat(it).doesNotHaveBean(SentryExceptionResolver::class.java)
            }
    }

    @Test
    fun `when tracing is enabled, creates tracing filter`() {
        contextRunner.withPropertyValues("sentry.dsn=http://key@localhost/proj", "sentry.traces-sample-rate=1.0")
            .run {
                assertThat(it).hasBean("sentryTracingFilter")
            }
    }

    @Test
    fun `when traces sample rate is set, creates tracing filter`() {
        contextRunner.withPropertyValues("sentry.dsn=http://key@localhost/proj", "sentry.traces-sample-rate=0.2")
            .run {
                assertThat(it).hasBean("sentryTracingFilter")
            }
    }

    @Test
    fun `when enable tracing is set to false and traces sample rate is set, creates tracing filter`() {
        contextRunner.withPropertyValues("sentry.dsn=http://key@localhost/proj", "sentry.traces-sample-rate=0.2")
            .run {
                assertThat(it).hasBean("sentryTracingFilter")
            }
    }

    @Test
    fun `when traces sample rate is set to 0, creates tracing filter`() {
        contextRunner.withPropertyValues("sentry.dsn=http://key@localhost/proj", "sentry.traces-sample-rate=0.0")
            .run {
                assertThat(it).hasBean("sentryTracingFilter")
            }
    }

    @Test
    fun `when custom traces sampler callback is registered, creates tracing filter`() {
        contextRunner.withUserConfiguration(CustomTracesSamplerCallbackConfiguration::class.java)
            .withPropertyValues("sentry.dsn=http://key@localhost/proj")
            .run {
                assertThat(it).hasBean("sentryTracingFilter")
            }
    }

    @Test
    fun `creates tracing filter`() {
        contextRunner.withPropertyValues("sentry.dsn=http://key@localhost/proj")
            .run {
                assertThat(it).hasBean("sentryTracingFilter")
            }
    }

    @Test
    fun `when tracing is enabled and sentryTracingFilter already exists, does not create tracing filter`() {
        contextRunner.withPropertyValues("sentry.dsn=http://key@localhost/proj", "sentry.traces-sample-rate=1.0")
            .withUserConfiguration(CustomSentryTracingFilter::class.java)
            .run {
                assertThat(it).hasBean("sentryTracingFilter")
                val filter = it.getBean("sentryTracingFilter")

                if (filter is FilterRegistrationBean<*>) {
                    assertThat(filter.filter).isNotInstanceOf(SentryTracingFilter::class.java)
                } else {
                    assertThat(filter).isNotInstanceOf(SentryTracingFilter::class.java)
                }
            }
    }

    @Test
    fun `when tracing is enabled creates AOP beans to support @SentryTransaction`() {
        contextRunner.withPropertyValues("sentry.dsn=http://key@localhost/proj", "sentry.traces-sample-rate=1.0")
            .run {
                assertThat(it).hasSentryTransactionBeans()
            }
    }

    @Test
    fun `when traces sample rate is set to 0, creates AOP beans to support @SentryTransaction`() {
        contextRunner.withPropertyValues("sentry.dsn=http://key@localhost/proj", "sentry.traces-sample-rate=0.0")
            .run {
                assertThat(it).hasSentryTransactionBeans()
            }
    }

    @Test
    fun `when custom traces sampler callback is registered, creates AOP beans to support @SentryTransaction`() {
        contextRunner.withUserConfiguration(CustomTracesSamplerCallbackConfiguration::class.java)
            .withPropertyValues("sentry.dsn=http://key@localhost/proj")
            .run {
                assertThat(it).hasSentryTransactionBeans()
            }
    }

    @Test
    fun `when tracing is disabled, does not create AOP beans to support @SentryTransaction`() {
        contextRunner.withPropertyValues("sentry.dsn=http://key@localhost/proj")
            .run {
                assertThat(it).doesNotHaveSentryTransactionBeans()
            }
    }

    @Test
    fun `when Spring AOP is not on the classpath, does not create AOP beans to support @SentryTransaction`() {
        contextRunner.withPropertyValues("sentry.dsn=http://key@localhost/proj", "sentry.traces-sample-rate=1.0")
            .withClassLoader(FilteredClassLoader(ProceedingJoinPoint::class.java))
            .run {
                assertThat(it).doesNotHaveSentryTransactionBeans()
            }
    }

    @Test
    fun `when tracing is enabled and custom sentryTransactionPointcut is provided, sentryTransactionPointcut bean is not created`() {
        contextRunner.withPropertyValues("sentry.dsn=http://key@localhost/proj", "sentry.traces-sample-rate=1.0")
            .withUserConfiguration(CustomSentryPerformancePointcutConfiguration::class.java)
            .run {
                assertThat(it).hasBean("sentryTransactionPointcut")
                val pointcut = it.getBean("sentryTransactionPointcut")
                assertThat(pointcut).isInstanceOf(NameMatchMethodPointcut::class.java)
            }
    }

    @Test
    fun `when tracing is enabled creates AOP beans to support @SentrySpan`() {
        contextRunner.withPropertyValues("sentry.dsn=http://key@localhost/proj", "sentry.traces-sample-rate=1.0")
            .run {
                assertThat(it).hasSentrySpanBeans()
            }
    }

    @Test
    fun `when traces sample rate is set to 0, creates AOP beans to support @SentrySpan`() {
        contextRunner.withPropertyValues("sentry.dsn=http://key@localhost/proj", "sentry.traces-sample-rate=0.0")
            .run {
                assertThat(it).hasSentrySpanBeans()
            }
    }

    @Test
    fun `when custom traces sampler callback is registered, creates AOP beans to support @SentrySpan`() {
        contextRunner.withUserConfiguration(CustomTracesSamplerCallbackConfiguration::class.java)
            .withPropertyValues("sentry.dsn=http://key@localhost/proj")
            .run {
                assertThat(it).hasSentrySpanBeans()
            }
    }

    @Test
    fun `when tracing is disabled, does not create AOP beans to support @Span`() {
        contextRunner.withPropertyValues("sentry.dsn=http://key@localhost/proj")
            .run {
                assertThat(it).doesNotHaveSentrySpanBeans()
            }
    }

    @Test
    fun `when Spring AOP is not on the classpath, does not create AOP beans to support @SentrySpan`() {
        contextRunner.withPropertyValues("sentry.dsn=http://key@localhost/proj", "sentry.traces-sample-rate=1.0")
            .withClassLoader(FilteredClassLoader(ProceedingJoinPoint::class.java))
            .run {
                assertThat(it).doesNotHaveSentrySpanBeans()
            }
    }

    @Test
    fun `when tracing is enabled and custom sentrySpanPointcut is provided, sentrySpanPointcut bean is not created`() {
        contextRunner.withPropertyValues("sentry.dsn=http://key@localhost/proj", "sentry.traces-sample-rate=1.0")
            .withUserConfiguration(CustomSentryPerformancePointcutConfiguration::class.java)
            .run {
                assertThat(it).hasBean("sentrySpanPointcut")
                val pointcut = it.getBean("sentrySpanPointcut")
                assertThat(pointcut).isInstanceOf(NameMatchMethodPointcut::class.java)
            }
    }

    @Test
    fun `when tracing is enabled and RestTemplate is on the classpath, SentrySpanRestTemplateCustomizer bean is created`() {
        contextRunner.withPropertyValues("sentry.dsn=http://key@localhost/proj", "sentry.traces-sample-rate=1.0")
            .run {
                assertThat(it).hasSingleBean(SentrySpanRestTemplateCustomizer::class.java)
            }
    }

    @Test
    fun `when tracing is enabled and RestTemplate is not on the classpath, SentrySpanRestTemplateCustomizer bean is not created`() {
        contextRunner.withPropertyValues("sentry.dsn=http://key@localhost/proj", "sentry.traces-sample-rate=1.0")
            .withClassLoader(FilteredClassLoader(RestTemplate::class.java))
            .run {
                assertThat(it).doesNotHaveBean(SentrySpanRestTemplateCustomizer::class.java)
            }
    }

    @Test
    fun `when tracing is enabled and WebClient is on the classpath, SentrySpanWebClientCustomizer bean is created`() {
        contextRunner.withPropertyValues("sentry.dsn=http://key@localhost/proj", "sentry.traces-sample-rate=1.0")
            .run {
                assertThat(it).hasSingleBean(SentrySpanWebClientCustomizer::class.java)
            }
    }

    @Test
    fun `when tracing is enabled and WebClient is not on the classpath, SentrySpanWebClientCustomizer bean is not created`() {
        contextRunner.withPropertyValues("sentry.dsn=http://key@localhost/proj", "sentry.traces-sample-rate=1.0")
            .withClassLoader(FilteredClassLoader(WebClient::class.java))
            .run {
                assertThat(it).doesNotHaveBean(SentrySpanWebClientCustomizer::class.java)
            }
    }

    @Test
    fun `registers tracesSamplerCallback on SentryOptions`() {
        contextRunner.withPropertyValues("sentry.dsn=http://key@localhost/proj")
            .withUserConfiguration(CustomTracesSamplerCallbackConfiguration::class.java)
            .run {
                assertThat(it.getBean(SentryOptions::class.java).tracesSampler).isInstanceOf(CustomTracesSamplerCallback::class.java)
            }
    }

    @Test
    fun `when sentry-apache-http-client-5 is on the classpath, creates apache transport factory`() {
        contextRunner.withPropertyValues("sentry.dsn=http://key@localhost/proj")
            .run {
                assertThat(it.getBean(SentryOptions::class.java).transportFactory).isInstanceOf(ApacheHttpClientTransportFactory::class.java)
            }
    }

    @Test
    fun `when sentry-apache-http-client-5 is not on the classpath, does not create apache transport factory`() {
        contextRunner.withPropertyValues("sentry.dsn=http://key@localhost/proj")
            .withClassLoader(FilteredClassLoader(ApacheHttpClientTransportFactory::class.java))
            .run {
                assertThat(it.getBean(SentryOptions::class.java).transportFactory).isInstanceOf(AsyncHttpTransportFactory::class.java)
            }
    }

    @Test
    fun `when sentry-apache-http-client-5 is on the classpath and custom transport factory bean is set, does not create apache transport factory`() {
        contextRunner.withPropertyValues("sentry.dsn=http://key@localhost/proj")
            .withUserConfiguration(MockTransportConfiguration::class.java)
            .run {
                assertThat(it.getBean(SentryOptions::class.java).transportFactory)
                    .isNotInstanceOf(ApacheHttpClientTransportFactory::class.java)
                    .isNotInstanceOf(NoOpTransportFactory::class.java)
            }
    }

    @Test
    fun `when MDC is on the classpath, creates ContextTagsEventProcessor`() {
        contextRunner.withPropertyValues("sentry.dsn=http://key@localhost/proj")
            .run {
                assertThat(it).hasSingleBean(ContextTagsEventProcessor::class.java)
                val options = it.getBean(SentryOptions::class.java)
                assertThat(options.eventProcessors).anyMatch { processor -> processor.javaClass == ContextTagsEventProcessor::class.java }
            }
    }

    @Test
    fun `when MDC is not on the classpath, does not create ContextTagsEventProcessor`() {
        contextRunner.withPropertyValues("sentry.dsn=http://key@localhost/proj")
            .withClassLoader(FilteredClassLoader(MDC::class.java))
            .run {
                assertThat(it).doesNotHaveBean(ContextTagsEventProcessor::class.java)
                val options = it.getBean(SentryOptions::class.java)
                assertThat(options.eventProcessors).noneMatch { processor -> processor.javaClass == ContextTagsEventProcessor::class.java }
            }
    }

    @Test
    fun `when OpenTelemetryLinkErrorEventProcessor is on the classpath and auto init off, creates OpenTelemetryLinkErrorEventProcessor`() {
        contextRunner.withPropertyValues("sentry.dsn=http://key@localhost/proj", "sentry.auto-init=false")
            .run {
                assertThat(it).hasSingleBean(OpenTelemetryLinkErrorEventProcessor::class.java)
                val options = it.getBean(SentryOptions::class.java)
                assertThat(options.eventProcessors).anyMatch { processor -> processor.javaClass == OpenTelemetryLinkErrorEventProcessor::class.java }
            }
    }

    @Test
    fun `when OpenTelemetryLinkErrorEventProcessor is on the classpath but auto init on, does not create OpenTelemetryLinkErrorEventProcessor`() {
        contextRunner.withPropertyValues("sentry.dsn=http://key@localhost/proj", "sentry.auto-init=true")
            .run {
                assertThat(it).doesNotHaveBean(OpenTelemetryLinkErrorEventProcessor::class.java)
                val options = it.getBean(SentryOptions::class.java)
                assertThat(options.eventProcessors).noneMatch { processor -> processor.javaClass == OpenTelemetryLinkErrorEventProcessor::class.java }
            }
    }

    @Test
    fun `when OpenTelemetryLinkErrorEventProcessor is on the classpath but auto init default, does not create OpenTelemetryLinkErrorEventProcessor`() {
        contextRunner.withPropertyValues("sentry.dsn=http://key@localhost/proj")
            .run {
                assertThat(it).doesNotHaveBean(OpenTelemetryLinkErrorEventProcessor::class.java)
                val options = it.getBean(SentryOptions::class.java)
                assertThat(options.eventProcessors).noneMatch { processor -> processor.javaClass == OpenTelemetryLinkErrorEventProcessor::class.java }
            }
    }

    @Test
    fun `when OpenTelemetryLinkErrorEventProcessor is not on the classpath, does not create OpenTelemetryLinkErrorEventProcessor`() {
        contextRunner.withPropertyValues("sentry.dsn=http://key@localhost/proj", "sentry.auto-init=false")
            .withClassLoader(FilteredClassLoader(OpenTelemetryLinkErrorEventProcessor::class.java))
            .run {
                assertThat(it).doesNotHaveBean(OpenTelemetryLinkErrorEventProcessor::class.java)
                val options = it.getBean(SentryOptions::class.java)
                assertThat(options.eventProcessors).noneMatch { processor -> processor.javaClass == OpenTelemetryLinkErrorEventProcessor::class.java }
            }
    }

    @Test
<<<<<<< HEAD
    fun `when auto checkins is enabled, creates quartz config`() {
        contextRunner.withPropertyValues("sentry.dsn=http://key@localhost/proj", "sentry.enable-automatic-checkins=true")
=======
    fun `creates quartz config`() {
        contextRunner.withPropertyValues("sentry.dsn=http://key@localhost/proj")
>>>>>>> c65470b7
            .run {
                assertThat(it).hasSingleBean(SchedulerFactoryBeanCustomizer::class.java)
            }
    }

    @Test
<<<<<<< HEAD
    fun `when auto checkins is enabled, does not create quartz config if quartz lib missing`() {
        contextRunner.withPropertyValues("sentry.dsn=http://key@localhost/proj", "sentry.enable-automatic-checkins=true")
=======
    fun `does not create quartz config if quartz lib missing`() {
        contextRunner.withPropertyValues("sentry.dsn=http://key@localhost/proj")
>>>>>>> c65470b7
            .withClassLoader(FilteredClassLoader(QuartzScheduler::class.java))
            .run {
                assertThat(it).doesNotHaveBean(SchedulerFactoryBeanCustomizer::class.java)
            }
    }

    @Test
<<<<<<< HEAD
    fun `when auto checkins is enabled, does not create quartz config if spring-quartz lib missing`() {
        contextRunner.withPropertyValues("sentry.dsn=http://key@localhost/proj", "sentry.enable-automatic-checkins=true")
=======
    fun `does not create quartz config if spring-quartz lib missing`() {
        contextRunner.withPropertyValues("sentry.dsn=http://key@localhost/proj")
>>>>>>> c65470b7
            .withClassLoader(FilteredClassLoader(SchedulerFactoryBean::class.java))
            .run {
                assertThat(it).doesNotHaveBean(SchedulerFactoryBeanCustomizer::class.java)
            }
    }

    @Test
<<<<<<< HEAD
    fun `when auto checkins is enabled, does not create quartz config if sentry-quartz lib missing`() {
        contextRunner.withPropertyValues("sentry.dsn=http://key@localhost/proj", "sentry.enable-automatic-checkins=true")
=======
    fun `does not create quartz config if sentry-quartz lib missing`() {
        contextRunner.withPropertyValues("sentry.dsn=http://key@localhost/proj")
>>>>>>> c65470b7
            .withClassLoader(FilteredClassLoader(SentryJobListener::class.java))
            .run {
                assertThat(it).doesNotHaveBean(SchedulerFactoryBeanCustomizer::class.java)
            }
    }

    @Configuration(proxyBeanMethods = false)
    open class CustomOptionsConfigurationConfiguration {

        @Bean
        open fun customOptionsConfiguration() = Sentry.OptionsConfiguration<SentryOptions> {
            it.setBeforeSend(null)
        }

        @Bean
        open fun beforeSendCallback() = CustomBeforeSendCallback()
    }

    @Configuration(proxyBeanMethods = false)
    open class OverridingOptionsConfigurationConfiguration {

        @Bean
        open fun sentryOptionsConfiguration() = Sentry.OptionsConfiguration<SentryOptions> {
        }
    }

    @Configuration(proxyBeanMethods = false)
    open class MockTransportConfiguration {

        private val transport = mock<ITransport>()

        @Bean
        open fun mockTransportFactory(): ITransportFactory {
            val factory = mock<ITransportFactory>()
            whenever(factory.create(any(), any())).thenReturn(transport)
            return factory
        }

        @Bean
        open fun sentryTransport() = transport
    }

    @Configuration(proxyBeanMethods = false)
    open class CustomBeforeSendCallbackConfiguration {

        @Bean
        open fun beforeSendCallback() = CustomBeforeSendCallback()
    }

    class CustomBeforeSendCallback : SentryOptions.BeforeSendCallback {
        override fun execute(event: SentryEvent, hint: Hint): SentryEvent? = null
    }

    @Configuration(proxyBeanMethods = false)
    open class CustomBeforeSendTransactionCallbackConfiguration {

        @Bean
        open fun beforeSendTransactionCallback() = CustomBeforeSendTransactionCallback()
    }

    class CustomBeforeSendTransactionCallback : SentryOptions.BeforeSendTransactionCallback {
        override fun execute(event: SentryTransaction, hint: Hint): SentryTransaction? = null
    }

    @Configuration(proxyBeanMethods = false)
    open class CustomBeforeBreadcrumbCallbackConfiguration {

        @Bean
        open fun beforeBreadcrumbCallback() = CustomBeforeBreadcrumbCallback()
    }

    class CustomBeforeBreadcrumbCallback : SentryOptions.BeforeBreadcrumbCallback {
        override fun execute(breadcrumb: Breadcrumb, hint: Hint): Breadcrumb? = null
    }

    @Configuration(proxyBeanMethods = false)
    open class CustomEventProcessorConfiguration {

        @Bean
        open fun customEventProcessor() = CustomEventProcessor()
    }

    class CustomEventProcessor : EventProcessor {
        override fun process(event: SentryEvent, hint: Hint) = null
    }

    @Configuration(proxyBeanMethods = false)
    open class CustomIntegrationConfiguration {

        @Bean
        open fun customIntegration() = CustomIntegration()
    }

    class CustomIntegration : Integration {
        override fun register(hub: IHub, options: SentryOptions) {}
    }

    @Configuration(proxyBeanMethods = false)
    open class CustomTransportGateConfiguration {

        @Bean
        open fun customTransportGate() = CustomTransportGate()
    }

    class CustomTransportGate : ITransportGate {
        override fun isConnected() = true
    }

    @Configuration(proxyBeanMethods = false)
    open class MockGitPropertiesConfiguration {

        @Bean
        open fun gitProperties(): GitProperties {
            val git = mock<GitProperties>()
            whenever(git.commitId).thenReturn("git-commit-id")
            return git
        }
    }

    @Configuration
    open class SentryUserProviderConfiguration {

        @Bean
        open fun userProvider() = CustomSentryUserProvider()
    }

    @Configuration
    open class SentryHighestOrderUserProviderConfiguration {

        @Bean
        @Order(Ordered.HIGHEST_PRECEDENCE)
        open fun userProvider() = CustomSentryUserProvider()
    }

    @Configuration
    open class CustomSentryTracingFilter {

        @Bean
        open fun sentryTracingFilter() = mock<Filter>()
    }

    @Configuration
    open class CustomSentryPerformancePointcutConfiguration {

        @Bean
        open fun sentryTransactionPointcut() = NameMatchMethodPointcut()

        @Bean
        open fun sentrySpanPointcut() = NameMatchMethodPointcut()
    }

    @Configuration
    open class CustomTracesSamplerCallbackConfiguration {

        @Bean
        open fun tracingSamplerCallback() = CustomTracesSamplerCallback()
    }

    class CustomTracesSamplerCallback : SentryOptions.TracesSamplerCallback {
        override fun sample(samplingContext: SamplingContext) = 1.0
    }

    open class CustomSentryUserProvider : SentryUserProvider {
        override fun provideUser(): User? {
            val user = User()
            user.username = "john.smith"
            return user
        }
    }

    private fun <C : ApplicationContext> ApplicationContextAssert<C>.hasSentryTransactionBeans(): ApplicationContextAssert<C> {
        this.hasBean("sentryTransactionPointcut")
        this.hasBean("sentryTransactionAdvice")
        this.hasBean("sentryTransactionAdvisor")
        return this
    }

    private fun <C : ApplicationContext> ApplicationContextAssert<C>.doesNotHaveSentryTransactionBeans(): ApplicationContextAssert<C> {
        this.doesNotHaveBean("sentryTransactionPointcut")
        this.doesNotHaveBean("sentryTransactionAdvice")
        this.doesNotHaveBean("sentryTransactionAdvisor")
        return this
    }

    private fun <C : ApplicationContext> ApplicationContextAssert<C>.hasSentrySpanBeans(): ApplicationContextAssert<C> {
        this.hasBean("sentrySpanPointcut")
        this.hasBean("sentrySpanAdvice")
        this.hasBean("sentrySpanAdvisor")
        return this
    }

    private fun <C : ApplicationContext> ApplicationContextAssert<C>.doesNotHaveSentrySpanBeans(): ApplicationContextAssert<C> {
        this.doesNotHaveBean("sentrySpanPointcut")
        this.doesNotHaveBean("sentrySpanAdvice")
        this.doesNotHaveBean("sentrySpanAdvisor")
        return this
    }

    private fun ApplicationContext.getSentryUserProviders(): List<SentryUserProvider> {
        val userFilter = this.getBean("sentryUserFilter", FilterRegistrationBean::class.java).filter as SentryUserFilter
        return userFilter.sentryUserProviders
    }
}<|MERGE_RESOLUTION|>--- conflicted
+++ resolved
@@ -162,10 +162,6 @@
             "sentry.trace-propagation-targets=localhost,^(http|https)://api\\..*\$",
             "sentry.enabled=false",
             "sentry.send-modules=false",
-<<<<<<< HEAD
-            "sentry.enable-automatic-checkins=true",
-=======
->>>>>>> c65470b7
             "sentry.ignored-checkins=slug1,slugB"
         ).run {
             val options = it.getBean(SentryProperties::class.java)
@@ -197,10 +193,6 @@
             assertThat(options.tracePropagationTargets).containsOnly("localhost", "^(http|https)://api\\..*\$")
             assertThat(options.isEnabled).isEqualTo(false)
             assertThat(options.isSendModules).isEqualTo(false)
-<<<<<<< HEAD
-            assertThat(options.isEnableAutomaticCheckIns).isEqualTo(true)
-=======
->>>>>>> c65470b7
             assertThat(options.ignoredCheckIns).containsOnly("slug1", "slugB")
         }
     }
@@ -739,26 +731,16 @@
     }
 
     @Test
-<<<<<<< HEAD
-    fun `when auto checkins is enabled, creates quartz config`() {
-        contextRunner.withPropertyValues("sentry.dsn=http://key@localhost/proj", "sentry.enable-automatic-checkins=true")
-=======
     fun `creates quartz config`() {
         contextRunner.withPropertyValues("sentry.dsn=http://key@localhost/proj")
->>>>>>> c65470b7
             .run {
                 assertThat(it).hasSingleBean(SchedulerFactoryBeanCustomizer::class.java)
             }
     }
 
     @Test
-<<<<<<< HEAD
-    fun `when auto checkins is enabled, does not create quartz config if quartz lib missing`() {
-        contextRunner.withPropertyValues("sentry.dsn=http://key@localhost/proj", "sentry.enable-automatic-checkins=true")
-=======
     fun `does not create quartz config if quartz lib missing`() {
         contextRunner.withPropertyValues("sentry.dsn=http://key@localhost/proj")
->>>>>>> c65470b7
             .withClassLoader(FilteredClassLoader(QuartzScheduler::class.java))
             .run {
                 assertThat(it).doesNotHaveBean(SchedulerFactoryBeanCustomizer::class.java)
@@ -766,13 +748,8 @@
     }
 
     @Test
-<<<<<<< HEAD
-    fun `when auto checkins is enabled, does not create quartz config if spring-quartz lib missing`() {
-        contextRunner.withPropertyValues("sentry.dsn=http://key@localhost/proj", "sentry.enable-automatic-checkins=true")
-=======
     fun `does not create quartz config if spring-quartz lib missing`() {
         contextRunner.withPropertyValues("sentry.dsn=http://key@localhost/proj")
->>>>>>> c65470b7
             .withClassLoader(FilteredClassLoader(SchedulerFactoryBean::class.java))
             .run {
                 assertThat(it).doesNotHaveBean(SchedulerFactoryBeanCustomizer::class.java)
@@ -780,13 +757,8 @@
     }
 
     @Test
-<<<<<<< HEAD
-    fun `when auto checkins is enabled, does not create quartz config if sentry-quartz lib missing`() {
-        contextRunner.withPropertyValues("sentry.dsn=http://key@localhost/proj", "sentry.enable-automatic-checkins=true")
-=======
     fun `does not create quartz config if sentry-quartz lib missing`() {
         contextRunner.withPropertyValues("sentry.dsn=http://key@localhost/proj")
->>>>>>> c65470b7
             .withClassLoader(FilteredClassLoader(SentryJobListener::class.java))
             .run {
                 assertThat(it).doesNotHaveBean(SchedulerFactoryBeanCustomizer::class.java)
