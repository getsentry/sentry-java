package io.sentry.spring.boot

import com.acme.MainBootClass
import io.opentelemetry.api.OpenTelemetry
import io.sentry.AsyncHttpTransportFactory
import io.sentry.Breadcrumb
import io.sentry.EventProcessor
import io.sentry.FilterString
import io.sentry.Hint
import io.sentry.IScopes
import io.sentry.ITransportFactory
import io.sentry.Integration
import io.sentry.NoOpTransportFactory
import io.sentry.SamplingContext
import io.sentry.Sentry
import io.sentry.SentryEvent
import io.sentry.SentryIntegrationPackageStorage
import io.sentry.SentryLevel
import io.sentry.SentryLogEvent
import io.sentry.SentryOptions
import io.sentry.checkEvent
import io.sentry.opentelemetry.SentryAutoConfigurationCustomizerProvider
import io.sentry.opentelemetry.agent.AgentMarker
import io.sentry.protocol.SentryTransaction
import io.sentry.protocol.User
import io.sentry.quartz.SentryJobListener
import io.sentry.spring.ContextTagsEventProcessor
import io.sentry.spring.HttpServletRequestSentryUserProvider
import io.sentry.spring.SentryExceptionResolver
import io.sentry.spring.SentryUserFilter
import io.sentry.spring.SentryUserProvider
import io.sentry.spring.SpringProfilesEventProcessor
import io.sentry.spring.SpringSecuritySentryUserProvider
import io.sentry.spring.tracing.SentryTracingFilter
import io.sentry.spring.tracing.SpringServletTransactionNameProvider
import io.sentry.spring.tracing.TransactionNameProvider
import io.sentry.transport.ITransport
import io.sentry.transport.ITransportGate
import io.sentry.transport.apache.ApacheHttpClientTransportFactory
import java.lang.RuntimeException
import javax.servlet.Filter
import kotlin.test.Test
import kotlin.test.assertEquals
import kotlin.test.assertFalse
import kotlin.test.assertTrue
import org.aspectj.lang.ProceedingJoinPoint
import org.assertj.core.api.Assertions.assertThat
import org.mockito.kotlin.any
import org.mockito.kotlin.anyOrNull
import org.mockito.kotlin.mock
import org.mockito.kotlin.verify
import org.mockito.kotlin.whenever
import org.quartz.JobExecutionContext
import org.quartz.JobExecutionException
import org.quartz.JobListener
import org.quartz.Scheduler
import org.quartz.core.QuartzScheduler
import org.slf4j.MDC
import org.springframework.aop.support.NameMatchMethodPointcut
import org.springframework.boot.autoconfigure.AutoConfigurations
import org.springframework.boot.autoconfigure.quartz.QuartzAutoConfiguration
import org.springframework.boot.autoconfigure.quartz.SchedulerFactoryBeanCustomizer
import org.springframework.boot.autoconfigure.web.servlet.WebMvcAutoConfiguration
import org.springframework.boot.context.annotation.UserConfigurations
import org.springframework.boot.info.GitProperties
import org.springframework.boot.test.context.FilteredClassLoader
import org.springframework.boot.test.context.assertj.ApplicationContextAssert
import org.springframework.boot.test.context.runner.WebApplicationContextRunner
import org.springframework.boot.web.servlet.FilterRegistrationBean
import org.springframework.context.ApplicationContext
import org.springframework.context.annotation.Bean
import org.springframework.context.annotation.Configuration
import org.springframework.core.Ordered
import org.springframework.core.annotation.Order
import org.springframework.scheduling.quartz.SchedulerFactoryBean
import org.springframework.security.core.context.SecurityContextHolder
import org.springframework.web.client.RestTemplate
import org.springframework.web.reactive.function.client.WebClient
import org.springframework.web.servlet.HandlerExceptionResolver

class SentryAutoConfigurationTest {

<<<<<<< HEAD
    private val contextRunner = WebApplicationContextRunner()
        .withConfiguration(AutoConfigurations.of(SentryAutoConfiguration::class.java, WebMvcAutoConfiguration::class.java))

    @Test
    fun `scopes is not created when auto-configuration dsn is not set`() {
        contextRunner
            .run {
                assertThat(it).doesNotHaveBean(IScopes::class.java)
            }
    }

    @Test
    fun `scopes is created when dsn is provided`() {
        contextRunner.withPropertyValues("sentry.dsn=http://key@localhost/proj")
            .run {
                assertThat(it).hasSingleBean(IScopes::class.java)
            }
    }

    @Test
    fun `OptionsConfiguration is created if custom one with name sentryOptionsConfiguration is not provided`() {
        contextRunner.withPropertyValues("sentry.dsn=http://key@localhost/proj")
            .run {
                assertThat(it).hasSingleBean(Sentry.OptionsConfiguration::class.java)
            }
    }

    @Test
    fun `OptionsConfiguration with name sentryOptionsConfiguration is created if another one with different name is provided`() {
        contextRunner.withPropertyValues("sentry.dsn=http://key@localhost/proj")
            .withUserConfiguration(CustomOptionsConfigurationConfiguration::class.java)
            .run {
                assertThat(it).getBeans(Sentry.OptionsConfiguration::class.java).hasSize(2)
                assertThat(it).getBean("sentryOptionsConfiguration")
                    .isNotNull()
                    .isInstanceOf(Sentry.OptionsConfiguration::class.java)
                assertThat(it).getBean("customOptionsConfiguration")
                    .isNotNull()
                    .isInstanceOf(Sentry.OptionsConfiguration::class.java)
            }
    }

    @Test
    fun `sentryOptionsConfiguration bean is configured before custom OptionsConfiguration`() {
        contextRunner.withPropertyValues("sentry.dsn=http://key@localhost/proj")
            .withUserConfiguration(CustomOptionsConfigurationConfiguration::class.java)
            .run {
                val options = it.getBean(SentryOptions::class.java)
                assertThat(options.beforeSend).isNull()
            }
    }

    @Test
    fun `OptionsConfiguration is not created if custom one with name sentryOptionsConfiguration is provided`() {
        contextRunner.withPropertyValues("sentry.dsn=http://key@localhost/proj")
            .withUserConfiguration(OverridingOptionsConfigurationConfiguration::class.java)
            .run {
                assertThat(it).hasSingleBean(Sentry.OptionsConfiguration::class.java)
                assertThat(it.getBean(Sentry.OptionsConfiguration::class.java, "customOptionsConfiguration")).isNotNull
            }
    }

    @Test
    fun `properties are applied to SentryOptions`() {
        contextRunner.withPropertyValues(
            "sentry.dsn=http://key@localhost/proj",
            "sentry.read-timeout-millis=10",
            "sentry.shutdown-timeout-millis=20",
            "sentry.flush-timeout-millis=30",
            "sentry.debug=true",
            "sentry.diagnostic-level=INFO",
            "sentry.sentry-client-name=my-client",
            "sentry.max-breadcrumbs=100",
            "sentry.release=1.0.3",
            "sentry.environment=production",
            "sentry.sample-rate=0.2",
            "sentry.in-app-includes=org.springframework,com.myapp",
            "sentry.in-app-excludes=org.jboss,com.microsoft",
            "sentry.dist=my-dist",
            "sentry.attach-threads=true",
            "sentry.attach-stacktrace=true",
            "sentry.server-name=host-001",
            "sentry.exception-resolver-order=100",
            "sentry.proxy.host=example.proxy.com",
            "sentry.proxy.port=8090",
            "sentry.proxy.user=proxy-user",
            "sentry.proxy.pass=proxy-pass",
            "sentry.traces-sample-rate=0.3",
            "sentry.tags.tag1=tag1-value",
            "sentry.tags.tag2=tag2-value",
            "sentry.ignored-exceptions-for-type=java.lang.RuntimeException,java.lang.IllegalStateException,io.sentry.Sentry",
            "sentry.trace-propagation-targets=localhost,^(http|https)://api\\..*\$",
            "sentry.enabled=false",
            "sentry.send-modules=false",
            "sentry.ignored-checkins=slug1,slugB",
            "sentry.ignored-errors=Some error,Another .*",
            "sentry.ignored-transactions=transactionName1,transactionNameB",
            "sentry.enable-backpressure-handling=false",
            "sentry.enable-spotlight=true",
            "sentry.spotlight-connection-url=http://local.sentry.io:1234",
            "sentry.force-init=true",
            "sentry.global-hub-mode=true",
            "sentry.capture-open-telemetry-events=true",
            "sentry.cron.default-checkin-margin=10",
            "sentry.cron.default-max-runtime=30",
            "sentry.cron.default-timezone=America/New_York",
            "sentry.cron.default-failure-issue-threshold=40",
            "sentry.cron.default-recovery-threshold=50",
            "sentry.logs.enabled=true"
        ).run {
            val options = it.getBean(SentryProperties::class.java)
            assertThat(options.readTimeoutMillis).isEqualTo(10)
            assertThat(options.shutdownTimeoutMillis).isEqualTo(20)
            assertThat(options.flushTimeoutMillis).isEqualTo(30)
            assertThat(options.isDebug).isTrue()
            assertThat(options.diagnosticLevel).isEqualTo(SentryLevel.INFO)
            assertThat(options.maxBreadcrumbs).isEqualTo(100)
            assertThat(options.release).isEqualTo("1.0.3")
            assertThat(options.environment).isEqualTo("production")
            assertThat(options.sampleRate).isEqualTo(0.2)
            assertThat(options.inAppIncludes).containsOnly("org.springframework", "com.myapp")
            assertThat(options.inAppExcludes).containsOnly("com.microsoft", "org.jboss")
            assertThat(options.dist).isEqualTo("my-dist")
            assertThat(options.isAttachThreads).isEqualTo(true)
            assertThat(options.isAttachStacktrace).isEqualTo(true)
            assertThat(options.serverName).isEqualTo("host-001")
            assertThat(options.exceptionResolverOrder).isEqualTo(100)
            assertThat(options.proxy).isNotNull
            assertThat(options.proxy!!.host).isEqualTo("example.proxy.com")
            assertThat(options.proxy!!.port).isEqualTo("8090")
            assertThat(options.proxy!!.user).isEqualTo("proxy-user")
            assertThat(options.proxy!!.pass).isEqualTo("proxy-pass")
            assertThat(options.tracesSampleRate).isEqualTo(0.3)
            assertThat(options.tags).containsEntry("tag1", "tag1-value").containsEntry("tag2", "tag2-value")
            assertThat(options.ignoredExceptionsForType).containsOnly(RuntimeException::class.java, IllegalStateException::class.java)
            assertThat(options.tracePropagationTargets).containsOnly("localhost", "^(http|https)://api\\..*\$")
            assertThat(options.isEnabled).isEqualTo(false)
            assertThat(options.isSendModules).isEqualTo(false)
            assertThat(options.ignoredCheckIns).containsOnly(FilterString("slug1"), FilterString("slugB"))
            assertThat(options.ignoredErrors).containsOnly(FilterString("Some error"), FilterString("Another .*"))
            assertThat(options.ignoredTransactions).containsOnly(FilterString("transactionName1"), FilterString("transactionNameB"))
            assertThat(options.isEnableBackpressureHandling).isEqualTo(false)
            assertThat(options.isForceInit).isEqualTo(true)
            assertThat(options.isGlobalHubMode).isEqualTo(true)
            assertThat(options.isCaptureOpenTelemetryEvents).isEqualTo(true)
            assertThat(options.isEnableSpotlight).isEqualTo(true)
            assertThat(options.spotlightConnectionUrl).isEqualTo("http://local.sentry.io:1234")
            assertThat(options.cron).isNotNull
            assertThat(options.cron!!.defaultCheckinMargin).isEqualTo(10L)
            assertThat(options.cron!!.defaultMaxRuntime).isEqualTo(30L)
            assertThat(options.cron!!.defaultTimezone).isEqualTo("America/New_York")
            assertThat(options.cron!!.defaultFailureIssueThreshold).isEqualTo(40L)
            assertThat(options.cron!!.defaultRecoveryThreshold).isEqualTo(50L)
            assertThat(options.logs.isEnabled).isEqualTo(true)
        }
    }

    @Test
    fun `when tracePropagationTargets are not set, default is returned`() {
        contextRunner.withPropertyValues(
            "sentry.dsn=http://key@localhost/proj"
        ).run {
            val options = it.getBean(SentryProperties::class.java)
            assertThat(options.tracePropagationTargets).isNotNull().containsOnly(".*")
        }
    }

    @Test
    fun `when tracePropagationTargets property is set to empty list, empty list is returned`() {
        contextRunner.withPropertyValues(
            "sentry.dsn=http://key@localhost/proj",
            "sentry.trace-propagation-targets="
        ).run {
            val options = it.getBean(SentryProperties::class.java)
            assertThat(options.tracePropagationTargets).isNotNull().isEmpty()
        }
    }

    @Test
    fun `when traces sample rate is set to null and tracing is enabled, traces sample rate should be set to 0`() {
        contextRunner.withPropertyValues(
            "sentry.dsn=http://key@localhost/proj"
        ).run {
            val options = it.getBean(SentryProperties::class.java)
            assertThat(options.tracesSampleRate).isNull()
        }
    }

    @Test
    fun `when traces sample rate is set to a value and tracing is enabled, traces sample rate should not be overwritten`() {
        contextRunner.withPropertyValues(
            "sentry.dsn=http://key@localhost/proj",
            "sentry.traces-sample-rate=0.3"
        ).run {
            val options = it.getBean(SentryProperties::class.java)
            assertThat(options.tracesSampleRate).isNotNull().isEqualTo(0.3)
        }
    }

    @Test
    fun `sets sentryClientName property on SentryOptions`() {
        contextRunner.withPropertyValues("sentry.dsn=http://key@localhost/proj")
            .run {
                assertThat(it.getBean(SentryOptions::class.java).sentryClientName).isEqualTo("sentry.java.spring-boot/${BuildConfig.VERSION_NAME}")
            }
    }

    @Test
    fun `sets SDK version on sent events`() {
        contextRunner.withPropertyValues("sentry.dsn=http://key@localhost/proj")
            .withUserConfiguration(MockTransportConfiguration::class.java)
            .run {
                Sentry.captureMessage("Some message")
                val transport = it.getBean(ITransport::class.java)
                verify(transport).send(
                    checkEvent { event ->
                        assertThat(event.sdk).isNotNull
                        val sdk = event.sdk!!
                        assertThat(sdk.version).isEqualTo(BuildConfig.VERSION_NAME)
                        assertThat(sdk.name).isEqualTo(BuildConfig.SENTRY_SPRING_BOOT_SDK_NAME)
                        assertThat(sdk.packageSet).anyMatch { pkg ->
                            pkg.name == "maven:io.sentry:sentry-spring-boot-starter" && pkg.version == BuildConfig.VERSION_NAME
                        }
                        assertTrue(sdk.integrationSet.contains("SpringBoot"))
                    },
                    anyOrNull()
                )
            }
    }

    @Test
    fun `registers beforeSendCallback on SentryOptions`() {
        contextRunner.withPropertyValues("sentry.dsn=http://key@localhost/proj")
            .withUserConfiguration(CustomBeforeSendCallbackConfiguration::class.java)
            .run {
                assertThat(it.getBean(SentryOptions::class.java).beforeSend).isInstanceOf(CustomBeforeSendCallback::class.java)
            }
    }

    @Test
    fun `registers logs beforeSendCallback on SentryOptions`() {
        contextRunner.withPropertyValues("sentry.dsn=http://key@localhost/proj")
            .withUserConfiguration(CustomBeforeSendLogsCallbackConfiguration::class.java)
            .run {
                assertThat(it.getBean(SentryOptions::class.java).logs.beforeSend).isInstanceOf(CustomBeforeSendLogsCallback::class.java)
            }
    }

    @Test
    fun `registers beforeSendTransactionCallback on SentryOptions`() {
        contextRunner.withPropertyValues("sentry.dsn=http://key@localhost/proj")
            .withUserConfiguration(CustomBeforeSendTransactionCallbackConfiguration::class.java)
            .run {
                assertThat(it.getBean(SentryOptions::class.java).beforeSendTransaction).isInstanceOf(CustomBeforeSendTransactionCallback::class.java)
            }
    }

    @Test
    fun `registers beforeBreadcrumbCallback on SentryOptions`() {
        contextRunner.withPropertyValues("sentry.dsn=http://key@localhost/proj")
            .withUserConfiguration(CustomBeforeBreadcrumbCallbackConfiguration::class.java)
            .run {
                assertThat(it.getBean(SentryOptions::class.java).beforeBreadcrumb).isInstanceOf(CustomBeforeBreadcrumbCallback::class.java)
            }
    }

    @Test
    fun `registers event processor on SentryOptions`() {
        contextRunner.withPropertyValues("sentry.dsn=http://key@localhost/proj")
            .withUserConfiguration(CustomEventProcessorConfiguration::class.java)
            .run {
                assertThat(it.getBean(SentryOptions::class.java).eventProcessors).anyMatch { processor -> processor.javaClass == CustomEventProcessor::class.java }
            }
    }

    @Test
    fun `registers transport gate on SentryOptions`() {
        contextRunner.withPropertyValues("sentry.dsn=http://key@localhost/proj")
            .withUserConfiguration(CustomTransportGateConfiguration::class.java)
            .run {
                assertThat(it.getBean(SentryOptions::class.java).transportGate).isInstanceOf(CustomTransportGate::class.java)
            }
    }

    @Test
    fun `registers custom integration on SentryOptions`() {
        contextRunner.withPropertyValues("sentry.dsn=http://key@localhost/proj")
            .withUserConfiguration(CustomIntegration::class.java)
            .run {
                assertThat(it.getBean(SentryOptions::class.java).integrations).anyMatch { integration -> integration.javaClass == CustomIntegration::class.java }
            }
    }

    @Test
    fun `sets release on SentryEvents if Git integration is configured`() {
        contextRunner.withPropertyValues("sentry.dsn=http://key@localhost/proj")
            .withUserConfiguration(MockTransportConfiguration::class.java, MockGitPropertiesConfiguration::class.java)
            .run {
                Sentry.captureMessage("Some message")
                val transport = it.getBean(ITransport::class.java)
                verify(transport).send(
                    checkEvent { event ->
                        assertThat(event.release).isEqualTo("git-commit-id")
                    },
                    anyOrNull()
                )
            }
    }

    @Test
    fun `sets custom release on SentryEvents if release property is set and Git integration is configured`() {
        contextRunner.withPropertyValues("sentry.dsn=http://key@localhost/proj", "sentry.release=my-release")
            .withUserConfiguration(MockTransportConfiguration::class.java, MockGitPropertiesConfiguration::class.java)
            .run {
                Sentry.captureMessage("Some message")
                val transport = it.getBean(ITransport::class.java)

                verify(transport).send(
                    checkEvent { event ->
                        assertThat(event.release).isEqualTo("my-release")
                    },
                    anyOrNull()
                )
            }
    }

    @Test
    fun `sets inAppIncludes on SentryOptions from a class annotated with @SpringBootApplication`() {
        contextRunner.withPropertyValues("sentry.dsn=http://key@localhost/proj")
            .withUserConfiguration(MainBootClass::class.java)
            .run {
                assertThat(it.getBean(SentryProperties::class.java).inAppIncludes)
                    .containsOnly("com.acme")
            }
    }

    @Test
    fun `when custom SentryUserProvider bean is configured, it's added after HttpServletRequestSentryUserProvider`() {
        contextRunner.withPropertyValues("sentry.dsn=http://key@localhost/proj", "sentry.send-default-pii=true")
            .withConfiguration(UserConfigurations.of(SentryUserProviderConfiguration::class.java))
            .run {
                val userProviders = it.getSentryUserProviders()
                assertEquals(3, userProviders.size)
                assertTrue(userProviders[0] is HttpServletRequestSentryUserProvider)
                assertTrue(userProviders[1] is SpringSecuritySentryUserProvider)
                assertTrue(userProviders[2] is CustomSentryUserProvider)
            }
    }

    @Test
    fun `when custom SentryUserProvider bean with higher order is configured, it's added before HttpServletRequestSentryUserProvider`() {
        contextRunner.withPropertyValues("sentry.dsn=http://key@localhost/proj", "sentry.send-default-pii=true")
            .withConfiguration(UserConfigurations.of(SentryHighestOrderUserProviderConfiguration::class.java))
            .run {
                val userProviders = it.getSentryUserProviders()
                assertEquals(3, userProviders.size)
                assertTrue(userProviders[0] is CustomSentryUserProvider)
                assertTrue(userProviders[1] is HttpServletRequestSentryUserProvider)
                assertTrue(userProviders[2] is SpringSecuritySentryUserProvider)
            }
    }

    @Test
    fun `when Spring Security is not on the classpath, SpringSecuritySentryUserProvider is not configured`() {
        contextRunner.withPropertyValues("sentry.dsn=http://key@localhost/proj", "sentry.send-default-pii=true")
            .withClassLoader(FilteredClassLoader(SecurityContextHolder::class.java))
            .run { ctx ->
                val userProviders = ctx.getSentryUserProviders()
                assertTrue(userProviders.isNotEmpty())
                userProviders.forEach {
                    assertFalse(it is SpringSecuritySentryUserProvider)
                }
            }
    }

    @Test
    fun `when Spring MVC is not on the classpath, SentryExceptionResolver is not configured`() {
        contextRunner.withPropertyValues("sentry.dsn=http://key@localhost/proj", "sentry.send-default-pii=true")
            .withClassLoader(FilteredClassLoader(HandlerExceptionResolver::class.java))
            .run {
                assertThat(it).doesNotHaveBean(SentryExceptionResolver::class.java)
            }
    }

    @Test
    fun `when Spring MVC is not on the classpath, fallback TransactionNameProvider is configured`() {
        contextRunner.withPropertyValues("sentry.dsn=http://key@localhost/proj", "sentry.send-default-pii=true")
            .withClassLoader(FilteredClassLoader(HandlerExceptionResolver::class.java))
            .run {
                assertThat(it.getBean(TransactionNameProvider::class.java)).isInstanceOf(
                    SpringServletTransactionNameProvider::class.java
                )
            }
    }

    @Test
    fun `when tracing is enabled, creates tracing filter`() {
        contextRunner.withPropertyValues("sentry.dsn=http://key@localhost/proj", "sentry.traces-sample-rate=1.0")
            .run {
                assertThat(it).hasBean("sentryTracingFilter")
            }
    }

    @Test
    fun `when traces sample rate is set, creates tracing filter`() {
        contextRunner.withPropertyValues("sentry.dsn=http://key@localhost/proj", "sentry.traces-sample-rate=0.2")
            .run {
                assertThat(it).hasBean("sentryTracingFilter")
            }
    }

    @Test
    fun `when traces sample rate is set to 0, creates tracing filter`() {
        contextRunner.withPropertyValues("sentry.dsn=http://key@localhost/proj", "sentry.traces-sample-rate=0.0")
            .run {
                assertThat(it).hasBean("sentryTracingFilter")
            }
    }

    @Test
    fun `when custom traces sampler callback is registered, creates tracing filter`() {
        contextRunner.withUserConfiguration(CustomTracesSamplerCallbackConfiguration::class.java)
            .withPropertyValues("sentry.dsn=http://key@localhost/proj")
            .run {
                assertThat(it).hasBean("sentryTracingFilter")
            }
    }

    @Test
    fun `creates tracing filter`() {
        contextRunner.withPropertyValues("sentry.dsn=http://key@localhost/proj")
            .run {
                assertThat(it).hasBean("sentryTracingFilter")
            }
    }

    @Test
    fun `when tracing is enabled and sentryTracingFilter already exists, does not create tracing filter`() {
        contextRunner.withPropertyValues("sentry.dsn=http://key@localhost/proj", "sentry.traces-sample-rate=1.0")
            .withUserConfiguration(CustomSentryTracingFilter::class.java)
            .run {
                assertThat(it).hasBean("sentryTracingFilter")
                val filter = it.getBean("sentryTracingFilter")

                if (filter is FilterRegistrationBean<*>) {
                    assertThat(filter.filter).isNotInstanceOf(SentryTracingFilter::class.java)
                } else {
                    assertThat(filter).isNotInstanceOf(SentryTracingFilter::class.java)
                }
            }
    }

    @Test
    fun `creates AOP beans to support @SentryCaptureExceptionParameter`() {
        contextRunner.withPropertyValues("sentry.dsn=http://key@localhost/proj")
            .run {
                assertThat(it).hasSentryExceptionParameterAdviceBeans()
            }
    }

    @Test
    fun `does not create AOP beans to support @SentryCaptureExceptionParameter if AOP class is missing`() {
        contextRunner.withPropertyValues("sentry.dsn=http://key@localhost/proj")
            .withClassLoader(FilteredClassLoader(ProceedingJoinPoint::class.java))
            .run {
                assertThat(it).doesNotHaveSentryExceptionParameterAdviceBeans()
            }
    }

    @Test
    fun `when tracing is enabled creates AOP beans to support @SentryTransaction`() {
        contextRunner.withPropertyValues("sentry.dsn=http://key@localhost/proj", "sentry.traces-sample-rate=1.0")
            .run {
                assertThat(it).hasSentryTransactionBeans()
            }
    }

    @Test
    fun `when traces sample rate is set to 0, creates AOP beans to support @SentryTransaction`() {
        contextRunner.withPropertyValues("sentry.dsn=http://key@localhost/proj", "sentry.traces-sample-rate=0.0")
            .run {
                assertThat(it).hasSentryTransactionBeans()
            }
    }

    @Test
    fun `when custom traces sampler callback is registered, creates AOP beans to support @SentryTransaction`() {
        contextRunner.withUserConfiguration(CustomTracesSamplerCallbackConfiguration::class.java)
            .withPropertyValues("sentry.dsn=http://key@localhost/proj")
            .run {
                assertThat(it).hasSentryTransactionBeans()
            }
    }

    @Test
    fun `when tracing is disabled, does not create AOP beans to support @SentryTransaction`() {
        contextRunner.withPropertyValues("sentry.dsn=http://key@localhost/proj")
            .run {
                assertThat(it).doesNotHaveSentryTransactionBeans()
            }
    }

    @Test
    fun `when Spring AOP is not on the classpath, does not create AOP beans to support @SentryTransaction`() {
        contextRunner.withPropertyValues("sentry.dsn=http://key@localhost/proj", "sentry.traces-sample-rate=1.0")
            .withClassLoader(FilteredClassLoader(ProceedingJoinPoint::class.java))
            .run {
                assertThat(it).doesNotHaveSentryTransactionBeans()
            }
    }

    @Test
    fun `when tracing is enabled and custom sentryTransactionPointcut is provided, sentryTransactionPointcut bean is not created`() {
        contextRunner.withPropertyValues("sentry.dsn=http://key@localhost/proj", "sentry.traces-sample-rate=1.0")
            .withUserConfiguration(CustomSentryPerformancePointcutConfiguration::class.java)
            .run {
                assertThat(it).hasBean("sentryTransactionPointcut")
                val pointcut = it.getBean("sentryTransactionPointcut")
                assertThat(pointcut).isInstanceOf(NameMatchMethodPointcut::class.java)
            }
    }

    @Test
    fun `when tracing is enabled creates AOP beans to support @SentrySpan`() {
        contextRunner.withPropertyValues("sentry.dsn=http://key@localhost/proj", "sentry.traces-sample-rate=1.0")
            .run {
                assertThat(it).hasSentrySpanBeans()
            }
    }

    @Test
    fun `when traces sample rate is set to 0, creates AOP beans to support @SentrySpan`() {
        contextRunner.withPropertyValues("sentry.dsn=http://key@localhost/proj", "sentry.traces-sample-rate=0.0")
            .run {
                assertThat(it).hasSentrySpanBeans()
            }
    }

    @Test
    fun `when custom traces sampler callback is registered, creates AOP beans to support @SentrySpan`() {
        contextRunner.withUserConfiguration(CustomTracesSamplerCallbackConfiguration::class.java)
            .withPropertyValues("sentry.dsn=http://key@localhost/proj")
            .run {
                assertThat(it).hasSentrySpanBeans()
            }
    }

    @Test
    fun `when tracing is disabled, does not create AOP beans to support @Span`() {
        contextRunner.withPropertyValues("sentry.dsn=http://key@localhost/proj")
            .run {
                assertThat(it).doesNotHaveSentrySpanBeans()
            }
    }

    @Test
    fun `when Spring AOP is not on the classpath, does not create AOP beans to support @SentrySpan`() {
        contextRunner.withPropertyValues("sentry.dsn=http://key@localhost/proj", "sentry.traces-sample-rate=1.0")
            .withClassLoader(FilteredClassLoader(ProceedingJoinPoint::class.java))
            .run {
                assertThat(it).doesNotHaveSentrySpanBeans()
            }
    }

    @Test
    fun `when tracing is enabled and custom sentrySpanPointcut is provided, sentrySpanPointcut bean is not created`() {
        contextRunner.withPropertyValues("sentry.dsn=http://key@localhost/proj", "sentry.traces-sample-rate=1.0")
            .withUserConfiguration(CustomSentryPerformancePointcutConfiguration::class.java)
            .run {
                assertThat(it).hasBean("sentrySpanPointcut")
                val pointcut = it.getBean("sentrySpanPointcut")
                assertThat(pointcut).isInstanceOf(NameMatchMethodPointcut::class.java)
            }
    }

    @Test
    fun `when tracing is enabled and RestTemplate is on the classpath, SentrySpanRestTemplateCustomizer bean is created`() {
        contextRunner.withPropertyValues("sentry.dsn=http://key@localhost/proj", "sentry.traces-sample-rate=1.0")
            .run {
                assertThat(it).hasSingleBean(SentrySpanRestTemplateCustomizer::class.java)
            }
    }

    @Test
    fun `when tracing is enabled and RestTemplate is not on the classpath, SentrySpanRestTemplateCustomizer bean is not created`() {
        contextRunner.withPropertyValues("sentry.dsn=http://key@localhost/proj", "sentry.traces-sample-rate=1.0")
            .withClassLoader(FilteredClassLoader(RestTemplate::class.java))
            .run {
                assertThat(it).doesNotHaveBean(SentrySpanRestTemplateCustomizer::class.java)
            }
    }

    @Test
    fun `when tracing is enabled and WebClient is on the classpath, SentrySpanWebClientCustomizer bean is created`() {
        contextRunner.withPropertyValues("sentry.dsn=http://key@localhost/proj", "sentry.traces-sample-rate=1.0")
            .run {
                assertThat(it).hasSingleBean(SentrySpanWebClientCustomizer::class.java)
            }
    }

    @Test
    fun `when tracing is enabled and WebClient is not on the classpath, SentrySpanWebClientCustomizer bean is not created`() {
        contextRunner.withPropertyValues("sentry.dsn=http://key@localhost/proj", "sentry.traces-sample-rate=1.0")
            .withClassLoader(FilteredClassLoader(WebClient::class.java))
            .run {
                assertThat(it).doesNotHaveBean(SentrySpanWebClientCustomizer::class.java)
            }
    }

    @Test
    fun `registers tracesSamplerCallback on SentryOptions`() {
        contextRunner.withPropertyValues("sentry.dsn=http://key@localhost/proj")
            .withUserConfiguration(CustomTracesSamplerCallbackConfiguration::class.java)
            .run {
                assertThat(it.getBean(SentryOptions::class.java).tracesSampler).isInstanceOf(CustomTracesSamplerCallback::class.java)
            }
    }

    @Test
    fun `when sentry-apache-http-client-5 is on the classpath, creates apache transport factory`() {
        contextRunner.withPropertyValues("sentry.dsn=http://key@localhost/proj")
            .run {
                assertThat(it.getBean(SentryOptions::class.java).transportFactory).isInstanceOf(ApacheHttpClientTransportFactory::class.java)
            }
    }

    @Test
    fun `when sentry-apache-http-client-5 is not on the classpath, does not create apache transport factory`() {
        contextRunner.withPropertyValues("sentry.dsn=http://key@localhost/proj")
            .withClassLoader(FilteredClassLoader(ApacheHttpClientTransportFactory::class.java))
            .run {
                assertThat(it.getBean(SentryOptions::class.java).transportFactory).isInstanceOf(AsyncHttpTransportFactory::class.java)
            }
    }

    @Test
    fun `when sentry-apache-http-client-5 is on the classpath and custom transport factory bean is set, does not create apache transport factory`() {
        contextRunner.withPropertyValues("sentry.dsn=http://key@localhost/proj")
            .withUserConfiguration(MockTransportConfiguration::class.java)
            .run {
                assertThat(it.getBean(SentryOptions::class.java).transportFactory)
                    .isNotInstanceOf(ApacheHttpClientTransportFactory::class.java)
                    .isNotInstanceOf(NoOpTransportFactory::class.java)
            }
    }

    @Test
    fun `when MDC is on the classpath, creates ContextTagsEventProcessor`() {
        contextRunner.withPropertyValues("sentry.dsn=http://key@localhost/proj")
            .run {
                assertThat(it).hasSingleBean(ContextTagsEventProcessor::class.java)
                val options = it.getBean(SentryOptions::class.java)
                assertThat(options.eventProcessors).anyMatch { processor -> processor.javaClass == ContextTagsEventProcessor::class.java }
            }
    }

    @Test
    fun `when MDC is not on the classpath, does not create ContextTagsEventProcessor`() {
        contextRunner.withPropertyValues("sentry.dsn=http://key@localhost/proj")
            .withClassLoader(FilteredClassLoader(MDC::class.java))
            .run {
                assertThat(it).doesNotHaveBean(ContextTagsEventProcessor::class.java)
                val options = it.getBean(SentryOptions::class.java)
                assertThat(options.eventProcessors).noneMatch { processor -> processor.javaClass == ContextTagsEventProcessor::class.java }
            }
    }

    @Test
    fun `when AgentMarker is on the classpath and auto init off, runs SentryOpenTelemetryAgentWithoutAutoInitConfiguration`() {
        SentryIntegrationPackageStorage.getInstance().clearStorage()
        contextRunner.withPropertyValues("sentry.dsn=http://key@localhost/proj", "sentry.auto-init=false")
            .run {
                assertTrue(SentryIntegrationPackageStorage.getInstance().integrations.contains("SpringBootOpenTelemetryAgentWithoutAutoInit"))
            }
    }

    @Test
    fun `when AgentMarker is on the classpath and auto init on, does not run SentryOpenTelemetryAgentWithoutAutoInitConfiguration`() {
        SentryIntegrationPackageStorage.getInstance().clearStorage()
        contextRunner.withPropertyValues("sentry.dsn=http://key@localhost/proj")
            .run {
                assertFalse(SentryIntegrationPackageStorage.getInstance().integrations.contains("SpringBootOpenTelemetryAgentWithoutAutoInit"))
            }
    }

    @Test
    fun `when AgentMarker is not on the classpath and auto init off, does not run SentryOpenTelemetryAgentWithoutAutoInitConfiguration`() {
        SentryIntegrationPackageStorage.getInstance().clearStorage()
        contextRunner.withPropertyValues("sentry.dsn=http://key@localhost/proj", "sentry.auto-init=false")
            .withClassLoader(FilteredClassLoader(AgentMarker::class.java))
            .run {
                assertFalse(SentryIntegrationPackageStorage.getInstance().integrations.contains("SpringBootOpenTelemetryAgentWithoutAutoInit"))
            }
    }

    @Test
    fun `when AgentMarker is not on the classpath but OpenTelemetry is, runs SpringBootOpenTelemetryNoAgent`() {
        SentryIntegrationPackageStorage.getInstance().clearStorage()
        contextRunner.withPropertyValues("sentry.dsn=http://key@localhost/proj")
            .withClassLoader(FilteredClassLoader(AgentMarker::class.java))
            .withUserConfiguration(OtelBeanConfig::class.java)
            .run {
                assertTrue(SentryIntegrationPackageStorage.getInstance().integrations.contains("SpringBootOpenTelemetryNoAgent"))
            }
    }

    @Test
    fun `when AgentMarker and OpenTelemetry are not on the classpath, does not run SpringBootOpenTelemetryNoAgent`() {
        SentryIntegrationPackageStorage.getInstance().clearStorage()
        contextRunner.withPropertyValues("sentry.dsn=http://key@localhost/proj")
            .withClassLoader(FilteredClassLoader(AgentMarker::class.java, OpenTelemetry::class.java))
            .run {
                assertFalse(SentryIntegrationPackageStorage.getInstance().integrations.contains("SpringBootOpenTelemetryNoAgent"))
            }
    }

    @Test
    fun `when AgentMarker and SentryAutoConfigurationCustomizerProvider are not on the classpath, does not run SpringBootOpenTelemetryNoAgent`() {
        SentryIntegrationPackageStorage.getInstance().clearStorage()
        contextRunner.withPropertyValues("sentry.dsn=http://key@localhost/proj")
            .withClassLoader(FilteredClassLoader(AgentMarker::class.java, SentryAutoConfigurationCustomizerProvider::class.java))
            .withUserConfiguration(OtelBeanConfig::class.java)
            .run {
                assertFalse(SentryIntegrationPackageStorage.getInstance().integrations.contains("SpringBootOpenTelemetryNoAgent"))
            }
    }

    @Test
    fun `when AgentMarker is not on the classpath and auto init on, does not run SentryOpenTelemetryAgentWithoutAutoInitConfiguration`() {
        SentryIntegrationPackageStorage.getInstance().clearStorage()
        contextRunner.withPropertyValues("sentry.dsn=http://key@localhost/proj")
            .withClassLoader(FilteredClassLoader(AgentMarker::class.java))
            .run {
                assertFalse(SentryIntegrationPackageStorage.getInstance().integrations.contains("SpringBootOpenTelemetryAgentWithoutAutoInit"))
            }
    }

    @Test
    fun `creates quartz config`() {
        contextRunner.withPropertyValues("sentry.dsn=http://key@localhost/proj")
            .run {
                assertThat(it).hasSingleBean(SchedulerFactoryBeanCustomizer::class.java)
            }
    }

    @Test
    fun `does not create quartz config if quartz lib missing`() {
        contextRunner.withPropertyValues("sentry.dsn=http://key@localhost/proj")
            .withClassLoader(FilteredClassLoader(QuartzScheduler::class.java))
            .run {
                assertThat(it).doesNotHaveBean(SchedulerFactoryBeanCustomizer::class.java)
            }
    }

    @Test
    fun `does not create quartz config if spring-quartz lib missing`() {
        contextRunner.withPropertyValues("sentry.dsn=http://key@localhost/proj")
            .withClassLoader(FilteredClassLoader(SchedulerFactoryBean::class.java))
            .run {
                assertThat(it).doesNotHaveBean(SchedulerFactoryBeanCustomizer::class.java)
            }
    }

    @Test
    fun `does not create quartz config if sentry-quartz lib missing`() {
        contextRunner.withPropertyValues("sentry.dsn=http://key@localhost/proj")
            .withClassLoader(FilteredClassLoader(SentryJobListener::class.java))
            .run {
                assertThat(it).doesNotHaveBean(SchedulerFactoryBeanCustomizer::class.java)
            }
    }

    @Test
    fun `Sentry quartz job listener is added`() {
        contextRunner.withPropertyValues("sentry.dsn=http://key@localhost/proj", "sentry.enable-automatic-checkins=true")
            .withUserConfiguration(QuartzAutoConfiguration::class.java)
            .run {
                val jobListeners = it.getBean(Scheduler::class.java).listenerManager.jobListeners
                assertThat(jobListeners).hasSize(1)
                assertThat(jobListeners[0]).matches(
                    { it.name == "sentry-job-listener" },
                    "is sentry job listener"
                )
            }
    }

    @Test
    fun `user defined SchedulerFactoryBeanCustomizer overrides Sentry Customizer`() {
        contextRunner.withPropertyValues("sentry.dsn=http://key@localhost/proj", "sentry.enable-automatic-checkins=true")
            .withUserConfiguration(QuartzAutoConfiguration::class.java, CustomSchedulerFactoryBeanCustomizerConfiguration::class.java)
            .run {
                val jobListeners = it.getBean(Scheduler::class.java).listenerManager.jobListeners
                assertThat(jobListeners).hasSize(1)
                assertThat(jobListeners[0]).matches(
                    { it.name == "custom-job-listener" },
                    "is custom job listener"
                )
            }
    }

    @Test
    fun `registers SpringProfilesEventProcessor on SentryOptions`() {
        contextRunner.withPropertyValues("sentry.dsn=http://key@localhost/proj")
            .run {
                assertThat(it.getBean(SentryOptions::class.java).eventProcessors).anyMatch { processor -> processor.javaClass == SpringProfilesEventProcessor::class.java }
            }
    }

    @Configuration(proxyBeanMethods = false)
    open class CustomSchedulerFactoryBeanCustomizerConfiguration {
        class MyJobListener : JobListener {
            override fun getName() = "custom-job-listener"

            override fun jobToBeExecuted(context: JobExecutionContext?) {
                // do nothing
            }

            override fun jobExecutionVetoed(context: JobExecutionContext?) {
                // do nothing
            }

            override fun jobWasExecuted(
                context: JobExecutionContext?,
                jobException: JobExecutionException?
            ) {
                // do nothing
            }
=======
  private val contextRunner =
    WebApplicationContextRunner()
      .withConfiguration(
        AutoConfigurations.of(
          SentryAutoConfiguration::class.java,
          WebMvcAutoConfiguration::class.java,
        )
      )

  @Test
  fun `scopes is not created when auto-configuration dsn is not set`() {
    contextRunner.run { assertThat(it).doesNotHaveBean(IScopes::class.java) }
  }

  @Test
  fun `scopes is created when dsn is provided`() {
    contextRunner.withPropertyValues("sentry.dsn=http://key@localhost/proj").run {
      assertThat(it).hasSingleBean(IScopes::class.java)
    }
  }

  @Test
  fun `OptionsConfiguration is created if custom one with name sentryOptionsConfiguration is not provided`() {
    contextRunner.withPropertyValues("sentry.dsn=http://key@localhost/proj").run {
      assertThat(it).hasSingleBean(Sentry.OptionsConfiguration::class.java)
    }
  }

  @Test
  fun `OptionsConfiguration with name sentryOptionsConfiguration is created if another one with different name is provided`() {
    contextRunner
      .withPropertyValues("sentry.dsn=http://key@localhost/proj")
      .withUserConfiguration(CustomOptionsConfigurationConfiguration::class.java)
      .run {
        assertThat(it).getBeans(Sentry.OptionsConfiguration::class.java).hasSize(2)
        assertThat(it)
          .getBean("sentryOptionsConfiguration")
          .isNotNull()
          .isInstanceOf(Sentry.OptionsConfiguration::class.java)
        assertThat(it)
          .getBean("customOptionsConfiguration")
          .isNotNull()
          .isInstanceOf(Sentry.OptionsConfiguration::class.java)
      }
  }

  @Test
  fun `sentryOptionsConfiguration bean is configured before custom OptionsConfiguration`() {
    contextRunner
      .withPropertyValues("sentry.dsn=http://key@localhost/proj")
      .withUserConfiguration(CustomOptionsConfigurationConfiguration::class.java)
      .run {
        val options = it.getBean(SentryOptions::class.java)
        assertThat(options.beforeSend).isNull()
      }
  }

  @Test
  fun `OptionsConfiguration is not created if custom one with name sentryOptionsConfiguration is provided`() {
    contextRunner
      .withPropertyValues("sentry.dsn=http://key@localhost/proj")
      .withUserConfiguration(OverridingOptionsConfigurationConfiguration::class.java)
      .run {
        assertThat(it).hasSingleBean(Sentry.OptionsConfiguration::class.java)
        assertThat(
            it.getBean(Sentry.OptionsConfiguration::class.java, "customOptionsConfiguration")
          )
          .isNotNull
      }
  }

  @Test
  fun `properties are applied to SentryOptions`() {
    contextRunner
      .withPropertyValues(
        "sentry.dsn=http://key@localhost/proj",
        "sentry.read-timeout-millis=10",
        "sentry.shutdown-timeout-millis=20",
        "sentry.flush-timeout-millis=30",
        "sentry.debug=true",
        "sentry.diagnostic-level=INFO",
        "sentry.sentry-client-name=my-client",
        "sentry.max-breadcrumbs=100",
        "sentry.release=1.0.3",
        "sentry.environment=production",
        "sentry.sample-rate=0.2",
        "sentry.in-app-includes=org.springframework,com.myapp",
        "sentry.in-app-excludes=org.jboss,com.microsoft",
        "sentry.dist=my-dist",
        "sentry.attach-threads=true",
        "sentry.attach-stacktrace=true",
        "sentry.server-name=host-001",
        "sentry.exception-resolver-order=100",
        "sentry.proxy.host=example.proxy.com",
        "sentry.proxy.port=8090",
        "sentry.proxy.user=proxy-user",
        "sentry.proxy.pass=proxy-pass",
        "sentry.traces-sample-rate=0.3",
        "sentry.tags.tag1=tag1-value",
        "sentry.tags.tag2=tag2-value",
        "sentry.ignored-exceptions-for-type=java.lang.RuntimeException,java.lang.IllegalStateException,io.sentry.Sentry",
        "sentry.trace-propagation-targets=localhost,^(http|https)://api\\..*\$",
        "sentry.enabled=false",
        "sentry.send-modules=false",
        "sentry.ignored-checkins=slug1,slugB",
        "sentry.ignored-errors=Some error,Another .*",
        "sentry.ignored-transactions=transactionName1,transactionNameB",
        "sentry.enable-backpressure-handling=false",
        "sentry.enable-spotlight=true",
        "sentry.spotlight-connection-url=http://local.sentry.io:1234",
        "sentry.force-init=true",
        "sentry.global-hub-mode=true",
        "sentry.capture-open-telemetry-events=true",
        "sentry.cron.default-checkin-margin=10",
        "sentry.cron.default-max-runtime=30",
        "sentry.cron.default-timezone=America/New_York",
        "sentry.cron.default-failure-issue-threshold=40",
        "sentry.cron.default-recovery-threshold=50",
        "sentry.logs.enabled=true",
      )
      .run {
        val options = it.getBean(SentryProperties::class.java)
        assertThat(options.readTimeoutMillis).isEqualTo(10)
        assertThat(options.shutdownTimeoutMillis).isEqualTo(20)
        assertThat(options.flushTimeoutMillis).isEqualTo(30)
        assertThat(options.isDebug).isTrue()
        assertThat(options.diagnosticLevel).isEqualTo(SentryLevel.INFO)
        assertThat(options.maxBreadcrumbs).isEqualTo(100)
        assertThat(options.release).isEqualTo("1.0.3")
        assertThat(options.environment).isEqualTo("production")
        assertThat(options.sampleRate).isEqualTo(0.2)
        assertThat(options.inAppIncludes).containsOnly("org.springframework", "com.myapp")
        assertThat(options.inAppExcludes).containsOnly("com.microsoft", "org.jboss")
        assertThat(options.dist).isEqualTo("my-dist")
        assertThat(options.isAttachThreads).isEqualTo(true)
        assertThat(options.isAttachStacktrace).isEqualTo(true)
        assertThat(options.serverName).isEqualTo("host-001")
        assertThat(options.exceptionResolverOrder).isEqualTo(100)
        assertThat(options.proxy).isNotNull
        assertThat(options.proxy!!.host).isEqualTo("example.proxy.com")
        assertThat(options.proxy!!.port).isEqualTo("8090")
        assertThat(options.proxy!!.user).isEqualTo("proxy-user")
        assertThat(options.proxy!!.pass).isEqualTo("proxy-pass")
        assertThat(options.tracesSampleRate).isEqualTo(0.3)
        assertThat(options.tags)
          .containsEntry("tag1", "tag1-value")
          .containsEntry("tag2", "tag2-value")
        assertThat(options.ignoredExceptionsForType)
          .containsOnly(RuntimeException::class.java, IllegalStateException::class.java)
        assertThat(options.tracePropagationTargets)
          .containsOnly("localhost", "^(http|https)://api\\..*\$")
        assertThat(options.isEnabled).isEqualTo(false)
        assertThat(options.isSendModules).isEqualTo(false)
        assertThat(options.ignoredCheckIns)
          .containsOnly(FilterString("slug1"), FilterString("slugB"))
        assertThat(options.ignoredErrors)
          .containsOnly(FilterString("Some error"), FilterString("Another .*"))
        assertThat(options.ignoredTransactions)
          .containsOnly(FilterString("transactionName1"), FilterString("transactionNameB"))
        assertThat(options.isEnableBackpressureHandling).isEqualTo(false)
        assertThat(options.isForceInit).isEqualTo(true)
        assertThat(options.isGlobalHubMode).isEqualTo(true)
        assertThat(options.isCaptureOpenTelemetryEvents).isEqualTo(true)
        assertThat(options.isEnableSpotlight).isEqualTo(true)
        assertThat(options.spotlightConnectionUrl).isEqualTo("http://local.sentry.io:1234")
        assertThat(options.cron).isNotNull
        assertThat(options.cron!!.defaultCheckinMargin).isEqualTo(10L)
        assertThat(options.cron!!.defaultMaxRuntime).isEqualTo(30L)
        assertThat(options.cron!!.defaultTimezone).isEqualTo("America/New_York")
        assertThat(options.cron!!.defaultFailureIssueThreshold).isEqualTo(40L)
        assertThat(options.cron!!.defaultRecoveryThreshold).isEqualTo(50L)
        assertThat(options.logs.isEnabled).isEqualTo(true)
      }
  }

  @Test
  fun `when tracePropagationTargets are not set, default is returned`() {
    contextRunner.withPropertyValues("sentry.dsn=http://key@localhost/proj").run {
      val options = it.getBean(SentryProperties::class.java)
      assertThat(options.tracePropagationTargets).isNotNull().containsOnly(".*")
    }
  }

  @Test
  fun `when tracePropagationTargets property is set to empty list, empty list is returned`() {
    contextRunner
      .withPropertyValues(
        "sentry.dsn=http://key@localhost/proj",
        "sentry.trace-propagation-targets=",
      )
      .run {
        val options = it.getBean(SentryProperties::class.java)
        assertThat(options.tracePropagationTargets).isNotNull().isEmpty()
      }
  }

  @Test
  fun `when traces sample rate is set to null and tracing is enabled, traces sample rate should be set to 0`() {
    contextRunner.withPropertyValues("sentry.dsn=http://key@localhost/proj").run {
      val options = it.getBean(SentryProperties::class.java)
      assertThat(options.tracesSampleRate).isNull()
    }
  }

  @Test
  fun `when traces sample rate is set to a value and tracing is enabled, traces sample rate should not be overwritten`() {
    contextRunner
      .withPropertyValues("sentry.dsn=http://key@localhost/proj", "sentry.traces-sample-rate=0.3")
      .run {
        val options = it.getBean(SentryProperties::class.java)
        assertThat(options.tracesSampleRate).isNotNull().isEqualTo(0.3)
      }
  }

  @Test
  fun `sets sentryClientName property on SentryOptions`() {
    contextRunner.withPropertyValues("sentry.dsn=http://key@localhost/proj").run {
      assertThat(it.getBean(SentryOptions::class.java).sentryClientName)
        .isEqualTo("sentry.java.spring-boot/${BuildConfig.VERSION_NAME}")
    }
  }

  @Test
  fun `sets SDK version on sent events`() {
    contextRunner
      .withPropertyValues("sentry.dsn=http://key@localhost/proj")
      .withUserConfiguration(MockTransportConfiguration::class.java)
      .run {
        Sentry.captureMessage("Some message")
        val transport = it.getBean(ITransport::class.java)
        verify(transport)
          .send(
            checkEvent { event ->
              assertThat(event.sdk).isNotNull
              val sdk = event.sdk!!
              assertThat(sdk.version).isEqualTo(BuildConfig.VERSION_NAME)
              assertThat(sdk.name).isEqualTo(BuildConfig.SENTRY_SPRING_BOOT_SDK_NAME)
              assertThat(sdk.packageSet).anyMatch { pkg ->
                pkg.name == "maven:io.sentry:sentry-spring-boot-starter" &&
                  pkg.version == BuildConfig.VERSION_NAME
              }
              assertTrue(sdk.integrationSet.contains("SpringBoot"))
            },
            anyOrNull(),
          )
      }
  }

  @Test
  fun `registers beforeSendCallback on SentryOptions`() {
    contextRunner
      .withPropertyValues("sentry.dsn=http://key@localhost/proj")
      .withUserConfiguration(CustomBeforeSendCallbackConfiguration::class.java)
      .run {
        assertThat(it.getBean(SentryOptions::class.java).beforeSend)
          .isInstanceOf(CustomBeforeSendCallback::class.java)
      }
  }

  @Test
  fun `registers beforeSendTransactionCallback on SentryOptions`() {
    contextRunner
      .withPropertyValues("sentry.dsn=http://key@localhost/proj")
      .withUserConfiguration(CustomBeforeSendTransactionCallbackConfiguration::class.java)
      .run {
        assertThat(it.getBean(SentryOptions::class.java).beforeSendTransaction)
          .isInstanceOf(CustomBeforeSendTransactionCallback::class.java)
      }
  }

  @Test
  fun `registers beforeBreadcrumbCallback on SentryOptions`() {
    contextRunner
      .withPropertyValues("sentry.dsn=http://key@localhost/proj")
      .withUserConfiguration(CustomBeforeBreadcrumbCallbackConfiguration::class.java)
      .run {
        assertThat(it.getBean(SentryOptions::class.java).beforeBreadcrumb)
          .isInstanceOf(CustomBeforeBreadcrumbCallback::class.java)
      }
  }

  @Test
  fun `registers event processor on SentryOptions`() {
    contextRunner
      .withPropertyValues("sentry.dsn=http://key@localhost/proj")
      .withUserConfiguration(CustomEventProcessorConfiguration::class.java)
      .run {
        assertThat(it.getBean(SentryOptions::class.java).eventProcessors).anyMatch { processor ->
          processor.javaClass == CustomEventProcessor::class.java
>>>>>>> 84896423
        }
      }
  }

  @Test
  fun `registers transport gate on SentryOptions`() {
    contextRunner
      .withPropertyValues("sentry.dsn=http://key@localhost/proj")
      .withUserConfiguration(CustomTransportGateConfiguration::class.java)
      .run {
        assertThat(it.getBean(SentryOptions::class.java).transportGate)
          .isInstanceOf(CustomTransportGate::class.java)
      }
  }

  @Test
  fun `registers custom integration on SentryOptions`() {
    contextRunner
      .withPropertyValues("sentry.dsn=http://key@localhost/proj")
      .withUserConfiguration(CustomIntegration::class.java)
      .run {
        assertThat(it.getBean(SentryOptions::class.java).integrations).anyMatch { integration ->
          integration.javaClass == CustomIntegration::class.java
        }
      }
  }

  @Test
  fun `sets release on SentryEvents if Git integration is configured`() {
    contextRunner
      .withPropertyValues("sentry.dsn=http://key@localhost/proj")
      .withUserConfiguration(
        MockTransportConfiguration::class.java,
        MockGitPropertiesConfiguration::class.java,
      )
      .run {
        Sentry.captureMessage("Some message")
        val transport = it.getBean(ITransport::class.java)
        verify(transport)
          .send(
            checkEvent { event -> assertThat(event.release).isEqualTo("git-commit-id") },
            anyOrNull(),
          )
      }
  }

  @Test
  fun `sets custom release on SentryEvents if release property is set and Git integration is configured`() {
    contextRunner
      .withPropertyValues("sentry.dsn=http://key@localhost/proj", "sentry.release=my-release")
      .withUserConfiguration(
        MockTransportConfiguration::class.java,
        MockGitPropertiesConfiguration::class.java,
      )
      .run {
        Sentry.captureMessage("Some message")
        val transport = it.getBean(ITransport::class.java)

        verify(transport)
          .send(
            checkEvent { event -> assertThat(event.release).isEqualTo("my-release") },
            anyOrNull(),
          )
      }
  }

  @Test
  fun `sets inAppIncludes on SentryOptions from a class annotated with @SpringBootApplication`() {
    contextRunner
      .withPropertyValues("sentry.dsn=http://key@localhost/proj")
      .withUserConfiguration(MainBootClass::class.java)
      .run {
        assertThat(it.getBean(SentryProperties::class.java).inAppIncludes).containsOnly("com.acme")
      }
  }

  @Test
  fun `when custom SentryUserProvider bean is configured, it's added after HttpServletRequestSentryUserProvider`() {
    contextRunner
      .withPropertyValues("sentry.dsn=http://key@localhost/proj", "sentry.send-default-pii=true")
      .withConfiguration(UserConfigurations.of(SentryUserProviderConfiguration::class.java))
      .run {
        val userProviders = it.getSentryUserProviders()
        assertEquals(3, userProviders.size)
        assertTrue(userProviders[0] is HttpServletRequestSentryUserProvider)
        assertTrue(userProviders[1] is SpringSecuritySentryUserProvider)
        assertTrue(userProviders[2] is CustomSentryUserProvider)
      }
  }

  @Test
  fun `when custom SentryUserProvider bean with higher order is configured, it's added before HttpServletRequestSentryUserProvider`() {
    contextRunner
      .withPropertyValues("sentry.dsn=http://key@localhost/proj", "sentry.send-default-pii=true")
      .withConfiguration(
        UserConfigurations.of(SentryHighestOrderUserProviderConfiguration::class.java)
      )
      .run {
        val userProviders = it.getSentryUserProviders()
        assertEquals(3, userProviders.size)
        assertTrue(userProviders[0] is CustomSentryUserProvider)
        assertTrue(userProviders[1] is HttpServletRequestSentryUserProvider)
        assertTrue(userProviders[2] is SpringSecuritySentryUserProvider)
      }
  }

  @Test
  fun `when Spring Security is not on the classpath, SpringSecuritySentryUserProvider is not configured`() {
    contextRunner
      .withPropertyValues("sentry.dsn=http://key@localhost/proj", "sentry.send-default-pii=true")
      .withClassLoader(FilteredClassLoader(SecurityContextHolder::class.java))
      .run { ctx ->
        val userProviders = ctx.getSentryUserProviders()
        assertTrue(userProviders.isNotEmpty())
        userProviders.forEach { assertFalse(it is SpringSecuritySentryUserProvider) }
      }
  }

  @Test
  fun `when Spring MVC is not on the classpath, SentryExceptionResolver is not configured`() {
    contextRunner
      .withPropertyValues("sentry.dsn=http://key@localhost/proj", "sentry.send-default-pii=true")
      .withClassLoader(FilteredClassLoader(HandlerExceptionResolver::class.java))
      .run { assertThat(it).doesNotHaveBean(SentryExceptionResolver::class.java) }
  }

  @Test
  fun `when Spring MVC is not on the classpath, fallback TransactionNameProvider is configured`() {
    contextRunner
      .withPropertyValues("sentry.dsn=http://key@localhost/proj", "sentry.send-default-pii=true")
      .withClassLoader(FilteredClassLoader(HandlerExceptionResolver::class.java))
      .run {
        assertThat(it.getBean(TransactionNameProvider::class.java))
          .isInstanceOf(SpringServletTransactionNameProvider::class.java)
      }
  }

  @Test
  fun `when tracing is enabled, creates tracing filter`() {
    contextRunner
      .withPropertyValues("sentry.dsn=http://key@localhost/proj", "sentry.traces-sample-rate=1.0")
      .run { assertThat(it).hasBean("sentryTracingFilter") }
  }

  @Test
  fun `when traces sample rate is set, creates tracing filter`() {
    contextRunner
      .withPropertyValues("sentry.dsn=http://key@localhost/proj", "sentry.traces-sample-rate=0.2")
      .run { assertThat(it).hasBean("sentryTracingFilter") }
  }

  @Test
  fun `when traces sample rate is set to 0, creates tracing filter`() {
    contextRunner
      .withPropertyValues("sentry.dsn=http://key@localhost/proj", "sentry.traces-sample-rate=0.0")
      .run { assertThat(it).hasBean("sentryTracingFilter") }
  }

  @Test
  fun `when custom traces sampler callback is registered, creates tracing filter`() {
    contextRunner
      .withUserConfiguration(CustomTracesSamplerCallbackConfiguration::class.java)
      .withPropertyValues("sentry.dsn=http://key@localhost/proj")
      .run { assertThat(it).hasBean("sentryTracingFilter") }
  }

  @Test
  fun `creates tracing filter`() {
    contextRunner.withPropertyValues("sentry.dsn=http://key@localhost/proj").run {
      assertThat(it).hasBean("sentryTracingFilter")
    }
  }

  @Test
  fun `when tracing is enabled and sentryTracingFilter already exists, does not create tracing filter`() {
    contextRunner
      .withPropertyValues("sentry.dsn=http://key@localhost/proj", "sentry.traces-sample-rate=1.0")
      .withUserConfiguration(CustomSentryTracingFilter::class.java)
      .run {
        assertThat(it).hasBean("sentryTracingFilter")
        val filter = it.getBean("sentryTracingFilter")

        if (filter is FilterRegistrationBean<*>) {
          assertThat(filter.filter).isNotInstanceOf(SentryTracingFilter::class.java)
        } else {
          assertThat(filter).isNotInstanceOf(SentryTracingFilter::class.java)
        }
      }
  }

  @Test
  fun `creates AOP beans to support @SentryCaptureExceptionParameter`() {
    contextRunner.withPropertyValues("sentry.dsn=http://key@localhost/proj").run {
      assertThat(it).hasSentryExceptionParameterAdviceBeans()
    }
  }

  @Test
  fun `does not create AOP beans to support @SentryCaptureExceptionParameter if AOP class is missing`() {
    contextRunner
      .withPropertyValues("sentry.dsn=http://key@localhost/proj")
      .withClassLoader(FilteredClassLoader(ProceedingJoinPoint::class.java))
      .run { assertThat(it).doesNotHaveSentryExceptionParameterAdviceBeans() }
  }

  @Test
  fun `when tracing is enabled creates AOP beans to support @SentryTransaction`() {
    contextRunner
      .withPropertyValues("sentry.dsn=http://key@localhost/proj", "sentry.traces-sample-rate=1.0")
      .run { assertThat(it).hasSentryTransactionBeans() }
  }

  @Test
  fun `when traces sample rate is set to 0, creates AOP beans to support @SentryTransaction`() {
    contextRunner
      .withPropertyValues("sentry.dsn=http://key@localhost/proj", "sentry.traces-sample-rate=0.0")
      .run { assertThat(it).hasSentryTransactionBeans() }
  }

  @Test
  fun `when custom traces sampler callback is registered, creates AOP beans to support @SentryTransaction`() {
    contextRunner
      .withUserConfiguration(CustomTracesSamplerCallbackConfiguration::class.java)
      .withPropertyValues("sentry.dsn=http://key@localhost/proj")
      .run { assertThat(it).hasSentryTransactionBeans() }
  }

  @Test
  fun `when tracing is disabled, does not create AOP beans to support @SentryTransaction`() {
    contextRunner.withPropertyValues("sentry.dsn=http://key@localhost/proj").run {
      assertThat(it).doesNotHaveSentryTransactionBeans()
    }
  }

  @Test
  fun `when Spring AOP is not on the classpath, does not create AOP beans to support @SentryTransaction`() {
    contextRunner
      .withPropertyValues("sentry.dsn=http://key@localhost/proj", "sentry.traces-sample-rate=1.0")
      .withClassLoader(FilteredClassLoader(ProceedingJoinPoint::class.java))
      .run { assertThat(it).doesNotHaveSentryTransactionBeans() }
  }

  @Test
  fun `when tracing is enabled and custom sentryTransactionPointcut is provided, sentryTransactionPointcut bean is not created`() {
    contextRunner
      .withPropertyValues("sentry.dsn=http://key@localhost/proj", "sentry.traces-sample-rate=1.0")
      .withUserConfiguration(CustomSentryPerformancePointcutConfiguration::class.java)
      .run {
        assertThat(it).hasBean("sentryTransactionPointcut")
        val pointcut = it.getBean("sentryTransactionPointcut")
        assertThat(pointcut).isInstanceOf(NameMatchMethodPointcut::class.java)
      }
  }

  @Test
  fun `when tracing is enabled creates AOP beans to support @SentrySpan`() {
    contextRunner
      .withPropertyValues("sentry.dsn=http://key@localhost/proj", "sentry.traces-sample-rate=1.0")
      .run { assertThat(it).hasSentrySpanBeans() }
  }

  @Test
  fun `when traces sample rate is set to 0, creates AOP beans to support @SentrySpan`() {
    contextRunner
      .withPropertyValues("sentry.dsn=http://key@localhost/proj", "sentry.traces-sample-rate=0.0")
      .run { assertThat(it).hasSentrySpanBeans() }
  }

  @Test
  fun `when custom traces sampler callback is registered, creates AOP beans to support @SentrySpan`() {
    contextRunner
      .withUserConfiguration(CustomTracesSamplerCallbackConfiguration::class.java)
      .withPropertyValues("sentry.dsn=http://key@localhost/proj")
      .run { assertThat(it).hasSentrySpanBeans() }
  }

  @Test
  fun `when tracing is disabled, does not create AOP beans to support @Span`() {
    contextRunner.withPropertyValues("sentry.dsn=http://key@localhost/proj").run {
      assertThat(it).doesNotHaveSentrySpanBeans()
    }
  }

  @Test
  fun `when Spring AOP is not on the classpath, does not create AOP beans to support @SentrySpan`() {
    contextRunner
      .withPropertyValues("sentry.dsn=http://key@localhost/proj", "sentry.traces-sample-rate=1.0")
      .withClassLoader(FilteredClassLoader(ProceedingJoinPoint::class.java))
      .run { assertThat(it).doesNotHaveSentrySpanBeans() }
  }

  @Test
  fun `when tracing is enabled and custom sentrySpanPointcut is provided, sentrySpanPointcut bean is not created`() {
    contextRunner
      .withPropertyValues("sentry.dsn=http://key@localhost/proj", "sentry.traces-sample-rate=1.0")
      .withUserConfiguration(CustomSentryPerformancePointcutConfiguration::class.java)
      .run {
        assertThat(it).hasBean("sentrySpanPointcut")
        val pointcut = it.getBean("sentrySpanPointcut")
        assertThat(pointcut).isInstanceOf(NameMatchMethodPointcut::class.java)
      }
  }

  @Test
  fun `when tracing is enabled and RestTemplate is on the classpath, SentrySpanRestTemplateCustomizer bean is created`() {
    contextRunner
      .withPropertyValues("sentry.dsn=http://key@localhost/proj", "sentry.traces-sample-rate=1.0")
      .run { assertThat(it).hasSingleBean(SentrySpanRestTemplateCustomizer::class.java) }
  }

  @Test
  fun `when tracing is enabled and RestTemplate is not on the classpath, SentrySpanRestTemplateCustomizer bean is not created`() {
    contextRunner
      .withPropertyValues("sentry.dsn=http://key@localhost/proj", "sentry.traces-sample-rate=1.0")
      .withClassLoader(FilteredClassLoader(RestTemplate::class.java))
      .run { assertThat(it).doesNotHaveBean(SentrySpanRestTemplateCustomizer::class.java) }
  }

  @Test
  fun `when tracing is enabled and WebClient is on the classpath, SentrySpanWebClientCustomizer bean is created`() {
    contextRunner
      .withPropertyValues("sentry.dsn=http://key@localhost/proj", "sentry.traces-sample-rate=1.0")
      .run { assertThat(it).hasSingleBean(SentrySpanWebClientCustomizer::class.java) }
  }

  @Test
  fun `when tracing is enabled and WebClient is not on the classpath, SentrySpanWebClientCustomizer bean is not created`() {
    contextRunner
      .withPropertyValues("sentry.dsn=http://key@localhost/proj", "sentry.traces-sample-rate=1.0")
      .withClassLoader(FilteredClassLoader(WebClient::class.java))
      .run { assertThat(it).doesNotHaveBean(SentrySpanWebClientCustomizer::class.java) }
  }

  @Test
  fun `registers tracesSamplerCallback on SentryOptions`() {
    contextRunner
      .withPropertyValues("sentry.dsn=http://key@localhost/proj")
      .withUserConfiguration(CustomTracesSamplerCallbackConfiguration::class.java)
      .run {
        assertThat(it.getBean(SentryOptions::class.java).tracesSampler)
          .isInstanceOf(CustomTracesSamplerCallback::class.java)
      }
  }

  @Test
  fun `when sentry-apache-http-client-5 is on the classpath, creates apache transport factory`() {
    contextRunner.withPropertyValues("sentry.dsn=http://key@localhost/proj").run {
      assertThat(it.getBean(SentryOptions::class.java).transportFactory)
        .isInstanceOf(ApacheHttpClientTransportFactory::class.java)
    }
  }

  @Test
  fun `when sentry-apache-http-client-5 is not on the classpath, does not create apache transport factory`() {
    contextRunner
      .withPropertyValues("sentry.dsn=http://key@localhost/proj")
      .withClassLoader(FilteredClassLoader(ApacheHttpClientTransportFactory::class.java))
      .run {
        assertThat(it.getBean(SentryOptions::class.java).transportFactory)
          .isInstanceOf(AsyncHttpTransportFactory::class.java)
      }
  }

  @Test
  fun `when sentry-apache-http-client-5 is on the classpath and custom transport factory bean is set, does not create apache transport factory`() {
    contextRunner
      .withPropertyValues("sentry.dsn=http://key@localhost/proj")
      .withUserConfiguration(MockTransportConfiguration::class.java)
      .run {
        assertThat(it.getBean(SentryOptions::class.java).transportFactory)
          .isNotInstanceOf(ApacheHttpClientTransportFactory::class.java)
          .isNotInstanceOf(NoOpTransportFactory::class.java)
      }
  }

  @Test
  fun `when MDC is on the classpath, creates ContextTagsEventProcessor`() {
    contextRunner.withPropertyValues("sentry.dsn=http://key@localhost/proj").run {
      assertThat(it).hasSingleBean(ContextTagsEventProcessor::class.java)
      val options = it.getBean(SentryOptions::class.java)
      assertThat(options.eventProcessors).anyMatch { processor ->
        processor.javaClass == ContextTagsEventProcessor::class.java
      }
    }
  }

  @Test
  fun `when MDC is not on the classpath, does not create ContextTagsEventProcessor`() {
    contextRunner
      .withPropertyValues("sentry.dsn=http://key@localhost/proj")
      .withClassLoader(FilteredClassLoader(MDC::class.java))
      .run {
        assertThat(it).doesNotHaveBean(ContextTagsEventProcessor::class.java)
        val options = it.getBean(SentryOptions::class.java)
        assertThat(options.eventProcessors).noneMatch { processor ->
          processor.javaClass == ContextTagsEventProcessor::class.java
        }
      }
  }

  @Test
  fun `when AgentMarker is on the classpath and auto init off, runs SentryOpenTelemetryAgentWithoutAutoInitConfiguration`() {
    SentryIntegrationPackageStorage.getInstance().clearStorage()
    contextRunner
      .withPropertyValues("sentry.dsn=http://key@localhost/proj", "sentry.auto-init=false")
      .run {
        assertTrue(
          SentryIntegrationPackageStorage.getInstance()
            .integrations
            .contains("SpringBootOpenTelemetryAgentWithoutAutoInit")
        )
      }
  }

  @Test
  fun `when AgentMarker is on the classpath and auto init on, does not run SentryOpenTelemetryAgentWithoutAutoInitConfiguration`() {
    SentryIntegrationPackageStorage.getInstance().clearStorage()
    contextRunner.withPropertyValues("sentry.dsn=http://key@localhost/proj").run {
      assertFalse(
        SentryIntegrationPackageStorage.getInstance()
          .integrations
          .contains("SpringBootOpenTelemetryAgentWithoutAutoInit")
      )
    }
  }

  @Test
  fun `when AgentMarker is not on the classpath and auto init off, does not run SentryOpenTelemetryAgentWithoutAutoInitConfiguration`() {
    SentryIntegrationPackageStorage.getInstance().clearStorage()
    contextRunner
      .withPropertyValues("sentry.dsn=http://key@localhost/proj", "sentry.auto-init=false")
      .withClassLoader(FilteredClassLoader(AgentMarker::class.java))
      .run {
        assertFalse(
          SentryIntegrationPackageStorage.getInstance()
            .integrations
            .contains("SpringBootOpenTelemetryAgentWithoutAutoInit")
        )
      }
  }

  @Test
  fun `when AgentMarker is not on the classpath but OpenTelemetry is, runs SpringBootOpenTelemetryNoAgent`() {
    SentryIntegrationPackageStorage.getInstance().clearStorage()
    contextRunner
      .withPropertyValues("sentry.dsn=http://key@localhost/proj")
      .withClassLoader(FilteredClassLoader(AgentMarker::class.java))
      .withUserConfiguration(OtelBeanConfig::class.java)
      .run {
        assertTrue(
          SentryIntegrationPackageStorage.getInstance()
            .integrations
            .contains("SpringBootOpenTelemetryNoAgent")
        )
      }
  }

  @Test
  fun `when AgentMarker and OpenTelemetry are not on the classpath, does not run SpringBootOpenTelemetryNoAgent`() {
    SentryIntegrationPackageStorage.getInstance().clearStorage()
    contextRunner
      .withPropertyValues("sentry.dsn=http://key@localhost/proj")
      .withClassLoader(FilteredClassLoader(AgentMarker::class.java, OpenTelemetry::class.java))
      .run {
        assertFalse(
          SentryIntegrationPackageStorage.getInstance()
            .integrations
            .contains("SpringBootOpenTelemetryNoAgent")
        )
      }
  }

  @Test
  fun `when AgentMarker and SentryAutoConfigurationCustomizerProvider are not on the classpath, does not run SpringBootOpenTelemetryNoAgent`() {
    SentryIntegrationPackageStorage.getInstance().clearStorage()
    contextRunner
      .withPropertyValues("sentry.dsn=http://key@localhost/proj")
      .withClassLoader(
        FilteredClassLoader(
          AgentMarker::class.java,
          SentryAutoConfigurationCustomizerProvider::class.java,
        )
      )
      .withUserConfiguration(OtelBeanConfig::class.java)
      .run {
        assertFalse(
          SentryIntegrationPackageStorage.getInstance()
            .integrations
            .contains("SpringBootOpenTelemetryNoAgent")
        )
      }
  }

  @Test
  fun `when AgentMarker is not on the classpath and auto init on, does not run SentryOpenTelemetryAgentWithoutAutoInitConfiguration`() {
    SentryIntegrationPackageStorage.getInstance().clearStorage()
    contextRunner
      .withPropertyValues("sentry.dsn=http://key@localhost/proj")
      .withClassLoader(FilteredClassLoader(AgentMarker::class.java))
      .run {
        assertFalse(
          SentryIntegrationPackageStorage.getInstance()
            .integrations
            .contains("SpringBootOpenTelemetryAgentWithoutAutoInit")
        )
      }
  }

  @Test
  fun `creates quartz config`() {
    contextRunner.withPropertyValues("sentry.dsn=http://key@localhost/proj").run {
      assertThat(it).hasSingleBean(SchedulerFactoryBeanCustomizer::class.java)
    }
  }

  @Test
  fun `does not create quartz config if quartz lib missing`() {
    contextRunner
      .withPropertyValues("sentry.dsn=http://key@localhost/proj")
      .withClassLoader(FilteredClassLoader(QuartzScheduler::class.java))
      .run { assertThat(it).doesNotHaveBean(SchedulerFactoryBeanCustomizer::class.java) }
  }

  @Test
  fun `does not create quartz config if spring-quartz lib missing`() {
    contextRunner
      .withPropertyValues("sentry.dsn=http://key@localhost/proj")
      .withClassLoader(FilteredClassLoader(SchedulerFactoryBean::class.java))
      .run { assertThat(it).doesNotHaveBean(SchedulerFactoryBeanCustomizer::class.java) }
  }

  @Test
  fun `does not create quartz config if sentry-quartz lib missing`() {
    contextRunner
      .withPropertyValues("sentry.dsn=http://key@localhost/proj")
      .withClassLoader(FilteredClassLoader(SentryJobListener::class.java))
      .run { assertThat(it).doesNotHaveBean(SchedulerFactoryBeanCustomizer::class.java) }
  }

  @Test
  fun `Sentry quartz job listener is added`() {
    contextRunner
      .withPropertyValues(
        "sentry.dsn=http://key@localhost/proj",
        "sentry.enable-automatic-checkins=true",
      )
      .withUserConfiguration(QuartzAutoConfiguration::class.java)
      .run {
        val jobListeners = it.getBean(Scheduler::class.java).listenerManager.jobListeners
        assertThat(jobListeners).hasSize(1)
        assertThat(jobListeners[0])
          .matches({ it.name == "sentry-job-listener" }, "is sentry job listener")
      }
  }

  @Test
  fun `user defined SchedulerFactoryBeanCustomizer overrides Sentry Customizer`() {
    contextRunner
      .withPropertyValues(
        "sentry.dsn=http://key@localhost/proj",
        "sentry.enable-automatic-checkins=true",
      )
      .withUserConfiguration(
        QuartzAutoConfiguration::class.java,
        CustomSchedulerFactoryBeanCustomizerConfiguration::class.java,
      )
      .run {
        val jobListeners = it.getBean(Scheduler::class.java).listenerManager.jobListeners
        assertThat(jobListeners).hasSize(1)
        assertThat(jobListeners[0])
          .matches({ it.name == "custom-job-listener" }, "is custom job listener")
      }
  }

  @Test
  fun `registers SpringProfilesEventProcessor on SentryOptions`() {
    contextRunner.withPropertyValues("sentry.dsn=http://key@localhost/proj").run {
      assertThat(it.getBean(SentryOptions::class.java).eventProcessors).anyMatch { processor ->
        processor.javaClass == SpringProfilesEventProcessor::class.java
      }
    }
  }

  @Configuration(proxyBeanMethods = false)
  open class CustomSchedulerFactoryBeanCustomizerConfiguration {
    class MyJobListener : JobListener {
      override fun getName() = "custom-job-listener"

      override fun jobToBeExecuted(context: JobExecutionContext?) {
        // do nothing
      }

      override fun jobExecutionVetoed(context: JobExecutionContext?) {
        // do nothing
      }

      override fun jobWasExecuted(
        context: JobExecutionContext?,
        jobException: JobExecutionException?,
      ) {
        // do nothing
      }
    }

    @Bean
    open fun mySchedulerFactoryBeanCustomizer(): SchedulerFactoryBeanCustomizer {
      return SchedulerFactoryBeanCustomizer { schedulerFactoryBean ->
        schedulerFactoryBean.setGlobalJobListeners(MyJobListener())
      }
    }
  }

  @Configuration(proxyBeanMethods = false)
  open class CustomOptionsConfigurationConfiguration {

    @Bean
    open fun customOptionsConfiguration() =
      Sentry.OptionsConfiguration<SentryOptions> { it.setBeforeSend(null) }

    @Bean open fun beforeSendCallback() = CustomBeforeSendCallback()
  }

  @Configuration(proxyBeanMethods = false)
  open class OverridingOptionsConfigurationConfiguration {

    @Bean open fun sentryOptionsConfiguration() = Sentry.OptionsConfiguration<SentryOptions> {}
  }

  @Configuration(proxyBeanMethods = false)
  open class MockTransportConfiguration {

    private val transport = mock<ITransport>()

    @Bean
    open fun mockTransportFactory(): ITransportFactory {
      val factory = mock<ITransportFactory>()
      whenever(factory.create(any(), any())).thenReturn(transport)
      return factory
    }

    @Bean open fun sentryTransport() = transport
  }

  @Configuration(proxyBeanMethods = false)
  open class CustomBeforeSendCallbackConfiguration {

    @Bean open fun beforeSendCallback() = CustomBeforeSendCallback()
  }

  class CustomBeforeSendCallback : SentryOptions.BeforeSendCallback {
    override fun execute(event: SentryEvent, hint: Hint): SentryEvent? = null
  }

  @Configuration(proxyBeanMethods = false)
  open class CustomBeforeSendTransactionCallbackConfiguration {

    @Bean open fun beforeSendTransactionCallback() = CustomBeforeSendTransactionCallback()
  }

  class CustomBeforeSendTransactionCallback : SentryOptions.BeforeSendTransactionCallback {
    override fun execute(event: SentryTransaction, hint: Hint): SentryTransaction? = null
  }

<<<<<<< HEAD
    @Configuration(proxyBeanMethods = false)
    open class CustomBeforeSendLogsCallbackConfiguration {

        @Bean
        open fun beforeSendCallback() = CustomBeforeSendLogsCallback()
    }

    class CustomBeforeSendLogsCallback : SentryOptions.Logs.BeforeSendLogCallback {
        override fun execute(event: SentryLogEvent): SentryLogEvent? = null
    }

    @Configuration(proxyBeanMethods = false)
    open class CustomBeforeSendTransactionCallbackConfiguration {
=======
  @Configuration(proxyBeanMethods = false)
  open class CustomBeforeBreadcrumbCallbackConfiguration {
>>>>>>> 84896423

    @Bean open fun beforeBreadcrumbCallback() = CustomBeforeBreadcrumbCallback()
  }

  class CustomBeforeBreadcrumbCallback : SentryOptions.BeforeBreadcrumbCallback {
    override fun execute(breadcrumb: Breadcrumb, hint: Hint): Breadcrumb? = null
  }

  @Configuration(proxyBeanMethods = false)
  open class CustomEventProcessorConfiguration {

    @Bean open fun customEventProcessor() = CustomEventProcessor()
  }

  class CustomEventProcessor : EventProcessor {
    override fun process(event: SentryEvent, hint: Hint) = null
  }

  @Configuration(proxyBeanMethods = false)
  open class CustomIntegrationConfiguration {

    @Bean open fun customIntegration() = CustomIntegration()
  }

  class CustomIntegration : Integration {
    override fun register(scopes: IScopes, options: SentryOptions) {}
  }

  @Configuration(proxyBeanMethods = false)
  open class CustomTransportGateConfiguration {

    @Bean open fun customTransportGate() = CustomTransportGate()
  }

  class CustomTransportGate : ITransportGate {
    override fun isConnected() = true
  }

  @Configuration(proxyBeanMethods = false)
  open class MockGitPropertiesConfiguration {

    @Bean
    open fun gitProperties(): GitProperties {
      val git = mock<GitProperties>()
      whenever(git.commitId).thenReturn("git-commit-id")
      return git
    }
  }

  @Configuration
  open class SentryUserProviderConfiguration {

    @Bean open fun userProvider() = CustomSentryUserProvider()
  }

  @Configuration
  open class SentryHighestOrderUserProviderConfiguration {

    @Bean @Order(Ordered.HIGHEST_PRECEDENCE) open fun userProvider() = CustomSentryUserProvider()
  }

  @Configuration
  open class CustomSentryTracingFilter {

    @Bean open fun sentryTracingFilter() = mock<Filter>()
  }

  @Configuration
  open class CustomSentryPerformancePointcutConfiguration {

    @Bean open fun sentryTransactionPointcut() = NameMatchMethodPointcut()

    @Bean open fun sentrySpanPointcut() = NameMatchMethodPointcut()
  }

  @Configuration
  open class CustomTracesSamplerCallbackConfiguration {

    @Bean open fun tracingSamplerCallback() = CustomTracesSamplerCallback()
  }

  class CustomTracesSamplerCallback : SentryOptions.TracesSamplerCallback {
    override fun sample(samplingContext: SamplingContext) = 1.0
  }

  /** this should be taken care of by the otel spring starter in a real application */
  @Configuration
  open class OtelBeanConfig {

    @Bean open fun openTelemetry() = OpenTelemetry.noop()
  }

  open class CustomSentryUserProvider : SentryUserProvider {
    override fun provideUser(): User? {
      val user = User()
      user.username = "john.smith"
      return user
    }
  }

  private fun <C : ApplicationContext> ApplicationContextAssert<C>.hasSentryTransactionBeans():
    ApplicationContextAssert<C> {
    this.hasBean("sentryTransactionPointcut")
    this.hasBean("sentryTransactionAdvice")
    this.hasBean("sentryTransactionAdvisor")
    return this
  }

  private fun <C : ApplicationContext> ApplicationContextAssert<C>
    .doesNotHaveSentryTransactionBeans(): ApplicationContextAssert<C> {
    this.doesNotHaveBean("sentryTransactionPointcut")
    this.doesNotHaveBean("sentryTransactionAdvice")
    this.doesNotHaveBean("sentryTransactionAdvisor")
    return this
  }

  private fun <C : ApplicationContext> ApplicationContextAssert<C>.hasSentrySpanBeans():
    ApplicationContextAssert<C> {
    this.hasBean("sentrySpanPointcut")
    this.hasBean("sentrySpanAdvice")
    this.hasBean("sentrySpanAdvisor")
    return this
  }

  private fun <C : ApplicationContext> ApplicationContextAssert<C>.doesNotHaveSentrySpanBeans():
    ApplicationContextAssert<C> {
    this.doesNotHaveBean("sentrySpanPointcut")
    this.doesNotHaveBean("sentrySpanAdvice")
    this.doesNotHaveBean("sentrySpanAdvisor")
    return this
  }

  private fun <C : ApplicationContext> ApplicationContextAssert<C>
    .hasSentryExceptionParameterAdviceBeans(): ApplicationContextAssert<C> {
    this.hasBean("sentryCaptureExceptionParameterPointcut")
    this.hasBean("sentryCaptureExceptionParameterAdvice")
    this.hasBean("sentryCaptureExceptionParameterAdvisor")
    return this
  }

  private fun <C : ApplicationContext> ApplicationContextAssert<C>
    .doesNotHaveSentryExceptionParameterAdviceBeans(): ApplicationContextAssert<C> {
    this.doesNotHaveBean("sentryCaptureExceptionParameterPointcut")
    this.doesNotHaveBean("sentryCaptureExceptionParameterAdvice")
    this.doesNotHaveBean("sentryCaptureExceptionParameterAdvisor")
    return this
  }

  private fun ApplicationContext.getSentryUserProviders(): List<SentryUserProvider> {
    val userFilter =
      this.getBean("sentryUserFilter", FilterRegistrationBean::class.java).filter
        as SentryUserFilter
    return userFilter.sentryUserProviders
  }
}<|MERGE_RESOLUTION|>--- conflicted
+++ resolved
@@ -80,835 +80,6 @@
 
 class SentryAutoConfigurationTest {
 
-<<<<<<< HEAD
-    private val contextRunner = WebApplicationContextRunner()
-        .withConfiguration(AutoConfigurations.of(SentryAutoConfiguration::class.java, WebMvcAutoConfiguration::class.java))
-
-    @Test
-    fun `scopes is not created when auto-configuration dsn is not set`() {
-        contextRunner
-            .run {
-                assertThat(it).doesNotHaveBean(IScopes::class.java)
-            }
-    }
-
-    @Test
-    fun `scopes is created when dsn is provided`() {
-        contextRunner.withPropertyValues("sentry.dsn=http://key@localhost/proj")
-            .run {
-                assertThat(it).hasSingleBean(IScopes::class.java)
-            }
-    }
-
-    @Test
-    fun `OptionsConfiguration is created if custom one with name sentryOptionsConfiguration is not provided`() {
-        contextRunner.withPropertyValues("sentry.dsn=http://key@localhost/proj")
-            .run {
-                assertThat(it).hasSingleBean(Sentry.OptionsConfiguration::class.java)
-            }
-    }
-
-    @Test
-    fun `OptionsConfiguration with name sentryOptionsConfiguration is created if another one with different name is provided`() {
-        contextRunner.withPropertyValues("sentry.dsn=http://key@localhost/proj")
-            .withUserConfiguration(CustomOptionsConfigurationConfiguration::class.java)
-            .run {
-                assertThat(it).getBeans(Sentry.OptionsConfiguration::class.java).hasSize(2)
-                assertThat(it).getBean("sentryOptionsConfiguration")
-                    .isNotNull()
-                    .isInstanceOf(Sentry.OptionsConfiguration::class.java)
-                assertThat(it).getBean("customOptionsConfiguration")
-                    .isNotNull()
-                    .isInstanceOf(Sentry.OptionsConfiguration::class.java)
-            }
-    }
-
-    @Test
-    fun `sentryOptionsConfiguration bean is configured before custom OptionsConfiguration`() {
-        contextRunner.withPropertyValues("sentry.dsn=http://key@localhost/proj")
-            .withUserConfiguration(CustomOptionsConfigurationConfiguration::class.java)
-            .run {
-                val options = it.getBean(SentryOptions::class.java)
-                assertThat(options.beforeSend).isNull()
-            }
-    }
-
-    @Test
-    fun `OptionsConfiguration is not created if custom one with name sentryOptionsConfiguration is provided`() {
-        contextRunner.withPropertyValues("sentry.dsn=http://key@localhost/proj")
-            .withUserConfiguration(OverridingOptionsConfigurationConfiguration::class.java)
-            .run {
-                assertThat(it).hasSingleBean(Sentry.OptionsConfiguration::class.java)
-                assertThat(it.getBean(Sentry.OptionsConfiguration::class.java, "customOptionsConfiguration")).isNotNull
-            }
-    }
-
-    @Test
-    fun `properties are applied to SentryOptions`() {
-        contextRunner.withPropertyValues(
-            "sentry.dsn=http://key@localhost/proj",
-            "sentry.read-timeout-millis=10",
-            "sentry.shutdown-timeout-millis=20",
-            "sentry.flush-timeout-millis=30",
-            "sentry.debug=true",
-            "sentry.diagnostic-level=INFO",
-            "sentry.sentry-client-name=my-client",
-            "sentry.max-breadcrumbs=100",
-            "sentry.release=1.0.3",
-            "sentry.environment=production",
-            "sentry.sample-rate=0.2",
-            "sentry.in-app-includes=org.springframework,com.myapp",
-            "sentry.in-app-excludes=org.jboss,com.microsoft",
-            "sentry.dist=my-dist",
-            "sentry.attach-threads=true",
-            "sentry.attach-stacktrace=true",
-            "sentry.server-name=host-001",
-            "sentry.exception-resolver-order=100",
-            "sentry.proxy.host=example.proxy.com",
-            "sentry.proxy.port=8090",
-            "sentry.proxy.user=proxy-user",
-            "sentry.proxy.pass=proxy-pass",
-            "sentry.traces-sample-rate=0.3",
-            "sentry.tags.tag1=tag1-value",
-            "sentry.tags.tag2=tag2-value",
-            "sentry.ignored-exceptions-for-type=java.lang.RuntimeException,java.lang.IllegalStateException,io.sentry.Sentry",
-            "sentry.trace-propagation-targets=localhost,^(http|https)://api\\..*\$",
-            "sentry.enabled=false",
-            "sentry.send-modules=false",
-            "sentry.ignored-checkins=slug1,slugB",
-            "sentry.ignored-errors=Some error,Another .*",
-            "sentry.ignored-transactions=transactionName1,transactionNameB",
-            "sentry.enable-backpressure-handling=false",
-            "sentry.enable-spotlight=true",
-            "sentry.spotlight-connection-url=http://local.sentry.io:1234",
-            "sentry.force-init=true",
-            "sentry.global-hub-mode=true",
-            "sentry.capture-open-telemetry-events=true",
-            "sentry.cron.default-checkin-margin=10",
-            "sentry.cron.default-max-runtime=30",
-            "sentry.cron.default-timezone=America/New_York",
-            "sentry.cron.default-failure-issue-threshold=40",
-            "sentry.cron.default-recovery-threshold=50",
-            "sentry.logs.enabled=true"
-        ).run {
-            val options = it.getBean(SentryProperties::class.java)
-            assertThat(options.readTimeoutMillis).isEqualTo(10)
-            assertThat(options.shutdownTimeoutMillis).isEqualTo(20)
-            assertThat(options.flushTimeoutMillis).isEqualTo(30)
-            assertThat(options.isDebug).isTrue()
-            assertThat(options.diagnosticLevel).isEqualTo(SentryLevel.INFO)
-            assertThat(options.maxBreadcrumbs).isEqualTo(100)
-            assertThat(options.release).isEqualTo("1.0.3")
-            assertThat(options.environment).isEqualTo("production")
-            assertThat(options.sampleRate).isEqualTo(0.2)
-            assertThat(options.inAppIncludes).containsOnly("org.springframework", "com.myapp")
-            assertThat(options.inAppExcludes).containsOnly("com.microsoft", "org.jboss")
-            assertThat(options.dist).isEqualTo("my-dist")
-            assertThat(options.isAttachThreads).isEqualTo(true)
-            assertThat(options.isAttachStacktrace).isEqualTo(true)
-            assertThat(options.serverName).isEqualTo("host-001")
-            assertThat(options.exceptionResolverOrder).isEqualTo(100)
-            assertThat(options.proxy).isNotNull
-            assertThat(options.proxy!!.host).isEqualTo("example.proxy.com")
-            assertThat(options.proxy!!.port).isEqualTo("8090")
-            assertThat(options.proxy!!.user).isEqualTo("proxy-user")
-            assertThat(options.proxy!!.pass).isEqualTo("proxy-pass")
-            assertThat(options.tracesSampleRate).isEqualTo(0.3)
-            assertThat(options.tags).containsEntry("tag1", "tag1-value").containsEntry("tag2", "tag2-value")
-            assertThat(options.ignoredExceptionsForType).containsOnly(RuntimeException::class.java, IllegalStateException::class.java)
-            assertThat(options.tracePropagationTargets).containsOnly("localhost", "^(http|https)://api\\..*\$")
-            assertThat(options.isEnabled).isEqualTo(false)
-            assertThat(options.isSendModules).isEqualTo(false)
-            assertThat(options.ignoredCheckIns).containsOnly(FilterString("slug1"), FilterString("slugB"))
-            assertThat(options.ignoredErrors).containsOnly(FilterString("Some error"), FilterString("Another .*"))
-            assertThat(options.ignoredTransactions).containsOnly(FilterString("transactionName1"), FilterString("transactionNameB"))
-            assertThat(options.isEnableBackpressureHandling).isEqualTo(false)
-            assertThat(options.isForceInit).isEqualTo(true)
-            assertThat(options.isGlobalHubMode).isEqualTo(true)
-            assertThat(options.isCaptureOpenTelemetryEvents).isEqualTo(true)
-            assertThat(options.isEnableSpotlight).isEqualTo(true)
-            assertThat(options.spotlightConnectionUrl).isEqualTo("http://local.sentry.io:1234")
-            assertThat(options.cron).isNotNull
-            assertThat(options.cron!!.defaultCheckinMargin).isEqualTo(10L)
-            assertThat(options.cron!!.defaultMaxRuntime).isEqualTo(30L)
-            assertThat(options.cron!!.defaultTimezone).isEqualTo("America/New_York")
-            assertThat(options.cron!!.defaultFailureIssueThreshold).isEqualTo(40L)
-            assertThat(options.cron!!.defaultRecoveryThreshold).isEqualTo(50L)
-            assertThat(options.logs.isEnabled).isEqualTo(true)
-        }
-    }
-
-    @Test
-    fun `when tracePropagationTargets are not set, default is returned`() {
-        contextRunner.withPropertyValues(
-            "sentry.dsn=http://key@localhost/proj"
-        ).run {
-            val options = it.getBean(SentryProperties::class.java)
-            assertThat(options.tracePropagationTargets).isNotNull().containsOnly(".*")
-        }
-    }
-
-    @Test
-    fun `when tracePropagationTargets property is set to empty list, empty list is returned`() {
-        contextRunner.withPropertyValues(
-            "sentry.dsn=http://key@localhost/proj",
-            "sentry.trace-propagation-targets="
-        ).run {
-            val options = it.getBean(SentryProperties::class.java)
-            assertThat(options.tracePropagationTargets).isNotNull().isEmpty()
-        }
-    }
-
-    @Test
-    fun `when traces sample rate is set to null and tracing is enabled, traces sample rate should be set to 0`() {
-        contextRunner.withPropertyValues(
-            "sentry.dsn=http://key@localhost/proj"
-        ).run {
-            val options = it.getBean(SentryProperties::class.java)
-            assertThat(options.tracesSampleRate).isNull()
-        }
-    }
-
-    @Test
-    fun `when traces sample rate is set to a value and tracing is enabled, traces sample rate should not be overwritten`() {
-        contextRunner.withPropertyValues(
-            "sentry.dsn=http://key@localhost/proj",
-            "sentry.traces-sample-rate=0.3"
-        ).run {
-            val options = it.getBean(SentryProperties::class.java)
-            assertThat(options.tracesSampleRate).isNotNull().isEqualTo(0.3)
-        }
-    }
-
-    @Test
-    fun `sets sentryClientName property on SentryOptions`() {
-        contextRunner.withPropertyValues("sentry.dsn=http://key@localhost/proj")
-            .run {
-                assertThat(it.getBean(SentryOptions::class.java).sentryClientName).isEqualTo("sentry.java.spring-boot/${BuildConfig.VERSION_NAME}")
-            }
-    }
-
-    @Test
-    fun `sets SDK version on sent events`() {
-        contextRunner.withPropertyValues("sentry.dsn=http://key@localhost/proj")
-            .withUserConfiguration(MockTransportConfiguration::class.java)
-            .run {
-                Sentry.captureMessage("Some message")
-                val transport = it.getBean(ITransport::class.java)
-                verify(transport).send(
-                    checkEvent { event ->
-                        assertThat(event.sdk).isNotNull
-                        val sdk = event.sdk!!
-                        assertThat(sdk.version).isEqualTo(BuildConfig.VERSION_NAME)
-                        assertThat(sdk.name).isEqualTo(BuildConfig.SENTRY_SPRING_BOOT_SDK_NAME)
-                        assertThat(sdk.packageSet).anyMatch { pkg ->
-                            pkg.name == "maven:io.sentry:sentry-spring-boot-starter" && pkg.version == BuildConfig.VERSION_NAME
-                        }
-                        assertTrue(sdk.integrationSet.contains("SpringBoot"))
-                    },
-                    anyOrNull()
-                )
-            }
-    }
-
-    @Test
-    fun `registers beforeSendCallback on SentryOptions`() {
-        contextRunner.withPropertyValues("sentry.dsn=http://key@localhost/proj")
-            .withUserConfiguration(CustomBeforeSendCallbackConfiguration::class.java)
-            .run {
-                assertThat(it.getBean(SentryOptions::class.java).beforeSend).isInstanceOf(CustomBeforeSendCallback::class.java)
-            }
-    }
-
-    @Test
-    fun `registers logs beforeSendCallback on SentryOptions`() {
-        contextRunner.withPropertyValues("sentry.dsn=http://key@localhost/proj")
-            .withUserConfiguration(CustomBeforeSendLogsCallbackConfiguration::class.java)
-            .run {
-                assertThat(it.getBean(SentryOptions::class.java).logs.beforeSend).isInstanceOf(CustomBeforeSendLogsCallback::class.java)
-            }
-    }
-
-    @Test
-    fun `registers beforeSendTransactionCallback on SentryOptions`() {
-        contextRunner.withPropertyValues("sentry.dsn=http://key@localhost/proj")
-            .withUserConfiguration(CustomBeforeSendTransactionCallbackConfiguration::class.java)
-            .run {
-                assertThat(it.getBean(SentryOptions::class.java).beforeSendTransaction).isInstanceOf(CustomBeforeSendTransactionCallback::class.java)
-            }
-    }
-
-    @Test
-    fun `registers beforeBreadcrumbCallback on SentryOptions`() {
-        contextRunner.withPropertyValues("sentry.dsn=http://key@localhost/proj")
-            .withUserConfiguration(CustomBeforeBreadcrumbCallbackConfiguration::class.java)
-            .run {
-                assertThat(it.getBean(SentryOptions::class.java).beforeBreadcrumb).isInstanceOf(CustomBeforeBreadcrumbCallback::class.java)
-            }
-    }
-
-    @Test
-    fun `registers event processor on SentryOptions`() {
-        contextRunner.withPropertyValues("sentry.dsn=http://key@localhost/proj")
-            .withUserConfiguration(CustomEventProcessorConfiguration::class.java)
-            .run {
-                assertThat(it.getBean(SentryOptions::class.java).eventProcessors).anyMatch { processor -> processor.javaClass == CustomEventProcessor::class.java }
-            }
-    }
-
-    @Test
-    fun `registers transport gate on SentryOptions`() {
-        contextRunner.withPropertyValues("sentry.dsn=http://key@localhost/proj")
-            .withUserConfiguration(CustomTransportGateConfiguration::class.java)
-            .run {
-                assertThat(it.getBean(SentryOptions::class.java).transportGate).isInstanceOf(CustomTransportGate::class.java)
-            }
-    }
-
-    @Test
-    fun `registers custom integration on SentryOptions`() {
-        contextRunner.withPropertyValues("sentry.dsn=http://key@localhost/proj")
-            .withUserConfiguration(CustomIntegration::class.java)
-            .run {
-                assertThat(it.getBean(SentryOptions::class.java).integrations).anyMatch { integration -> integration.javaClass == CustomIntegration::class.java }
-            }
-    }
-
-    @Test
-    fun `sets release on SentryEvents if Git integration is configured`() {
-        contextRunner.withPropertyValues("sentry.dsn=http://key@localhost/proj")
-            .withUserConfiguration(MockTransportConfiguration::class.java, MockGitPropertiesConfiguration::class.java)
-            .run {
-                Sentry.captureMessage("Some message")
-                val transport = it.getBean(ITransport::class.java)
-                verify(transport).send(
-                    checkEvent { event ->
-                        assertThat(event.release).isEqualTo("git-commit-id")
-                    },
-                    anyOrNull()
-                )
-            }
-    }
-
-    @Test
-    fun `sets custom release on SentryEvents if release property is set and Git integration is configured`() {
-        contextRunner.withPropertyValues("sentry.dsn=http://key@localhost/proj", "sentry.release=my-release")
-            .withUserConfiguration(MockTransportConfiguration::class.java, MockGitPropertiesConfiguration::class.java)
-            .run {
-                Sentry.captureMessage("Some message")
-                val transport = it.getBean(ITransport::class.java)
-
-                verify(transport).send(
-                    checkEvent { event ->
-                        assertThat(event.release).isEqualTo("my-release")
-                    },
-                    anyOrNull()
-                )
-            }
-    }
-
-    @Test
-    fun `sets inAppIncludes on SentryOptions from a class annotated with @SpringBootApplication`() {
-        contextRunner.withPropertyValues("sentry.dsn=http://key@localhost/proj")
-            .withUserConfiguration(MainBootClass::class.java)
-            .run {
-                assertThat(it.getBean(SentryProperties::class.java).inAppIncludes)
-                    .containsOnly("com.acme")
-            }
-    }
-
-    @Test
-    fun `when custom SentryUserProvider bean is configured, it's added after HttpServletRequestSentryUserProvider`() {
-        contextRunner.withPropertyValues("sentry.dsn=http://key@localhost/proj", "sentry.send-default-pii=true")
-            .withConfiguration(UserConfigurations.of(SentryUserProviderConfiguration::class.java))
-            .run {
-                val userProviders = it.getSentryUserProviders()
-                assertEquals(3, userProviders.size)
-                assertTrue(userProviders[0] is HttpServletRequestSentryUserProvider)
-                assertTrue(userProviders[1] is SpringSecuritySentryUserProvider)
-                assertTrue(userProviders[2] is CustomSentryUserProvider)
-            }
-    }
-
-    @Test
-    fun `when custom SentryUserProvider bean with higher order is configured, it's added before HttpServletRequestSentryUserProvider`() {
-        contextRunner.withPropertyValues("sentry.dsn=http://key@localhost/proj", "sentry.send-default-pii=true")
-            .withConfiguration(UserConfigurations.of(SentryHighestOrderUserProviderConfiguration::class.java))
-            .run {
-                val userProviders = it.getSentryUserProviders()
-                assertEquals(3, userProviders.size)
-                assertTrue(userProviders[0] is CustomSentryUserProvider)
-                assertTrue(userProviders[1] is HttpServletRequestSentryUserProvider)
-                assertTrue(userProviders[2] is SpringSecuritySentryUserProvider)
-            }
-    }
-
-    @Test
-    fun `when Spring Security is not on the classpath, SpringSecuritySentryUserProvider is not configured`() {
-        contextRunner.withPropertyValues("sentry.dsn=http://key@localhost/proj", "sentry.send-default-pii=true")
-            .withClassLoader(FilteredClassLoader(SecurityContextHolder::class.java))
-            .run { ctx ->
-                val userProviders = ctx.getSentryUserProviders()
-                assertTrue(userProviders.isNotEmpty())
-                userProviders.forEach {
-                    assertFalse(it is SpringSecuritySentryUserProvider)
-                }
-            }
-    }
-
-    @Test
-    fun `when Spring MVC is not on the classpath, SentryExceptionResolver is not configured`() {
-        contextRunner.withPropertyValues("sentry.dsn=http://key@localhost/proj", "sentry.send-default-pii=true")
-            .withClassLoader(FilteredClassLoader(HandlerExceptionResolver::class.java))
-            .run {
-                assertThat(it).doesNotHaveBean(SentryExceptionResolver::class.java)
-            }
-    }
-
-    @Test
-    fun `when Spring MVC is not on the classpath, fallback TransactionNameProvider is configured`() {
-        contextRunner.withPropertyValues("sentry.dsn=http://key@localhost/proj", "sentry.send-default-pii=true")
-            .withClassLoader(FilteredClassLoader(HandlerExceptionResolver::class.java))
-            .run {
-                assertThat(it.getBean(TransactionNameProvider::class.java)).isInstanceOf(
-                    SpringServletTransactionNameProvider::class.java
-                )
-            }
-    }
-
-    @Test
-    fun `when tracing is enabled, creates tracing filter`() {
-        contextRunner.withPropertyValues("sentry.dsn=http://key@localhost/proj", "sentry.traces-sample-rate=1.0")
-            .run {
-                assertThat(it).hasBean("sentryTracingFilter")
-            }
-    }
-
-    @Test
-    fun `when traces sample rate is set, creates tracing filter`() {
-        contextRunner.withPropertyValues("sentry.dsn=http://key@localhost/proj", "sentry.traces-sample-rate=0.2")
-            .run {
-                assertThat(it).hasBean("sentryTracingFilter")
-            }
-    }
-
-    @Test
-    fun `when traces sample rate is set to 0, creates tracing filter`() {
-        contextRunner.withPropertyValues("sentry.dsn=http://key@localhost/proj", "sentry.traces-sample-rate=0.0")
-            .run {
-                assertThat(it).hasBean("sentryTracingFilter")
-            }
-    }
-
-    @Test
-    fun `when custom traces sampler callback is registered, creates tracing filter`() {
-        contextRunner.withUserConfiguration(CustomTracesSamplerCallbackConfiguration::class.java)
-            .withPropertyValues("sentry.dsn=http://key@localhost/proj")
-            .run {
-                assertThat(it).hasBean("sentryTracingFilter")
-            }
-    }
-
-    @Test
-    fun `creates tracing filter`() {
-        contextRunner.withPropertyValues("sentry.dsn=http://key@localhost/proj")
-            .run {
-                assertThat(it).hasBean("sentryTracingFilter")
-            }
-    }
-
-    @Test
-    fun `when tracing is enabled and sentryTracingFilter already exists, does not create tracing filter`() {
-        contextRunner.withPropertyValues("sentry.dsn=http://key@localhost/proj", "sentry.traces-sample-rate=1.0")
-            .withUserConfiguration(CustomSentryTracingFilter::class.java)
-            .run {
-                assertThat(it).hasBean("sentryTracingFilter")
-                val filter = it.getBean("sentryTracingFilter")
-
-                if (filter is FilterRegistrationBean<*>) {
-                    assertThat(filter.filter).isNotInstanceOf(SentryTracingFilter::class.java)
-                } else {
-                    assertThat(filter).isNotInstanceOf(SentryTracingFilter::class.java)
-                }
-            }
-    }
-
-    @Test
-    fun `creates AOP beans to support @SentryCaptureExceptionParameter`() {
-        contextRunner.withPropertyValues("sentry.dsn=http://key@localhost/proj")
-            .run {
-                assertThat(it).hasSentryExceptionParameterAdviceBeans()
-            }
-    }
-
-    @Test
-    fun `does not create AOP beans to support @SentryCaptureExceptionParameter if AOP class is missing`() {
-        contextRunner.withPropertyValues("sentry.dsn=http://key@localhost/proj")
-            .withClassLoader(FilteredClassLoader(ProceedingJoinPoint::class.java))
-            .run {
-                assertThat(it).doesNotHaveSentryExceptionParameterAdviceBeans()
-            }
-    }
-
-    @Test
-    fun `when tracing is enabled creates AOP beans to support @SentryTransaction`() {
-        contextRunner.withPropertyValues("sentry.dsn=http://key@localhost/proj", "sentry.traces-sample-rate=1.0")
-            .run {
-                assertThat(it).hasSentryTransactionBeans()
-            }
-    }
-
-    @Test
-    fun `when traces sample rate is set to 0, creates AOP beans to support @SentryTransaction`() {
-        contextRunner.withPropertyValues("sentry.dsn=http://key@localhost/proj", "sentry.traces-sample-rate=0.0")
-            .run {
-                assertThat(it).hasSentryTransactionBeans()
-            }
-    }
-
-    @Test
-    fun `when custom traces sampler callback is registered, creates AOP beans to support @SentryTransaction`() {
-        contextRunner.withUserConfiguration(CustomTracesSamplerCallbackConfiguration::class.java)
-            .withPropertyValues("sentry.dsn=http://key@localhost/proj")
-            .run {
-                assertThat(it).hasSentryTransactionBeans()
-            }
-    }
-
-    @Test
-    fun `when tracing is disabled, does not create AOP beans to support @SentryTransaction`() {
-        contextRunner.withPropertyValues("sentry.dsn=http://key@localhost/proj")
-            .run {
-                assertThat(it).doesNotHaveSentryTransactionBeans()
-            }
-    }
-
-    @Test
-    fun `when Spring AOP is not on the classpath, does not create AOP beans to support @SentryTransaction`() {
-        contextRunner.withPropertyValues("sentry.dsn=http://key@localhost/proj", "sentry.traces-sample-rate=1.0")
-            .withClassLoader(FilteredClassLoader(ProceedingJoinPoint::class.java))
-            .run {
-                assertThat(it).doesNotHaveSentryTransactionBeans()
-            }
-    }
-
-    @Test
-    fun `when tracing is enabled and custom sentryTransactionPointcut is provided, sentryTransactionPointcut bean is not created`() {
-        contextRunner.withPropertyValues("sentry.dsn=http://key@localhost/proj", "sentry.traces-sample-rate=1.0")
-            .withUserConfiguration(CustomSentryPerformancePointcutConfiguration::class.java)
-            .run {
-                assertThat(it).hasBean("sentryTransactionPointcut")
-                val pointcut = it.getBean("sentryTransactionPointcut")
-                assertThat(pointcut).isInstanceOf(NameMatchMethodPointcut::class.java)
-            }
-    }
-
-    @Test
-    fun `when tracing is enabled creates AOP beans to support @SentrySpan`() {
-        contextRunner.withPropertyValues("sentry.dsn=http://key@localhost/proj", "sentry.traces-sample-rate=1.0")
-            .run {
-                assertThat(it).hasSentrySpanBeans()
-            }
-    }
-
-    @Test
-    fun `when traces sample rate is set to 0, creates AOP beans to support @SentrySpan`() {
-        contextRunner.withPropertyValues("sentry.dsn=http://key@localhost/proj", "sentry.traces-sample-rate=0.0")
-            .run {
-                assertThat(it).hasSentrySpanBeans()
-            }
-    }
-
-    @Test
-    fun `when custom traces sampler callback is registered, creates AOP beans to support @SentrySpan`() {
-        contextRunner.withUserConfiguration(CustomTracesSamplerCallbackConfiguration::class.java)
-            .withPropertyValues("sentry.dsn=http://key@localhost/proj")
-            .run {
-                assertThat(it).hasSentrySpanBeans()
-            }
-    }
-
-    @Test
-    fun `when tracing is disabled, does not create AOP beans to support @Span`() {
-        contextRunner.withPropertyValues("sentry.dsn=http://key@localhost/proj")
-            .run {
-                assertThat(it).doesNotHaveSentrySpanBeans()
-            }
-    }
-
-    @Test
-    fun `when Spring AOP is not on the classpath, does not create AOP beans to support @SentrySpan`() {
-        contextRunner.withPropertyValues("sentry.dsn=http://key@localhost/proj", "sentry.traces-sample-rate=1.0")
-            .withClassLoader(FilteredClassLoader(ProceedingJoinPoint::class.java))
-            .run {
-                assertThat(it).doesNotHaveSentrySpanBeans()
-            }
-    }
-
-    @Test
-    fun `when tracing is enabled and custom sentrySpanPointcut is provided, sentrySpanPointcut bean is not created`() {
-        contextRunner.withPropertyValues("sentry.dsn=http://key@localhost/proj", "sentry.traces-sample-rate=1.0")
-            .withUserConfiguration(CustomSentryPerformancePointcutConfiguration::class.java)
-            .run {
-                assertThat(it).hasBean("sentrySpanPointcut")
-                val pointcut = it.getBean("sentrySpanPointcut")
-                assertThat(pointcut).isInstanceOf(NameMatchMethodPointcut::class.java)
-            }
-    }
-
-    @Test
-    fun `when tracing is enabled and RestTemplate is on the classpath, SentrySpanRestTemplateCustomizer bean is created`() {
-        contextRunner.withPropertyValues("sentry.dsn=http://key@localhost/proj", "sentry.traces-sample-rate=1.0")
-            .run {
-                assertThat(it).hasSingleBean(SentrySpanRestTemplateCustomizer::class.java)
-            }
-    }
-
-    @Test
-    fun `when tracing is enabled and RestTemplate is not on the classpath, SentrySpanRestTemplateCustomizer bean is not created`() {
-        contextRunner.withPropertyValues("sentry.dsn=http://key@localhost/proj", "sentry.traces-sample-rate=1.0")
-            .withClassLoader(FilteredClassLoader(RestTemplate::class.java))
-            .run {
-                assertThat(it).doesNotHaveBean(SentrySpanRestTemplateCustomizer::class.java)
-            }
-    }
-
-    @Test
-    fun `when tracing is enabled and WebClient is on the classpath, SentrySpanWebClientCustomizer bean is created`() {
-        contextRunner.withPropertyValues("sentry.dsn=http://key@localhost/proj", "sentry.traces-sample-rate=1.0")
-            .run {
-                assertThat(it).hasSingleBean(SentrySpanWebClientCustomizer::class.java)
-            }
-    }
-
-    @Test
-    fun `when tracing is enabled and WebClient is not on the classpath, SentrySpanWebClientCustomizer bean is not created`() {
-        contextRunner.withPropertyValues("sentry.dsn=http://key@localhost/proj", "sentry.traces-sample-rate=1.0")
-            .withClassLoader(FilteredClassLoader(WebClient::class.java))
-            .run {
-                assertThat(it).doesNotHaveBean(SentrySpanWebClientCustomizer::class.java)
-            }
-    }
-
-    @Test
-    fun `registers tracesSamplerCallback on SentryOptions`() {
-        contextRunner.withPropertyValues("sentry.dsn=http://key@localhost/proj")
-            .withUserConfiguration(CustomTracesSamplerCallbackConfiguration::class.java)
-            .run {
-                assertThat(it.getBean(SentryOptions::class.java).tracesSampler).isInstanceOf(CustomTracesSamplerCallback::class.java)
-            }
-    }
-
-    @Test
-    fun `when sentry-apache-http-client-5 is on the classpath, creates apache transport factory`() {
-        contextRunner.withPropertyValues("sentry.dsn=http://key@localhost/proj")
-            .run {
-                assertThat(it.getBean(SentryOptions::class.java).transportFactory).isInstanceOf(ApacheHttpClientTransportFactory::class.java)
-            }
-    }
-
-    @Test
-    fun `when sentry-apache-http-client-5 is not on the classpath, does not create apache transport factory`() {
-        contextRunner.withPropertyValues("sentry.dsn=http://key@localhost/proj")
-            .withClassLoader(FilteredClassLoader(ApacheHttpClientTransportFactory::class.java))
-            .run {
-                assertThat(it.getBean(SentryOptions::class.java).transportFactory).isInstanceOf(AsyncHttpTransportFactory::class.java)
-            }
-    }
-
-    @Test
-    fun `when sentry-apache-http-client-5 is on the classpath and custom transport factory bean is set, does not create apache transport factory`() {
-        contextRunner.withPropertyValues("sentry.dsn=http://key@localhost/proj")
-            .withUserConfiguration(MockTransportConfiguration::class.java)
-            .run {
-                assertThat(it.getBean(SentryOptions::class.java).transportFactory)
-                    .isNotInstanceOf(ApacheHttpClientTransportFactory::class.java)
-                    .isNotInstanceOf(NoOpTransportFactory::class.java)
-            }
-    }
-
-    @Test
-    fun `when MDC is on the classpath, creates ContextTagsEventProcessor`() {
-        contextRunner.withPropertyValues("sentry.dsn=http://key@localhost/proj")
-            .run {
-                assertThat(it).hasSingleBean(ContextTagsEventProcessor::class.java)
-                val options = it.getBean(SentryOptions::class.java)
-                assertThat(options.eventProcessors).anyMatch { processor -> processor.javaClass == ContextTagsEventProcessor::class.java }
-            }
-    }
-
-    @Test
-    fun `when MDC is not on the classpath, does not create ContextTagsEventProcessor`() {
-        contextRunner.withPropertyValues("sentry.dsn=http://key@localhost/proj")
-            .withClassLoader(FilteredClassLoader(MDC::class.java))
-            .run {
-                assertThat(it).doesNotHaveBean(ContextTagsEventProcessor::class.java)
-                val options = it.getBean(SentryOptions::class.java)
-                assertThat(options.eventProcessors).noneMatch { processor -> processor.javaClass == ContextTagsEventProcessor::class.java }
-            }
-    }
-
-    @Test
-    fun `when AgentMarker is on the classpath and auto init off, runs SentryOpenTelemetryAgentWithoutAutoInitConfiguration`() {
-        SentryIntegrationPackageStorage.getInstance().clearStorage()
-        contextRunner.withPropertyValues("sentry.dsn=http://key@localhost/proj", "sentry.auto-init=false")
-            .run {
-                assertTrue(SentryIntegrationPackageStorage.getInstance().integrations.contains("SpringBootOpenTelemetryAgentWithoutAutoInit"))
-            }
-    }
-
-    @Test
-    fun `when AgentMarker is on the classpath and auto init on, does not run SentryOpenTelemetryAgentWithoutAutoInitConfiguration`() {
-        SentryIntegrationPackageStorage.getInstance().clearStorage()
-        contextRunner.withPropertyValues("sentry.dsn=http://key@localhost/proj")
-            .run {
-                assertFalse(SentryIntegrationPackageStorage.getInstance().integrations.contains("SpringBootOpenTelemetryAgentWithoutAutoInit"))
-            }
-    }
-
-    @Test
-    fun `when AgentMarker is not on the classpath and auto init off, does not run SentryOpenTelemetryAgentWithoutAutoInitConfiguration`() {
-        SentryIntegrationPackageStorage.getInstance().clearStorage()
-        contextRunner.withPropertyValues("sentry.dsn=http://key@localhost/proj", "sentry.auto-init=false")
-            .withClassLoader(FilteredClassLoader(AgentMarker::class.java))
-            .run {
-                assertFalse(SentryIntegrationPackageStorage.getInstance().integrations.contains("SpringBootOpenTelemetryAgentWithoutAutoInit"))
-            }
-    }
-
-    @Test
-    fun `when AgentMarker is not on the classpath but OpenTelemetry is, runs SpringBootOpenTelemetryNoAgent`() {
-        SentryIntegrationPackageStorage.getInstance().clearStorage()
-        contextRunner.withPropertyValues("sentry.dsn=http://key@localhost/proj")
-            .withClassLoader(FilteredClassLoader(AgentMarker::class.java))
-            .withUserConfiguration(OtelBeanConfig::class.java)
-            .run {
-                assertTrue(SentryIntegrationPackageStorage.getInstance().integrations.contains("SpringBootOpenTelemetryNoAgent"))
-            }
-    }
-
-    @Test
-    fun `when AgentMarker and OpenTelemetry are not on the classpath, does not run SpringBootOpenTelemetryNoAgent`() {
-        SentryIntegrationPackageStorage.getInstance().clearStorage()
-        contextRunner.withPropertyValues("sentry.dsn=http://key@localhost/proj")
-            .withClassLoader(FilteredClassLoader(AgentMarker::class.java, OpenTelemetry::class.java))
-            .run {
-                assertFalse(SentryIntegrationPackageStorage.getInstance().integrations.contains("SpringBootOpenTelemetryNoAgent"))
-            }
-    }
-
-    @Test
-    fun `when AgentMarker and SentryAutoConfigurationCustomizerProvider are not on the classpath, does not run SpringBootOpenTelemetryNoAgent`() {
-        SentryIntegrationPackageStorage.getInstance().clearStorage()
-        contextRunner.withPropertyValues("sentry.dsn=http://key@localhost/proj")
-            .withClassLoader(FilteredClassLoader(AgentMarker::class.java, SentryAutoConfigurationCustomizerProvider::class.java))
-            .withUserConfiguration(OtelBeanConfig::class.java)
-            .run {
-                assertFalse(SentryIntegrationPackageStorage.getInstance().integrations.contains("SpringBootOpenTelemetryNoAgent"))
-            }
-    }
-
-    @Test
-    fun `when AgentMarker is not on the classpath and auto init on, does not run SentryOpenTelemetryAgentWithoutAutoInitConfiguration`() {
-        SentryIntegrationPackageStorage.getInstance().clearStorage()
-        contextRunner.withPropertyValues("sentry.dsn=http://key@localhost/proj")
-            .withClassLoader(FilteredClassLoader(AgentMarker::class.java))
-            .run {
-                assertFalse(SentryIntegrationPackageStorage.getInstance().integrations.contains("SpringBootOpenTelemetryAgentWithoutAutoInit"))
-            }
-    }
-
-    @Test
-    fun `creates quartz config`() {
-        contextRunner.withPropertyValues("sentry.dsn=http://key@localhost/proj")
-            .run {
-                assertThat(it).hasSingleBean(SchedulerFactoryBeanCustomizer::class.java)
-            }
-    }
-
-    @Test
-    fun `does not create quartz config if quartz lib missing`() {
-        contextRunner.withPropertyValues("sentry.dsn=http://key@localhost/proj")
-            .withClassLoader(FilteredClassLoader(QuartzScheduler::class.java))
-            .run {
-                assertThat(it).doesNotHaveBean(SchedulerFactoryBeanCustomizer::class.java)
-            }
-    }
-
-    @Test
-    fun `does not create quartz config if spring-quartz lib missing`() {
-        contextRunner.withPropertyValues("sentry.dsn=http://key@localhost/proj")
-            .withClassLoader(FilteredClassLoader(SchedulerFactoryBean::class.java))
-            .run {
-                assertThat(it).doesNotHaveBean(SchedulerFactoryBeanCustomizer::class.java)
-            }
-    }
-
-    @Test
-    fun `does not create quartz config if sentry-quartz lib missing`() {
-        contextRunner.withPropertyValues("sentry.dsn=http://key@localhost/proj")
-            .withClassLoader(FilteredClassLoader(SentryJobListener::class.java))
-            .run {
-                assertThat(it).doesNotHaveBean(SchedulerFactoryBeanCustomizer::class.java)
-            }
-    }
-
-    @Test
-    fun `Sentry quartz job listener is added`() {
-        contextRunner.withPropertyValues("sentry.dsn=http://key@localhost/proj", "sentry.enable-automatic-checkins=true")
-            .withUserConfiguration(QuartzAutoConfiguration::class.java)
-            .run {
-                val jobListeners = it.getBean(Scheduler::class.java).listenerManager.jobListeners
-                assertThat(jobListeners).hasSize(1)
-                assertThat(jobListeners[0]).matches(
-                    { it.name == "sentry-job-listener" },
-                    "is sentry job listener"
-                )
-            }
-    }
-
-    @Test
-    fun `user defined SchedulerFactoryBeanCustomizer overrides Sentry Customizer`() {
-        contextRunner.withPropertyValues("sentry.dsn=http://key@localhost/proj", "sentry.enable-automatic-checkins=true")
-            .withUserConfiguration(QuartzAutoConfiguration::class.java, CustomSchedulerFactoryBeanCustomizerConfiguration::class.java)
-            .run {
-                val jobListeners = it.getBean(Scheduler::class.java).listenerManager.jobListeners
-                assertThat(jobListeners).hasSize(1)
-                assertThat(jobListeners[0]).matches(
-                    { it.name == "custom-job-listener" },
-                    "is custom job listener"
-                )
-            }
-    }
-
-    @Test
-    fun `registers SpringProfilesEventProcessor on SentryOptions`() {
-        contextRunner.withPropertyValues("sentry.dsn=http://key@localhost/proj")
-            .run {
-                assertThat(it.getBean(SentryOptions::class.java).eventProcessors).anyMatch { processor -> processor.javaClass == SpringProfilesEventProcessor::class.java }
-            }
-    }
-
-    @Configuration(proxyBeanMethods = false)
-    open class CustomSchedulerFactoryBeanCustomizerConfiguration {
-        class MyJobListener : JobListener {
-            override fun getName() = "custom-job-listener"
-
-            override fun jobToBeExecuted(context: JobExecutionContext?) {
-                // do nothing
-            }
-
-            override fun jobExecutionVetoed(context: JobExecutionContext?) {
-                // do nothing
-            }
-
-            override fun jobWasExecuted(
-                context: JobExecutionContext?,
-                jobException: JobExecutionException?
-            ) {
-                // do nothing
-            }
-=======
   private val contextRunner =
     WebApplicationContextRunner()
       .withConfiguration(
@@ -1169,6 +340,17 @@
   }
 
   @Test
+  fun `registers logs beforeSendCallback on SentryOptions`() {
+    contextRunner
+      .withPropertyValues("sentry.dsn=http://key@localhost/proj")
+      .withUserConfiguration(CustomBeforeSendLogsCallbackConfiguration::class.java)
+      .run {
+        assertThat(it.getBean(SentryOptions::class.java).logs.beforeSend)
+          .isInstanceOf(CustomBeforeSendLogsCallback::class.java)
+      }
+  }
+
+  @Test
   fun `registers beforeSendTransactionCallback on SentryOptions`() {
     contextRunner
       .withPropertyValues("sentry.dsn=http://key@localhost/proj")
@@ -1198,7 +380,6 @@
       .run {
         assertThat(it.getBean(SentryOptions::class.java).eventProcessors).anyMatch { processor ->
           processor.javaClass == CustomEventProcessor::class.java
->>>>>>> 84896423
         }
       }
   }
@@ -1853,6 +1034,16 @@
   }
 
   @Configuration(proxyBeanMethods = false)
+  open class CustomBeforeSendLogsCallbackConfiguration {
+
+    @Bean open fun beforeSendCallback() = CustomBeforeSendLogsCallback()
+  }
+
+  class CustomBeforeSendLogsCallback : SentryOptions.Logs.BeforeSendLogCallback {
+    override fun execute(event: SentryLogEvent): SentryLogEvent? = null
+  }
+
+  @Configuration(proxyBeanMethods = false)
   open class CustomBeforeSendTransactionCallbackConfiguration {
 
     @Bean open fun beforeSendTransactionCallback() = CustomBeforeSendTransactionCallback()
@@ -1862,24 +1053,8 @@
     override fun execute(event: SentryTransaction, hint: Hint): SentryTransaction? = null
   }
 
-<<<<<<< HEAD
-    @Configuration(proxyBeanMethods = false)
-    open class CustomBeforeSendLogsCallbackConfiguration {
-
-        @Bean
-        open fun beforeSendCallback() = CustomBeforeSendLogsCallback()
-    }
-
-    class CustomBeforeSendLogsCallback : SentryOptions.Logs.BeforeSendLogCallback {
-        override fun execute(event: SentryLogEvent): SentryLogEvent? = null
-    }
-
-    @Configuration(proxyBeanMethods = false)
-    open class CustomBeforeSendTransactionCallbackConfiguration {
-=======
   @Configuration(proxyBeanMethods = false)
   open class CustomBeforeBreadcrumbCallbackConfiguration {
->>>>>>> 84896423
 
     @Bean open fun beforeBreadcrumbCallback() = CustomBeforeBreadcrumbCallback()
   }
