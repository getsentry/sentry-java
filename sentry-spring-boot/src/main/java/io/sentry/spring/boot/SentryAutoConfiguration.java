--- conflicted
+++ resolved
@@ -290,28 +290,20 @@
         filter.setOrder(SENTRY_SPRING_FILTER_PRECEDENCE + 1); // must run after SentrySpringFilter
         return filter;
       }
-
+      
       @Configuration(proxyBeanMethods = false)
       @ConditionalOnClass(HandlerExceptionResolver.class)
-<<<<<<< HEAD
-      public @NotNull SentryExceptionResolver sentryExceptionResolver(
-          final @NotNull IScopes scopes,
-          final @NotNull TransactionNameProvider transactionNameProvider,
-          final @NotNull SentryProperties options) {
-        return new SentryExceptionResolver(
-            scopes, transactionNameProvider, options.getExceptionResolverOrder());
-=======
       @Open
       static class SentryMvcModeConfig {
 
         @Bean
         @ConditionalOnMissingBean
         public @NotNull SentryExceptionResolver sentryExceptionResolver(
-            final @NotNull IHub sentryHub,
+            final @NotNull IScopes scopes,
             final @NotNull TransactionNameProvider transactionNameProvider,
             final @NotNull SentryProperties options) {
           return new SentryExceptionResolver(
-              sentryHub, transactionNameProvider, options.getExceptionResolverOrder());
+              scopes, transactionNameProvider, options.getExceptionResolverOrder());
         }
 
         @Bean
@@ -331,7 +323,6 @@
         public @NotNull TransactionNameProvider transactionNameProvider() {
           return new SpringServletTransactionNameProvider();
         }
->>>>>>> f1fdb9fc
       }
     }
 
