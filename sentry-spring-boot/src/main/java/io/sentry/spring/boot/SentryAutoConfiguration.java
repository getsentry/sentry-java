--- conflicted
+++ resolved
@@ -174,10 +174,6 @@
     @Configuration(proxyBeanMethods = false)
     @Import(SentryQuartzConfiguration.class)
     @Open
-<<<<<<< HEAD
-    @ConditionalOnProperty(name = "sentry.enable-automatic-checkins")
-=======
->>>>>>> 41cf8428
     @ConditionalOnClass({
       SentryJobListener.class,
       QuartzScheduler.class,
