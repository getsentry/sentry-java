--- conflicted
+++ resolved
@@ -230,10 +230,7 @@
      */
     protected Event buildEvent(LogRecord record) {
         EventBuilder eventBuilder = new EventBuilder()
-<<<<<<< HEAD
-=======
             .withSdkName(RavenEnvironment.SDK_NAME + ":jul")
->>>>>>> cbd3dd5d
             .withLevel(getLevel(record.getLevel()))
             .withTimestamp(new Date(record.getMillis()))
             .withLogger(record.getLoggerName());
