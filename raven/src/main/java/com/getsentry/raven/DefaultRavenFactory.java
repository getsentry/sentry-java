package com.getsentry.raven;

import com.getsentry.raven.buffer.Buffer;
import com.getsentry.raven.buffer.DiskBuffer;
import com.getsentry.raven.connection.*;
import com.getsentry.raven.dsn.Dsn;
import com.getsentry.raven.event.helper.ContextBuilderHelper;
import com.getsentry.raven.event.helper.HttpEventBuilderHelper;
import com.getsentry.raven.event.interfaces.*;
import com.getsentry.raven.marshaller.Marshaller;
import com.getsentry.raven.marshaller.json.*;
import com.getsentry.raven.util.Util;
import org.slf4j.Logger;
import org.slf4j.LoggerFactory;

import java.io.File;
import java.net.InetSocketAddress;
import java.net.Proxy;
import java.net.URL;
import java.util.Arrays;
import java.util.Collection;
import java.util.HashMap;
import java.util.Map;
import java.util.concurrent.*;
import java.util.concurrent.atomic.AtomicInteger;

/**
 * Default implementation of {@link RavenFactory}.
 * <p>
 * In most cases this is the implementation to use or extend for additional features.
 */
public class DefaultRavenFactory extends RavenFactory {
    //TODO: Add support for tags set by default
    /**
     * Protocol setting to disable security checks over an SSL connection.
     */
    public static final String NAIVE_PROTOCOL = "naive";
    /**
     * Option for whether to compress requests sent to the Sentry Server.
     */
    public static final String COMPRESSION_OPTION = "raven.compression";
    /**
     * Option to set the maximum length of the message body in the requests to the
     * Sentry Server.
     */
    public static final String MAX_MESSAGE_LENGTH_OPTION = "raven.maxmessagelength";
    /**
     * Option to set a timeout for requests to the Sentry server, in milliseconds.
     */
    public static final String TIMEOUT_OPTION = "raven.timeout";
    /**
     * Default timeout of an HTTP connection to Sentry.
     */
    public static final int TIMEOUT_DEFAULT = (int) TimeUnit.SECONDS.toMillis(1);
    /**
     * Option to buffer events to disk when network is down.
     */
    public static final String BUFFER_DIR_OPTION = "raven.buffer.dir";
    /**
     * Option for maximum number of events to cache offline when network is down.
     */
    public static final String BUFFER_SIZE_OPTION = "raven.buffer.size";
    /**
     * Default number of events to cache offline when network is down.
     */
    public static final int BUFFER_SIZE_DEFAULT = 50;
    /**
     * Option for how long to wait between attempts to flush the disk buffer, in milliseconds.
     */
    public static final String BUFFER_FLUSHTIME_OPTION = "raven.buffer.flushtime";
    /**
     * Default number of milliseconds between attempts to flush buffered events.
     */
    public static final int BUFFER_FLUSHTIME_DEFAULT = 60000;
    /**
     * Option to disable the graceful shutdown of the buffer flusher.
     */
    public static final String BUFFER_GRACEFUL_SHUTDOWN_OPTION = "raven.buffer.gracefulshutdown";
    /**
     * Option for the graceful shutdown timeout of the buffer flushing executor, in milliseconds.
     */
    public static final String BUFFER_SHUTDOWN_TIMEOUT_OPTION = "raven.buffer.shutdowntimeout";
    /**
     * Default timeout of the {@link BufferedConnection} shutdown, in milliseconds.
     */
    public static final long BUFFER_SHUTDOWN_TIMEOUT_DEFAULT = TimeUnit.SECONDS.toMillis(1);
    /**
     * Option for whether to send events asynchronously.
     */
    public static final String ASYNC_OPTION = "raven.async";
    /**
     * Option to disable the graceful shutdown of the async connection.
     */
    public static final String ASYNC_GRACEFUL_SHUTDOWN_OPTION = "raven.async.gracefulshutdown";
    /**
     * Option for the number of threads used for the async connection.
     */
    public static final String ASYNC_THREADS_OPTION = "raven.async.threads";
    /**
     * Option for the priority of threads used for the async connection.
     */
    public static final String ASYNC_PRIORITY_OPTION = "raven.async.priority";
    /**
     * Option for the maximum size of the async send queue.
     */
    public static final String ASYNC_QUEUE_SIZE_OPTION = "raven.async.queuesize";
    /**
     * Option for what to do when the async executor queue is full.
     */
    public static final String ASYNC_QUEUE_OVERFLOW_OPTION = "raven.async.queue.overflow";
    /**
     * Async executor overflow behavior that will discard old events in the queue.
     */
    public static final String ASYNC_QUEUE_DISCARDOLD = "discardold";
    /**
     * Async executor overflow behavior that will discard the new event that was attempting
     * to be sent.
     */
    public static final String ASYNC_QUEUE_DISCARDNEW = "discardnew";
    /**
     * Async executor overflow behavior that will cause a synchronous send to occur on the
     * current thread.
     */
    public static final String ASYNC_QUEUE_SYNC = "sync";
    /**
     * Default behavior to use when the async executor queue is full.
     */
    public static final String ASYNC_QUEUE_OVERFLOW_DEFAULT = ASYNC_QUEUE_DISCARDOLD;
    /**
     * Option for the graceful shutdown timeout of the async executor, in milliseconds.
     */
    public static final String ASYNC_SHUTDOWN_TIMEOUT_OPTION = "raven.async.shutdowntimeout";
    /**
     * Default timeout of the {@link AsyncConnection} executor, in milliseconds.
     */
    public static final long ASYNC_SHUTDOWN_TIMEOUT_DEFAULT = TimeUnit.SECONDS.toMillis(1);
    /**
     * Option for whether to hide common stackframes with enclosing exceptions.
     */
    public static final String HIDE_COMMON_FRAMES_OPTION = "raven.stacktrace.hidecommon";
    /**
     * Option to set an HTTP proxy hostname for Sentry connections.
     */
    public static final String HTTP_PROXY_HOST_OPTION = "raven.http.proxy.host";
    /**
     * Option to set an HTTP proxy port for Sentry connections.
     */
    public static final String HTTP_PROXY_PORT_OPTION = "raven.http.proxy.port";
    /**
     * The default async queue size if none is provided.
     */
    public static final int QUEUE_SIZE_DEFAULT = 50;
    /**
     * The default HTTP proxy port to use if an HTTP Proxy hostname is set but port is not.
     */
    public static final int HTTP_PROXY_PORT_DEFAULT = 80;

    private static final Logger logger = LoggerFactory.getLogger(DefaultRavenFactory.class);
    private static final String FALSE = Boolean.FALSE.toString();

    private static final Map<String, RejectedExecutionHandler> REJECT_EXECUTION_HANDLERS = new HashMap<>();
    static {
        REJECT_EXECUTION_HANDLERS.put(ASYNC_QUEUE_SYNC, new ThreadPoolExecutor.CallerRunsPolicy());
        REJECT_EXECUTION_HANDLERS.put(ASYNC_QUEUE_DISCARDNEW, new ThreadPoolExecutor.DiscardPolicy());
        REJECT_EXECUTION_HANDLERS.put(ASYNC_QUEUE_DISCARDOLD, new ThreadPoolExecutor.DiscardOldestPolicy());
    }

    @Override
    public Raven createRavenInstance(Dsn dsn) {
        Raven raven = new Raven(createConnection(dsn));
        try {
            // `ServletRequestListener` was added in the Servlet 2.4 API, and
            // is used as part of the `HttpEventBuilderHelper`, see:
            // https://tomcat.apache.org/tomcat-5.5-doc/servletapi/
            Class.forName("javax.servlet.ServletRequestListener", false, this.getClass().getClassLoader());
            raven.addBuilderHelper(new HttpEventBuilderHelper());
        } catch (ClassNotFoundException e) {
            logger.debug("The current environment doesn't provide access to servlets,"
                         + "or provides an unsupported version.");
        }
        raven.addBuilderHelper(new ContextBuilderHelper(raven));
        return raven;
    }

    /**
     * Creates a connection to the given DSN by determining the protocol.
     *
     * @param dsn Data Source Name of the Sentry server to use.
     * @return a connection to the server.
     */
    protected Connection createConnection(Dsn dsn) {
        String protocol = dsn.getProtocol();
        Connection connection;

        if (protocol.equalsIgnoreCase("http") || protocol.equalsIgnoreCase("https")) {
            logger.info("Using an HTTP connection to Sentry.");
            connection = createHttpConnection(dsn);
        } else if (protocol.equalsIgnoreCase("out")) {
            logger.info("Using StdOut to send events.");
            connection = createStdOutConnection(dsn);
        } else if (protocol.equalsIgnoreCase("noop")) {
            logger.info("Using noop to send events.");
            connection = new NoopConnection();
        } else {
            throw new IllegalStateException("Couldn't create a connection for the protocol '" + protocol + "'");
        }

        Buffer eventBuffer = getBuffer(dsn);
        if (eventBuffer != null) {
            long flushtime = getBufferFlushtime(dsn);
            boolean gracefulShutdown = getBufferedConnectionGracefulShutdownEnabled(dsn);
            Long shutdownTimeout = getBufferedConnectionShutdownTimeout(dsn);
            connection = new BufferedConnection(connection, eventBuffer, flushtime, gracefulShutdown,
                shutdownTimeout);
        }

        // Enable async unless its value is 'false'.
        if (getAsyncEnabled(dsn)) {
            connection = createAsyncConnection(dsn, connection);
        }

        return connection;
    }

    /**
     * Encapsulates an already existing connection in an {@link AsyncConnection} and get the async options from the
     * Sentry DSN.
     *
     * @param dsn        Data Source Name of the Sentry server.
     * @param connection Connection to encapsulate in an {@link AsyncConnection}.
     * @return the asynchronous connection.
     */
    protected Connection createAsyncConnection(Dsn dsn, Connection connection) {

        int maxThreads = getAsyncThreads(dsn);
        int priority = getAsyncPriority(dsn);

        BlockingDeque<Runnable> queue;
        int queueSize = getAsyncQueueSize(dsn);
        if (queueSize == -1) {
            queue = new LinkedBlockingDeque<>();
        } else {
            queue = new LinkedBlockingDeque<>(queueSize);
        }

        ExecutorService executorService = new ThreadPoolExecutor(
                maxThreads, maxThreads, 0L, TimeUnit.MILLISECONDS, queue,
                new DaemonThreadFactory(priority), getRejectedExecutionHandler(dsn));

        boolean gracefulShutdown = getAsyncGracefulShutdownEnabled(dsn);

        long shutdownTimeout = getAsyncShutdownTimeout(dsn);
        return new AsyncConnection(connection, executorService, gracefulShutdown, shutdownTimeout);
    }

    /**
     * Creates an HTTP connection to the Sentry server.
     *
     * @param dsn Data Source Name of the Sentry server.
     * @return an {@link HttpConnection} to the server.
     */
    protected Connection createHttpConnection(Dsn dsn) {
        URL sentryApiUrl = HttpConnection.getSentryApiUrl(dsn.getUri(), dsn.getProjectId());

        String proxyHost = getProxyHost(dsn);
        int proxyPort = getProxyPort(dsn);

        Proxy proxy = null;
        if (proxyHost != null) {
            InetSocketAddress proxyAddr = new InetSocketAddress(proxyHost, proxyPort);
            proxy = new Proxy(Proxy.Type.HTTP, proxyAddr);
        }

        HttpConnection httpConnection = new HttpConnection(sentryApiUrl, dsn.getPublicKey(),
            dsn.getSecretKey(), proxy);

        Marshaller marshaller = createMarshaller(dsn);
        httpConnection.setMarshaller(marshaller);

        int timeout = getTimeout(dsn);
        httpConnection.setTimeout(timeout);

        boolean bypassSecurityEnabled = getBypassSecurityEnabled(dsn);
        httpConnection.setBypassSecurity(bypassSecurityEnabled);

        return httpConnection;
    }

    /**
     * Uses stdout to send the logs.
     *
     * @param dsn Data Source Name of the Sentry server.
     * @return an {@link OutputStreamConnection} using {@code System.out}.
     */
    protected Connection createStdOutConnection(Dsn dsn) {
        //CHECKSTYLE.OFF: RegexpSinglelineJava
        OutputStreamConnection stdOutConnection = new OutputStreamConnection(System.out);
        //CHECKSTYLE.ON: RegexpSinglelineJava
        stdOutConnection.setMarshaller(createMarshaller(dsn));
        return stdOutConnection;
    }

    /**
     * Creates a JSON marshaller that will convert every {@link com.getsentry.raven.event.Event} in a format
     * handled by the Sentry server.
     *
     * @param dsn Data Source Name of the Sentry server.
     * @return a {@link JsonMarshaller} to process the events.
     */
    protected Marshaller createMarshaller(Dsn dsn) {
        int maxMessageLength = getMaxMessageLength(dsn);
        JsonMarshaller marshaller = new JsonMarshaller(maxMessageLength);

        // Set JSON marshaller bindings
        StackTraceInterfaceBinding stackTraceBinding = new StackTraceInterfaceBinding();
        // Enable common frames hiding unless its value is 'false'.
        stackTraceBinding.setRemoveCommonFramesWithEnclosing(getHideCommonFramesEnabled(dsn));
        stackTraceBinding.setNotInAppFrames(getNotInAppFrames());

        marshaller.addInterfaceBinding(StackTraceInterface.class, stackTraceBinding);
        marshaller.addInterfaceBinding(ExceptionInterface.class, new ExceptionInterfaceBinding(stackTraceBinding));
        marshaller.addInterfaceBinding(MessageInterface.class, new MessageInterfaceBinding(maxMessageLength));
        marshaller.addInterfaceBinding(UserInterface.class, new UserInterfaceBinding());
        HttpInterfaceBinding httpBinding = new HttpInterfaceBinding();
        //TODO: Add a way to clean the HttpRequest
        //httpBinding.
        marshaller.addInterfaceBinding(HttpInterface.class, httpBinding);

        // Enable compression unless the option is set to false
        marshaller.setCompression(getCompressionEnabled(dsn));

        return marshaller;
    }

    /**
     * Provides a list of package names to consider as "not in-app".
     * <p>
     * Those packages will be used with the {@link StackTraceInterface} to hide frames that aren't a part of
     * the main application.
     *
     * @return the list of "not in-app" packages.
     */
    protected Collection<String> getNotInAppFrames() {
        return Arrays.asList("com.sun.",
                "java.",
                "javax.",
                "org.omg.",
                "sun.",
                "junit.",
                "com.intellij.rt.");
    }

    /**
     * Whether or not to wrap the underlying connection in an {@link AsyncConnection}.
     *
     * @param dsn Sentry server DSN which may contain options.
     * @return Whether or not to wrap the underlying connection in an {@link AsyncConnection}.
     */
    protected boolean getAsyncEnabled(Dsn dsn) {
        return !FALSE.equalsIgnoreCase(dsn.getOptions().get(ASYNC_OPTION));
    }

    /**
<<<<<<< HEAD
=======
     * Handler for tasks that cannot be immediately queued by a {@link ThreadPoolExecutor}.
     *
     * @param dsn Sentry server DSN which may contain options.
     * @return Handler for tasks that cannot be immediately queued by a {@link ThreadPoolExecutor}.
     */
    protected RejectedExecutionHandler getRejectedExecutionHandler(Dsn dsn) {
        String overflowName = ASYNC_QUEUE_OVERFLOW_DEFAULT;
        if (dsn.getOptions().containsKey(ASYNC_QUEUE_OVERFLOW_OPTION)) {
            overflowName = dsn.getOptions().get(ASYNC_QUEUE_OVERFLOW_OPTION).toLowerCase();
        }

        RejectedExecutionHandler handler = REJECT_EXECUTION_HANDLERS.get(overflowName);
        if (handler == null) {
            String options = Arrays.toString(REJECT_EXECUTION_HANDLERS.keySet().toArray());
            throw new RuntimeException("RejectedExecutionHandler not found: '" + overflowName
                + "', valid choices are: " + options);
        }

        return handler;
    }

    /**
>>>>>>> cd55661a
     * Maximum time to wait for {@link BufferedConnection} shutdown when closed, in milliseconds.
     *
     * @param dsn Sentry server DSN which may contain options.
     * @return Maximum time to wait for {@link BufferedConnection} shutdown when closed, in milliseconds.
     */
    protected long getBufferedConnectionShutdownTimeout(Dsn dsn) {
        return Util.parseLong(dsn.getOptions().get(BUFFER_SHUTDOWN_TIMEOUT_OPTION), BUFFER_SHUTDOWN_TIMEOUT_DEFAULT);
    }

    /**
     * Whether or not to attempt a graceful shutdown of the {@link BufferedConnection} upon close.
     *
     * @param dsn Sentry server DSN which may contain options.
     * @return Whether or not to attempt a graceful shutdown of the {@link BufferedConnection} upon close.
     */
    protected boolean getBufferedConnectionGracefulShutdownEnabled(Dsn dsn) {
        return !FALSE.equalsIgnoreCase(dsn.getOptions().get(BUFFER_GRACEFUL_SHUTDOWN_OPTION));
    }

    /**
     * How long to wait between attempts to flush the disk buffer, in milliseconds.
     *
     * @param dsn Sentry server DSN which may contain options.
     * @return ow long to wait between attempts to flush the disk buffer, in milliseconds.
     */
    protected long getBufferFlushtime(Dsn dsn) {
        return Util.parseLong(dsn.getOptions().get(BUFFER_FLUSHTIME_OPTION), BUFFER_FLUSHTIME_DEFAULT);
    }

    /**
     * The graceful shutdown timeout of the async executor, in milliseconds.
     *
     * @param dsn Sentry server DSN which may contain options.
     * @return The graceful shutdown timeout of the async executor, in milliseconds.
     */
    protected long getAsyncShutdownTimeout(Dsn dsn) {
        return Util.parseLong(dsn.getOptions().get(ASYNC_SHUTDOWN_TIMEOUT_OPTION), ASYNC_SHUTDOWN_TIMEOUT_DEFAULT);
    }

    /**
     * Whether or not to attempt the graceful shutdown of the {@link AsyncConnection} upon close.
     *
     * @param dsn Sentry server DSN which may contain options.
     * @return Whether or not to attempt the graceful shutdown of the {@link AsyncConnection} upon close.
     */
    protected boolean getAsyncGracefulShutdownEnabled(Dsn dsn) {
        return !FALSE.equalsIgnoreCase(dsn.getOptions().get(ASYNC_GRACEFUL_SHUTDOWN_OPTION));
    }

    /**
     * Maximum size of the async send queue.
     *
     * @param dsn Sentry server DSN which may contain options.
     * @return Maximum size of the async send queue.
     */
    protected int getAsyncQueueSize(Dsn dsn) {
        return Util.parseInteger(dsn.getOptions().get(ASYNC_QUEUE_SIZE_OPTION), QUEUE_SIZE_DEFAULT);
    }

    /**
     * Priority of threads used for the async connection.
     *
     * @param dsn Sentry server DSN which may contain options.
     * @return Priority of threads used for the async connection.
     */
    protected int getAsyncPriority(Dsn dsn) {
        return Util.parseInteger(dsn.getOptions().get(ASYNC_PRIORITY_OPTION), Thread.MIN_PRIORITY);
    }

    /**
     * The number of threads used for the async connection.
     *
     * @param dsn Sentry server DSN which may contain options.
     * @return The number of threads used for the async connection.
     */
    protected int getAsyncThreads(Dsn dsn) {
        return Util.parseInteger(dsn.getOptions().get(ASYNC_THREADS_OPTION),
            Runtime.getRuntime().availableProcessors());
    }

    /**
     * Whether to disable security checks over an SSL connection.
     *
     * @param dsn Sentry server DSN which may contain options.
     * @return Whether to disable security checks over an SSL connection.
     */
    protected boolean getBypassSecurityEnabled(Dsn dsn) {
        return dsn.getProtocolSettings().contains(NAIVE_PROTOCOL);
    }

    /**
     * HTTP proxy port for Sentry connections.
     *
     * @param dsn Sentry server DSN which may contain options.
     * @return HTTP proxy port for Sentry connections.
     */
    protected int getProxyPort(Dsn dsn) {
        return Util.parseInteger(dsn.getOptions().get(HTTP_PROXY_PORT_OPTION), HTTP_PROXY_PORT_DEFAULT);
    }

    /**
     * HTTP proxy hostname for Sentry connections.
     *
     * @param dsn Sentry server DSN which may contain options.
     * @return HTTP proxy hostname for Sentry connections.
     */
    protected String getProxyHost(Dsn dsn) {
        return dsn.getOptions().get(HTTP_PROXY_HOST_OPTION);
    }

    /**
     * Whether to compress requests sent to the Sentry Server.
     *
     * @param dsn Sentry server DSN which may contain options.
     * @return Whether to compress requests sent to the Sentry Server.
     */
    protected boolean getCompressionEnabled(Dsn dsn) {
        return !FALSE.equalsIgnoreCase(dsn.getOptions().get(COMPRESSION_OPTION));
    }

    /**
     * Whether to hide common stackframes with enclosing exceptions.
     *
     * @param dsn Sentry server DSN which may contain options.
     * @return Whether to hide common stackframes with enclosing exceptions.
     */
    protected boolean getHideCommonFramesEnabled(Dsn dsn) {
        return !FALSE.equalsIgnoreCase(dsn.getOptions().get(HIDE_COMMON_FRAMES_OPTION));
    }

    /**
     * The maximum length of the message body in the requests to the Sentry Server.
     *
     * @param dsn Sentry server DSN which may contain options.
     * @return The maximum length of the message body in the requests to the Sentry Server.
     */
    protected int getMaxMessageLength(Dsn dsn) {
        return Util.parseInteger(
            dsn.getOptions().get(MAX_MESSAGE_LENGTH_OPTION), JsonMarshaller.DEFAULT_MAX_MESSAGE_LENGTH);
    }

    /**
     * Timeout for requests to the Sentry server, in milliseconds.
     *
     * @param dsn Sentry server DSN which may contain options.
     * @return Timeout for requests to the Sentry server, in milliseconds.
     */
    protected int getTimeout(Dsn dsn) {
        return Util.parseInteger(dsn.getOptions().get(TIMEOUT_OPTION), TIMEOUT_DEFAULT);
    }

    /**
     * Get the {@link Buffer} where events are stored when network is down.
     *
     * @param dsn Dsn passed in by the user.
     * @return the {@link Buffer} where events are stored when network is down.
     */
    protected Buffer getBuffer(Dsn dsn) {
        String bufferDir = dsn.getOptions().get(BUFFER_DIR_OPTION);
        if (bufferDir != null) {
            return new DiskBuffer(new File(bufferDir), getBufferSize(dsn));
        }
        return null;
    }

    /**
     * Get the maximum number of events to cache offline when network is down.
     *
     * @param dsn Dsn passed in by the user.
     * @return the maximum number of events to cache offline when network is down.
     */
    protected int getBufferSize(Dsn dsn) {
        return Util.parseInteger(dsn.getOptions().get(BUFFER_SIZE_OPTION), BUFFER_SIZE_DEFAULT);
    }

    /**
     * Thread factory generating daemon threads with a custom priority.
     * <p>
     * Those (usually) low priority threads will allow to send event details to sentry concurrently without slowing
     * down the main application.
     */
    @SuppressWarnings("PMD.AvoidThreadGroup")
    protected static final class DaemonThreadFactory implements ThreadFactory {
        private static final AtomicInteger POOL_NUMBER = new AtomicInteger(1);
        private final ThreadGroup group;
        private final AtomicInteger threadNumber = new AtomicInteger(1);
        private final String namePrefix;
        private final int priority;

        private DaemonThreadFactory(int priority) {
            SecurityManager s = System.getSecurityManager();
            group = (s != null) ? s.getThreadGroup() : Thread.currentThread().getThreadGroup();
            namePrefix = "raven-pool-" + POOL_NUMBER.getAndIncrement() + "-thread-";
            this.priority = priority;
        }

        @Override
        public Thread newThread(Runnable r) {
            Thread t = new Thread(group, r, namePrefix + threadNumber.getAndIncrement(), 0);
            if (!t.isDaemon())
                t.setDaemon(true);
            if (t.getPriority() != priority)
                t.setPriority(priority);
            return t;
        }
    }
}<|MERGE_RESOLUTION|>--- conflicted
+++ resolved
@@ -361,8 +361,6 @@
     }
 
     /**
-<<<<<<< HEAD
-=======
      * Handler for tasks that cannot be immediately queued by a {@link ThreadPoolExecutor}.
      *
      * @param dsn Sentry server DSN which may contain options.
@@ -385,7 +383,6 @@
     }
 
     /**
->>>>>>> cd55661a
      * Maximum time to wait for {@link BufferedConnection} shutdown when closed, in milliseconds.
      *
      * @param dsn Sentry server DSN which may contain options.
