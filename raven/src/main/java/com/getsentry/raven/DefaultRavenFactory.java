package com.getsentry.raven;

import com.getsentry.raven.buffer.Buffer;
import com.getsentry.raven.buffer.DiskBuffer;
import com.getsentry.raven.connection.*;
import com.getsentry.raven.dsn.Dsn;
import com.getsentry.raven.event.helper.ContextBuilderHelper;
import com.getsentry.raven.event.helper.HttpEventBuilderHelper;
import com.getsentry.raven.event.interfaces.*;
import com.getsentry.raven.marshaller.Marshaller;
import com.getsentry.raven.marshaller.json.*;
import com.getsentry.raven.util.Util;
import org.slf4j.Logger;
import org.slf4j.LoggerFactory;

import java.io.File;
import java.net.InetSocketAddress;
import java.net.Proxy;
import java.net.URL;
import java.util.Arrays;
import java.util.Collection;
import java.util.concurrent.*;
import java.util.concurrent.atomic.AtomicInteger;

/**
 * Default implementation of {@link RavenFactory}.
 * <p>
 * In most cases this is the implementation to use or extend for additional features.
 */
public class DefaultRavenFactory extends RavenFactory {
    //TODO: Add support for tags set by default
    /**
     * Protocol setting to disable security checks over an SSL connection.
     */
    public static final String NAIVE_PROTOCOL = "naive";
    /**
     * Option for whether to compress requests sent to the Sentry Server.
     */
    public static final String COMPRESSION_OPTION = "raven.compression";
    /**
     * Option to set the maximum length of the message body in the requests to the
     * Sentry Server.
     */
    public static final String MAX_MESSAGE_LENGTH_OPTION = "raven.maxmessagelength";
    /**
     * Option to set a timeout for requests to the Sentry server, in milliseconds.
     */
    public static final String TIMEOUT_OPTION = "raven.timeout";
    /**
<<<<<<< HEAD
     * Option specifying directory to buffer events into when the network is down.
=======
     * Default timeout of an HTTP connection to Sentry.
     */
    public static final int TIMEOUT_DEFAULT = (int) TimeUnit.SECONDS.toMillis(1);
    /**
     * Option to buffer events to disk when network is down.
>>>>>>> 960cb9a9
     */
    public static final String BUFFER_DIR_OPTION = "raven.buffer.dir";
    /**
     * Option for maximum number of events to cache offline when network is down.
     */
    public static final String BUFFER_SIZE_OPTION = "raven.buffer.size";
    /**
     * Default number of events to cache offline when network is down.
     */
    public static final int BUFFER_SIZE_DEFAULT = 50;
    /**
     * Option for how long to wait between attempts to flush the disk buffer, in milliseconds.
     */
    public static final String BUFFER_FLUSHTIME_OPTION = "raven.buffer.flushtime";
    /**
     * Default number of milliseconds between attempts to flush buffered events.
     */
    public static final int BUFFER_FLUSHTIME_DEFAULT = 60000;
    /**
     * Option to disable the graceful shutdown of the buffer flusher.
     */
    public static final String BUFFER_GRACEFUL_SHUTDOWN_OPTION = "raven.buffer.gracefulshutdown";
    /**
     * Option for the graceful shutdown timeout of the buffer flushing executor, in milliseconds.
     */
    public static final String BUFFER_SHUTDOWN_TIMEOUT_OPTION = "raven.buffer.shutdowntimeout";
    /**
     * Default timeout of the {@link BufferedConnection} shutdown, in milliseconds.
     */
    public static final long BUFFER_SHUTDOWN_TIMEOUT_DEFAULT = TimeUnit.SECONDS.toMillis(1);
    /**
     * Option for whether to send events asynchronously.
     */
    public static final String ASYNC_OPTION = "raven.async";
    /**
     * Option to disable the graceful shutdown of the async connection.
     */
    public static final String ASYNC_GRACEFUL_SHUTDOWN_OPTION = "raven.async.gracefulshutdown";
    /**
     * Option for the number of threads used for the async connection.
     */
    public static final String ASYNC_THREADS_OPTION = "raven.async.threads";
    /**
     * Option for the priority of threads used for the async connection.
     */
    public static final String ASYNC_PRIORITY_OPTION = "raven.async.priority";
    /**
     * Option for the maximum size of the async send queue.
     */
    public static final String ASYNC_QUEUE_SIZE_OPTION = "raven.async.queuesize";
    /**
     * Option for the graceful shutdown timeout of the async executor, in milliseconds.
     */
    public static final String ASYNC_SHUTDOWN_TIMEOUT_OPTION = "raven.async.shutdowntimeout";
    /**
     * Default timeout of the {@link AsyncConnection} executor, in milliseconds.
     */
    public static final long ASYNC_SHUTDOWN_TIMEOUT_DEFAULT = TimeUnit.SECONDS.toMillis(1);
    /**
     * Option for whether to hide common stackframes with enclosing exceptions.
     */
    public static final String HIDE_COMMON_FRAMES_OPTION = "raven.stacktrace.hidecommon";
    /**
     * Option to set an HTTP proxy hostname for Sentry connections.
     */
    public static final String HTTP_PROXY_HOST_OPTION = "raven.http.proxy.host";
    /**
     * Option to set an HTTP proxy port for Sentry connections.
     */
    public static final String HTTP_PROXY_PORT_OPTION = "raven.http.proxy.port";
    /**
     * The default async queue size if none is provided.
     */
    public static final int QUEUE_SIZE_DEFAULT = 50;
    /**
     * The default HTTP proxy port to use if an HTTP Proxy hostname is set but port is not.
     */
    public static final int HTTP_PROXY_PORT_DEFAULT = 80;

    private static final Logger logger = LoggerFactory.getLogger(DefaultRavenFactory.class);
    private static final String FALSE = Boolean.FALSE.toString();

    @Override
    public Raven createRavenInstance(Dsn dsn) {
        Raven raven = new Raven(createConnection(dsn));
        try {
            // `ServletRequestListener` was added in the Servlet 2.4 API, and
            // is used as part of the `HttpEventBuilderHelper`, see:
            // https://tomcat.apache.org/tomcat-5.5-doc/servletapi/
            Class.forName("javax.servlet.ServletRequestListener", false, this.getClass().getClassLoader());
            raven.addBuilderHelper(new HttpEventBuilderHelper());
        } catch (ClassNotFoundException e) {
            logger.debug("The current environment doesn't provide access to servlets,"
                         + "or provides an unsupported version.");
        }
        raven.addBuilderHelper(new ContextBuilderHelper(raven));
        return raven;
    }

    /**
     * Creates a connection to the given DSN by determining the protocol.
     *
     * @param dsn Data Source Name of the Sentry server to use.
     * @return a connection to the server.
     */
    protected Connection createConnection(Dsn dsn) {
        String protocol = dsn.getProtocol();
        Connection connection;

        if (protocol.equalsIgnoreCase("http") || protocol.equalsIgnoreCase("https")) {
            logger.info("Using an HTTP connection to Sentry.");
            connection = createHttpConnection(dsn);
        } else if (protocol.equalsIgnoreCase("out")) {
            logger.info("Using StdOut to send events.");
            connection = createStdOutConnection(dsn);
        } else if (protocol.equalsIgnoreCase("noop")) {
            logger.info("Using noop to send events.");
            connection = new NoopConnection();
        } else {
            throw new IllegalStateException("Couldn't create a connection for the protocol '" + protocol + "'");
        }

        Buffer eventBuffer = getBuffer(dsn);
        if (eventBuffer != null) {
<<<<<<< HEAD
            long flushtime = Util.parseLong(dsn.getOptions().get(BUFFER_FLUSHTIME_OPTION), BUFFER_FLUSHTIME_DEFAULT);
            boolean gracefulShutdown = !FALSE.equalsIgnoreCase(dsn.getOptions().get(BUFFER_GRACEFUL_SHUTDOWN_OPTION));

            String shutdownTimeoutStr = dsn.getOptions().get(BUFFER_SHUTDOWN_TIMEOUT_OPTION);
            if (shutdownTimeoutStr != null) {
                long shutdownTimeout = Long.parseLong(shutdownTimeoutStr);
                connection = new BufferedConnection(connection, eventBuffer, flushtime, gracefulShutdown,
                    shutdownTimeout);
            } else {
                connection = new BufferedConnection(connection, eventBuffer, flushtime, gracefulShutdown);
            }
=======
            long flushtime = getBufferFlushtime(dsn);
            boolean gracefulShutdown = getBufferedConnectionGracefulShutdownEnabled(dsn);
            Long shutdownTimeout = getBufferedConnectionShutdownTimeout(dsn);
            connection = new BufferedConnection(connection, eventBuffer, flushtime, gracefulShutdown,
                shutdownTimeout);
>>>>>>> 960cb9a9
        }

        // Enable async unless its value is 'false'.
        if (getAsyncEnabled(dsn)) {
            connection = createAsyncConnection(dsn, connection);
        }

        return connection;
    }

    /**
     * Encapsulates an already existing connection in an {@link AsyncConnection} and get the async options from the
     * Sentry DSN.
     *
     * @param dsn        Data Source Name of the Sentry server.
     * @param connection Connection to encapsulate in an {@link AsyncConnection}.
     * @return the asynchronous connection.
     */
    protected Connection createAsyncConnection(Dsn dsn, Connection connection) {

        int maxThreads = getAsyncThreads(dsn);
        int priority = getAsyncPriority(dsn);

        BlockingDeque<Runnable> queue;
        int queueSize = getAsyncQueueSize(dsn);
        if (queueSize == -1) {
            queue = new LinkedBlockingDeque<>();
        } else {
            queue = new LinkedBlockingDeque<>(queueSize);
        }

        ExecutorService executorService = new ThreadPoolExecutor(
                maxThreads, maxThreads, 0L, TimeUnit.MILLISECONDS, queue,
                new DaemonThreadFactory(priority), new ThreadPoolExecutor.DiscardOldestPolicy());

        boolean gracefulShutdown = getAsyncGracefulShutdownEnabled(dsn);

        long shutdownTimeout = getAsyncShutdownTimeout(dsn);
        return new AsyncConnection(connection, executorService, gracefulShutdown, shutdownTimeout);
    }

    /**
     * Creates an HTTP connection to the Sentry server.
     *
     * @param dsn Data Source Name of the Sentry server.
     * @return an {@link HttpConnection} to the server.
     */
    protected Connection createHttpConnection(Dsn dsn) {
        URL sentryApiUrl = HttpConnection.getSentryApiUrl(dsn.getUri(), dsn.getProjectId());

        String proxyHost = getProxyHost(dsn);
        int proxyPort = getProxyPort(dsn);

        Proxy proxy = null;
        if (proxyHost != null) {
            InetSocketAddress proxyAddr = new InetSocketAddress(proxyHost, proxyPort);
            proxy = new Proxy(Proxy.Type.HTTP, proxyAddr);
        }

        HttpConnection httpConnection = new HttpConnection(sentryApiUrl, dsn.getPublicKey(),
            dsn.getSecretKey(), proxy);

        Marshaller marshaller = createMarshaller(dsn);
        httpConnection.setMarshaller(marshaller);

        int timeout = getTimeout(dsn);
        httpConnection.setTimeout(timeout);

        boolean bypassSecurityEnabled = getBypassSecurityEnabled(dsn);
        httpConnection.setBypassSecurity(bypassSecurityEnabled);

        return httpConnection;
    }

    /**
     * Uses stdout to send the logs.
     *
     * @param dsn Data Source Name of the Sentry server.
     * @return an {@link OutputStreamConnection} using {@code System.out}.
     */
    protected Connection createStdOutConnection(Dsn dsn) {
        //CHECKSTYLE.OFF: RegexpSinglelineJava
        OutputStreamConnection stdOutConnection = new OutputStreamConnection(System.out);
        //CHECKSTYLE.ON: RegexpSinglelineJava
        stdOutConnection.setMarshaller(createMarshaller(dsn));
        return stdOutConnection;
    }

    /**
     * Creates a JSON marshaller that will convert every {@link com.getsentry.raven.event.Event} in a format
     * handled by the Sentry server.
     *
     * @param dsn Data Source Name of the Sentry server.
     * @return a {@link JsonMarshaller} to process the events.
     */
    protected Marshaller createMarshaller(Dsn dsn) {
        int maxMessageLength = getMaxMessageLength(dsn);
        JsonMarshaller marshaller = new JsonMarshaller(maxMessageLength);

        // Set JSON marshaller bindings
        StackTraceInterfaceBinding stackTraceBinding = new StackTraceInterfaceBinding();
        // Enable common frames hiding unless its value is 'false'.
        stackTraceBinding.setRemoveCommonFramesWithEnclosing(getHideCommonFramesEnabled(dsn));
        stackTraceBinding.setNotInAppFrames(getNotInAppFrames());

        marshaller.addInterfaceBinding(StackTraceInterface.class, stackTraceBinding);
        marshaller.addInterfaceBinding(ExceptionInterface.class, new ExceptionInterfaceBinding(stackTraceBinding));
        marshaller.addInterfaceBinding(MessageInterface.class, new MessageInterfaceBinding(maxMessageLength));
        marshaller.addInterfaceBinding(UserInterface.class, new UserInterfaceBinding());
        HttpInterfaceBinding httpBinding = new HttpInterfaceBinding();
        //TODO: Add a way to clean the HttpRequest
        //httpBinding.
        marshaller.addInterfaceBinding(HttpInterface.class, httpBinding);

        // Enable compression unless the option is set to false
        marshaller.setCompression(getCompressionEnabled(dsn));

        return marshaller;
    }

    /**
     * Provides a list of package names to consider as "not in-app".
     * <p>
     * Those packages will be used with the {@link StackTraceInterface} to hide frames that aren't a part of
     * the main application.
     *
     * @return the list of "not in-app" packages.
     */
    protected Collection<String> getNotInAppFrames() {
        return Arrays.asList("com.sun.",
                "java.",
                "javax.",
                "org.omg.",
                "sun.",
                "junit.",
                "com.intellij.rt.");
    }

    /**
<<<<<<< HEAD
=======
     * Whether or not to wrap the underlying connection in an {@link AsyncConnection}.
     *
     * @param dsn Sentry server DSN which may contain options.
     * @return Whether or not to wrap the underlying connection in an {@link AsyncConnection}.
     */
    protected boolean getAsyncEnabled(Dsn dsn) {
        return !FALSE.equalsIgnoreCase(dsn.getOptions().get(ASYNC_OPTION));
    }

    /**
     * Maximum time to wait for {@link BufferedConnection} shutdown when closed, in milliseconds.
     *
     * @param dsn Sentry server DSN which may contain options.
     * @return Maximum time to wait for {@link BufferedConnection} shutdown when closed, in milliseconds.
     */
    protected long getBufferedConnectionShutdownTimeout(Dsn dsn) {
        return Util.parseLong(dsn.getOptions().get(BUFFER_SHUTDOWN_TIMEOUT_OPTION), BUFFER_SHUTDOWN_TIMEOUT_DEFAULT);
    }

    /**
     * Whether or not to attempt a graceful shutdown of the {@link BufferedConnection} upon close.
     *
     * @param dsn Sentry server DSN which may contain options.
     * @return Whether or not to attempt a graceful shutdown of the {@link BufferedConnection} upon close.
     */
    protected boolean getBufferedConnectionGracefulShutdownEnabled(Dsn dsn) {
        return !FALSE.equalsIgnoreCase(dsn.getOptions().get(BUFFER_GRACEFUL_SHUTDOWN_OPTION));
    }

    /**
     * How long to wait between attempts to flush the disk buffer, in milliseconds.
     *
     * @param dsn Sentry server DSN which may contain options.
     * @return ow long to wait between attempts to flush the disk buffer, in milliseconds.
     */
    protected long getBufferFlushtime(Dsn dsn) {
        return Util.parseLong(dsn.getOptions().get(BUFFER_FLUSHTIME_OPTION), BUFFER_FLUSHTIME_DEFAULT);
    }

    /**
     * The graceful shutdown timeout of the async executor, in milliseconds.
     *
     * @param dsn Sentry server DSN which may contain options.
     * @return The graceful shutdown timeout of the async executor, in milliseconds.
     */
    protected long getAsyncShutdownTimeout(Dsn dsn) {
        return Util.parseLong(dsn.getOptions().get(ASYNC_SHUTDOWN_TIMEOUT_OPTION), ASYNC_SHUTDOWN_TIMEOUT_DEFAULT);
    }

    /**
     * Whether or not to attempt the graceful shutdown of the {@link AsyncConnection} upon close.
     *
     * @param dsn Sentry server DSN which may contain options.
     * @return Whether or not to attempt the graceful shutdown of the {@link AsyncConnection} upon close.
     */
    protected boolean getAsyncGracefulShutdownEnabled(Dsn dsn) {
        return !FALSE.equalsIgnoreCase(dsn.getOptions().get(ASYNC_GRACEFUL_SHUTDOWN_OPTION));
    }

    /**
     * Maximum size of the async send queue.
     *
     * @param dsn Sentry server DSN which may contain options.
     * @return Maximum size of the async send queue.
     */
    protected int getAsyncQueueSize(Dsn dsn) {
        return Util.parseInteger(dsn.getOptions().get(ASYNC_QUEUE_SIZE_OPTION), QUEUE_SIZE_DEFAULT);
    }

    /**
     * Priority of threads used for the async connection.
     *
     * @param dsn Sentry server DSN which may contain options.
     * @return Priority of threads used for the async connection.
     */
    protected int getAsyncPriority(Dsn dsn) {
        return Util.parseInteger(dsn.getOptions().get(ASYNC_PRIORITY_OPTION), Thread.MIN_PRIORITY);
    }

    /**
     * The number of threads used for the async connection.
     *
     * @param dsn Sentry server DSN which may contain options.
     * @return The number of threads used for the async connection.
     */
    protected int getAsyncThreads(Dsn dsn) {
        return Util.parseInteger(dsn.getOptions().get(ASYNC_THREADS_OPTION),
            Runtime.getRuntime().availableProcessors());
    }

    /**
     * Whether to disable security checks over an SSL connection.
     *
     * @param dsn Sentry server DSN which may contain options.
     * @return Whether to disable security checks over an SSL connection.
     */
    protected boolean getBypassSecurityEnabled(Dsn dsn) {
        return dsn.getProtocolSettings().contains(NAIVE_PROTOCOL);
    }

    /**
     * HTTP proxy port for Sentry connections.
     *
     * @param dsn Sentry server DSN which may contain options.
     * @return HTTP proxy port for Sentry connections.
     */
    protected int getProxyPort(Dsn dsn) {
        return Util.parseInteger(dsn.getOptions().get(HTTP_PROXY_PORT_OPTION), HTTP_PROXY_PORT_DEFAULT);
    }

    /**
     * HTTP proxy hostname for Sentry connections.
     *
     * @param dsn Sentry server DSN which may contain options.
     * @return HTTP proxy hostname for Sentry connections.
     */
    protected String getProxyHost(Dsn dsn) {
        return dsn.getOptions().get(HTTP_PROXY_HOST_OPTION);
    }

    /**
     * Whether to compress requests sent to the Sentry Server.
     *
     * @param dsn Sentry server DSN which may contain options.
     * @return Whether to compress requests sent to the Sentry Server.
     */
    protected boolean getCompressionEnabled(Dsn dsn) {
        return !FALSE.equalsIgnoreCase(dsn.getOptions().get(COMPRESSION_OPTION));
    }

    /**
     * Whether to hide common stackframes with enclosing exceptions.
     *
     * @param dsn Sentry server DSN which may contain options.
     * @return Whether to hide common stackframes with enclosing exceptions.
     */
    protected boolean getHideCommonFramesEnabled(Dsn dsn) {
        return !FALSE.equalsIgnoreCase(dsn.getOptions().get(HIDE_COMMON_FRAMES_OPTION));
    }

    /**
     * The maximum length of the message body in the requests to the Sentry Server.
     *
     * @param dsn Sentry server DSN which may contain options.
     * @return The maximum length of the message body in the requests to the Sentry Server.
     */
    protected int getMaxMessageLength(Dsn dsn) {
        return Util.parseInteger(
            dsn.getOptions().get(MAX_MESSAGE_LENGTH_OPTION), JsonMarshaller.DEFAULT_MAX_MESSAGE_LENGTH);
    }

    /**
     * Timeout for requests to the Sentry server, in milliseconds.
     *
     * @param dsn Sentry server DSN which may contain options.
     * @return Timeout for requests to the Sentry server, in milliseconds.
     */
    protected int getTimeout(Dsn dsn) {
        return Util.parseInteger(dsn.getOptions().get(TIMEOUT_OPTION), TIMEOUT_DEFAULT);
    }

    /**
>>>>>>> 960cb9a9
     * Get the {@link Buffer} where events are stored when network is down.
     *
     * @param dsn Dsn passed in by the user.
     * @return the {@link Buffer} where events are stored when network is down.
     */
    protected Buffer getBuffer(Dsn dsn) {
        String bufferDir = dsn.getOptions().get(BUFFER_DIR_OPTION);
        if (bufferDir != null) {
            return new DiskBuffer(new File(bufferDir), getBufferSize(dsn));
        }
        return null;
    }

    /**
     * Get the maximum number of events to cache offline when network is down.
     *
     * @param dsn Dsn passed in by the user.
     * @return the maximum number of events to cache offline when network is down.
     */
    protected int getBufferSize(Dsn dsn) {
        return Util.parseInteger(dsn.getOptions().get(BUFFER_SIZE_OPTION), BUFFER_SIZE_DEFAULT);
    }

    /**
     * Thread factory generating daemon threads with a custom priority.
     * <p>
     * Those (usually) low priority threads will allow to send event details to sentry concurrently without slowing
     * down the main application.
     */
    @SuppressWarnings("PMD.AvoidThreadGroup")
    protected static final class DaemonThreadFactory implements ThreadFactory {
        private static final AtomicInteger POOL_NUMBER = new AtomicInteger(1);
        private final ThreadGroup group;
        private final AtomicInteger threadNumber = new AtomicInteger(1);
        private final String namePrefix;
        private final int priority;

        private DaemonThreadFactory(int priority) {
            SecurityManager s = System.getSecurityManager();
            group = (s != null) ? s.getThreadGroup() : Thread.currentThread().getThreadGroup();
            namePrefix = "raven-pool-" + POOL_NUMBER.getAndIncrement() + "-thread-";
            this.priority = priority;
        }

        @Override
        public Thread newThread(Runnable r) {
            Thread t = new Thread(group, r, namePrefix + threadNumber.getAndIncrement(), 0);
            if (!t.isDaemon())
                t.setDaemon(true);
            if (t.getPriority() != priority)
                t.setPriority(priority);
            return t;
        }
    }
}<|MERGE_RESOLUTION|>--- conflicted
+++ resolved
@@ -47,15 +47,11 @@
      */
     public static final String TIMEOUT_OPTION = "raven.timeout";
     /**
-<<<<<<< HEAD
-     * Option specifying directory to buffer events into when the network is down.
-=======
      * Default timeout of an HTTP connection to Sentry.
      */
     public static final int TIMEOUT_DEFAULT = (int) TimeUnit.SECONDS.toMillis(1);
     /**
      * Option to buffer events to disk when network is down.
->>>>>>> 960cb9a9
      */
     public static final String BUFFER_DIR_OPTION = "raven.buffer.dir";
     /**
@@ -180,25 +176,11 @@
 
         Buffer eventBuffer = getBuffer(dsn);
         if (eventBuffer != null) {
-<<<<<<< HEAD
-            long flushtime = Util.parseLong(dsn.getOptions().get(BUFFER_FLUSHTIME_OPTION), BUFFER_FLUSHTIME_DEFAULT);
-            boolean gracefulShutdown = !FALSE.equalsIgnoreCase(dsn.getOptions().get(BUFFER_GRACEFUL_SHUTDOWN_OPTION));
-
-            String shutdownTimeoutStr = dsn.getOptions().get(BUFFER_SHUTDOWN_TIMEOUT_OPTION);
-            if (shutdownTimeoutStr != null) {
-                long shutdownTimeout = Long.parseLong(shutdownTimeoutStr);
-                connection = new BufferedConnection(connection, eventBuffer, flushtime, gracefulShutdown,
-                    shutdownTimeout);
-            } else {
-                connection = new BufferedConnection(connection, eventBuffer, flushtime, gracefulShutdown);
-            }
-=======
             long flushtime = getBufferFlushtime(dsn);
             boolean gracefulShutdown = getBufferedConnectionGracefulShutdownEnabled(dsn);
             Long shutdownTimeout = getBufferedConnectionShutdownTimeout(dsn);
             connection = new BufferedConnection(connection, eventBuffer, flushtime, gracefulShutdown,
                 shutdownTimeout);
->>>>>>> 960cb9a9
         }
 
         // Enable async unless its value is 'false'.
@@ -338,8 +320,6 @@
     }
 
     /**
-<<<<<<< HEAD
-=======
      * Whether or not to wrap the underlying connection in an {@link AsyncConnection}.
      *
      * @param dsn Sentry server DSN which may contain options.
@@ -502,7 +482,6 @@
     }
 
     /**
->>>>>>> 960cb9a9
      * Get the {@link Buffer} where events are stored when network is down.
      *
      * @param dsn Dsn passed in by the user.
