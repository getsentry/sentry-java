--- conflicted
+++ resolved
@@ -288,25 +288,9 @@
     return jarFiles.maxOf { it }
   }
 
-<<<<<<< HEAD
-  fun launch(jar: File, env: Map<String, String>, enableOtelAutoConfig: Boolean = false): Process {
-    val processBuilderList = mutableListOf("java", "--add-opens", "java.base/java.lang=ALL-UNNAMED")
-
-    if (enableOtelAutoConfig) {
-      processBuilderList.add("-Dotel.java.global-autoconfigure.enabled=true")
-    }
-
-    processBuilderList.add("-jar")
-    processBuilderList.add(jar.absolutePath)
-
-    val processBuilder =
-      ProcessBuilder(processBuilderList)
-        .inheritIO() // forward i/o to current process
-=======
   fun launch(jar: File, env: Map<String, String>): Process {
     val processBuilder =
       ProcessBuilder("java", "-jar", jar.absolutePath).inheritIO() // forward i/o to current process
->>>>>>> 485c1a6b
 
     processBuilder.environment().putAll(env)
 
