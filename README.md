# raven-java

Raven is the Java SDK for [Sentry](https://sentry.io/). It provides out-of-the-box support for
many popular JVM based frameworks and libraries, including Android, Log4j, Logback, and more.

In most cases using one of the existing integrations is preferred, but Raven additionally provides
a low level client for manually building and sending events to Sentry that can be used in any JVM
based application.

## Resources

<<<<<<< HEAD
While it's **strongly recommended to use one of the supported logging
frameworks** to capture and send messages to Sentry, it is also possible to do so
manually with the main project [raven](raven).

Raven supports both HTTP and HTTPS as transport protocols to the Sentry
instance.

Support for [Google App Engine](https://appengine.google.com/) is provided in [raven-appengine](raven-appengine)

## Maven
Stable versions of Raven are available on the
[central Maven Repository](https://search.maven.org) under the `com.getsentry`
groupId. (NOTE: This is change from the previous `net.kencochrane` groupId)

Please see individual module `README`s for more information.

### Snapshot versions
Newer (but less stable) versions (AKA snapshots) are available in Sonatype's
snapshot repository.

To use it with maven, add the following repository:

```xml
<repository>
    <id>sonatype-nexus-snapshots</id>
    <name>Sonatype Nexus Snapshots</name>
    <url>https://oss.sonatype.org/content/repositories/snapshots</url>
    <releases>
        <enabled>false</enabled>
    </releases>
    <snapshots>
        <enabled>true</enabled>
    </snapshots>
</repository>
```

## Android
Raven also works on Android. For integration details, see the [raven-android README](https://github.com/getsentry/raven-java/blob/master/raven-android/README.md).

## HTTP Request Context
If the runtime environment utilizes Servlets, events that are created during
the processing of an HTTP request will include additional contextual data about
that active request, such as the URL, method, parameters, and other data. (This
feature requires version 2.4 the Servlet API.)

## Connection and protocol
It is possible to send events to Sentry over different protocols, depending
on the security and performance requirements.

### HTTP
The most common way to send events to Sentry is via HTTP, this can be done by
using a DSN of this form:

    http://public:private@host:port/1

If not provided, the port will default to `80`.

### HTTPS
It is possible to use an encrypted connection to Sentry via HTTPS:

    https://public:private@host:port/1

If not provided, the port will default to `443`.

### HTTPS (naive)
If the certificate used over HTTPS is a wildcard certificate (which is not
handled by every version of Java), and the certificate isn't added to the
truststore, you can add a protocol setting to tell the client to be
naive and ignore hostname verification:

    naive+https://public:private@host:port/1

### Proxying HTTP(S) connections
If your application needs to send outbound requests through an HTTP proxy,
you can configure the proxy information via JVM networking properties or
as part of the Sentry DSN.

For example, using JVM networking properties (affects the entire JVM process),

```
java \
  # if you are using the HTTP protocol \
  -Dhttp.proxyHost=proxy.example.com \
  -Dhttp.proxyPort=8080 \
  \
  # if you are using the HTTPS protocol \
  -Dhttps.proxyHost=proxy.example.com \
  -Dhttps.proxyPort=8080 \
  \
  # relevant to both HTTP and HTTPS
  -Dhttp.nonProxyHosts=”localhost|host.example.com” \
  \
  MyApp
```

See [Java Networking and
Proxies](http://docs.oracle.com/javase/8/docs/technotes/guides/net/proxies.html)
for more information about the proxy properties.

Alternatively, using the Sentry DSN (only affects the Sentry HTTP client,
useful inside shared application containers),

    http://public:private@host:port/1?raven.http.proxy.host=proxy.example.com&raven.http.proxy.port=8080

## Options
It is possible to enable some options by adding data to the query string of the
DSN:

    http://public:private@host:port/1?option1=value1&option2&option3=value3

Some options do not require a value, just being declared signifies that the
option is enabled.

### Async connection
In order to avoid performance issues due to a large amount of logs being
generated or a slow connection to the Sentry server, an asynchronous connection
is set up, using a low priority thread pool to submit events to Sentry.

To disable the async mode, add `raven.async=false` to the DSN:

    http://public:private@host:port/1?raven.async=false

#### Graceful Shutdown (advanced)
In order to shutdown the asynchronous connection gracefully, a `ShutdownHook`
is created. By default, the asynchronous connection is given 1 second
to shutdown gracefully, but this can be adjusted via
`raven.async.shutdowntimeout` (represented in milliseconds):

    http://public:private@host:port/1?raven.async.shutdowntimeout=5000

The special value `-1` can be used to disable the timeout and wait
indefinitely for the executor to terminate.

The `ShutdownHook` could lead to memory leaks in an environment where
the life cycle of Raven doesn't match the life cycle of the JVM.

An example would be in a JEE environment where the application using Raven
could be deployed and undeployed regularly.

To avoid this behaviour, it is possible to disable the graceful shutdown.
This might lead to some log entries being lost if the log application
doesn't shut down the Raven instance nicely.

The option to do so is `raven.async.gracefulshutdown`:

    http://public:private@host:port/1?raven.async.gracefulshutdown=false

#### Queue size (advanced)
The default queue used to store unprocessed events is limited to 50
items. Additional items added once the queue is full are dropped and
never sent to the Sentry server.
Depending on the environment (if the memory is sparse) it is important to be
able to control the size of that queue to avoid memory issues.

It is possible to set a maximum with the option `raven.async.queuesize`:

    http://public:private@host:port/1?raven.async.queuesize=100

This means that if the connection to the Sentry server is down, only the 100
most recent events will be stored and processed as soon as the server is back up.

The special value `-1` can be used to enable an unlimited queue. Beware
that network connectivity or Sentry server issues could mean your process
will run out of memory.

#### Threads count (advanced)
By default the thread pool used by the async connection contains one thread per
processor available to the JVM.

It's possible to manually set the number of threads (for example if you want
only one thread) with the option `raven.async.threads`:

    http://public:private@host:port/1?raven.async.threads=1

#### Threads priority (advanced)
In most cases sending logs to Sentry isn't as important as an application
running smoothly, so the threads have a
[minimal priority](http://docs.oracle.com/javase/6/docs/api/java/lang/Thread.html#MIN_PRIORITY).

It is possible to customise this value to increase the priority of those threads
with the option `raven.async.priority`:

    http://public:private@host:port/1?raven.async.priority=10

#### Graceful Shutdown (advanced)
In order to shutdown the buffer flushing thread gracefully, a `ShutdownHook`
is created. By default, the buffer flushing thread is given 1 second
to shutdown gracefully, but this can be adjusted via
`raven.buffer.shutdowntimeout` (represented in milliseconds):

    http://public:private@host:port/1?raven.buffer.shutdowntimeout=5000

The special value `-1` can be used to disable the timeout and wait
indefinitely for the executor to terminate.

The `ShutdownHook` could lead to memory leaks in an environment where
the life cycle of Raven doesn't match the life cycle of the JVM.

An example would be in a JEE environment where the application using Raven
could be deployed and undeployed regularly.

To avoid this behaviour, it is possible to disable the graceful shutdown
by setting the `raven.buffer.gracefulshutdown` option:

    http://public:private@host:port/1?raven.buffer.gracefulshutdown=false

### Buffering to disk upon network error
Raven can be configured to write events to a specified directory on disk
before sending to the Sentry server with the `raven.buffer.dir`
option. When an event is successfully sent it is deleted from disk. If the
directory doesn't exist, Raven will attempt to create it
on startup and may therefore need write permission on the parent directory.
Raven always requires write permission on the buffer directory itself.

    http://public:private@host:port/1?raven.buffer.dir=raven-events

The maximum number of events that will be stored on disk defaults to 50,
but can also be configured with the option `raven.buffer.size`:

    http://public:private@host:port/1?raven.buffer.size=100

If a buffer directory is provided, a background thread will periodically
attempt to re-send the events that are found on disk. By default it will
attempt to send events every 60 seconds. You can change this with the
`raven.buffer.flushtime` option (in milliseconds):

    http://public:private@host:port/1?raven.buffer.flushtime=10000

### Event sampling
Raven can be configured to sample events with the `raven.sample.rate` option:

    http://public:private@host:port/1?raven.sample.rate=0.75

This option takes a number from 0.0 to 1.0, representing the percent of
events to allow through to server (from 0% to 100%). By default all
events will be sent to the Sentry server.

### Inapp classes
Sentry differentiate `in_app` stack frames (which are directly related to your application)
and the "not `in_app`" ones.
This difference is visible in the Sentry web interface where only the `in_app`
frames are displayed by default.

#### Same frame as enclosing exception
Raven can use the `in_app` system to hide frames in the context of chained exceptions.

Usually when a StackTrace is printed, the result looks like this:

    HighLevelException: MidLevelException: LowLevelException
            at Main.a(Main.java:13)
            at Main.main(Main.java:4)
    Caused by: MidLevelException: LowLevelException
            at Main.c(Main.java:23)
            at Main.b(Main.java:17)
            at Main.a(Main.java:11)
            ... 1 more
    Caused by: LowLevelException
            at Main.e(Main.java:30)
            at Main.d(Main.java:27)
            at Main.c(Main.java:21)
            ... 3 more

Some frames are replaced by the `... N more` line as they are the same frames
as in the enclosing exception.

To enable a similar behaviour from Raven use the `raven.stacktrace.hidecommon` option.

    http://public:private@host:port/1?raven.stacktrace.hidecommon

#### Hide frames based on the class name
Raven can also mark some frames as `in_app` based on the name of the class.

This can be used to hide parts of the stacktrace that are irrelevant to the problem
for example the stack frames in the `java.util` package will not help determining
what the problem was and will just create a longer stacktrace.

Currently this is not configurable (see #49) and some packages are ignored by default:

- `com.sun.*`
- `java.*`
- `javax.*`
- `org.omg.*`
- `sun.*`
- `junit.*`
- `com.intellij.rt.*`

### Compression
By default the content sent to Sentry is compressed and encoded in base64 before
being sent.
However, compressing and encoding the data adds a small CPU and memory hit which
might not be useful if the connection to Sentry is fast and reliable.

Depending on the limitations of the project (e.g. a mobile application with a
limited connection, Sentry hosted on an external network), it can be useful
to compress the data beforehand or not.

It's possible to manually enable/disable the compression with the option
`raven.compression`

    http://public:private@host:port/1?raven.compression=false

### Max message size
By default only the first 1000 characters of a message will be sent to
the server. This can be changed with the `raven.maxmessagelength` option.

    http://public:private@host:port/1?raven.maxmessagelength=1500

### Timeout (advanced)
A timeout is set to avoid blocking Raven threads because establishing a
connection is taking too long.

It's possible to manually set the timeout length with `raven.timeout`
(in milliseconds):

    http://public:private@host:port/1?raven.timeout=10000

## Custom RavenFactory
At times, you may require custom functionality that is not included in `raven-java`
already. The most common way to do this is to create your own RavenFactory instance
as seen in the example below.

```java
public class MyRavenFactory extends DefaultRavenFactory {

    @Override
    public Raven createRavenInstance(Dsn dsn) {
        Raven raven = new Raven();
        raven.setConnection(createConnection(dsn));

        /*
        Create and use the ForwardedAddressResolver, which will use the
        X-FORWARDED-FOR header for the remote address if it exists.
         */
        ForwardedAddressResolver forwardedAddressResolver = new ForwardedAddressResolver();
        raven.addBuilderHelper(new HttpEventBuilderHelper(forwardedAddressResolver));

        return raven;
    }

}
```

### Registration
Next, you'll need to make your class known to Raven in one of two ways.

#### Java ServiceLoader provider (recommended)
You'll need to add a `ServiceLoader` provider file to your project at
`src/main/resources/META-INF/services/com.getsentry.raven.RavenFactory` that contains
the name of your class so that it will be considered as a candidate `RavenFactory`. For an example, see
[how we configure the DefaultRavenFactory itself](https://github.com/getsentry/raven-java/blob/master/raven/src/main/resources/META-INF/services/com.getsentry.raven.RavenFactory).

#### Manual registration
You can also manually register your `RavenFactory` instance. Note that this should be done
early in your application lifecycle so that your factory is available the first time
you attempt to send an event to the Sentry server.
```java
class MyApp {
    public static void main(String[] args) {
        RavenFactory.registerFactory(new MyRavenFactory());
        // ... your app code ...
    }
}
```

### Configuration
Finally, see the `README` for the logger integration you use to find out how to
configure it to use your custom `RavenFactory`.
=======
* [Documentation](https://docs.sentry.io/clients/java/)
* [Bug Tracker](http://github.com/getsentry/raven-java/issues)
* [Code](http://github.com/getsentry/raven-java)
* [Mailing List](https://groups.google.com/group/getsentry)
* [IRC](irc://irc.freenode.net/sentry)  (irc.freenode.net, #sentry)
* [Travis CI](http://travis-ci.org/getsentry/raven-java)
>>>>>>> 69f4ccaa
<|MERGE_RESOLUTION|>--- conflicted
+++ resolved
@@ -9,379 +9,9 @@
 
 ## Resources
 
-<<<<<<< HEAD
-While it's **strongly recommended to use one of the supported logging
-frameworks** to capture and send messages to Sentry, it is also possible to do so
-manually with the main project [raven](raven).
-
-Raven supports both HTTP and HTTPS as transport protocols to the Sentry
-instance.
-
-Support for [Google App Engine](https://appengine.google.com/) is provided in [raven-appengine](raven-appengine)
-
-## Maven
-Stable versions of Raven are available on the
-[central Maven Repository](https://search.maven.org) under the `com.getsentry`
-groupId. (NOTE: This is change from the previous `net.kencochrane` groupId)
-
-Please see individual module `README`s for more information.
-
-### Snapshot versions
-Newer (but less stable) versions (AKA snapshots) are available in Sonatype's
-snapshot repository.
-
-To use it with maven, add the following repository:
-
-```xml
-<repository>
-    <id>sonatype-nexus-snapshots</id>
-    <name>Sonatype Nexus Snapshots</name>
-    <url>https://oss.sonatype.org/content/repositories/snapshots</url>
-    <releases>
-        <enabled>false</enabled>
-    </releases>
-    <snapshots>
-        <enabled>true</enabled>
-    </snapshots>
-</repository>
-```
-
-## Android
-Raven also works on Android. For integration details, see the [raven-android README](https://github.com/getsentry/raven-java/blob/master/raven-android/README.md).
-
-## HTTP Request Context
-If the runtime environment utilizes Servlets, events that are created during
-the processing of an HTTP request will include additional contextual data about
-that active request, such as the URL, method, parameters, and other data. (This
-feature requires version 2.4 the Servlet API.)
-
-## Connection and protocol
-It is possible to send events to Sentry over different protocols, depending
-on the security and performance requirements.
-
-### HTTP
-The most common way to send events to Sentry is via HTTP, this can be done by
-using a DSN of this form:
-
-    http://public:private@host:port/1
-
-If not provided, the port will default to `80`.
-
-### HTTPS
-It is possible to use an encrypted connection to Sentry via HTTPS:
-
-    https://public:private@host:port/1
-
-If not provided, the port will default to `443`.
-
-### HTTPS (naive)
-If the certificate used over HTTPS is a wildcard certificate (which is not
-handled by every version of Java), and the certificate isn't added to the
-truststore, you can add a protocol setting to tell the client to be
-naive and ignore hostname verification:
-
-    naive+https://public:private@host:port/1
-
-### Proxying HTTP(S) connections
-If your application needs to send outbound requests through an HTTP proxy,
-you can configure the proxy information via JVM networking properties or
-as part of the Sentry DSN.
-
-For example, using JVM networking properties (affects the entire JVM process),
-
-```
-java \
-  # if you are using the HTTP protocol \
-  -Dhttp.proxyHost=proxy.example.com \
-  -Dhttp.proxyPort=8080 \
-  \
-  # if you are using the HTTPS protocol \
-  -Dhttps.proxyHost=proxy.example.com \
-  -Dhttps.proxyPort=8080 \
-  \
-  # relevant to both HTTP and HTTPS
-  -Dhttp.nonProxyHosts=”localhost|host.example.com” \
-  \
-  MyApp
-```
-
-See [Java Networking and
-Proxies](http://docs.oracle.com/javase/8/docs/technotes/guides/net/proxies.html)
-for more information about the proxy properties.
-
-Alternatively, using the Sentry DSN (only affects the Sentry HTTP client,
-useful inside shared application containers),
-
-    http://public:private@host:port/1?raven.http.proxy.host=proxy.example.com&raven.http.proxy.port=8080
-
-## Options
-It is possible to enable some options by adding data to the query string of the
-DSN:
-
-    http://public:private@host:port/1?option1=value1&option2&option3=value3
-
-Some options do not require a value, just being declared signifies that the
-option is enabled.
-
-### Async connection
-In order to avoid performance issues due to a large amount of logs being
-generated or a slow connection to the Sentry server, an asynchronous connection
-is set up, using a low priority thread pool to submit events to Sentry.
-
-To disable the async mode, add `raven.async=false` to the DSN:
-
-    http://public:private@host:port/1?raven.async=false
-
-#### Graceful Shutdown (advanced)
-In order to shutdown the asynchronous connection gracefully, a `ShutdownHook`
-is created. By default, the asynchronous connection is given 1 second
-to shutdown gracefully, but this can be adjusted via
-`raven.async.shutdowntimeout` (represented in milliseconds):
-
-    http://public:private@host:port/1?raven.async.shutdowntimeout=5000
-
-The special value `-1` can be used to disable the timeout and wait
-indefinitely for the executor to terminate.
-
-The `ShutdownHook` could lead to memory leaks in an environment where
-the life cycle of Raven doesn't match the life cycle of the JVM.
-
-An example would be in a JEE environment where the application using Raven
-could be deployed and undeployed regularly.
-
-To avoid this behaviour, it is possible to disable the graceful shutdown.
-This might lead to some log entries being lost if the log application
-doesn't shut down the Raven instance nicely.
-
-The option to do so is `raven.async.gracefulshutdown`:
-
-    http://public:private@host:port/1?raven.async.gracefulshutdown=false
-
-#### Queue size (advanced)
-The default queue used to store unprocessed events is limited to 50
-items. Additional items added once the queue is full are dropped and
-never sent to the Sentry server.
-Depending on the environment (if the memory is sparse) it is important to be
-able to control the size of that queue to avoid memory issues.
-
-It is possible to set a maximum with the option `raven.async.queuesize`:
-
-    http://public:private@host:port/1?raven.async.queuesize=100
-
-This means that if the connection to the Sentry server is down, only the 100
-most recent events will be stored and processed as soon as the server is back up.
-
-The special value `-1` can be used to enable an unlimited queue. Beware
-that network connectivity or Sentry server issues could mean your process
-will run out of memory.
-
-#### Threads count (advanced)
-By default the thread pool used by the async connection contains one thread per
-processor available to the JVM.
-
-It's possible to manually set the number of threads (for example if you want
-only one thread) with the option `raven.async.threads`:
-
-    http://public:private@host:port/1?raven.async.threads=1
-
-#### Threads priority (advanced)
-In most cases sending logs to Sentry isn't as important as an application
-running smoothly, so the threads have a
-[minimal priority](http://docs.oracle.com/javase/6/docs/api/java/lang/Thread.html#MIN_PRIORITY).
-
-It is possible to customise this value to increase the priority of those threads
-with the option `raven.async.priority`:
-
-    http://public:private@host:port/1?raven.async.priority=10
-
-#### Graceful Shutdown (advanced)
-In order to shutdown the buffer flushing thread gracefully, a `ShutdownHook`
-is created. By default, the buffer flushing thread is given 1 second
-to shutdown gracefully, but this can be adjusted via
-`raven.buffer.shutdowntimeout` (represented in milliseconds):
-
-    http://public:private@host:port/1?raven.buffer.shutdowntimeout=5000
-
-The special value `-1` can be used to disable the timeout and wait
-indefinitely for the executor to terminate.
-
-The `ShutdownHook` could lead to memory leaks in an environment where
-the life cycle of Raven doesn't match the life cycle of the JVM.
-
-An example would be in a JEE environment where the application using Raven
-could be deployed and undeployed regularly.
-
-To avoid this behaviour, it is possible to disable the graceful shutdown
-by setting the `raven.buffer.gracefulshutdown` option:
-
-    http://public:private@host:port/1?raven.buffer.gracefulshutdown=false
-
-### Buffering to disk upon network error
-Raven can be configured to write events to a specified directory on disk
-before sending to the Sentry server with the `raven.buffer.dir`
-option. When an event is successfully sent it is deleted from disk. If the
-directory doesn't exist, Raven will attempt to create it
-on startup and may therefore need write permission on the parent directory.
-Raven always requires write permission on the buffer directory itself.
-
-    http://public:private@host:port/1?raven.buffer.dir=raven-events
-
-The maximum number of events that will be stored on disk defaults to 50,
-but can also be configured with the option `raven.buffer.size`:
-
-    http://public:private@host:port/1?raven.buffer.size=100
-
-If a buffer directory is provided, a background thread will periodically
-attempt to re-send the events that are found on disk. By default it will
-attempt to send events every 60 seconds. You can change this with the
-`raven.buffer.flushtime` option (in milliseconds):
-
-    http://public:private@host:port/1?raven.buffer.flushtime=10000
-
-### Event sampling
-Raven can be configured to sample events with the `raven.sample.rate` option:
-
-    http://public:private@host:port/1?raven.sample.rate=0.75
-
-This option takes a number from 0.0 to 1.0, representing the percent of
-events to allow through to server (from 0% to 100%). By default all
-events will be sent to the Sentry server.
-
-### Inapp classes
-Sentry differentiate `in_app` stack frames (which are directly related to your application)
-and the "not `in_app`" ones.
-This difference is visible in the Sentry web interface where only the `in_app`
-frames are displayed by default.
-
-#### Same frame as enclosing exception
-Raven can use the `in_app` system to hide frames in the context of chained exceptions.
-
-Usually when a StackTrace is printed, the result looks like this:
-
-    HighLevelException: MidLevelException: LowLevelException
-            at Main.a(Main.java:13)
-            at Main.main(Main.java:4)
-    Caused by: MidLevelException: LowLevelException
-            at Main.c(Main.java:23)
-            at Main.b(Main.java:17)
-            at Main.a(Main.java:11)
-            ... 1 more
-    Caused by: LowLevelException
-            at Main.e(Main.java:30)
-            at Main.d(Main.java:27)
-            at Main.c(Main.java:21)
-            ... 3 more
-
-Some frames are replaced by the `... N more` line as they are the same frames
-as in the enclosing exception.
-
-To enable a similar behaviour from Raven use the `raven.stacktrace.hidecommon` option.
-
-    http://public:private@host:port/1?raven.stacktrace.hidecommon
-
-#### Hide frames based on the class name
-Raven can also mark some frames as `in_app` based on the name of the class.
-
-This can be used to hide parts of the stacktrace that are irrelevant to the problem
-for example the stack frames in the `java.util` package will not help determining
-what the problem was and will just create a longer stacktrace.
-
-Currently this is not configurable (see #49) and some packages are ignored by default:
-
-- `com.sun.*`
-- `java.*`
-- `javax.*`
-- `org.omg.*`
-- `sun.*`
-- `junit.*`
-- `com.intellij.rt.*`
-
-### Compression
-By default the content sent to Sentry is compressed and encoded in base64 before
-being sent.
-However, compressing and encoding the data adds a small CPU and memory hit which
-might not be useful if the connection to Sentry is fast and reliable.
-
-Depending on the limitations of the project (e.g. a mobile application with a
-limited connection, Sentry hosted on an external network), it can be useful
-to compress the data beforehand or not.
-
-It's possible to manually enable/disable the compression with the option
-`raven.compression`
-
-    http://public:private@host:port/1?raven.compression=false
-
-### Max message size
-By default only the first 1000 characters of a message will be sent to
-the server. This can be changed with the `raven.maxmessagelength` option.
-
-    http://public:private@host:port/1?raven.maxmessagelength=1500
-
-### Timeout (advanced)
-A timeout is set to avoid blocking Raven threads because establishing a
-connection is taking too long.
-
-It's possible to manually set the timeout length with `raven.timeout`
-(in milliseconds):
-
-    http://public:private@host:port/1?raven.timeout=10000
-
-## Custom RavenFactory
-At times, you may require custom functionality that is not included in `raven-java`
-already. The most common way to do this is to create your own RavenFactory instance
-as seen in the example below.
-
-```java
-public class MyRavenFactory extends DefaultRavenFactory {
-
-    @Override
-    public Raven createRavenInstance(Dsn dsn) {
-        Raven raven = new Raven();
-        raven.setConnection(createConnection(dsn));
-
-        /*
-        Create and use the ForwardedAddressResolver, which will use the
-        X-FORWARDED-FOR header for the remote address if it exists.
-         */
-        ForwardedAddressResolver forwardedAddressResolver = new ForwardedAddressResolver();
-        raven.addBuilderHelper(new HttpEventBuilderHelper(forwardedAddressResolver));
-
-        return raven;
-    }
-
-}
-```
-
-### Registration
-Next, you'll need to make your class known to Raven in one of two ways.
-
-#### Java ServiceLoader provider (recommended)
-You'll need to add a `ServiceLoader` provider file to your project at
-`src/main/resources/META-INF/services/com.getsentry.raven.RavenFactory` that contains
-the name of your class so that it will be considered as a candidate `RavenFactory`. For an example, see
-[how we configure the DefaultRavenFactory itself](https://github.com/getsentry/raven-java/blob/master/raven/src/main/resources/META-INF/services/com.getsentry.raven.RavenFactory).
-
-#### Manual registration
-You can also manually register your `RavenFactory` instance. Note that this should be done
-early in your application lifecycle so that your factory is available the first time
-you attempt to send an event to the Sentry server.
-```java
-class MyApp {
-    public static void main(String[] args) {
-        RavenFactory.registerFactory(new MyRavenFactory());
-        // ... your app code ...
-    }
-}
-```
-
-### Configuration
-Finally, see the `README` for the logger integration you use to find out how to
-configure it to use your custom `RavenFactory`.
-=======
 * [Documentation](https://docs.sentry.io/clients/java/)
 * [Bug Tracker](http://github.com/getsentry/raven-java/issues)
 * [Code](http://github.com/getsentry/raven-java)
 * [Mailing List](https://groups.google.com/group/getsentry)
 * [IRC](irc://irc.freenode.net/sentry)  (irc.freenode.net, #sentry)
 * [Travis CI](http://travis-ci.org/getsentry/raven-java)
->>>>>>> 69f4ccaa
