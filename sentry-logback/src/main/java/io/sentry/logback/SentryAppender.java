--- conflicted
+++ resolved
@@ -22,7 +22,6 @@
 import io.sentry.util.CollectionUtils;
 import java.util.Arrays;
 import java.util.Collections;
-import java.util.HashMap;
 import java.util.List;
 import java.util.Map;
 import java.util.Objects;
@@ -67,18 +66,6 @@
   @Override
   protected void append(@NotNull ILoggingEvent eventObject) {
     if (eventObject.getLevel().isGreaterOrEqual(minimumEventLevel)) {
-<<<<<<< HEAD
-      final Map<String, Object> hintMap = new HashMap<>();
-      hintMap.put(SENTRY_SYNTHETIC_EXCEPTION, eventObject);
-
-      Sentry.captureEvent(createEvent(eventObject), hintMap);
-    }
-    if (eventObject.getLevel().isGreaterOrEqual(minimumBreadcrumbLevel)) {
-      final Map<String, Object> hintMap = new HashMap<>();
-      hintMap.put(LOGBACK_LOGGING_EVENT, eventObject);
-
-      Sentry.addBreadcrumb(createBreadcrumb(eventObject), hintMap);
-=======
       final Hint hint = new Hint();
       hint.set(SENTRY_SYNTHETIC_EXCEPTION, eventObject);
 
@@ -89,7 +76,6 @@
       hint.set(LOGBACK_LOGGING_EVENT, eventObject);
 
       Sentry.addBreadcrumb(createBreadcrumb(eventObject), hint);
->>>>>>> 77fd2f21
     }
   }
 
@@ -129,16 +115,11 @@
         CollectionUtils.filterMapEntries(
             loggingEvent.getMDCPropertyMap(), entry -> entry.getValue() != null);
     if (!mdcProperties.isEmpty()) {
-<<<<<<< HEAD
-      if (!options.getContextTags().isEmpty()) {
-        for (final String contextTag : options.getContextTags()) {
-=======
       // get tags from HubAdapter options to allow getting the correct tags if Sentry has been
       // initialized somewhere else
       final List<String> contextTags = HubAdapter.getInstance().getOptions().getContextTags();
       if (!contextTags.isEmpty()) {
         for (final String contextTag : contextTags) {
->>>>>>> 77fd2f21
           // if mdc tag is listed in SentryOptions, apply as event tag
           if (mdcProperties.containsKey(contextTag)) {
             event.setTag(contextTag, mdcProperties.get(contextTag));
