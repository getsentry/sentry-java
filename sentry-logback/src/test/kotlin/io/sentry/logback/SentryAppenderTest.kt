package io.sentry.logback

import ch.qos.logback.classic.Level
import ch.qos.logback.classic.LoggerContext
import com.nhaarman.mockitokotlin2.any
import com.nhaarman.mockitokotlin2.anyOrNull
import com.nhaarman.mockitokotlin2.mock
import com.nhaarman.mockitokotlin2.verify
import com.nhaarman.mockitokotlin2.whenever
import io.sentry.ITransportFactory
import io.sentry.Sentry
import io.sentry.SentryLevel
import io.sentry.SentryOptions
import io.sentry.test.checkEvent
import io.sentry.transport.ITransport
import java.time.Instant
import java.time.LocalDateTime
import java.time.ZoneId
import kotlin.test.AfterTest
import kotlin.test.BeforeTest
import kotlin.test.Test
import kotlin.test.assertEquals
import kotlin.test.assertFalse
import kotlin.test.assertNotNull
import kotlin.test.assertTrue
import org.awaitility.kotlin.await
import org.slf4j.Logger
import org.slf4j.LoggerFactory
import org.slf4j.MDC

class SentryAppenderTest {
    private class Fixture(minimumBreadcrumbLevel: Level? = null, minimumEventLevel: Level? = null) {
        val logger: Logger = LoggerFactory.getLogger(SentryAppenderTest::class.java)
        val loggerContext = LoggerFactory.getILoggerFactory() as LoggerContext
<<<<<<< HEAD
        val utcTimeZone: ZoneId = ZoneId.of("UTC")
=======
        val transportFactory = mock<ITransportFactory>()
        val transport = mock<ITransport>()
>>>>>>> 43b3c1f9

        init {
            whenever(this.transportFactory.create(any())).thenReturn(transport)
            val appender = SentryAppender()
            val options = SentryOptions()
            options.dsn = "http://key@localhost/proj"
            appender.setOptions(options)
            appender.setMinimumBreadcrumbLevel(minimumBreadcrumbLevel)
            appender.setMinimumEventLevel(minimumEventLevel)
            appender.context = loggerContext
            appender.setTransportFactory(transportFactory)
            val rootLogger = loggerContext.getLogger(Logger.ROOT_LOGGER_NAME)
            rootLogger.level = Level.TRACE
            rootLogger.addAppender(appender)
            appender.start()
            loggerContext.start()
        }
    }

    private lateinit var fixture: Fixture

    @AfterTest
    fun `stop logback`() {
        fixture.loggerContext.stop()
        Sentry.close()
    }

    @BeforeTest
    fun `clear MDC`() {
        MDC.clear()
    }

    @Test
    fun `does not initialize Sentry if Sentry is already enabled`() {
        fixture = Fixture()
        Sentry.init {
            it.dsn = "http://key@localhost/proj"
            it.environment = "manual-environment"
            it.setTransportFactory(fixture.transportFactory)
        }
        fixture.logger.error("testing environment field")

        await.untilAsserted {
            verify(fixture.transport).send(checkEvent { event ->
                assertEquals("manual-environment", event.environment)
            }, anyOrNull())
        }
    }

    @Test
    fun `converts message`() {
        fixture = Fixture(minimumEventLevel = Level.DEBUG)
        fixture.logger.debug("testing message conversion {}, {}", 1, 2)

        await.untilAsserted {
            verify(fixture.transport).send(checkEvent { event ->
                assertEquals("testing message conversion 1, 2", event.message.formatted)
                assertEquals("testing message conversion {}, {}", event.message.message)
                assertEquals(listOf("1", "2"), event.message.params)
                assertEquals("io.sentry.logback.SentryAppenderTest", event.logger)
            }, anyOrNull())
        }
    }

    @Test
    fun `event date is in UTC`() {
        fixture = Fixture(minimumEventLevel = Level.DEBUG)
        val utcTime = LocalDateTime.now(fixture.utcTimeZone)

        fixture.logger.debug("testing event date")

        await.untilAsserted {
            verify(fixture.transport).send(checkEvent { event ->
                val eventTime = Instant.ofEpochMilli(event.timestamp.time)
                    .atZone(fixture.utcTimeZone)
                    .toLocalDateTime()

                assertTrue { eventTime.plusSeconds(1).isAfter(utcTime) }
                assertTrue { eventTime.minusSeconds(1).isBefore(utcTime) }
            }, anyOrNull())
        }
    }

    @Test
    fun `converts trace log level to Sentry level`() {
        fixture = Fixture(minimumEventLevel = Level.TRACE)
        fixture.logger.trace("testing trace level")

        await.untilAsserted {
            verify(fixture.transport).send(checkEvent { event ->
                assertEquals(SentryLevel.DEBUG, event.level)
            }, anyOrNull())
        }
    }

    @Test
    fun `converts debug log level to Sentry level`() {
        fixture = Fixture(minimumEventLevel = Level.DEBUG)
        fixture.logger.debug("testing debug level")

        await.untilAsserted {
            verify(fixture.transport).send(checkEvent { event ->
                assertEquals(SentryLevel.DEBUG, event.level)
            }, anyOrNull())
        }
    }

    @Test
    fun `converts info log level to Sentry level`() {
        fixture = Fixture(minimumEventLevel = Level.INFO)
        fixture.logger.info("testing info level")

        await.untilAsserted {
            verify(fixture.transport).send(checkEvent { event ->
                assertEquals(SentryLevel.INFO, event.level)
            }, anyOrNull())
        }
    }

    @Test
    fun `converts warn log level to Sentry level`() {
        fixture = Fixture(minimumEventLevel = Level.WARN)
        fixture.logger.warn("testing warn level")

        await.untilAsserted {
            verify(fixture.transport).send(checkEvent { event ->
                assertEquals(SentryLevel.WARNING, event.level)
            }, anyOrNull())
        }
    }

    @Test
    fun `converts error log level to Sentry level`() {
        fixture = Fixture(minimumEventLevel = Level.ERROR)
        fixture.logger.error("testing error level")

        await.untilAsserted {
            verify(fixture.transport).send(checkEvent { event ->
                assertEquals(SentryLevel.ERROR, event.level)
            }, anyOrNull())
        }
    }

    @Test
    fun `attaches thread information`() {
        fixture = Fixture(minimumEventLevel = Level.WARN)
        fixture.logger.warn("testing thread information")

        await.untilAsserted {
            verify(fixture.transport).send(checkEvent { event ->
                assertNotNull(event.getExtra("thread_name"))
            }, anyOrNull())
        }
    }

    @Test
    fun `sets tags from MDC`() {
        fixture = Fixture(minimumEventLevel = Level.WARN)
        MDC.put("key", "value")
        fixture.logger.warn("testing MDC tags")

        await.untilAsserted {
            verify(fixture.transport).send(checkEvent { event ->
                assertEquals(mapOf("key" to "value"), event.contexts["MDC"])
            }, anyOrNull())
        }
    }

    @Test
    fun `does not create MDC context when no MDC tags are set`() {
        fixture = Fixture(minimumEventLevel = Level.WARN)
        fixture.logger.warn("testing without MDC tags")

        await.untilAsserted {
            verify(fixture.transport).send(checkEvent { event ->
                assertFalse(event.contexts.containsKey("MDC"))
            }, anyOrNull())
        }
    }

    @Test
    fun `sets SDK version`() {
        fixture = Fixture(minimumEventLevel = Level.INFO)
        fixture.logger.info("testing sdk version")

        await.untilAsserted {
            verify(fixture.transport).send(checkEvent { event ->
                assertEquals(BuildConfig.SENTRY_LOGBACK_SDK_NAME, event.sdk.name)
                assertEquals(BuildConfig.VERSION_NAME, event.sdk.version)
                assertNotNull(event.sdk.packages)
                assertTrue(event.sdk.packages!!.any { pkg ->
                    "maven:sentry-logback" == pkg.name &&
                        BuildConfig.VERSION_NAME == pkg.version
                })
            }, anyOrNull())
        }
    }

    @Test
    fun `attaches breadcrumbs with level higher than minimumBreadcrumbLevel`() {
        fixture = Fixture(minimumBreadcrumbLevel = Level.DEBUG, minimumEventLevel = Level.WARN)
        val utcTime = LocalDateTime.now(fixture.utcTimeZone)

        fixture.logger.debug("this should be a breadcrumb #1")
        fixture.logger.info("this should be a breadcrumb #2")
        fixture.logger.warn("testing message with breadcrumbs")

        await.untilAsserted {
            verify(fixture.transport).send(checkEvent { event ->
                assertEquals(2, event.breadcrumbs.size)
                val breadcrumb = event.breadcrumbs[0]
                val breadcrumbTime = Instant.ofEpochMilli(event.timestamp.time)
                    .atZone(fixture.utcTimeZone)
                    .toLocalDateTime()
                assertTrue { breadcrumbTime.plusSeconds(1).isAfter(utcTime) }
                assertTrue { breadcrumbTime.minusSeconds(1).isBefore(utcTime) }
                assertEquals("this should be a breadcrumb #1", breadcrumb.message)
                assertEquals("io.sentry.logback.SentryAppenderTest", breadcrumb.category)
                assertEquals(SentryLevel.DEBUG, breadcrumb.level)
            }, anyOrNull())
        }
    }

    @Test
    fun `does not attach breadcrumbs with level lower than minimumBreadcrumbLevel`() {
        fixture = Fixture(minimumBreadcrumbLevel = Level.INFO, minimumEventLevel = Level.WARN)

        fixture.logger.debug("this should NOT be a breadcrumb")
        fixture.logger.info("this should be a breadcrumb")
        fixture.logger.warn("testing message with breadcrumbs")

        await.untilAsserted {
            verify(fixture.transport).send(checkEvent { event ->
                assertEquals(1, event.breadcrumbs.size)
                assertEquals("this should be a breadcrumb", event.breadcrumbs[0].message)
            }, anyOrNull())
        }
    }

    @Test
    fun `attaches breadcrumbs for default appender configuration`() {
        fixture = Fixture()

        fixture.logger.debug("this should not be a breadcrumb as the level is lower than the minimum INFO")
        fixture.logger.info("this should be a breadcrumb")
        fixture.logger.warn("this should not be sent as the event but be a breadcrumb")
        fixture.logger.error("this should be sent as the event")

        await.untilAsserted {
            verify(fixture.transport).send(checkEvent { event ->
                assertEquals(2, event.breadcrumbs.size)
                assertEquals("this should be a breadcrumb", event.breadcrumbs[0].message)
                assertEquals("this should not be sent as the event but be a breadcrumb", event.breadcrumbs[1].message)
            }, anyOrNull())
        }
    }

    @Test
    fun `uses options set in properties file`() {
        fixture = Fixture()
        fixture.logger.error("some event")

        await.untilAsserted {
            verify(fixture.transport).send(checkEvent { event ->
                assertEquals("release from sentry.properties", event.release)
            }, anyOrNull())
        }
    }
}<|MERGE_RESOLUTION|>--- conflicted
+++ resolved
@@ -32,12 +32,9 @@
     private class Fixture(minimumBreadcrumbLevel: Level? = null, minimumEventLevel: Level? = null) {
         val logger: Logger = LoggerFactory.getLogger(SentryAppenderTest::class.java)
         val loggerContext = LoggerFactory.getILoggerFactory() as LoggerContext
-<<<<<<< HEAD
-        val utcTimeZone: ZoneId = ZoneId.of("UTC")
-=======
         val transportFactory = mock<ITransportFactory>()
         val transport = mock<ITransport>()
->>>>>>> 43b3c1f9
+        val utcTimeZone: ZoneId = ZoneId.of("UTC")
 
         init {
             whenever(this.transportFactory.create(any())).thenReturn(transport)
