package io.sentry.logback

import ch.qos.logback.classic.Level
import ch.qos.logback.classic.LoggerContext
import ch.qos.logback.classic.encoder.PatternLayoutEncoder
import ch.qos.logback.classic.spi.ILoggingEvent
import ch.qos.logback.classic.spi.LoggingEvent
import ch.qos.logback.classic.spi.LoggingEventVO
import ch.qos.logback.classic.spi.ThrowableProxy
import ch.qos.logback.core.encoder.Encoder
import ch.qos.logback.core.encoder.EncoderBase
import ch.qos.logback.core.status.Status
import io.sentry.ITransportFactory
import io.sentry.InitPriority
import io.sentry.Sentry
import io.sentry.SentryLevel
import io.sentry.SentryLogLevel
import io.sentry.SentryOptions
import io.sentry.checkEvent
import io.sentry.checkLogs
import io.sentry.test.initForTest
import io.sentry.transport.ITransport
import java.time.Instant
import java.time.LocalDateTime
import java.time.ZoneId
import kotlin.test.AfterTest
import kotlin.test.BeforeTest
import kotlin.test.Test
import kotlin.test.assertEquals
import kotlin.test.assertFalse
import kotlin.test.assertNotNull
import kotlin.test.assertNull
import kotlin.test.assertTrue
import org.mockito.kotlin.any
import org.mockito.kotlin.anyOrNull
import org.mockito.kotlin.mock
import org.mockito.kotlin.verify
import org.mockito.kotlin.whenever
import org.slf4j.Logger
import org.slf4j.LoggerFactory
import org.slf4j.MDC
import org.slf4j.MarkerFactory

class SentryAppenderTest {
<<<<<<< HEAD
    private class Fixture(dsn: String? = "http://key@localhost/proj", minimumBreadcrumbLevel: Level? = null, minimumEventLevel: Level? = null, minimumLevel: Level? = null, contextTags: List<String>? = null, encoder: Encoder<ILoggingEvent>? = null, sendDefaultPii: Boolean = false, enableLogs: Boolean = false, options: SentryOptions = SentryOptions(), startLater: Boolean = false) {
        val logger: Logger = LoggerFactory.getLogger(SentryAppenderTest::class.java)
        val loggerContext = LoggerFactory.getILoggerFactory() as LoggerContext
        val transportFactory = mock<ITransportFactory>()
        val transport = mock<ITransport>()
        val utcTimeZone: ZoneId = ZoneId.of("UTC")
        val appender = SentryAppender()
        var encoder: Encoder<ILoggingEvent>? = null

        init {
            whenever(this.transportFactory.create(any(), any())).thenReturn(transport)
            this.encoder = encoder
            options.dsn = dsn
            options.isSendDefaultPii = sendDefaultPii
            options.logs.isEnabled = enableLogs
            contextTags?.forEach { options.addContextTag(it) }
            appender.setOptions(options)
            appender.setMinimumBreadcrumbLevel(minimumBreadcrumbLevel)
            appender.setMinimumEventLevel(minimumEventLevel)
            appender.setMinimumLevel(minimumLevel)
            appender.context = loggerContext
            appender.setTransportFactory(transportFactory)
            encoder?.context = loggerContext
            appender.setEncoder(encoder)
            val rootLogger = loggerContext.getLogger(Logger.ROOT_LOGGER_NAME)
            rootLogger.level = Level.TRACE
            rootLogger.addAppender(appender)
            if (!startLater) {
                start()
            }
        }

        fun start() {
            appender.start()
            encoder?.start()
            loggerContext.start()
        }
=======
  private class Fixture(
    dsn: String? = "http://key@localhost/proj",
    minimumBreadcrumbLevel: Level? = null,
    minimumEventLevel: Level? = null,
    minimumLevel: Level? = null,
    contextTags: List<String>? = null,
    encoder: Encoder<ILoggingEvent>? = null,
    sendDefaultPii: Boolean = false,
    enableLogs: Boolean = false,
    options: SentryOptions = SentryOptions(),
    startLater: Boolean = false,
  ) {
    val logger: Logger = LoggerFactory.getLogger(SentryAppenderTest::class.java)
    val loggerContext = LoggerFactory.getILoggerFactory() as LoggerContext
    val transportFactory = mock<ITransportFactory>()
    val transport = mock<ITransport>()
    val utcTimeZone: ZoneId = ZoneId.of("UTC")
    val appender = SentryAppender()
    var encoder: Encoder<ILoggingEvent>? = null

    init {
      whenever(this.transportFactory.create(any(), any())).thenReturn(transport)
      this.encoder = encoder
      options.dsn = dsn
      options.isSendDefaultPii = sendDefaultPii
      options.logs.isEnabled = enableLogs
      contextTags?.forEach { options.addContextTag(it) }
      appender.setOptions(options)
      appender.setMinimumBreadcrumbLevel(minimumBreadcrumbLevel)
      appender.setMinimumEventLevel(minimumEventLevel)
      appender.setMinimumLevel(minimumLevel)
      appender.context = loggerContext
      appender.setTransportFactory(transportFactory)
      encoder?.context = loggerContext
      appender.setEncoder(encoder)
      val rootLogger = loggerContext.getLogger(Logger.ROOT_LOGGER_NAME)
      rootLogger.level = Level.TRACE
      rootLogger.addAppender(appender)
      if (!startLater) {
        start()
      }
>>>>>>> 9f374011
    }

    fun start() {
      appender.start()
      encoder?.start()
      loggerContext.start()
    }
  }

  private lateinit var fixture: Fixture

  @AfterTest
  fun `stop logback`() {
    fixture.loggerContext.statusManager.clear()
    fixture.loggerContext.stop()
    Sentry.close()
  }

  @BeforeTest
  fun `clear MDC`() {
    MDC.clear()
    Sentry.close()
  }

  @Test
  fun `does not initialize Sentry if Sentry is already enabled with higher prio`() {
    fixture =
      Fixture(
        startLater = true,
        options =
          SentryOptions().also { it.setTag("only-present-if-logger-init-was-run", "another-value") },
      )
    initForTest {
      it.dsn = "http://key@localhost/proj"
      it.environment = "manual-environment"
      it.setTransportFactory(fixture.transportFactory)
      it.setTag("tag-from-first-init", "some-value")
      it.isEnableBackpressureHandling = false
      it.initPriority = InitPriority.LOW
    }
    fixture.start()

    fixture.logger.error("testing environment field")

    verify(fixture.transport)
      .send(
        checkEvent { event -> assertNull(event.tags?.get("only-present-if-logger-init-was-run")) },
        anyOrNull(),
      )
  }

  @Test
  fun `converts message`() {
    fixture = Fixture(minimumEventLevel = Level.DEBUG)
    fixture.logger.debug("testing message conversion {}, {}", 1, 2)

    verify(fixture.transport)
      .send(
        checkEvent { event ->
          assertNotNull(event.message) { message ->
            assertEquals("testing message conversion 1, 2", message.formatted)
            assertEquals("testing message conversion {}, {}", message.message)
            assertEquals(listOf("1", "2"), message.params)
          }
          assertEquals("io.sentry.logback.SentryAppenderTest", event.logger)
        },
        anyOrNull(),
      )
  }

  @Test
  fun `encodes message`() {
    var encoder = PatternLayoutEncoder()
    encoder.pattern = "encoderadded %msg"
    fixture = Fixture(minimumEventLevel = Level.DEBUG, encoder = encoder, sendDefaultPii = true)
    fixture.logger.info("testing encoding {}", "param1")

    verify(fixture.transport)
      .send(
        checkEvent { event ->
          assertNotNull(event.message) { message ->
            assertEquals("encoderadded testing encoding param1", message.formatted)
            assertEquals("testing encoding {}", message.message)
            assertEquals(listOf("param1"), message.params)
          }
          assertEquals("io.sentry.logback.SentryAppenderTest", event.logger)
        },
        anyOrNull(),
      )
  }

  @Test
  fun `if encoder is set treats raw message and params as PII`() {
    var encoder = PatternLayoutEncoder()
    encoder.pattern = "encoderadded %msg"
    fixture = Fixture(minimumEventLevel = Level.DEBUG, encoder = encoder, sendDefaultPii = false)
    fixture.logger.info("testing encoding {}", "param1")

    verify(fixture.transport)
      .send(
        checkEvent { event ->
          assertNotNull(event.message) { message ->
            assertEquals("encoderadded testing encoding param1", message.formatted)
            assertNull(message.message)
            assertNull(message.params)
          }
          assertEquals("io.sentry.logback.SentryAppenderTest", event.logger)
        },
        anyOrNull(),
      )
  }

  class ThrowingEncoder : EncoderBase<ILoggingEvent> {
    constructor() : super()

    override fun headerBytes(): ByteArray {
      TODO("Not yet implemented")
    }

    override fun footerBytes(): ByteArray {
      TODO("Not yet implemented")
    }

    override fun encode(event: ILoggingEvent?): ByteArray {
      TODO("Not yet implemented")
    }
  }

  @Test
  fun `fallsback when encoder throws`() {
    var encoder = ThrowingEncoder()
    fixture = Fixture(minimumEventLevel = Level.DEBUG, encoder = encoder, sendDefaultPii = true)
    fixture.logger.info("testing when encoder throws")

    verify(fixture.transport)
      .send(
        checkEvent { event ->
          assertNotNull(event.message) { message ->
            assertEquals("testing when encoder throws", message.formatted)
            assertEquals("testing when encoder throws", message.message)
          }
          assertEquals("io.sentry.logback.SentryAppenderTest", event.logger)
        },
        anyOrNull(),
      )
  }

  @Test
  fun `event date is in UTC`() {
    fixture = Fixture(minimumEventLevel = Level.DEBUG)
    val utcTime = LocalDateTime.now(fixture.utcTimeZone)

    fixture.logger.debug("testing event date")

    verify(fixture.transport)
      .send(
        checkEvent { event ->
          val eventTime =
            Instant.ofEpochMilli(event.timestamp.time).atZone(fixture.utcTimeZone).toLocalDateTime()

          assertTrue { eventTime.plusSeconds(1).isAfter(utcTime) }
          assertTrue { eventTime.minusSeconds(1).isBefore(utcTime) }
        },
        anyOrNull(),
      )
  }

  @Test
  fun `converts trace log level to Sentry level`() {
    fixture = Fixture(minimumEventLevel = Level.TRACE)
    fixture.logger.trace("testing trace level")

    verify(fixture.transport)
      .send(checkEvent { event -> assertEquals(SentryLevel.DEBUG, event.level) }, anyOrNull())
  }

  @Test
  fun `converts debug log level to Sentry level`() {
    fixture = Fixture(minimumEventLevel = Level.DEBUG)
    fixture.logger.debug("testing debug level")

    verify(fixture.transport)
      .send(checkEvent { event -> assertEquals(SentryLevel.DEBUG, event.level) }, anyOrNull())
  }

  @Test
  fun `converts info log level to Sentry level`() {
    fixture = Fixture(minimumEventLevel = Level.INFO)
    fixture.logger.info("testing info level")

    verify(fixture.transport)
      .send(checkEvent { event -> assertEquals(SentryLevel.INFO, event.level) }, anyOrNull())
  }

  @Test
  fun `converts warn log level to Sentry level`() {
    fixture = Fixture(minimumEventLevel = Level.WARN)
    fixture.logger.warn("testing warn level")

    verify(fixture.transport)
      .send(checkEvent { event -> assertEquals(SentryLevel.WARNING, event.level) }, anyOrNull())
  }

  @Test
  fun `converts error log level to Sentry level`() {
    fixture = Fixture(minimumEventLevel = Level.ERROR)
    fixture.logger.error("testing error level")

    verify(fixture.transport)
      .send(checkEvent { event -> assertEquals(SentryLevel.ERROR, event.level) }, anyOrNull())
  }

  @Test
  fun `converts error log level to Sentry level with exception`() {
    fixture = Fixture(minimumEventLevel = Level.ERROR)
    fixture.logger.error("testing error level", RuntimeException("test exc"))

    verify(fixture.transport)
      .send(
        checkEvent { event ->
          assertEquals(SentryLevel.ERROR, event.level)
          val exception = event.exceptions!!.first()
          assertEquals(SentryAppender.MECHANISM_TYPE, exception.mechanism!!.type)
          assertEquals("test exc", exception.value)
        },
        anyOrNull(),
      )
  }

  @Test
  fun `converts trace log level to Sentry log level`() {
    fixture = Fixture(minimumLevel = Level.TRACE, enableLogs = true)
    fixture.logger.trace("testing trace level")

    Sentry.flush(1000)

    verify(fixture.transport)
      .send(checkLogs { logs -> assertEquals(SentryLogLevel.TRACE, logs.items.first().level) })
  }

  @Test
  fun `converts debug log level to Sentry log level`() {
    fixture = Fixture(minimumLevel = Level.DEBUG, enableLogs = true)
    fixture.logger.debug("testing debug level")

    Sentry.flush(1000)

    verify(fixture.transport)
      .send(checkLogs { logs -> assertEquals(SentryLogLevel.DEBUG, logs.items.first().level) })
  }

  @Test
  fun `converts info log level to Sentry log level`() {
    fixture = Fixture(minimumLevel = Level.INFO, enableLogs = true)
    fixture.logger.info("testing info level")

    Sentry.flush(1000)

    verify(fixture.transport)
      .send(checkLogs { logs -> assertEquals(SentryLogLevel.INFO, logs.items.first().level) })
  }

  @Test
  fun `converts warn log level to Sentry log level`() {
    fixture = Fixture(minimumLevel = Level.WARN, enableLogs = true)
    fixture.logger.warn("testing warn level")

    Sentry.flush(1000)

    verify(fixture.transport)
      .send(checkLogs { logs -> assertEquals(SentryLogLevel.WARN, logs.items.first().level) })
  }

  @Test
  fun `converts error log level to Sentry log level`() {
    fixture = Fixture(minimumLevel = Level.ERROR, enableLogs = true)
    fixture.logger.error("testing error level")

    Sentry.flush(1000)

    verify(fixture.transport)
      .send(checkLogs { logs -> assertEquals(SentryLogLevel.ERROR, logs.items.first().level) })
  }

  @Test
  fun `sends formatted log message if no encoder`() {
    fixture = Fixture(minimumLevel = Level.TRACE, enableLogs = true)
    fixture.logger.trace("Testing {} level", "TRACE")

    Sentry.flush(1000)

    verify(fixture.transport)
      .send(
        checkLogs { logs ->
          val log = logs.items.first()
          assertEquals("Testing TRACE level", log.body)
          val attributes = log.attributes!!
          assertEquals("Testing {} level", attributes["sentry.message.template"]?.value)
          assertEquals("TRACE", attributes["sentry.message.parameter.0"]?.value)
        }
      )
  }

  @Test
  fun `does not send formatted log message if encoder is available but sendDefaultPii is off`() {
    var encoder = PatternLayoutEncoder()
    encoder.pattern = "encoderadded %msg"
    fixture = Fixture(minimumLevel = Level.TRACE, enableLogs = true, encoder = encoder)
    fixture.logger.trace("Testing {} level", "TRACE")

    Sentry.flush(1000)

    verify(fixture.transport)
      .send(
        checkLogs { logs ->
          val log = logs.items.first()
          assertEquals("encoderadded Testing TRACE level", log.body)
          val attributes = log.attributes!!
          assertNull(attributes["sentry.message.template"])
          assertNull(attributes["sentry.message.parameter.0"])
        }
      )
  }

  @Test
  fun `sends formatted log message if encoder is available and sendDefaultPii is on but encoder throws`() {
    var encoder = ThrowingEncoder()
    fixture =
      Fixture(
        minimumLevel = Level.TRACE,
        enableLogs = true,
        sendDefaultPii = true,
        encoder = encoder,
      )
    fixture.logger.trace("Testing {} level", "TRACE")

    Sentry.flush(1000)

    verify(fixture.transport)
      .send(
        checkLogs { logs ->
          val log = logs.items.first()
          assertEquals("Testing TRACE level", log.body)
          val attributes = log.attributes!!
          assertEquals("Testing {} level", attributes["sentry.message.template"]?.value)
          assertEquals("TRACE", attributes["sentry.message.parameter.0"]?.value)
        }
<<<<<<< HEAD
    }

    @Test
    fun `fallsback when encoder throws`() {
        var encoder = ThrowingEncoder()
        fixture = Fixture(minimumEventLevel = Level.DEBUG, encoder = encoder, sendDefaultPii = true)
        fixture.logger.info("testing when encoder throws")

        verify(fixture.transport).send(
            checkEvent { event ->
                assertNotNull(event.message) { message ->
                    assertEquals("testing when encoder throws", message.formatted)
                    assertEquals("testing when encoder throws", message.message)
                }
                assertEquals("io.sentry.logback.SentryAppenderTest", event.logger)
            },
            anyOrNull()
        )
    }

    @Test
    fun `event date is in UTC`() {
        fixture = Fixture(minimumEventLevel = Level.DEBUG)
        val utcTime = LocalDateTime.now(fixture.utcTimeZone)

        fixture.logger.debug("testing event date")

        verify(fixture.transport).send(
            checkEvent { event ->
                val eventTime = Instant.ofEpochMilli(event.timestamp.time)
                    .atZone(fixture.utcTimeZone)
                    .toLocalDateTime()

                assertTrue { eventTime.plusSeconds(1).isAfter(utcTime) }
                assertTrue { eventTime.minusSeconds(1).isBefore(utcTime) }
            },
            anyOrNull()
        )
    }

    @Test
    fun `converts trace log level to Sentry level`() {
        fixture = Fixture(minimumEventLevel = Level.TRACE)
        fixture.logger.trace("testing trace level")

        verify(fixture.transport).send(
            checkEvent { event ->
                assertEquals(SentryLevel.DEBUG, event.level)
            },
            anyOrNull()
        )
    }

    @Test
    fun `converts debug log level to Sentry level`() {
        fixture = Fixture(minimumEventLevel = Level.DEBUG)
        fixture.logger.debug("testing debug level")

        verify(fixture.transport).send(
            checkEvent { event ->
                assertEquals(SentryLevel.DEBUG, event.level)
            },
            anyOrNull()
        )
    }

    @Test
    fun `converts info log level to Sentry level`() {
        fixture = Fixture(minimumEventLevel = Level.INFO)
        fixture.logger.info("testing info level")

        verify(fixture.transport).send(
            checkEvent { event ->
                assertEquals(SentryLevel.INFO, event.level)
            },
            anyOrNull()
        )
    }

    @Test
    fun `converts warn log level to Sentry level`() {
        fixture = Fixture(minimumEventLevel = Level.WARN)
        fixture.logger.warn("testing warn level")

        verify(fixture.transport).send(
            checkEvent { event ->
                assertEquals(SentryLevel.WARNING, event.level)
            },
            anyOrNull()
        )
    }

    @Test
    fun `converts error log level to Sentry level`() {
        fixture = Fixture(minimumEventLevel = Level.ERROR)
        fixture.logger.error("testing error level")

        verify(fixture.transport).send(
            checkEvent { event ->
                assertEquals(SentryLevel.ERROR, event.level)
            },
            anyOrNull()
        )
    }

    @Test
    fun `converts error log level to Sentry level with exception`() {
        fixture = Fixture(minimumEventLevel = Level.ERROR)
        fixture.logger.error("testing error level", RuntimeException("test exc"))

        verify(fixture.transport).send(
            checkEvent { event ->
                assertEquals(SentryLevel.ERROR, event.level)
                val exception = event.exceptions!!.first()
                assertEquals(SentryAppender.MECHANISM_TYPE, exception.mechanism!!.type)
                assertEquals("test exc", exception.value)
            },
            anyOrNull()
        )
    }

    @Test
    fun `converts trace log level to Sentry log level`() {
        fixture = Fixture(minimumLevel = Level.TRACE, enableLogs = true)
        fixture.logger.trace("testing trace level")

        Sentry.flush(1000)

        verify(fixture.transport).send(
            checkLogs { logs ->
                assertEquals(SentryLogLevel.TRACE, logs.items.first().level)
            }
        )
    }

    @Test
    fun `converts debug log level to Sentry log level`() {
        fixture = Fixture(minimumLevel = Level.DEBUG, enableLogs = true)
        fixture.logger.debug("testing debug level")

        Sentry.flush(1000)

        verify(fixture.transport).send(
            checkLogs { logs ->
                assertEquals(SentryLogLevel.DEBUG, logs.items.first().level)
            }
        )
    }

    @Test
    fun `converts info log level to Sentry log level`() {
        fixture = Fixture(minimumLevel = Level.INFO, enableLogs = true)
        fixture.logger.info("testing info level")

        Sentry.flush(1000)

        verify(fixture.transport).send(
            checkLogs { logs ->
                assertEquals(SentryLogLevel.INFO, logs.items.first().level)
            }
        )
    }

    @Test
    fun `converts warn log level to Sentry log level`() {
        fixture = Fixture(minimumLevel = Level.WARN, enableLogs = true)
        fixture.logger.warn("testing warn level")

        Sentry.flush(1000)

        verify(fixture.transport).send(
            checkLogs { logs ->
                assertEquals(SentryLogLevel.WARN, logs.items.first().level)
            }
        )
    }

    @Test
    fun `converts error log level to Sentry log level`() {
        fixture = Fixture(minimumLevel = Level.ERROR, enableLogs = true)
        fixture.logger.error("testing error level")

        Sentry.flush(1000)

        verify(fixture.transport).send(
            checkLogs { logs ->
                assertEquals(SentryLogLevel.ERROR, logs.items.first().level)
            }
        )
    }

    @Test
    fun `sends formatted log message if no encoder`() {
        fixture = Fixture(minimumLevel = Level.TRACE, enableLogs = true)
        fixture.logger.trace("Testing {} level", "TRACE")

        Sentry.flush(1000)

        verify(fixture.transport).send(
            checkLogs { logs ->
                val log = logs.items.first()
                assertEquals("Testing TRACE level", log.body)
                val attributes = log.attributes!!
                assertEquals("Testing {} level", attributes["sentry.message.template"]?.value)
                assertEquals("TRACE", attributes["sentry.message.parameter.0"]?.value)
            }
        )
    }

    @Test
    fun `does not send formatted log message if encoder is available but sendDefaultPii is off`() {
        var encoder = PatternLayoutEncoder()
        encoder.pattern = "encoderadded %msg"
        fixture = Fixture(minimumLevel = Level.TRACE, enableLogs = true, encoder = encoder)
        fixture.logger.trace("Testing {} level", "TRACE")

        Sentry.flush(1000)

        verify(fixture.transport).send(
            checkLogs { logs ->
                val log = logs.items.first()
                assertEquals("encoderadded Testing TRACE level", log.body)
                val attributes = log.attributes!!
                assertNull(attributes["sentry.message.template"])
                assertNull(attributes["sentry.message.parameter.0"])
            }
        )
    }

    @Test
    fun `sends formatted log message if encoder is available and sendDefaultPii is on but encoder throws`() {
        var encoder = ThrowingEncoder()
        fixture = Fixture(minimumLevel = Level.TRACE, enableLogs = true, sendDefaultPii = true, encoder = encoder)
        fixture.logger.trace("Testing {} level", "TRACE")

        Sentry.flush(1000)

        verify(fixture.transport).send(
            checkLogs { logs ->
                val log = logs.items.first()
                assertEquals("Testing TRACE level", log.body)
                val attributes = log.attributes!!
                assertEquals("Testing {} level", attributes["sentry.message.template"]?.value)
                assertEquals("TRACE", attributes["sentry.message.parameter.0"]?.value)
            }
        )
    }

    @Test
    fun `sends formatted log message if encoder is available and sendDefaultPii is on`() {
        var encoder = PatternLayoutEncoder()
        encoder.pattern = "encoderadded %msg"
        fixture = Fixture(minimumLevel = Level.TRACE, enableLogs = true, sendDefaultPii = true, encoder = encoder)
        fixture.logger.trace("Testing {} level", "TRACE")

        Sentry.flush(1000)

        verify(fixture.transport).send(
            checkLogs { logs ->
                val log = logs.items.first()
                assertEquals("encoderadded Testing TRACE level", log.body)
                val attributes = log.attributes!!
                assertEquals("Testing {} level", attributes["sentry.message.template"]?.value)
                assertEquals("TRACE", attributes["sentry.message.parameter.0"]?.value)
            }
        )
    }

    @Test
    fun `attaches thread information`() {
        fixture = Fixture(minimumEventLevel = Level.WARN)
        fixture.logger.warn("testing thread information")

        verify(fixture.transport).send(
            checkEvent { event ->
                assertNotNull(event.getExtra("thread_name"))
            },
            anyOrNull()
        )
    }

    @Test
    fun `sets tags from MDC`() {
        fixture = Fixture(minimumEventLevel = Level.WARN)
        MDC.put("key", "value")
        fixture.logger.warn("testing MDC tags")

        verify(fixture.transport).send(
            checkEvent { event ->
                assertEquals(mapOf("key" to "value"), event.contexts["MDC"])
            },
            anyOrNull()
        )
    }

    @Test
    fun `sets tags as sentry tags from MDC`() {
        fixture = Fixture(minimumEventLevel = Level.WARN, contextTags = listOf("contextTag1"))
        MDC.put("key", "value")
        MDC.put("contextTag1", "contextTag1Value")
        fixture.logger.warn("testing MDC tags")

        verify(fixture.transport).send(
            checkEvent { event ->
                assertEquals(mapOf("key" to "value"), event.contexts["MDC"])
                assertEquals(mapOf("contextTag1" to "contextTag1Value"), event.tags)
            },
            anyOrNull()
        )
    }

    @Test
    fun `ignore set tags with null values from MDC`() {
        fixture = Fixture(minimumEventLevel = Level.WARN)
        MDC.put("key1", null)
        MDC.put("key2", "value")
        fixture.logger.warn("testing MDC tags")

        verify(fixture.transport).send(
            checkEvent { event ->
                assertNotNull(event.contexts["MDC"]) {
                    val contextData = it as Map<*, *>
                    assertNull(contextData["key1"])
                    assertEquals("value", contextData["key2"])
                }
            },
            anyOrNull()
        )
    }

    @Test
    fun `does not set MDC if all context entries are null`() {
        fixture = Fixture(minimumEventLevel = Level.WARN)
        MDC.put("key1", null)
        MDC.put("key2", null)
        fixture.logger.warn("testing MDC tags")

        verify(fixture.transport).send(
            checkEvent { event ->
                assertNull(event.contexts["MDC"])
            },
            anyOrNull()
        )
    }

    @Test
    fun `does not create MDC context when no MDC tags are set`() {
        fixture = Fixture(minimumEventLevel = Level.WARN)
        fixture.logger.warn("testing without MDC tags")

        verify(fixture.transport).send(
            checkEvent { event ->
                assertFalse(event.contexts.containsKey("MDC"))
            },
            anyOrNull()
        )
    }

    @Test
    fun `attaches marker information`() {
        fixture = Fixture(minimumEventLevel = Level.WARN)
        val sqlMarker = MarkerFactory.getDetachedMarker("SQL")
        sqlMarker.add(MarkerFactory.getDetachedMarker("SQL_UPDATE"))
        sqlMarker.add(MarkerFactory.getDetachedMarker("SQL_QUERY"))

        fixture.logger.warn(sqlMarker, "testing marker tags")

        verify(fixture.transport).send(
            checkEvent { event ->
                assertEquals("SQL [ SQL_UPDATE, SQL_QUERY ]", event.getExtra("marker"))
            },
            anyOrNull()
        )
    }

    @Test
    fun `sets SDK version`() {
        fixture = Fixture(minimumEventLevel = Level.INFO)
        fixture.logger.info("testing sdk version")

        verify(fixture.transport).send(
            checkEvent { event ->
                assertNotNull(event.sdk) {
                    assertEquals(BuildConfig.SENTRY_LOGBACK_SDK_NAME, it.name)
                    assertEquals(BuildConfig.VERSION_NAME, it.version)
                    assertTrue(
                        it.packageSet.any { pkg ->
                            "maven:io.sentry:sentry-logback" == pkg.name &&
                                BuildConfig.VERSION_NAME == pkg.version
                        }
                    )
                    assertTrue(it.integrationSet.contains("Logback"))
                }
            },
            anyOrNull()
        )
    }

    @Test
    fun `attaches breadcrumbs with level higher than minimumBreadcrumbLevel`() {
        fixture = Fixture(minimumBreadcrumbLevel = Level.DEBUG, minimumEventLevel = Level.WARN)
        val utcTime = LocalDateTime.now(fixture.utcTimeZone)

        fixture.logger.debug("this should be a breadcrumb #1")
        fixture.logger.info("this should be a breadcrumb #2")
        fixture.logger.warn("testing message with breadcrumbs")

        verify(fixture.transport).send(
            checkEvent { event ->
                assertNotNull(event.breadcrumbs) { breadcrumbs ->
                    assertEquals(2, breadcrumbs.size)
                    val breadcrumb = breadcrumbs[0]
                    val breadcrumbTime = Instant.ofEpochMilli(event.timestamp.time)
                        .atZone(fixture.utcTimeZone)
                        .toLocalDateTime()
                    assertTrue { breadcrumbTime.plusSeconds(1).isAfter(utcTime) }
                    assertTrue { breadcrumbTime.minusSeconds(1).isBefore(utcTime) }
                    assertEquals("this should be a breadcrumb #1", breadcrumb.message)
                    assertEquals("io.sentry.logback.SentryAppenderTest", breadcrumb.category)
                    assertEquals(SentryLevel.DEBUG, breadcrumb.level)
                }
            },
            anyOrNull()
        )
    }

    @Test
    fun `does not attach breadcrumbs with level lower than minimumBreadcrumbLevel`() {
        fixture = Fixture(minimumBreadcrumbLevel = Level.INFO, minimumEventLevel = Level.WARN)

        fixture.logger.debug("this should NOT be a breadcrumb")
        fixture.logger.info("this should be a breadcrumb")
        fixture.logger.warn("testing message with breadcrumbs")

        verify(fixture.transport).send(
            checkEvent { event ->
                assertNotNull(event.breadcrumbs) { breadcrumbs ->
                    assertEquals(1, breadcrumbs.size)
                    assertEquals("this should be a breadcrumb", breadcrumbs[0].message)
                }
            },
            anyOrNull()
        )
    }

    @Test
    fun `attaches breadcrumbs for default appender configuration`() {
        fixture = Fixture()

        fixture.logger.debug("this should not be a breadcrumb as the level is lower than the minimum INFO")
        fixture.logger.info("this should be a breadcrumb")
        fixture.logger.warn("this should not be sent as the event but be a breadcrumb")
        fixture.logger.error("this should be sent as the event")

        verify(fixture.transport).send(
            checkEvent { event ->
                assertNotNull(event.breadcrumbs) { breadcrumbs ->
                    assertEquals(2, breadcrumbs.size)
                    assertEquals("this should be a breadcrumb", breadcrumbs[0].message)
                    assertEquals("this should not be sent as the event but be a breadcrumb", breadcrumbs[1].message)
                }
            },
            anyOrNull()
        )
    }

    @Test
    fun `uses options set in properties file`() {
        fixture = Fixture()
        fixture.logger.error("some event")

        verify(fixture.transport).send(
            checkEvent { event ->
                assertEquals("release from sentry.properties", event.release)
            },
            anyOrNull()
        )
    }

    @Test
    fun `does not initialize Sentry when environment variable with DSN is passed through environment variable that is not set`() {
        // environment variables referenced in the logback.xml that are not set in the OS, have value "ENV_NAME_IS_UNDEFINED"
        fixture = Fixture(dsn = "DSN_IS_UNDEFINED", minimumEventLevel = Level.DEBUG)

        assertTrue(fixture.loggerContext.statusManager.copyOfStatusList.none { it.level == Status.WARN })
    }

    @Test
    fun `does initialize Sentry when DSN is not set`() {
        System.setProperty("sentry.dsn", "http://key@localhost/proj")
        fixture = Fixture(dsn = null, minimumEventLevel = Level.DEBUG)

        assertTrue(Sentry.isEnabled())
        System.clearProperty("sentry.dsn")
    }

    @Test
    fun `does not crash on ThrowableProxyVO`() {
        fixture = Fixture()
        val throwableProxy = ThrowableProxy(RuntimeException("hello proxy throwable"))
        val loggingEvent = LoggingEvent()
        loggingEvent.level = Level.ERROR
        loggingEvent.setThrowableProxy(throwableProxy)
        val loggingEventVO = LoggingEventVO.build(loggingEvent)

        fixture.appender.append(loggingEventVO)

        verify(fixture.transport).send(
            checkEvent { event ->
                assertEquals(SentryLevel.ERROR, event.level)
                assertNull(event.exceptions)
            },
            anyOrNull()
        )
    }
=======
      )
  }

  @Test
  fun `sends formatted log message if encoder is available and sendDefaultPii is on`() {
    var encoder = PatternLayoutEncoder()
    encoder.pattern = "encoderadded %msg"
    fixture =
      Fixture(
        minimumLevel = Level.TRACE,
        enableLogs = true,
        sendDefaultPii = true,
        encoder = encoder,
      )
    fixture.logger.trace("Testing {} level", "TRACE")

    Sentry.flush(1000)

    verify(fixture.transport)
      .send(
        checkLogs { logs ->
          val log = logs.items.first()
          assertEquals("encoderadded Testing TRACE level", log.body)
          val attributes = log.attributes!!
          assertEquals("Testing {} level", attributes["sentry.message.template"]?.value)
          assertEquals("TRACE", attributes["sentry.message.parameter.0"]?.value)
        }
      )
  }

  @Test
  fun `attaches thread information`() {
    fixture = Fixture(minimumEventLevel = Level.WARN)
    fixture.logger.warn("testing thread information")

    verify(fixture.transport)
      .send(checkEvent { event -> assertNotNull(event.getExtra("thread_name")) }, anyOrNull())
  }

  @Test
  fun `sets tags from MDC`() {
    fixture = Fixture(minimumEventLevel = Level.WARN)
    MDC.put("key", "value")
    fixture.logger.warn("testing MDC tags")

    verify(fixture.transport)
      .send(
        checkEvent { event -> assertEquals(mapOf("key" to "value"), event.contexts["MDC"]) },
        anyOrNull(),
      )
  }

  @Test
  fun `sets tags as sentry tags from MDC`() {
    fixture = Fixture(minimumEventLevel = Level.WARN, contextTags = listOf("contextTag1"))
    MDC.put("key", "value")
    MDC.put("contextTag1", "contextTag1Value")
    fixture.logger.warn("testing MDC tags")

    verify(fixture.transport)
      .send(
        checkEvent { event ->
          assertEquals(mapOf("key" to "value"), event.contexts["MDC"])
          assertEquals(mapOf("contextTag1" to "contextTag1Value"), event.tags)
        },
        anyOrNull(),
      )
  }

  @Test
  fun `ignore set tags with null values from MDC`() {
    fixture = Fixture(minimumEventLevel = Level.WARN)
    MDC.put("key1", null)
    MDC.put("key2", "value")
    fixture.logger.warn("testing MDC tags")

    verify(fixture.transport)
      .send(
        checkEvent { event ->
          assertNotNull(event.contexts["MDC"]) {
            val contextData = it as Map<*, *>
            assertNull(contextData["key1"])
            assertEquals("value", contextData["key2"])
          }
        },
        anyOrNull(),
      )
  }

  @Test
  fun `does not set MDC if all context entries are null`() {
    fixture = Fixture(minimumEventLevel = Level.WARN)
    MDC.put("key1", null)
    MDC.put("key2", null)
    fixture.logger.warn("testing MDC tags")

    verify(fixture.transport)
      .send(checkEvent { event -> assertNull(event.contexts["MDC"]) }, anyOrNull())
  }

  @Test
  fun `does not create MDC context when no MDC tags are set`() {
    fixture = Fixture(minimumEventLevel = Level.WARN)
    fixture.logger.warn("testing without MDC tags")

    verify(fixture.transport)
      .send(checkEvent { event -> assertFalse(event.contexts.containsKey("MDC")) }, anyOrNull())
  }

  @Test
  fun `attaches marker information`() {
    fixture = Fixture(minimumEventLevel = Level.WARN)
    val sqlMarker = MarkerFactory.getDetachedMarker("SQL")
    sqlMarker.add(MarkerFactory.getDetachedMarker("SQL_UPDATE"))
    sqlMarker.add(MarkerFactory.getDetachedMarker("SQL_QUERY"))

    fixture.logger.warn(sqlMarker, "testing marker tags")

    verify(fixture.transport)
      .send(
        checkEvent { event ->
          assertEquals("SQL [ SQL_UPDATE, SQL_QUERY ]", event.getExtra("marker"))
        },
        anyOrNull(),
      )
  }

  @Test
  fun `sets SDK version`() {
    fixture = Fixture(minimumEventLevel = Level.INFO)
    fixture.logger.info("testing sdk version")

    verify(fixture.transport)
      .send(
        checkEvent { event ->
          assertNotNull(event.sdk) {
            assertEquals(BuildConfig.SENTRY_LOGBACK_SDK_NAME, it.name)
            assertEquals(BuildConfig.VERSION_NAME, it.version)
            assertTrue(
              it.packageSet.any { pkg ->
                "maven:io.sentry:sentry-logback" == pkg.name &&
                  BuildConfig.VERSION_NAME == pkg.version
              }
            )
            assertTrue(it.integrationSet.contains("Logback"))
          }
        },
        anyOrNull(),
      )
  }

  @Test
  fun `attaches breadcrumbs with level higher than minimumBreadcrumbLevel`() {
    fixture = Fixture(minimumBreadcrumbLevel = Level.DEBUG, minimumEventLevel = Level.WARN)
    val utcTime = LocalDateTime.now(fixture.utcTimeZone)

    fixture.logger.debug("this should be a breadcrumb #1")
    fixture.logger.info("this should be a breadcrumb #2")
    fixture.logger.warn("testing message with breadcrumbs")

    verify(fixture.transport)
      .send(
        checkEvent { event ->
          assertNotNull(event.breadcrumbs) { breadcrumbs ->
            assertEquals(2, breadcrumbs.size)
            val breadcrumb = breadcrumbs[0]
            val breadcrumbTime =
              Instant.ofEpochMilli(event.timestamp.time)
                .atZone(fixture.utcTimeZone)
                .toLocalDateTime()
            assertTrue { breadcrumbTime.plusSeconds(1).isAfter(utcTime) }
            assertTrue { breadcrumbTime.minusSeconds(1).isBefore(utcTime) }
            assertEquals("this should be a breadcrumb #1", breadcrumb.message)
            assertEquals("io.sentry.logback.SentryAppenderTest", breadcrumb.category)
            assertEquals(SentryLevel.DEBUG, breadcrumb.level)
          }
        },
        anyOrNull(),
      )
  }

  @Test
  fun `does not attach breadcrumbs with level lower than minimumBreadcrumbLevel`() {
    fixture = Fixture(minimumBreadcrumbLevel = Level.INFO, minimumEventLevel = Level.WARN)

    fixture.logger.debug("this should NOT be a breadcrumb")
    fixture.logger.info("this should be a breadcrumb")
    fixture.logger.warn("testing message with breadcrumbs")

    verify(fixture.transport)
      .send(
        checkEvent { event ->
          assertNotNull(event.breadcrumbs) { breadcrumbs ->
            assertEquals(1, breadcrumbs.size)
            assertEquals("this should be a breadcrumb", breadcrumbs[0].message)
          }
        },
        anyOrNull(),
      )
  }

  @Test
  fun `attaches breadcrumbs for default appender configuration`() {
    fixture = Fixture()

    fixture.logger.debug(
      "this should not be a breadcrumb as the level is lower than the minimum INFO"
    )
    fixture.logger.info("this should be a breadcrumb")
    fixture.logger.warn("this should not be sent as the event but be a breadcrumb")
    fixture.logger.error("this should be sent as the event")

    verify(fixture.transport)
      .send(
        checkEvent { event ->
          assertNotNull(event.breadcrumbs) { breadcrumbs ->
            assertEquals(2, breadcrumbs.size)
            assertEquals("this should be a breadcrumb", breadcrumbs[0].message)
            assertEquals(
              "this should not be sent as the event but be a breadcrumb",
              breadcrumbs[1].message,
            )
          }
        },
        anyOrNull(),
      )
  }

  @Test
  fun `uses options set in properties file`() {
    fixture = Fixture()
    fixture.logger.error("some event")

    verify(fixture.transport)
      .send(
        checkEvent { event -> assertEquals("release from sentry.properties", event.release) },
        anyOrNull(),
      )
  }

  @Test
  fun `does not initialize Sentry when environment variable with DSN is passed through environment variable that is not set`() {
    // environment variables referenced in the logback.xml that are not set in the OS, have value
    // "ENV_NAME_IS_UNDEFINED"
    fixture = Fixture(dsn = "DSN_IS_UNDEFINED", minimumEventLevel = Level.DEBUG)

    assertTrue(
      fixture.loggerContext.statusManager.copyOfStatusList.none { it.level == Status.WARN }
    )
  }

  @Test
  fun `does initialize Sentry when DSN is not set`() {
    System.setProperty("sentry.dsn", "http://key@localhost/proj")
    fixture = Fixture(dsn = null, minimumEventLevel = Level.DEBUG)

    assertTrue(Sentry.isEnabled())
    System.clearProperty("sentry.dsn")
  }

  @Test
  fun `does not crash on ThrowableProxyVO`() {
    fixture = Fixture()
    val throwableProxy = ThrowableProxy(RuntimeException("hello proxy throwable"))
    val loggingEvent = LoggingEvent()
    loggingEvent.level = Level.ERROR
    loggingEvent.setThrowableProxy(throwableProxy)
    val loggingEventVO = LoggingEventVO.build(loggingEvent)

    fixture.appender.append(loggingEventVO)

    verify(fixture.transport)
      .send(
        checkEvent { event ->
          assertEquals(SentryLevel.ERROR, event.level)
          assertNull(event.exceptions)
        },
        anyOrNull(),
      )
  }
>>>>>>> 9f374011
}<|MERGE_RESOLUTION|>--- conflicted
+++ resolved
@@ -42,45 +42,6 @@
 import org.slf4j.MarkerFactory
 
 class SentryAppenderTest {
-<<<<<<< HEAD
-    private class Fixture(dsn: String? = "http://key@localhost/proj", minimumBreadcrumbLevel: Level? = null, minimumEventLevel: Level? = null, minimumLevel: Level? = null, contextTags: List<String>? = null, encoder: Encoder<ILoggingEvent>? = null, sendDefaultPii: Boolean = false, enableLogs: Boolean = false, options: SentryOptions = SentryOptions(), startLater: Boolean = false) {
-        val logger: Logger = LoggerFactory.getLogger(SentryAppenderTest::class.java)
-        val loggerContext = LoggerFactory.getILoggerFactory() as LoggerContext
-        val transportFactory = mock<ITransportFactory>()
-        val transport = mock<ITransport>()
-        val utcTimeZone: ZoneId = ZoneId.of("UTC")
-        val appender = SentryAppender()
-        var encoder: Encoder<ILoggingEvent>? = null
-
-        init {
-            whenever(this.transportFactory.create(any(), any())).thenReturn(transport)
-            this.encoder = encoder
-            options.dsn = dsn
-            options.isSendDefaultPii = sendDefaultPii
-            options.logs.isEnabled = enableLogs
-            contextTags?.forEach { options.addContextTag(it) }
-            appender.setOptions(options)
-            appender.setMinimumBreadcrumbLevel(minimumBreadcrumbLevel)
-            appender.setMinimumEventLevel(minimumEventLevel)
-            appender.setMinimumLevel(minimumLevel)
-            appender.context = loggerContext
-            appender.setTransportFactory(transportFactory)
-            encoder?.context = loggerContext
-            appender.setEncoder(encoder)
-            val rootLogger = loggerContext.getLogger(Logger.ROOT_LOGGER_NAME)
-            rootLogger.level = Level.TRACE
-            rootLogger.addAppender(appender)
-            if (!startLater) {
-                start()
-            }
-        }
-
-        fun start() {
-            appender.start()
-            encoder?.start()
-            loggerContext.start()
-        }
-=======
   private class Fixture(
     dsn: String? = "http://key@localhost/proj",
     minimumBreadcrumbLevel: Level? = null,
@@ -122,7 +83,6 @@
       if (!startLater) {
         start()
       }
->>>>>>> 9f374011
     }
 
     fun start() {
@@ -470,523 +430,6 @@
           assertEquals("Testing {} level", attributes["sentry.message.template"]?.value)
           assertEquals("TRACE", attributes["sentry.message.parameter.0"]?.value)
         }
-<<<<<<< HEAD
-    }
-
-    @Test
-    fun `fallsback when encoder throws`() {
-        var encoder = ThrowingEncoder()
-        fixture = Fixture(minimumEventLevel = Level.DEBUG, encoder = encoder, sendDefaultPii = true)
-        fixture.logger.info("testing when encoder throws")
-
-        verify(fixture.transport).send(
-            checkEvent { event ->
-                assertNotNull(event.message) { message ->
-                    assertEquals("testing when encoder throws", message.formatted)
-                    assertEquals("testing when encoder throws", message.message)
-                }
-                assertEquals("io.sentry.logback.SentryAppenderTest", event.logger)
-            },
-            anyOrNull()
-        )
-    }
-
-    @Test
-    fun `event date is in UTC`() {
-        fixture = Fixture(minimumEventLevel = Level.DEBUG)
-        val utcTime = LocalDateTime.now(fixture.utcTimeZone)
-
-        fixture.logger.debug("testing event date")
-
-        verify(fixture.transport).send(
-            checkEvent { event ->
-                val eventTime = Instant.ofEpochMilli(event.timestamp.time)
-                    .atZone(fixture.utcTimeZone)
-                    .toLocalDateTime()
-
-                assertTrue { eventTime.plusSeconds(1).isAfter(utcTime) }
-                assertTrue { eventTime.minusSeconds(1).isBefore(utcTime) }
-            },
-            anyOrNull()
-        )
-    }
-
-    @Test
-    fun `converts trace log level to Sentry level`() {
-        fixture = Fixture(minimumEventLevel = Level.TRACE)
-        fixture.logger.trace("testing trace level")
-
-        verify(fixture.transport).send(
-            checkEvent { event ->
-                assertEquals(SentryLevel.DEBUG, event.level)
-            },
-            anyOrNull()
-        )
-    }
-
-    @Test
-    fun `converts debug log level to Sentry level`() {
-        fixture = Fixture(minimumEventLevel = Level.DEBUG)
-        fixture.logger.debug("testing debug level")
-
-        verify(fixture.transport).send(
-            checkEvent { event ->
-                assertEquals(SentryLevel.DEBUG, event.level)
-            },
-            anyOrNull()
-        )
-    }
-
-    @Test
-    fun `converts info log level to Sentry level`() {
-        fixture = Fixture(minimumEventLevel = Level.INFO)
-        fixture.logger.info("testing info level")
-
-        verify(fixture.transport).send(
-            checkEvent { event ->
-                assertEquals(SentryLevel.INFO, event.level)
-            },
-            anyOrNull()
-        )
-    }
-
-    @Test
-    fun `converts warn log level to Sentry level`() {
-        fixture = Fixture(minimumEventLevel = Level.WARN)
-        fixture.logger.warn("testing warn level")
-
-        verify(fixture.transport).send(
-            checkEvent { event ->
-                assertEquals(SentryLevel.WARNING, event.level)
-            },
-            anyOrNull()
-        )
-    }
-
-    @Test
-    fun `converts error log level to Sentry level`() {
-        fixture = Fixture(minimumEventLevel = Level.ERROR)
-        fixture.logger.error("testing error level")
-
-        verify(fixture.transport).send(
-            checkEvent { event ->
-                assertEquals(SentryLevel.ERROR, event.level)
-            },
-            anyOrNull()
-        )
-    }
-
-    @Test
-    fun `converts error log level to Sentry level with exception`() {
-        fixture = Fixture(minimumEventLevel = Level.ERROR)
-        fixture.logger.error("testing error level", RuntimeException("test exc"))
-
-        verify(fixture.transport).send(
-            checkEvent { event ->
-                assertEquals(SentryLevel.ERROR, event.level)
-                val exception = event.exceptions!!.first()
-                assertEquals(SentryAppender.MECHANISM_TYPE, exception.mechanism!!.type)
-                assertEquals("test exc", exception.value)
-            },
-            anyOrNull()
-        )
-    }
-
-    @Test
-    fun `converts trace log level to Sentry log level`() {
-        fixture = Fixture(minimumLevel = Level.TRACE, enableLogs = true)
-        fixture.logger.trace("testing trace level")
-
-        Sentry.flush(1000)
-
-        verify(fixture.transport).send(
-            checkLogs { logs ->
-                assertEquals(SentryLogLevel.TRACE, logs.items.first().level)
-            }
-        )
-    }
-
-    @Test
-    fun `converts debug log level to Sentry log level`() {
-        fixture = Fixture(minimumLevel = Level.DEBUG, enableLogs = true)
-        fixture.logger.debug("testing debug level")
-
-        Sentry.flush(1000)
-
-        verify(fixture.transport).send(
-            checkLogs { logs ->
-                assertEquals(SentryLogLevel.DEBUG, logs.items.first().level)
-            }
-        )
-    }
-
-    @Test
-    fun `converts info log level to Sentry log level`() {
-        fixture = Fixture(minimumLevel = Level.INFO, enableLogs = true)
-        fixture.logger.info("testing info level")
-
-        Sentry.flush(1000)
-
-        verify(fixture.transport).send(
-            checkLogs { logs ->
-                assertEquals(SentryLogLevel.INFO, logs.items.first().level)
-            }
-        )
-    }
-
-    @Test
-    fun `converts warn log level to Sentry log level`() {
-        fixture = Fixture(minimumLevel = Level.WARN, enableLogs = true)
-        fixture.logger.warn("testing warn level")
-
-        Sentry.flush(1000)
-
-        verify(fixture.transport).send(
-            checkLogs { logs ->
-                assertEquals(SentryLogLevel.WARN, logs.items.first().level)
-            }
-        )
-    }
-
-    @Test
-    fun `converts error log level to Sentry log level`() {
-        fixture = Fixture(minimumLevel = Level.ERROR, enableLogs = true)
-        fixture.logger.error("testing error level")
-
-        Sentry.flush(1000)
-
-        verify(fixture.transport).send(
-            checkLogs { logs ->
-                assertEquals(SentryLogLevel.ERROR, logs.items.first().level)
-            }
-        )
-    }
-
-    @Test
-    fun `sends formatted log message if no encoder`() {
-        fixture = Fixture(minimumLevel = Level.TRACE, enableLogs = true)
-        fixture.logger.trace("Testing {} level", "TRACE")
-
-        Sentry.flush(1000)
-
-        verify(fixture.transport).send(
-            checkLogs { logs ->
-                val log = logs.items.first()
-                assertEquals("Testing TRACE level", log.body)
-                val attributes = log.attributes!!
-                assertEquals("Testing {} level", attributes["sentry.message.template"]?.value)
-                assertEquals("TRACE", attributes["sentry.message.parameter.0"]?.value)
-            }
-        )
-    }
-
-    @Test
-    fun `does not send formatted log message if encoder is available but sendDefaultPii is off`() {
-        var encoder = PatternLayoutEncoder()
-        encoder.pattern = "encoderadded %msg"
-        fixture = Fixture(minimumLevel = Level.TRACE, enableLogs = true, encoder = encoder)
-        fixture.logger.trace("Testing {} level", "TRACE")
-
-        Sentry.flush(1000)
-
-        verify(fixture.transport).send(
-            checkLogs { logs ->
-                val log = logs.items.first()
-                assertEquals("encoderadded Testing TRACE level", log.body)
-                val attributes = log.attributes!!
-                assertNull(attributes["sentry.message.template"])
-                assertNull(attributes["sentry.message.parameter.0"])
-            }
-        )
-    }
-
-    @Test
-    fun `sends formatted log message if encoder is available and sendDefaultPii is on but encoder throws`() {
-        var encoder = ThrowingEncoder()
-        fixture = Fixture(minimumLevel = Level.TRACE, enableLogs = true, sendDefaultPii = true, encoder = encoder)
-        fixture.logger.trace("Testing {} level", "TRACE")
-
-        Sentry.flush(1000)
-
-        verify(fixture.transport).send(
-            checkLogs { logs ->
-                val log = logs.items.first()
-                assertEquals("Testing TRACE level", log.body)
-                val attributes = log.attributes!!
-                assertEquals("Testing {} level", attributes["sentry.message.template"]?.value)
-                assertEquals("TRACE", attributes["sentry.message.parameter.0"]?.value)
-            }
-        )
-    }
-
-    @Test
-    fun `sends formatted log message if encoder is available and sendDefaultPii is on`() {
-        var encoder = PatternLayoutEncoder()
-        encoder.pattern = "encoderadded %msg"
-        fixture = Fixture(minimumLevel = Level.TRACE, enableLogs = true, sendDefaultPii = true, encoder = encoder)
-        fixture.logger.trace("Testing {} level", "TRACE")
-
-        Sentry.flush(1000)
-
-        verify(fixture.transport).send(
-            checkLogs { logs ->
-                val log = logs.items.first()
-                assertEquals("encoderadded Testing TRACE level", log.body)
-                val attributes = log.attributes!!
-                assertEquals("Testing {} level", attributes["sentry.message.template"]?.value)
-                assertEquals("TRACE", attributes["sentry.message.parameter.0"]?.value)
-            }
-        )
-    }
-
-    @Test
-    fun `attaches thread information`() {
-        fixture = Fixture(minimumEventLevel = Level.WARN)
-        fixture.logger.warn("testing thread information")
-
-        verify(fixture.transport).send(
-            checkEvent { event ->
-                assertNotNull(event.getExtra("thread_name"))
-            },
-            anyOrNull()
-        )
-    }
-
-    @Test
-    fun `sets tags from MDC`() {
-        fixture = Fixture(minimumEventLevel = Level.WARN)
-        MDC.put("key", "value")
-        fixture.logger.warn("testing MDC tags")
-
-        verify(fixture.transport).send(
-            checkEvent { event ->
-                assertEquals(mapOf("key" to "value"), event.contexts["MDC"])
-            },
-            anyOrNull()
-        )
-    }
-
-    @Test
-    fun `sets tags as sentry tags from MDC`() {
-        fixture = Fixture(minimumEventLevel = Level.WARN, contextTags = listOf("contextTag1"))
-        MDC.put("key", "value")
-        MDC.put("contextTag1", "contextTag1Value")
-        fixture.logger.warn("testing MDC tags")
-
-        verify(fixture.transport).send(
-            checkEvent { event ->
-                assertEquals(mapOf("key" to "value"), event.contexts["MDC"])
-                assertEquals(mapOf("contextTag1" to "contextTag1Value"), event.tags)
-            },
-            anyOrNull()
-        )
-    }
-
-    @Test
-    fun `ignore set tags with null values from MDC`() {
-        fixture = Fixture(minimumEventLevel = Level.WARN)
-        MDC.put("key1", null)
-        MDC.put("key2", "value")
-        fixture.logger.warn("testing MDC tags")
-
-        verify(fixture.transport).send(
-            checkEvent { event ->
-                assertNotNull(event.contexts["MDC"]) {
-                    val contextData = it as Map<*, *>
-                    assertNull(contextData["key1"])
-                    assertEquals("value", contextData["key2"])
-                }
-            },
-            anyOrNull()
-        )
-    }
-
-    @Test
-    fun `does not set MDC if all context entries are null`() {
-        fixture = Fixture(minimumEventLevel = Level.WARN)
-        MDC.put("key1", null)
-        MDC.put("key2", null)
-        fixture.logger.warn("testing MDC tags")
-
-        verify(fixture.transport).send(
-            checkEvent { event ->
-                assertNull(event.contexts["MDC"])
-            },
-            anyOrNull()
-        )
-    }
-
-    @Test
-    fun `does not create MDC context when no MDC tags are set`() {
-        fixture = Fixture(minimumEventLevel = Level.WARN)
-        fixture.logger.warn("testing without MDC tags")
-
-        verify(fixture.transport).send(
-            checkEvent { event ->
-                assertFalse(event.contexts.containsKey("MDC"))
-            },
-            anyOrNull()
-        )
-    }
-
-    @Test
-    fun `attaches marker information`() {
-        fixture = Fixture(minimumEventLevel = Level.WARN)
-        val sqlMarker = MarkerFactory.getDetachedMarker("SQL")
-        sqlMarker.add(MarkerFactory.getDetachedMarker("SQL_UPDATE"))
-        sqlMarker.add(MarkerFactory.getDetachedMarker("SQL_QUERY"))
-
-        fixture.logger.warn(sqlMarker, "testing marker tags")
-
-        verify(fixture.transport).send(
-            checkEvent { event ->
-                assertEquals("SQL [ SQL_UPDATE, SQL_QUERY ]", event.getExtra("marker"))
-            },
-            anyOrNull()
-        )
-    }
-
-    @Test
-    fun `sets SDK version`() {
-        fixture = Fixture(minimumEventLevel = Level.INFO)
-        fixture.logger.info("testing sdk version")
-
-        verify(fixture.transport).send(
-            checkEvent { event ->
-                assertNotNull(event.sdk) {
-                    assertEquals(BuildConfig.SENTRY_LOGBACK_SDK_NAME, it.name)
-                    assertEquals(BuildConfig.VERSION_NAME, it.version)
-                    assertTrue(
-                        it.packageSet.any { pkg ->
-                            "maven:io.sentry:sentry-logback" == pkg.name &&
-                                BuildConfig.VERSION_NAME == pkg.version
-                        }
-                    )
-                    assertTrue(it.integrationSet.contains("Logback"))
-                }
-            },
-            anyOrNull()
-        )
-    }
-
-    @Test
-    fun `attaches breadcrumbs with level higher than minimumBreadcrumbLevel`() {
-        fixture = Fixture(minimumBreadcrumbLevel = Level.DEBUG, minimumEventLevel = Level.WARN)
-        val utcTime = LocalDateTime.now(fixture.utcTimeZone)
-
-        fixture.logger.debug("this should be a breadcrumb #1")
-        fixture.logger.info("this should be a breadcrumb #2")
-        fixture.logger.warn("testing message with breadcrumbs")
-
-        verify(fixture.transport).send(
-            checkEvent { event ->
-                assertNotNull(event.breadcrumbs) { breadcrumbs ->
-                    assertEquals(2, breadcrumbs.size)
-                    val breadcrumb = breadcrumbs[0]
-                    val breadcrumbTime = Instant.ofEpochMilli(event.timestamp.time)
-                        .atZone(fixture.utcTimeZone)
-                        .toLocalDateTime()
-                    assertTrue { breadcrumbTime.plusSeconds(1).isAfter(utcTime) }
-                    assertTrue { breadcrumbTime.minusSeconds(1).isBefore(utcTime) }
-                    assertEquals("this should be a breadcrumb #1", breadcrumb.message)
-                    assertEquals("io.sentry.logback.SentryAppenderTest", breadcrumb.category)
-                    assertEquals(SentryLevel.DEBUG, breadcrumb.level)
-                }
-            },
-            anyOrNull()
-        )
-    }
-
-    @Test
-    fun `does not attach breadcrumbs with level lower than minimumBreadcrumbLevel`() {
-        fixture = Fixture(minimumBreadcrumbLevel = Level.INFO, minimumEventLevel = Level.WARN)
-
-        fixture.logger.debug("this should NOT be a breadcrumb")
-        fixture.logger.info("this should be a breadcrumb")
-        fixture.logger.warn("testing message with breadcrumbs")
-
-        verify(fixture.transport).send(
-            checkEvent { event ->
-                assertNotNull(event.breadcrumbs) { breadcrumbs ->
-                    assertEquals(1, breadcrumbs.size)
-                    assertEquals("this should be a breadcrumb", breadcrumbs[0].message)
-                }
-            },
-            anyOrNull()
-        )
-    }
-
-    @Test
-    fun `attaches breadcrumbs for default appender configuration`() {
-        fixture = Fixture()
-
-        fixture.logger.debug("this should not be a breadcrumb as the level is lower than the minimum INFO")
-        fixture.logger.info("this should be a breadcrumb")
-        fixture.logger.warn("this should not be sent as the event but be a breadcrumb")
-        fixture.logger.error("this should be sent as the event")
-
-        verify(fixture.transport).send(
-            checkEvent { event ->
-                assertNotNull(event.breadcrumbs) { breadcrumbs ->
-                    assertEquals(2, breadcrumbs.size)
-                    assertEquals("this should be a breadcrumb", breadcrumbs[0].message)
-                    assertEquals("this should not be sent as the event but be a breadcrumb", breadcrumbs[1].message)
-                }
-            },
-            anyOrNull()
-        )
-    }
-
-    @Test
-    fun `uses options set in properties file`() {
-        fixture = Fixture()
-        fixture.logger.error("some event")
-
-        verify(fixture.transport).send(
-            checkEvent { event ->
-                assertEquals("release from sentry.properties", event.release)
-            },
-            anyOrNull()
-        )
-    }
-
-    @Test
-    fun `does not initialize Sentry when environment variable with DSN is passed through environment variable that is not set`() {
-        // environment variables referenced in the logback.xml that are not set in the OS, have value "ENV_NAME_IS_UNDEFINED"
-        fixture = Fixture(dsn = "DSN_IS_UNDEFINED", minimumEventLevel = Level.DEBUG)
-
-        assertTrue(fixture.loggerContext.statusManager.copyOfStatusList.none { it.level == Status.WARN })
-    }
-
-    @Test
-    fun `does initialize Sentry when DSN is not set`() {
-        System.setProperty("sentry.dsn", "http://key@localhost/proj")
-        fixture = Fixture(dsn = null, minimumEventLevel = Level.DEBUG)
-
-        assertTrue(Sentry.isEnabled())
-        System.clearProperty("sentry.dsn")
-    }
-
-    @Test
-    fun `does not crash on ThrowableProxyVO`() {
-        fixture = Fixture()
-        val throwableProxy = ThrowableProxy(RuntimeException("hello proxy throwable"))
-        val loggingEvent = LoggingEvent()
-        loggingEvent.level = Level.ERROR
-        loggingEvent.setThrowableProxy(throwableProxy)
-        val loggingEventVO = LoggingEventVO.build(loggingEvent)
-
-        fixture.appender.append(loggingEventVO)
-
-        verify(fixture.transport).send(
-            checkEvent { event ->
-                assertEquals(SentryLevel.ERROR, event.level)
-                assertNull(event.exceptions)
-            },
-            anyOrNull()
-        )
-    }
-=======
       )
   }
 
@@ -1267,5 +710,4 @@
         anyOrNull(),
       )
   }
->>>>>>> 9f374011
 }