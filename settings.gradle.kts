enableFeaturePreview("TYPESAFE_PROJECT_ACCESSORS")

rootProject.name = "sentry-root"
rootProject.buildFileName = "build.gradle.kts"

include(
    "sentry",
    "sentry-kotlin-extensions",
    "sentry-android-core",
    "sentry-android-ndk",
    "sentry-android",
    "sentry-android-timber",
    "sentry-android-okhttp",
    "sentry-android-fragment",
    "sentry-apollo",
    "sentry-test-support",
    "sentry-log4j2",
    "sentry-logback",
    "sentry-jul",
    "sentry-servlet",
    "sentry-apache-http-client-5",
    "sentry-spring",
    "sentry-spring-boot-starter",
    "sentry-bom",
    "sentry-openfeign",
<<<<<<< HEAD
    "sentry-graphql-java",
=======
    "sentry-jdbc",
>>>>>>> 776d87cf
    "sentry-samples:sentry-samples-android",
    "sentry-samples:sentry-samples-console",
    "sentry-samples:sentry-samples-jul",
    "sentry-samples:sentry-samples-log4j2",
    "sentry-samples:sentry-samples-logback",
    "sentry-samples:sentry-samples-openfeign",
    "sentry-samples:sentry-samples-servlet",
    "sentry-samples:sentry-samples-spring",
    "sentry-samples:sentry-samples-spring-boot",
    "sentry-samples:sentry-samples-spring-boot-webflux",
    "sentry-samples:sentry-samples-netflix-dgs"
)

gradle.beforeProject {
    if (project.name == "sentry-android-ndk" || project.name == "sentry-samples-android") {
        exec {
            logger.log(LogLevel.LIFECYCLE, "Initializing git submodules")
            commandLine("git", "submodule", "update", "--init", "--recursive")
        }
    }
}<|MERGE_RESOLUTION|>--- conflicted
+++ resolved
@@ -23,11 +23,8 @@
     "sentry-spring-boot-starter",
     "sentry-bom",
     "sentry-openfeign",
-<<<<<<< HEAD
     "sentry-graphql-java",
-=======
     "sentry-jdbc",
->>>>>>> 776d87cf
     "sentry-samples:sentry-samples-android",
     "sentry-samples:sentry-samples-console",
     "sentry-samples:sentry-samples-jul",
